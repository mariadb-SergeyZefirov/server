/*
   Copyright (c) 2000, 2010, Oracle and/or its affiliates.
   Copyright (c) 2010, 2015, MariaDB

   This program is free software; you can redistribute it and/or modify
   it under the terms of the GNU General Public License as published by
   the Free Software Foundation; version 2 of the License.

   This program is distributed in the hope that it will be useful,
   but WITHOUT ANY WARRANTY; without even the implied warranty of
   MERCHANTABILITY or FITNESS FOR A PARTICULAR PURPOSE.  See the
   GNU General Public License for more details.

   You should have received a copy of the GNU General Public License
   along with this program; if not, write to the Free Software
   Foundation, Inc., 51 Franklin St, Fifth Floor, Boston, MA 02110-1301  USA */

/*
  Delete of records tables.

  Multi-table deletes were introduced by Monty and Sinisa
*/

#include "mariadb.h"
#include "sql_priv.h"
#include "unireg.h"
#include "sql_delete.h"
#include "sql_cache.h"                          // query_cache_*
#include "sql_base.h"                           // open_temprary_table
#include "lock.h"                              // unlock_table_name
#include "sql_view.h"             // check_key_in_view, mysql_frm_type
#include "sql_parse.h"            // mysql_init_select
#include "sql_acl.h"              // *_ACL
#include "filesort.h"             // filesort
#include "sql_handler.h"          // mysql_ha_rm_tables
#include "sql_select.h"
#include "sp_head.h"
#include "sql_trigger.h"
#include "sql_statistics.h"
#include "transaction.h"
#include "records.h"                            // init_read_record,
#include "filesort.h"
#include "uniques.h"
#include "sql_derived.h"                        // mysql_handle_list_of_derived
                                                // end_read_record
#include "sql_partition.h"       // make_used_partitions_str

#define MEM_STRIP_BUF_SIZE ((size_t) thd->variables.sortbuff_size)

/*
  @brief
    Print query plan of a single-table DELETE command
  
  @detail
    This function is used by EXPLAIN DELETE and by SHOW EXPLAIN when it is
    invoked on a running DELETE statement.
*/

Explain_delete* Delete_plan::save_explain_delete_data(MEM_ROOT *mem_root, THD *thd)
{
  Explain_query *query= thd->lex->explain;
  Explain_delete *explain= 
     new (mem_root) Explain_delete(mem_root, thd->lex->analyze_stmt);

  if (deleting_all_rows)
  {
    explain->deleting_all_rows= true;
    explain->select_type= "SIMPLE";
    explain->rows= scanned_rows;
  }
  else
  {
    explain->deleting_all_rows= false;
    Update_plan::save_explain_data_intern(mem_root, explain, 
                                          thd->lex->analyze_stmt);
  }
 
  query->add_upd_del_plan(explain);
  return explain;
}


Explain_update* 
Update_plan::save_explain_update_data(MEM_ROOT *mem_root, THD *thd)
{
  Explain_query *query= thd->lex->explain;
  Explain_update* explain= 
    new (mem_root) Explain_update(mem_root, thd->lex->analyze_stmt);
  save_explain_data_intern(mem_root, explain, thd->lex->analyze_stmt);
  query->add_upd_del_plan(explain);
  return explain;
}


void Update_plan::save_explain_data_intern(MEM_ROOT *mem_root,
                                           Explain_update *explain,
                                           bool is_analyze)
{
  explain->select_type= "SIMPLE";
  explain->table_name.append(table->pos_in_table_list->alias);
  
  explain->impossible_where= false;
  explain->no_partitions= false;

  if (impossible_where)
  {
    explain->impossible_where= true;
    return;
  }

  if (no_partitions)
  {
    explain->no_partitions= true;
    return;
  }
  
  if (is_analyze)
    table->file->set_time_tracker(&explain->table_tracker);

  select_lex->set_explain_type(TRUE);
  explain->select_type= select_lex->type;
  /* Partitions */
  {
#ifdef WITH_PARTITION_STORAGE_ENGINE
    partition_info *part_info;
    if ((part_info= table->part_info))
    {          
      make_used_partitions_str(mem_root, part_info, &explain->used_partitions,
                               explain->used_partitions_list);
      explain->used_partitions_set= true;
    }
    else
      explain->used_partitions_set= false;
#else
    /* just produce empty column if partitioning is not compiled in */
    explain->used_partitions_set= false;
#endif
  }


  /* Set jtype */
  if (select && select->quick)
  {
    int quick_type= select->quick->get_type();
    if ((quick_type == QUICK_SELECT_I::QS_TYPE_INDEX_MERGE) ||
        (quick_type == QUICK_SELECT_I::QS_TYPE_INDEX_INTERSECT) ||
        (quick_type == QUICK_SELECT_I::QS_TYPE_ROR_INTERSECT) ||
        (quick_type == QUICK_SELECT_I::QS_TYPE_ROR_UNION))
      explain->jtype= JT_INDEX_MERGE;
    else
      explain->jtype= JT_RANGE;
  }
  else
  {
    if (index == MAX_KEY)
      explain->jtype= JT_ALL;
    else
      explain->jtype= JT_NEXT;
  }

  explain->using_where= MY_TEST(select && select->cond);
  explain->where_cond= select? select->cond: NULL;

  if (using_filesort)
    explain->filesort_tracker= new (mem_root) Filesort_tracker(is_analyze);
  explain->using_io_buffer= using_io_buffer;

  append_possible_keys(mem_root, explain->possible_keys, table, 
                       possible_keys);

  explain->quick_info= NULL;

  /* Calculate key_len */
  if (select && select->quick)
  {
    explain->quick_info= select->quick->get_explain(mem_root);
  }
  else
  {
    if (index != MAX_KEY)
    {
      explain->key.set(mem_root, &table->key_info[index],
                       table->key_info[index].key_length);
    }
  }
  explain->rows= scanned_rows;

  if (select && select->quick && 
      select->quick->get_type() == QUICK_SELECT_I::QS_TYPE_RANGE)
  {
    explain_append_mrr_info((QUICK_RANGE_SELECT*)select->quick, 
                            &explain->mrr_type);
  }

  bool skip= updating_a_view;

  /* Save subquery children */
  for (SELECT_LEX_UNIT *unit= select_lex->first_inner_unit();
       unit;
       unit= unit->next_unit())
  {
    if (skip)
    {
      skip= false;
      continue;
    }
    /* 
      Display subqueries only if they are not parts of eliminated WHERE/ON
      clauses.
    */
    if (!(unit->item && unit->item->eliminated))
      explain->add_child(unit->first_select()->select_number);
  }
}


<<<<<<< HEAD
static bool record_should_be_deleted(THD *thd, TABLE *table, SQL_SELECT *sel,
                                     Explain_delete *explain)
{
  explain->tracker.on_record_read();
  thd->inc_examined_row_count(1);
  if (table->vfield)
    (void) table->update_virtual_fields(table->file, VCOL_UPDATE_FOR_DELETE);
  if (!sel || sel->skip_record(thd) > 0)
  {
    explain->tracker.on_record_after_where();
    return true;
  }
  return false;
}

=======
inline
int TABLE::delete_row()
{
  if (!versioned_by_sql() || !vers_end_field()->is_max())
    return file->ha_delete_row(record[0]);

  store_record(this, record[1]);
  vers_end_field()->set_time();
  return file->ha_update_row(record[1], record[0]);
}
>>>>>>> ce66d5b2

/**
  Implement DELETE SQL word.

  @note Like implementations of other DDL/DML in MySQL, this function
  relies on the caller to close the thread tables. This is done in the
  end of dispatch_command().
*/

bool mysql_delete(THD *thd, TABLE_LIST *table_list, COND *conds,
                  SQL_I_List<ORDER> *order_list, ha_rows limit,
                  ulonglong options, select_result *result)
{
  bool          will_batch;
  int		error, loc_error;
  TABLE		*table;
  SQL_SELECT	*select=0;
  SORT_INFO	*file_sort= 0;
  READ_RECORD	info;
  bool          using_limit=limit != HA_POS_ERROR;
  bool		transactional_table, safe_update, const_cond;
  bool          const_cond_result;
  bool		return_error= 0;
  ha_rows	deleted= 0;
  bool          reverse= FALSE;
  ORDER *order= (ORDER *) ((order_list && order_list->elements) ?
                           order_list->first : NULL);
  SELECT_LEX   *select_lex= &thd->lex->select_lex;
  killed_state killed_status= NOT_KILLED;
  THD::enum_binlog_query_type query_type= THD::ROW_QUERY_TYPE;
  bool with_select= !select_lex->item_list.is_empty();
  Explain_delete *explain;
  Delete_plan query_plan(thd->mem_root);
  Unique * deltempfile= NULL;
  bool delete_record, delete_while_scanning;
  DBUG_ENTER("mysql_delete");

  query_plan.index= MAX_KEY;
  query_plan.using_filesort= FALSE;

  create_explain_query(thd->lex, thd->mem_root);
  if (open_and_lock_tables(thd, table_list, TRUE, 0))
    DBUG_RETURN(TRUE);

  bool truncate_history= table_list->vers_conditions;
  if (truncate_history)
  {
    TABLE *table= table_list->table;
    DBUG_ASSERT(table);

    DBUG_ASSERT(!conds);
    if (vers_setup_select(thd, table_list, &conds, select_lex))
      DBUG_RETURN(TRUE);

    // trx_sees() in InnoDB reads sys_trx_start
    if (!table->versioned_by_sql()) {
      DBUG_ASSERT(table_list->vers_conditions.type == FOR_SYSTEM_TIME_BEFORE);
      bitmap_set_bit(table->read_set, table->vers_end_field()->field_index);
    }
  }

  if (mysql_handle_list_of_derived(thd->lex, table_list, DT_MERGE_FOR_INSERT))
    DBUG_RETURN(TRUE);
  if (mysql_handle_list_of_derived(thd->lex, table_list, DT_PREPARE))
    DBUG_RETURN(TRUE);

  if (!table_list->single_table_updatable())
  {
     my_error(ER_NON_UPDATABLE_TABLE, MYF(0), table_list->alias, "DELETE");
     DBUG_RETURN(TRUE);
  }
  if (!(table= table_list->table) || !table->is_created())
  {
      my_error(ER_VIEW_DELETE_MERGE_VIEW, MYF(0),
	       table_list->view_db.str, table_list->view_name.str);
    DBUG_RETURN(TRUE);
  }
  THD_STAGE_INFO(thd, stage_init);
  table->map=1;
  query_plan.select_lex= &thd->lex->select_lex;
  query_plan.table= table;
  query_plan.updating_a_view= MY_TEST(table_list->view);

  if (mysql_prepare_delete(thd, table_list, select_lex->with_wild,
                           select_lex->item_list, &conds,
                           &delete_while_scanning))
    DBUG_RETURN(TRUE);
  
  if (with_select)
    (void) result->prepare(select_lex->item_list, NULL);

  if (thd->lex->current_select->first_cond_optimization)
  {
    thd->lex->current_select->save_leaf_tables(thd);
    thd->lex->current_select->first_cond_optimization= 0;
  }
  /* check ORDER BY even if it can be ignored */
  if (order)
  {
    TABLE_LIST   tables;
    List<Item>   fields;
    List<Item>   all_fields;

    bzero((char*) &tables,sizeof(tables));
    tables.table = table;
    tables.alias = table_list->alias;

      if (select_lex->setup_ref_array(thd, order_list->elements) ||
	  setup_order(thd, select_lex->ref_pointer_array, &tables,
                    fields, all_fields, order))
    {
      free_underlaid_joins(thd, &thd->lex->select_lex);
      DBUG_RETURN(TRUE);
    }
  }

  /* Apply the IN=>EXISTS transformation to all subqueries and optimize them. */
  if (select_lex->optimize_unflattened_subqueries(false))
    DBUG_RETURN(TRUE);

  const_cond= (!conds || conds->const_item());
  safe_update= MY_TEST(thd->variables.option_bits & OPTION_SAFE_UPDATES);
  if (safe_update && const_cond)
  {
    my_message(ER_UPDATE_WITHOUT_KEY_IN_SAFE_MODE,
               ER_THD(thd, ER_UPDATE_WITHOUT_KEY_IN_SAFE_MODE), MYF(0));
    DBUG_RETURN(TRUE);
  }

  const_cond_result= const_cond && (!conds || conds->val_int());
  if (thd->is_error())
  {
    /* Error evaluating val_int(). */
    DBUG_RETURN(TRUE);
  }

  /*
    Test if the user wants to delete all rows and deletion doesn't have
    any side-effects (because of triggers), so we can use optimized
    handler::delete_all_rows() method.

    We can use delete_all_rows() if and only if:
    - We allow new functions (not using option --skip-new), and are
      not in safe mode (not using option --safe-mode)
    - There is no limit clause
    - The condition is constant
    - If there is a condition, then it it produces a non-zero value
    - If the current command is DELETE FROM with no where clause, then:
      - We should not be binlogging this statement in row-based, and
      - there should be no delete triggers associated with the table.
  */
  if (!with_select && !using_limit && const_cond_result &&
      (!thd->is_current_stmt_binlog_format_row() &&
       !(table->triggers && table->triggers->has_delete_triggers()))
      && !table->versioned_by_sql())
  {
    /* Update the table->file->stats.records number */
    table->file->info(HA_STATUS_VARIABLE | HA_STATUS_NO_LOCK);
    ha_rows const maybe_deleted= table->file->stats.records;
    DBUG_PRINT("debug", ("Trying to use delete_all_rows()"));

    query_plan.set_delete_all_rows(maybe_deleted);
    if (thd->lex->describe)
      goto produce_explain_and_leave;

    if (!(error=table->file->ha_delete_all_rows()))
    {
      /*
        If delete_all_rows() is used, it is not possible to log the
        query in row format, so we have to log it in statement format.
      */
      query_type= THD::STMT_QUERY_TYPE;
      error= -1;
      deleted= maybe_deleted;
      query_plan.save_explain_delete_data(thd->mem_root, thd);
      goto cleanup;
    }
    if (error != HA_ERR_WRONG_COMMAND)
    {
      table->file->print_error(error,MYF(0));
      error=0;
      goto cleanup;
    }
    /* Handler didn't support fast delete; Delete rows one by one */
    query_plan.cancel_delete_all_rows();
  }
  if (conds)
  {
    Item::cond_result result;
    conds= conds->remove_eq_conds(thd, &result, true);
    if (result == Item::COND_FALSE)             // Impossible where
    {
      limit= 0;
      query_plan.set_impossible_where();
      if (thd->lex->describe || thd->lex->analyze_stmt)
        goto produce_explain_and_leave;
    }
  }

#ifdef WITH_PARTITION_STORAGE_ENGINE
  if (prune_partitions(thd, table, conds))
  {
    free_underlaid_joins(thd, select_lex);

    query_plan.set_no_partitions();
    if (thd->lex->describe || thd->lex->analyze_stmt)
      goto produce_explain_and_leave;

    my_ok(thd, 0);
    DBUG_RETURN(0);
  }
#endif
  /* Update the table->file->stats.records number */
  table->file->info(HA_STATUS_VARIABLE | HA_STATUS_NO_LOCK);
  set_statistics_for_table(thd, table);

  table->covering_keys.clear_all();
  table->quick_keys.clear_all();		// Can't use 'only index'

  select=make_select(table, 0, 0, conds, (SORT_INFO*) 0, 0, &error);
  if (error)
    DBUG_RETURN(TRUE);
  if ((select && select->check_quick(thd, safe_update, limit)) || !limit)
  {
    query_plan.set_impossible_where();
    if (thd->lex->describe || thd->lex->analyze_stmt)
      goto produce_explain_and_leave;

    delete select;
    free_underlaid_joins(thd, select_lex);
    /* 
      Error was already created by quick select evaluation (check_quick()).
      TODO: Add error code output parameter to Item::val_xxx() methods.
      Currently they rely on the user checking DA for
      errors when unwinding the stack after calling Item::val_xxx().
    */
    if (thd->is_error())
      DBUG_RETURN(TRUE);
    my_ok(thd, 0);
    DBUG_RETURN(0);				// Nothing to delete
  }

  /* If running in safe sql mode, don't allow updates without keys */
  if (table->quick_keys.is_clear_all())
  {
    thd->set_status_no_index_used();
    if (safe_update && !using_limit)
    {
      delete select;
      free_underlaid_joins(thd, select_lex);
      my_message(ER_UPDATE_WITHOUT_KEY_IN_SAFE_MODE,
                 ER_THD(thd, ER_UPDATE_WITHOUT_KEY_IN_SAFE_MODE), MYF(0));
      DBUG_RETURN(TRUE);
    }
  }
  if (options & OPTION_QUICK)
    (void) table->file->extra(HA_EXTRA_QUICK);

  query_plan.scanned_rows= select? select->records: table->file->stats.records;
  if (order)
  {
    table->update_const_key_parts(conds);
    order= simple_remove_const(order, conds);

    if (select && select->quick && select->quick->unique_key_range())
    { // Single row select (always "ordered")
      query_plan.using_filesort= FALSE;
      query_plan.index= MAX_KEY;
    }
    else
    {
      ha_rows scanned_limit= query_plan.scanned_rows;
      query_plan.index= get_index_for_order(order, table, select, limit,
                                            &scanned_limit,
                                            &query_plan.using_filesort, 
                                            &reverse);
      if (!query_plan.using_filesort)
        query_plan.scanned_rows= scanned_limit;
    }
  }

  query_plan.select= select;
  query_plan.possible_keys= select? select->possible_keys: key_map(0);
  
  /*
    Ok, we have generated a query plan for the DELETE.
     - if we're running EXPLAIN DELETE, goto produce explain output 
     - otherwise, execute the query plan
  */
  if (thd->lex->describe)
    goto produce_explain_and_leave;
  
  explain= query_plan.save_explain_delete_data(thd->mem_root, thd);
  ANALYZE_START_TRACKING(&explain->command_tracker);

  DBUG_EXECUTE_IF("show_explain_probe_delete_exec_start", 
                  dbug_serve_apcs(thd, 1););

  if (!(select && select->quick))
    status_var_increment(thd->status_var.delete_scan_count);

  if (query_plan.using_filesort)
  {

    {
      Filesort fsort(order, HA_POS_ERROR, true, select);
      DBUG_ASSERT(query_plan.index == MAX_KEY);

      Filesort_tracker *fs_tracker= 
        thd->lex->explain->get_upd_del_plan()->filesort_tracker;

      if (!(file_sort= filesort(thd, table, &fsort, fs_tracker)))
        goto got_error;

      thd->inc_examined_row_count(file_sort->examined_rows);
      /*
        Filesort has already found and selected the rows we want to delete,
        so we don't need the where clause
      */
      delete select;

      /*
        If we are not in DELETE ... RETURNING, we can free subqueries. (in
        DELETE ... RETURNING we can't, because the RETURNING part may have
        a subquery in it)
      */
      if (!with_select)
        free_underlaid_joins(thd, select_lex);
      select= 0;
    }
  }

  /* If quick select is used, initialize it before retrieving rows. */
  if (select && select->quick && select->quick->reset())
    goto got_error;

  if (query_plan.index == MAX_KEY || (select && select->quick))
    error= init_read_record(&info, thd, table, select, file_sort, 1, 1, FALSE);
  else
    error= init_read_record_idx(&info, thd, table, 1, query_plan.index,
                                reverse);
  if (error)
    goto got_error;
  
  init_ftfuncs(thd, select_lex, 1);
  THD_STAGE_INFO(thd, stage_updating);

  if (table->prepare_triggers_for_delete_stmt_or_event())
  {
    will_batch= FALSE;
  }
  else
    will_batch= !table->file->start_bulk_delete();

  table->mark_columns_needed_for_delete();

  if (with_select)
  {
    if (result->send_result_set_metadata(select_lex->item_list,
                                         Protocol::SEND_NUM_ROWS |
                                         Protocol::SEND_EOF))
      goto cleanup;
  }

  explain= (Explain_delete*)thd->lex->explain->get_upd_del_plan();
  explain->tracker.on_scan_init();

  if (!delete_while_scanning)
  {
<<<<<<< HEAD
    /*
      The table we are going to delete appears in subqueries in the where
      clause.  Instead of deleting the rows, first mark them deleted.
    */
    ha_rows tmplimit=limit;
    deltempfile= new (thd->mem_root) Unique (refpos_order_cmp, table->file,
                                             table->file->ref_length,
                                             MEM_STRIP_BUF_SIZE);
    while (!(error=info.read_record()) && !thd->killed &&
          ! thd->is_error())
    {
      if (record_should_be_deleted(thd, table, select, explain))
      {
        table->file->position(table->record[0]);
        if ((error= deltempfile->unique_add((char*) table->file->ref)))
        {
          error= 1;
          goto terminate_delete;
        }
        if (!--tmplimit && using_limit)
          break;
      }
    }
    end_read_record(&info);
    if (deltempfile->get(table) || table->file->ha_index_or_rnd_end() ||
        init_read_record(&info, thd, table, 0, &deltempfile->sort, 0, 1, false))
    {
      error= 1;
      goto terminate_delete;
    }
    delete_record= true;
  }

  while (!(error=info.read_record()) && !thd->killed &&
        ! thd->is_error())
  {
    if (delete_while_scanning)
      delete_record= record_should_be_deleted(thd, table, select, explain);
    if (delete_record)
    {
      if (table->triggers &&
=======
    if (table->versioned())
    {
      bool row_is_alive= table->vers_end_field()->is_max();
      if (truncate_history)
      {
        if (row_is_alive)
          continue;
      }
      else if (!row_is_alive)
        continue;
    }

    explain->tracker.on_record_read();
    thd->inc_examined_row_count(1);
    if (table->vfield)
      (void) table->update_virtual_fields(table->file, VCOL_UPDATE_FOR_DELETE);
    if (!select || select->skip_record(thd) > 0)
    {
      explain->tracker.on_record_after_where();
      if (!truncate_history && table->triggers &&
>>>>>>> ce66d5b2
          table->triggers->process_triggers(thd, TRG_EVENT_DELETE,
                                            TRG_ACTION_BEFORE, FALSE))
      {
        error= 1;
        break;
      }

      if (with_select && result->send_data(select_lex->item_list) < 0)
      {
        error=1;
        break;
      }

      error= table->delete_row();
      if (!error)
      {
	deleted++;
        if (!truncate_history && table->triggers &&
            table->triggers->process_triggers(thd, TRG_EVENT_DELETE,
                                              TRG_ACTION_AFTER, FALSE))
        {
          error= 1;
          break;
        }
	if (!--limit && using_limit)
	{
	  error= -1;
	  break;
	}
      }
      else
      {
	table->file->print_error(error,
                                 MYF(thd->lex->ignore ? ME_JUST_WARNING : 0));
        if (thd->is_error())
        {
          error= 1;
          break;
        }
      }
    }
    /*
      Don't try unlocking the row if skip_record reported an error since in
      this case the transaction might have been rolled back already.
    */
    else if (!thd->is_error())
      table->file->unlock_row();  // Row failed selection, release lock on it
    else
      break;
  }
terminate_delete:
  killed_status= thd->killed;
  if (killed_status != NOT_KILLED || thd->is_error())
    error= 1;					// Aborted
  if (will_batch && (loc_error= table->file->end_bulk_delete()))
  {
    if (error != 1)
      table->file->print_error(loc_error,MYF(0));
    error=1;
  }
  THD_STAGE_INFO(thd, stage_end);
  end_read_record(&info);
  if (options & OPTION_QUICK)
    (void) table->file->extra(HA_EXTRA_NORMAL);
  ANALYZE_STOP_TRACKING(&explain->command_tracker);

cleanup:
  /*
    Invalidate the table in the query cache if something changed. This must
    be before binlog writing and ha_autocommit_...
  */
  if (deleted)
  {
    query_cache_invalidate3(thd, table_list, 1);
  }

  if (thd->lex->current_select->first_cond_optimization)
  {
    thd->lex->current_select->save_leaf_tables(thd);
    thd->lex->current_select->first_cond_optimization= 0;
  }

  delete deltempfile;
  deltempfile=NULL;
  delete select;
  select= NULL;
  transactional_table= table->file->has_transactions();

  if (!transactional_table && deleted > 0)
    thd->transaction.stmt.modified_non_trans_table=
      thd->transaction.all.modified_non_trans_table= TRUE;

  /* See similar binlogging code in sql_update.cc, for comments */
  if ((error < 0) || thd->transaction.stmt.modified_non_trans_table)
  {
    if (WSREP_EMULATE_BINLOG(thd) || mysql_bin_log.is_open())
    {
      int errcode= 0;
      if (error < 0)
        thd->clear_error();
      else
        errcode= query_error_code(thd, killed_status == NOT_KILLED);

      ScopedStatementReplication scoped_stmt_rpl(
          table->versioned_by_engine() ? thd : NULL);
      /*
        [binlog]: If 'handler::delete_all_rows()' was called and the
        storage engine does not inject the rows itself, we replicate
        statement-based; otherwise, 'ha_delete_row()' was used to
        delete specific rows which we might log row-based.
      */
      int log_result= thd->binlog_query(query_type,
                                        thd->query(), thd->query_length(),
                                        transactional_table, FALSE, FALSE,
                                        errcode);

      if (log_result)
      {
	error=1;
      }
    }
  }
  DBUG_ASSERT(transactional_table || !deleted || thd->transaction.stmt.modified_non_trans_table);
  
  if (error < 0 || 
      (thd->lex->ignore && !thd->is_error() && !thd->is_fatal_error))
  {
    if (thd->lex->analyze_stmt)
      goto send_nothing_and_leave;

    if (with_select)
      result->send_eof();
    else
      my_ok(thd, deleted);
    DBUG_PRINT("info",("%ld records deleted",(long) deleted));
  }
  delete file_sort;
  free_underlaid_joins(thd, select_lex);
  DBUG_RETURN(error >= 0 || thd->is_error());
  
  /* Special exits */
produce_explain_and_leave:
  /* 
    We come here for various "degenerate" query plans: impossible WHERE,
    no-partitions-used, impossible-range, etc.
  */
  query_plan.save_explain_delete_data(thd->mem_root, thd);

send_nothing_and_leave:
  /* 
    ANALYZE DELETE jumps here. We can't send explain right here, because
    we might be using ANALYZE DELETE ...RETURNING, in which case we have 
    Protocol_discard active.
  */

  delete select;
  delete file_sort;
  free_underlaid_joins(thd, select_lex);
  //table->set_keyread(false);

  DBUG_ASSERT(!return_error || thd->is_error() || thd->killed);
  DBUG_RETURN((return_error || thd->is_error() || thd->killed) ? 1 : 0);

got_error:
  return_error= 1;
  goto send_nothing_and_leave;
}


/*
  Prepare items in DELETE statement

  SYNOPSIS
    mysql_prepare_delete()
    thd			- thread handler
    table_list		- global/local table list
    wild_num            - number of wildcards used in optional SELECT clause 
    field_list          - list of items in optional SELECT clause
    conds		- conditions
l
  RETURN VALUE
    FALSE OK
    TRUE  error
*/
  int mysql_prepare_delete(THD *thd, TABLE_LIST *table_list,
                           uint wild_num, List<Item> &field_list, Item **conds,
                           bool *delete_while_scanning)
{
  Item *fake_conds= 0;
  SELECT_LEX *select_lex= &thd->lex->select_lex;
  DBUG_ENTER("mysql_prepare_delete");
  List<Item> all_fields;

  *delete_while_scanning= true;
  thd->lex->allow_sum_func= 0;
  if (setup_tables_and_check_access(thd, &thd->lex->select_lex.context,
                                    &thd->lex->select_lex.top_join_list,
                                    table_list, 
                                    select_lex->leaf_tables, FALSE, 
                                    DELETE_ACL, SELECT_ACL, TRUE))
    DBUG_RETURN(TRUE);
  if ((wild_num && setup_wild(thd, table_list, field_list, NULL, wild_num)) ||
      setup_fields(thd, Ref_ptr_array(),
                   field_list, MARK_COLUMNS_READ, NULL, NULL, 0) ||
      setup_conds(thd, table_list, select_lex->leaf_tables, conds) ||
      setup_ftfuncs(select_lex))
    DBUG_RETURN(TRUE);
  if (!table_list->single_table_updatable() ||
      check_key_in_view(thd, table_list))
  {
    my_error(ER_NON_UPDATABLE_TABLE, MYF(0), table_list->alias, "DELETE");
    DBUG_RETURN(TRUE);
  }

  if (unique_table(thd, table_list, table_list->next_global, 0))
    *delete_while_scanning= false;

  if (select_lex->inner_refs_list.elements &&
    fix_inner_refs(thd, all_fields, select_lex, select_lex->ref_pointer_array))
    DBUG_RETURN(TRUE);

  select_lex->fix_prepare_information(thd, conds, &fake_conds); 
  DBUG_RETURN(FALSE);
}


/***************************************************************************
  Delete multiple tables from join 
***************************************************************************/


extern "C" int refpos_order_cmp(void* arg, const void *a,const void *b)
{
  handler *file= (handler*)arg;
  return file->cmp_ref((const uchar*)a, (const uchar*)b);
}

/*
  make delete specific preparation and checks after opening tables

  SYNOPSIS
    mysql_multi_delete_prepare()
    thd         thread handler

  RETURN
    FALSE OK
    TRUE  Error
*/

int mysql_multi_delete_prepare(THD *thd)
{
  LEX *lex= thd->lex;
  TABLE_LIST *aux_tables= lex->auxiliary_table_list.first;
  TABLE_LIST *target_tbl;
  DBUG_ENTER("mysql_multi_delete_prepare");

  if (mysql_handle_derived(lex, DT_INIT))
    DBUG_RETURN(TRUE);
  if (mysql_handle_derived(lex, DT_MERGE_FOR_INSERT))
    DBUG_RETURN(TRUE);
  if (mysql_handle_derived(lex, DT_PREPARE))
    DBUG_RETURN(TRUE);
  /*
    setup_tables() need for VIEWs. JOIN::prepare() will not do it second
    time.

    lex->query_tables also point on local list of DELETE SELECT_LEX
  */
  if (setup_tables_and_check_access(thd, &thd->lex->select_lex.context,
                                    &thd->lex->select_lex.top_join_list,
                                    lex->query_tables,
                                    lex->select_lex.leaf_tables, FALSE, 
                                    DELETE_ACL, SELECT_ACL, FALSE))
    DBUG_RETURN(TRUE);

  if (lex->select_lex.handle_derived(thd->lex, DT_MERGE))  
    DBUG_RETURN(TRUE);

  /*
    Multi-delete can't be constructed over-union => we always have
    single SELECT on top and have to check underlying SELECTs of it
  */
  lex->select_lex.exclude_from_table_unique_test= TRUE;
  /* Fix tables-to-be-deleted-from list to point at opened tables */
  for (target_tbl= (TABLE_LIST*) aux_tables;
       target_tbl;
       target_tbl= target_tbl->next_local)
  {

    target_tbl->table= target_tbl->correspondent_table->table;
    if (target_tbl->correspondent_table->is_multitable())
    {
       my_error(ER_VIEW_DELETE_MERGE_VIEW, MYF(0),
                target_tbl->correspondent_table->view_db.str,
                target_tbl->correspondent_table->view_name.str);
       DBUG_RETURN(TRUE);
    }

    if (!target_tbl->correspondent_table->single_table_updatable() ||
        check_key_in_view(thd, target_tbl->correspondent_table))
    {
      my_error(ER_NON_UPDATABLE_TABLE, MYF(0),
               target_tbl->table_name, "DELETE");
      DBUG_RETURN(TRUE);
    }
    /*
      Check that table from which we delete is not used somewhere
      inside subqueries/view.
    */
    {
      TABLE_LIST *duplicate;
      if ((duplicate= unique_table(thd, target_tbl->correspondent_table,
                                   lex->query_tables, 0)))
      {
        update_non_unique_table_error(target_tbl->correspondent_table,
                                      "DELETE", duplicate);
        DBUG_RETURN(TRUE);
      }
    }
  }
  /*
    Reset the exclude flag to false so it doesn't interfare
    with further calls to unique_table
  */
  lex->select_lex.exclude_from_table_unique_test= FALSE;
  
  if (lex->save_prep_leaf_tables())
    DBUG_RETURN(TRUE);
  
  DBUG_RETURN(FALSE);
}


multi_delete::multi_delete(THD *thd_arg, TABLE_LIST *dt, uint num_of_tables_arg):
    select_result_interceptor(thd_arg), delete_tables(dt), deleted(0), found(0),
    num_of_tables(num_of_tables_arg), error(0),
    do_delete(0), transactional_tables(0), normal_tables(0), error_handled(0)
{
  tempfiles= (Unique **) thd_arg->calloc(sizeof(Unique *) * num_of_tables);
}


int
multi_delete::prepare(List<Item> &values, SELECT_LEX_UNIT *u)
{
  DBUG_ENTER("multi_delete::prepare");
  unit= u;
  do_delete= 1;
  THD_STAGE_INFO(thd, stage_deleting_from_main_table);
  SELECT_LEX *select_lex= u->first_select();
  if (select_lex->first_cond_optimization)
  {
    if (select_lex->handle_derived(thd->lex, DT_MERGE))
      DBUG_RETURN(TRUE);
  }
  DBUG_RETURN(0);
}

void multi_delete::prepare_to_read_rows()
{
  /* see multi_update::prepare_to_read_rows() */
  for (TABLE_LIST *walk= delete_tables; walk; walk= walk->next_local)
  {
    TABLE_LIST *tbl= walk->correspondent_table->find_table_for_update();
    tbl->table->mark_columns_needed_for_delete();
  }
}

bool
multi_delete::initialize_tables(JOIN *join)
{
  TABLE_LIST *walk;
  Unique **tempfiles_ptr;
  DBUG_ENTER("initialize_tables");

  if ((thd->variables.option_bits & OPTION_SAFE_UPDATES) && error_if_full_join(join))
    DBUG_RETURN(1);

  table_map tables_to_delete_from=0;
  delete_while_scanning= true;
  for (walk= delete_tables; walk; walk= walk->next_local)
  {
    TABLE_LIST *tbl= walk->correspondent_table->find_table_for_update();
    tables_to_delete_from|= tbl->table->map;
    if (delete_while_scanning &&
        unique_table(thd, tbl, join->tables_list, false))
    {
      /*
        If the table we are going to delete from appears
        in join, we need to defer delete. So the delete
        doesn't interfers with the scaning of results.
      */
      delete_while_scanning= false;
    }
  }

  walk= delete_tables;

  for (JOIN_TAB *tab= first_linear_tab(join, WITHOUT_BUSH_ROOTS,
                                       WITH_CONST_TABLES);
       tab; 
       tab= next_linear_tab(join, tab, WITHOUT_BUSH_ROOTS))
  {
    if (!tab->bush_children && tab->table->map & tables_to_delete_from)
    {
      /* We are going to delete from this table */
      TABLE *tbl=walk->table=tab->table;
      walk= walk->next_local;
      /* Don't use KEYREAD optimization on this table */
      tbl->no_keyread=1;
      /* Don't use record cache */
      tbl->no_cache= 1;
      tbl->covering_keys.clear_all();
      if (tbl->file->has_transactions())
	transactional_tables= 1;
      else
	normal_tables= 1;
      tbl->prepare_triggers_for_delete_stmt_or_event();
      tbl->prepare_for_position();
    }
    else if ((tab->type != JT_SYSTEM && tab->type != JT_CONST) &&
             walk == delete_tables)
    {
      /*
        We are not deleting from the table we are scanning. In this
        case send_data() shouldn't delete any rows a we may touch
        the rows in the deleted table many times
      */
      delete_while_scanning= false;
    }
  }
  walk= delete_tables;
  tempfiles_ptr= tempfiles;
  if (delete_while_scanning)
  {
    table_being_deleted= delete_tables;
    walk= walk->next_local;
  }
  for (;walk ;walk= walk->next_local)
  {
    TABLE *table=walk->table;
    *tempfiles_ptr++= new (thd->mem_root) Unique (refpos_order_cmp, table->file,
                                                  table->file->ref_length,
                                                  MEM_STRIP_BUF_SIZE);
  }
  init_ftfuncs(thd, thd->lex->current_select, 1);
  DBUG_RETURN(thd->is_fatal_error != 0);
}


multi_delete::~multi_delete()
{
  for (table_being_deleted= delete_tables;
       table_being_deleted;
       table_being_deleted= table_being_deleted->next_local)
  {
    TABLE *table= table_being_deleted->table;
    table->no_keyread=0;
  }

  for (uint counter= 0; counter < num_of_tables; counter++)
  {
    if (tempfiles[counter])
      delete tempfiles[counter];
  }
}


int multi_delete::send_data(List<Item> &values)
{
  int secure_counter= delete_while_scanning ? -1 : 0;
  TABLE_LIST *del_table;
  DBUG_ENTER("multi_delete::send_data");

  bool ignore= thd->lex->ignore;

  for (del_table= delete_tables;
       del_table;
       del_table= del_table->next_local, secure_counter++)
  {
    TABLE *table= del_table->table;

    /* Check if we are using outer join and we didn't find the row */
    if (table->status & (STATUS_NULL_ROW | STATUS_DELETED))
      continue;

    if (table->versioned() && !table->vers_end_field()->is_max())
    {
      continue;
    }

    table->file->position(table->record[0]);
    found++;

    if (secure_counter < 0)
    {
      /* We are scanning the current table */
      DBUG_ASSERT(del_table == table_being_deleted);
      if (table->triggers &&
          table->triggers->process_triggers(thd, TRG_EVENT_DELETE,
                                            TRG_ACTION_BEFORE, FALSE))
        DBUG_RETURN(1);
      table->status|= STATUS_DELETED;

      error= table->delete_row();
      if (!error)
      {
        deleted++;
        if (!table->file->has_transactions())
          thd->transaction.stmt.modified_non_trans_table= TRUE;
        if (table->triggers &&
            table->triggers->process_triggers(thd, TRG_EVENT_DELETE,
                                              TRG_ACTION_AFTER, FALSE))
          DBUG_RETURN(1);
      }
      else if (!ignore)
      {
        /*
          If the IGNORE option is used errors caused by ha_delete_row don't
          have to stop the iteration.
        */
        table->file->print_error(error,MYF(0));
        DBUG_RETURN(1);
      }
    }
    else
    {
      error=tempfiles[secure_counter]->unique_add((char*) table->file->ref);
      if (error)
      {
	error= 1;                               // Fatal error
	DBUG_RETURN(1);
      }
    }
  }
  DBUG_RETURN(0);
}


void multi_delete::abort_result_set()
{
  DBUG_ENTER("multi_delete::abort_result_set");

  /* the error was handled or nothing deleted and no side effects return */
  if (error_handled ||
      (!thd->transaction.stmt.modified_non_trans_table && !deleted))
    DBUG_VOID_RETURN;

  /* Something already deleted so we have to invalidate cache */
  if (deleted)
    query_cache_invalidate3(thd, delete_tables, 1);

  if (thd->transaction.stmt.modified_non_trans_table)
    thd->transaction.all.modified_non_trans_table= TRUE;
  thd->transaction.all.m_unsafe_rollback_flags|=
    (thd->transaction.stmt.m_unsafe_rollback_flags & THD_TRANS::DID_WAIT);

  /*
    If rows from the first table only has been deleted and it is
    transactional, just do rollback.
    The same if all tables are transactional, regardless of where we are.
    In all other cases do attempt deletes ...
  */
  if (do_delete && normal_tables &&
      (table_being_deleted != delete_tables ||
       !table_being_deleted->table->file->has_transactions()))
  {
    /*
      We have to execute the recorded do_deletes() and write info into the
      error log
    */
    error= 1;
    send_eof();
    DBUG_ASSERT(error_handled);
    DBUG_VOID_RETURN;
  }

  if (thd->transaction.stmt.modified_non_trans_table)
  {
    /*
       there is only side effects; to binlog with the error
    */
    if (WSREP_EMULATE_BINLOG(thd) || mysql_bin_log.is_open())
    {
      int errcode= query_error_code(thd, thd->killed == NOT_KILLED);
      /* possible error of writing binary log is ignored deliberately */
      (void) thd->binlog_query(THD::ROW_QUERY_TYPE,
                               thd->query(), thd->query_length(),
                               transactional_tables, FALSE, FALSE, errcode);
    }
  }
  DBUG_VOID_RETURN;
}



/**
  Do delete from other tables.

  @retval 0 ok
  @retval 1 error

  @todo Is there any reason not use the normal nested-loops join? If not, and
  there is no documentation supporting it, this method and callee should be
  removed and there should be hooks within normal execution.
*/

int multi_delete::do_deletes()
{
  DBUG_ENTER("do_deletes");
  DBUG_ASSERT(do_delete);

  do_delete= 0;                                 // Mark called
  if (!found)
    DBUG_RETURN(0);

  table_being_deleted= (delete_while_scanning ? delete_tables->next_local :
                        delete_tables);
 
  for (uint counter= 0; table_being_deleted;
       table_being_deleted= table_being_deleted->next_local, counter++)
  { 
    TABLE *table = table_being_deleted->table;
    int local_error; 
    if (tempfiles[counter]->get(table))
      DBUG_RETURN(1);

    local_error= do_table_deletes(table, &tempfiles[counter]->sort,
                                  thd->lex->ignore);

    if (thd->killed && !local_error)
      DBUG_RETURN(1);

    if (local_error == -1)				// End of file
      local_error = 0;

    if (local_error)
      DBUG_RETURN(local_error);
  }
  DBUG_RETURN(0);
}


/**
   Implements the inner loop of nested-loops join within multi-DELETE
   execution.

   @param table The table from which to delete.

   @param ignore If used, all non fatal errors will be translated
   to warnings and we should not break the row-by-row iteration.

   @return Status code

   @retval  0 All ok.
   @retval  1 Triggers or handler reported error.
   @retval -1 End of file from handler.
*/
int multi_delete::do_table_deletes(TABLE *table, SORT_INFO *sort_info,
                                   bool ignore)
{
  int local_error= 0;
  READ_RECORD info;
  ha_rows last_deleted= deleted;
  DBUG_ENTER("do_deletes_for_table");

  if (init_read_record(&info, thd, table, NULL, sort_info, 0, 1, FALSE))
    DBUG_RETURN(1);

  /*
    Ignore any rows not found in reference tables as they may already have
    been deleted by foreign key handling
  */
  info.ignore_not_found_rows= 1;
  bool will_batch= !table->file->start_bulk_delete();
  while (!(local_error= info.read_record()) && !thd->killed)
  {
    if (table->triggers &&
        table->triggers->process_triggers(thd, TRG_EVENT_DELETE,
                                          TRG_ACTION_BEFORE, FALSE))
    {
      local_error= 1;
      break;
    }

    local_error= table->delete_row();
    if (local_error && !ignore)
    {
      table->file->print_error(local_error, MYF(0));
      break;
    }
      
    /*
      Increase the reported number of deleted rows only if no error occurred
      during ha_delete_row.
      Also, don't execute the AFTER trigger if the row operation failed.
    */
    if (!local_error)
    {
      deleted++;
      if (table->triggers &&
          table->triggers->process_triggers(thd, TRG_EVENT_DELETE,
                                            TRG_ACTION_AFTER, FALSE))
      {
        local_error= 1;
        break;
      }
    }
  }
  if (will_batch)
  {
    int tmp_error= table->file->end_bulk_delete();
    if (tmp_error && !local_error)
    {
      local_error= tmp_error;
      table->file->print_error(local_error, MYF(0));
    }
  }
  if (last_deleted != deleted && !table->file->has_transactions())
    thd->transaction.stmt.modified_non_trans_table= TRUE;

  end_read_record(&info);

  DBUG_RETURN(local_error);
}

/*
  Send ok to the client

  return:  0 sucess
	   1 error
*/

bool multi_delete::send_eof()
{
  killed_state killed_status= NOT_KILLED;
  THD_STAGE_INFO(thd, stage_deleting_from_reference_tables);

  /* Does deletes for the last n - 1 tables, returns 0 if ok */
  int local_error= do_deletes();		// returns 0 if success

  /* compute a total error to know if something failed */
  local_error= local_error || error;
  killed_status= (local_error == 0)? NOT_KILLED : thd->killed;
  /* reset used flags */
  THD_STAGE_INFO(thd, stage_end);

  if (thd->transaction.stmt.modified_non_trans_table)
    thd->transaction.all.modified_non_trans_table= TRUE;
  thd->transaction.all.m_unsafe_rollback_flags|=
    (thd->transaction.stmt.m_unsafe_rollback_flags & THD_TRANS::DID_WAIT);

  /*
    We must invalidate the query cache before binlog writing and
    ha_autocommit_...
  */
  if (deleted)
  {
    query_cache_invalidate3(thd, delete_tables, 1);
  }
  if ((local_error == 0) || thd->transaction.stmt.modified_non_trans_table)
  {
    if(WSREP_EMULATE_BINLOG(thd) || mysql_bin_log.is_open())
    {
      int errcode= 0;
      if (local_error == 0)
        thd->clear_error();
      else
        errcode= query_error_code(thd, killed_status == NOT_KILLED);
      if (thd->binlog_query(THD::ROW_QUERY_TYPE,
                            thd->query(), thd->query_length(),
                            transactional_tables, FALSE, FALSE, errcode) &&
          !normal_tables)
      {
	local_error=1;  // Log write failed: roll back the SQL statement
      }
    }
  }
  if (local_error != 0)
    error_handled= TRUE; // to force early leave from ::abort_result_set()

  if (!local_error && !thd->lex->analyze_stmt)
  {
    ::my_ok(thd, deleted);
  }
  return 0;
}<|MERGE_RESOLUTION|>--- conflicted
+++ resolved
@@ -214,10 +214,16 @@
 }
 
 
-<<<<<<< HEAD
 static bool record_should_be_deleted(THD *thd, TABLE *table, SQL_SELECT *sel,
                                      Explain_delete *explain)
 {
+  if (table->versioned())
+  {
+    bool row_is_alive= table->vers_end_field()->is_max();
+    if (table->pos_in_table_list->vers_conditions ? row_is_alive : !row_is_alive)
+      return false;
+  }
+
   explain->tracker.on_record_read();
   thd->inc_examined_row_count(1);
   if (table->vfield)
@@ -230,7 +236,7 @@
   return false;
 }
 
-=======
+
 inline
 int TABLE::delete_row()
 {
@@ -241,7 +247,7 @@
   vers_end_field()->set_time();
   return file->ha_update_row(record[1], record[0]);
 }
->>>>>>> ce66d5b2
+
 
 /**
   Implement DELETE SQL word.
@@ -611,7 +617,6 @@
 
   if (!delete_while_scanning)
   {
-<<<<<<< HEAD
     /*
       The table we are going to delete appears in subqueries in the where
       clause.  Instead of deleting the rows, first mark them deleted.
@@ -652,29 +657,7 @@
       delete_record= record_should_be_deleted(thd, table, select, explain);
     if (delete_record)
     {
-      if (table->triggers &&
-=======
-    if (table->versioned())
-    {
-      bool row_is_alive= table->vers_end_field()->is_max();
-      if (truncate_history)
-      {
-        if (row_is_alive)
-          continue;
-      }
-      else if (!row_is_alive)
-        continue;
-    }
-
-    explain->tracker.on_record_read();
-    thd->inc_examined_row_count(1);
-    if (table->vfield)
-      (void) table->update_virtual_fields(table->file, VCOL_UPDATE_FOR_DELETE);
-    if (!select || select->skip_record(thd) > 0)
-    {
-      explain->tracker.on_record_after_where();
       if (!truncate_history && table->triggers &&
->>>>>>> ce66d5b2
           table->triggers->process_triggers(thd, TRG_EVENT_DELETE,
                                             TRG_ACTION_BEFORE, FALSE))
       {
