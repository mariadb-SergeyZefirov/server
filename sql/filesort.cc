/* Copyright (c) 2000, 2015, Oracle and/or its affiliates.
   Copyright (c) 2009, 2015, MariaDB

   This program is free software; you can redistribute it and/or modify
   it under the terms of the GNU General Public License as published by
   the Free Software Foundation; version 2 of the License.

   This program is distributed in the hope that it will be useful,
   but WITHOUT ANY WARRANTY; without even the implied warranty of
   MERCHANTABILITY or FITNESS FOR A PARTICULAR PURPOSE.  See the
   GNU General Public License for more details.

   You should have received a copy of the GNU General Public License
   along with this program; if not, write to the Free Software
   Foundation, Inc., 51 Franklin Street, Fifth Floor, Boston, MA  02110-1335  USA */


/**
  @file

  @brief
  Sorts a database
*/

#include <my_global.h>
#include "sql_priv.h"
#include "filesort.h"
#ifdef HAVE_STDDEF_H
#include <stddef.h>			/* for macro offsetof */
#endif
#include <m_ctype.h>
#include "sql_sort.h"
#include "probes_mysql.h"
#include "sql_base.h"
#include "sql_test.h"                           // TEST_filesort
#include "opt_range.h"                          // SQL_SELECT
#include "bounded_queue.h"
#include "filesort_utils.h"
#include "sql_select.h"
#include "log_slow.h"
#include "debug_sync.h"

/// How to write record_ref.
#define WRITE_REF(file,from) \
if (my_b_write((file),(uchar*) (from),param->ref_length)) \
  DBUG_RETURN(1);

	/* functions defined in this file */

static uchar *read_buffpek_from_file(IO_CACHE *buffer_file, uint count,
                                     uchar *buf);
static ha_rows find_all_keys(THD *thd, Sort_param *param, SQL_SELECT *select,
                             SORT_INFO *fs_info,
                             IO_CACHE *buffer_file,
                             IO_CACHE *tempfile,
                             Bounded_queue<uchar, uchar> *pq,
                             ha_rows *found_rows);
static bool write_keys(Sort_param *param, SORT_INFO *fs_info,
                      uint count, IO_CACHE *buffer_file, IO_CACHE *tempfile);
static void make_sortkey(Sort_param *param, uchar *to, uchar *ref_pos);
static void register_used_fields(Sort_param *param);
static bool save_index(Sort_param *param, uint count,
                       SORT_INFO *table_sort);
static uint suffix_length(ulong string_length);
static uint sortlength(THD *thd, SORT_FIELD *sortorder, uint s_length,
		       bool *multi_byte_charset);
static SORT_ADDON_FIELD *get_addon_fields(ulong max_length_for_sort_data,
                                          Field **ptabfield,
                                          uint sortlength,
                                          LEX_STRING *addon_buf);
static void unpack_addon_fields(struct st_sort_addon_field *addon_field,
                                uchar *buff, uchar *buff_end);
static bool check_if_pq_applicable(Sort_param *param, SORT_INFO *info,
                                   TABLE *table,
                                   ha_rows records, ulong memory_available);

void Sort_param::init_for_filesort(uint sortlen, TABLE *table,
                                   ulong max_length_for_sort_data,
                                   ha_rows maxrows, bool sort_positions)
{
  DBUG_ASSERT(addon_field == 0 && addon_buf.length == 0);

  sort_length= sortlen;
  ref_length= table->file->ref_length;
  if (!(table->file->ha_table_flags() & HA_FAST_KEY_READ) &&
      !table->fulltext_searched && !sort_positions)
  {
    /* 
      Get the descriptors of all fields whose values are appended 
      to sorted fields and get its total length in addon_buf.length
    */
    addon_field= get_addon_fields(max_length_for_sort_data,
                                  table->field, sort_length, &addon_buf);
  }
  if (addon_field)
    res_length= addon_buf.length;
  else
  {
    res_length= ref_length;
    /* 
      The reference to the record is considered 
      as an additional sorted field
    */
    sort_length+= ref_length;
  }
  rec_length= sort_length + addon_buf.length;
  max_rows= maxrows;
}


/**
  Sort a table.
  Creates a set of pointers that can be used to read the rows
  in sorted order. This should be done with the functions
  in records.cc.

  Before calling filesort, one must have done
  table->file->info(HA_STATUS_VARIABLE)

  The result set is stored in
  filesort_info->io_cache or
  filesort_info->record_pointers.

  @param      thd            Current thread
  @param      table          Table to sort
  @param      filesort       How to sort the table
  @param[out] found_rows     Store the number of found rows here.
                             This is the number of found rows after
                             applying WHERE condition.
  @note
    If we sort by position (like if filesort->sort_positions==true) 
    filesort() will call table->prepare_for_position().

  @retval
    0			Error
    #			SORT_INFO
*/

SORT_INFO *filesort(THD *thd, TABLE *table, Filesort *filesort,
                    Filesort_tracker* tracker, JOIN *join,
                    table_map first_table_bit)
{
  int error;
  DBUG_ASSERT(thd->variables.sortbuff_size <= SIZE_T_MAX);
  size_t memory_available= (size_t)thd->variables.sortbuff_size;
  uint maxbuffer;
  BUFFPEK *buffpek;
  ha_rows num_rows= HA_POS_ERROR;
  IO_CACHE tempfile, buffpek_pointers, *outfile; 
  Sort_param param;
  bool multi_byte_charset;
  Bounded_queue<uchar, uchar> pq;
  SQL_SELECT *const select= filesort->select;
  ha_rows max_rows= filesort->limit;
  uint s_length= 0;

  DBUG_ENTER("filesort");

  if (!(s_length= filesort->make_sortorder(thd, join, first_table_bit)))
    DBUG_RETURN(NULL);  /* purecov: inspected */

  DBUG_EXECUTE("info",TEST_filesort(filesort->sortorder,s_length););
#ifdef SKIP_DBUG_IN_FILESORT
  DBUG_PUSH("");		/* No DBUG here */
#endif
  SORT_INFO *sort;
  TABLE_LIST *tab= table->pos_in_table_list;
  Item_subselect *subselect= tab ? tab->containing_subselect() : 0;
  MYSQL_FILESORT_START(table->s->db.str, table->s->table_name.str);
  DEBUG_SYNC(thd, "filesort_start");

  if (!(sort= new SORT_INFO))
    return 0;

  if (subselect && subselect->filesort_buffer.is_allocated())
  {
    /* Reuse cache from last call */
    sort->filesort_buffer= subselect->filesort_buffer;
    sort->buffpek= subselect->sortbuffer;
    subselect->filesort_buffer.reset();
    subselect->sortbuffer.str=0;
  }

  outfile= &sort->io_cache;

  my_b_clear(&tempfile);
  my_b_clear(&buffpek_pointers);
  buffpek=0;
  error= 1;
  sort->found_rows= HA_POS_ERROR;

  param.init_for_filesort(sortlength(thd, filesort->sortorder, s_length,
                                     &multi_byte_charset),
                          table,
                          thd->variables.max_length_for_sort_data,
                          max_rows, filesort->sort_positions);

  sort->addon_buf=    param.addon_buf;
  sort->addon_field=  param.addon_field;
  sort->unpack=       unpack_addon_fields;
  if (multi_byte_charset &&
      !(param.tmp_buffer= (char*) my_malloc(param.sort_length,
                                            MYF(MY_WME | MY_THREAD_SPECIFIC))))
    goto err;

  if (select && select->quick)
    thd->inc_status_sort_range();
  else
    thd->inc_status_sort_scan();
  thd->query_plan_flags|= QPLAN_FILESORT;
  tracker->report_use(max_rows);

  // If number of rows is not known, use as much of sort buffer as possible. 
  num_rows= table->file->estimate_rows_upper_bound();

  if (check_if_pq_applicable(&param, sort,
                             table, num_rows, memory_available))
  {
    DBUG_PRINT("info", ("filesort PQ is applicable"));
    thd->query_plan_flags|= QPLAN_FILESORT_PRIORITY_QUEUE;
    status_var_increment(thd->status_var.filesort_pq_sorts_);
    tracker->incr_pq_used();
    const size_t compare_length= param.sort_length;
    if (pq.init(param.max_rows,
                true,                           // max_at_top
                NULL,                           // compare_function
                compare_length,
                &make_sortkey, &param, sort->get_sort_keys()))
    {
      /*
       If we fail to init pq, we have to give up:
       out of memory means my_malloc() will call my_error().
      */
      DBUG_PRINT("info", ("failed to allocate PQ"));
      DBUG_ASSERT(thd->is_error());
      goto err;
    }
    // For PQ queries (with limit) we initialize all pointers.
    sort->init_record_pointers();
  }
  else
  {
    DBUG_PRINT("info", ("filesort PQ is not applicable"));

    size_t min_sort_memory= MY_MAX(MIN_SORT_MEMORY,
                                   param.sort_length*MERGEBUFF2);
    set_if_bigger(min_sort_memory, sizeof(BUFFPEK*)*MERGEBUFF2);
    while (memory_available >= min_sort_memory)
    {
      ulonglong keys= memory_available / (param.rec_length + sizeof(char*));
<<<<<<< HEAD
      param.max_keys_per_buffer= (uint) MY_MIN(num_rows, keys);
      if (sort->alloc_sort_buffer(param.max_keys_per_buffer, param.rec_length))
=======
      param.max_keys_per_buffer= MY_MAX(MERGEBUFF2,
                                        (uint) MY_MIN(num_rows, keys));
      if (table_sort.get_sort_keys())
      {
        // If we have already allocated a buffer, it better have same size!
        if (!table_sort.check_sort_buffer_properties(param.max_keys_per_buffer,
                                                     param.rec_length))
        {
          /*
            table->sort will still have a pointer to the same buffer,
            but that will be overwritten by the assignment below.
          */
          table_sort.free_sort_buffer();
        }
      }
      table_sort.alloc_sort_buffer(param.max_keys_per_buffer, param.rec_length);
      if (table_sort.get_sort_keys())
>>>>>>> 67a03b7c
        break;
      size_t old_memory_available= memory_available;
      memory_available= memory_available/4*3;
      if (memory_available < min_sort_memory &&
          old_memory_available > min_sort_memory)
        memory_available= min_sort_memory;
    }
    if (memory_available < min_sort_memory)
    {
      my_error(ER_OUT_OF_SORTMEMORY,MYF(ME_ERROR + ME_FATALERROR));
      goto err;
    }
    tracker->report_sort_buffer_size(sort->sort_buffer_size());
  }

  if (open_cached_file(&buffpek_pointers,mysql_tmpdir,TEMP_PREFIX,
		       DISK_BUFFER_SIZE, MYF(MY_WME)))
    goto err;

  param.sort_form= table;
  param.end=(param.local_sortorder=filesort->sortorder)+s_length;
  num_rows= find_all_keys(thd, &param, select,
                          sort,
                          &buffpek_pointers,
                          &tempfile, 
                          pq.is_initialized() ? &pq : NULL,
                          &sort->found_rows);
  if (num_rows == HA_POS_ERROR)
    goto err;

  maxbuffer= (uint) (my_b_tell(&buffpek_pointers)/sizeof(*buffpek));
  tracker->report_merge_passes_at_start(thd->query_plan_fsort_passes);
  tracker->report_row_numbers(param.examined_rows, sort->found_rows, num_rows);

  if (maxbuffer == 0)			// The whole set is in memory
  {
    if (save_index(&param, (uint) num_rows, sort))
      goto err;
  }
  else
  {
    /* filesort cannot handle zero-length records during merge. */
    DBUG_ASSERT(param.sort_length != 0);

    if (sort->buffpek.str && sort->buffpek.length < maxbuffer)
    {
      my_free(sort->buffpek.str);
      sort->buffpek.str= 0;
    }
    if (!(sort->buffpek.str=
          (char *) read_buffpek_from_file(&buffpek_pointers, maxbuffer,
                                          (uchar*) sort->buffpek.str)))
      goto err;
    sort->buffpek.length= maxbuffer;
    buffpek= (BUFFPEK *) sort->buffpek.str;
    close_cached_file(&buffpek_pointers);
	/* Open cached file if it isn't open */
    if (! my_b_inited(outfile) &&
	open_cached_file(outfile,mysql_tmpdir,TEMP_PREFIX,READ_RECORD_BUFFER,
			  MYF(MY_WME)))
      goto err;
    if (reinit_io_cache(outfile,WRITE_CACHE,0L,0,0))
      goto err;

    /*
      Use also the space previously used by string pointers in sort_buffer
      for temporary key storage.
    */
    param.max_keys_per_buffer=((param.max_keys_per_buffer *
                                (param.rec_length + sizeof(char*))) /
                               param.rec_length - 1);
    set_if_bigger(param.max_keys_per_buffer, 1);
    maxbuffer--;				// Offset from 0
    if (merge_many_buff(&param,
                        (uchar*) sort->get_sort_keys(),
                        buffpek,&maxbuffer,
			&tempfile))
      goto err;
    if (flush_io_cache(&tempfile) ||
	reinit_io_cache(&tempfile,READ_CACHE,0L,0,0))
      goto err;
    if (merge_index(&param,
                    (uchar*) sort->get_sort_keys(),
                    buffpek,
                    maxbuffer,
                    &tempfile,
		    outfile))
      goto err;
  }

  if (num_rows > param.max_rows)
  {
    // If find_all_keys() produced more results than the query LIMIT.
    num_rows= param.max_rows;
  }
  error= 0;

  err:
  my_free(param.tmp_buffer);
  if (!subselect || !subselect->is_uncacheable())
  {
    sort->free_sort_buffer();
    my_free(sort->buffpek.str);
  }
  else
  {
    /* Remember sort buffers for next subquery call */
    subselect->filesort_buffer= sort->filesort_buffer;
    subselect->sortbuffer=      sort->buffpek;
    sort->filesort_buffer.reset();              // Don't free this
  }
  sort->buffpek.str= 0;

  close_cached_file(&tempfile);
  close_cached_file(&buffpek_pointers);
  if (my_b_inited(outfile))
  {
    if (flush_io_cache(outfile))
      error=1;
    {
      my_off_t save_pos=outfile->pos_in_file;
      /* For following reads */
      if (reinit_io_cache(outfile,READ_CACHE,0L,0,0))
	error=1;
      outfile->end_of_file=save_pos;
    }
  }
  tracker->report_merge_passes_at_end(thd->query_plan_fsort_passes);
  if (error)
  {
    int kill_errno= thd->killed_errno();
    DBUG_ASSERT(thd->is_error() || kill_errno || thd->killed == ABORT_QUERY);

    my_printf_error(ER_FILSORT_ABORT,
                    "%s: %s",
                    MYF(0),
                    ER_THD(thd, ER_FILSORT_ABORT),
                    kill_errno ? ER_THD(thd, kill_errno) :
                    thd->killed == ABORT_QUERY ? "" :
                    thd->get_stmt_da()->message());

    if (global_system_variables.log_warnings > 1)
    { 
      sql_print_warning("%s, host: %s, user: %s, thread: %lu, query: %-.4096s",
                        ER_THD(thd, ER_FILSORT_ABORT),
                        thd->security_ctx->host_or_ip,
                        &thd->security_ctx->priv_user[0],
                        (ulong) thd->thread_id,
                        thd->query());
    }
  }
  else
    thd->inc_status_sort_rows(num_rows);

  sort->examined_rows= param.examined_rows;
  sort->return_rows= num_rows;
#ifdef SKIP_DBUG_IN_FILESORT
  DBUG_POP();			/* Ok to DBUG */
#endif

  DBUG_PRINT("exit",
             ("num_rows: %lld examined_rows: %lld found_rows: %lld",
              (longlong) sort->return_rows, (longlong) sort->examined_rows,
              (longlong) sort->found_rows));
  MYSQL_FILESORT_DONE(error, num_rows);

  if (error)
  {
    delete sort;
    sort= 0;
  }
  DBUG_RETURN(sort);
} /* filesort */


void Filesort::cleanup()
{
  if (select && own_select)
  {
    select->cleanup();
    select= NULL;
  }
}


uint Filesort::make_sortorder(THD *thd, JOIN *join, table_map first_table_bit)
{
  uint count;
  SORT_FIELD *sort,*pos;
  ORDER *ord;
  DBUG_ENTER("make_sortorder");


  count=0;
  for (ord = order; ord; ord= ord->next)
    count++;
  if (!sortorder)
    sortorder= (SORT_FIELD*) thd->alloc(sizeof(SORT_FIELD) * (count + 1));
  pos= sort= sortorder;

  if (!pos)
    DBUG_RETURN(0);

  for (ord= order; ord; ord= ord->next, pos++)
  {
    Item *first= ord->item[0];
    /*
      It is possible that the query plan is to read table t1, while the
      sort criteria actually has "ORDER BY t2.col" and the WHERE clause has
      a multi-equality(t1.col, t2.col, ...).
      The optimizer detects such cases (grep for
      UseMultipleEqualitiesToRemoveTempTable to see where), but doesn't
      perform equality substitution in the order->item. We need to do the
      substitution here ourselves.
    */
    table_map item_map= first->used_tables();
    if (join && (item_map & ~join->const_table_map) &&
        !(item_map & first_table_bit) && join->cond_equal &&
         first->get_item_equal())
    {
      /*
        Ok, this is the case descibed just above. Get the first element of the
        multi-equality.
      */
      Item_equal *item_eq= first->get_item_equal();
      first= item_eq->get_first(NO_PARTICULAR_TAB, NULL);
    }

    Item *item= first->real_item();
    pos->field= 0; pos->item= 0;
    if (item->type() == Item::FIELD_ITEM)
      pos->field= ((Item_field*) item)->field;
    else if (item->type() == Item::SUM_FUNC_ITEM && !item->const_item())
    {
      // Aggregate, or Item_aggregate_ref
      DBUG_ASSERT(first->type() == Item::SUM_FUNC_ITEM ||
                  (first->type() == Item::REF_ITEM &&
                   static_cast<Item_ref*>(first)->ref_type() ==
                   Item_ref::AGGREGATE_REF));
      pos->field= first->get_tmp_table_field();
    }
    else if (item->type() == Item::COPY_STR_ITEM)
    {						// Blob patch
      pos->item= ((Item_copy*) item)->get_item();
    }
    else
      pos->item= *ord->item;
    pos->reverse= (ord->direction == ORDER::ORDER_DESC);
    DBUG_ASSERT(pos->field != NULL || pos->item != NULL);
  }
  DBUG_RETURN(count);
}


/** Read 'count' number of buffer pointers into memory. */

static uchar *read_buffpek_from_file(IO_CACHE *buffpek_pointers, uint count,
                                     uchar *buf)
{
  size_t length= sizeof(BUFFPEK)*count;
  uchar *tmp= buf;
  DBUG_ENTER("read_buffpek_from_file");
  if (count > UINT_MAX/sizeof(BUFFPEK))
    return 0; /* sizeof(BUFFPEK)*count will overflow */
  if (!tmp)
    tmp= (uchar *)my_malloc(length, MYF(MY_WME | MY_THREAD_SPECIFIC));
  if (tmp)
  {
    if (reinit_io_cache(buffpek_pointers,READ_CACHE,0L,0,0) ||
	my_b_read(buffpek_pointers, (uchar*) tmp, length))
    {
      my_free(tmp);
      tmp=0;
    }
  }
  DBUG_RETURN(tmp);
}

#ifndef DBUG_OFF

/* Buffer where record is returned */
char dbug_print_row_buff[512];

/* Temporary buffer for printing a column */
char dbug_print_row_buff_tmp[512];

/*
  Print table's current row into a buffer and return a pointer to it.

  This is intended to be used from gdb:
  
    (gdb) p dbug_print_table_row(table)
      $33 = "SUBQUERY2_t1(col_int_key,col_varchar_nokey)=(7,c)"
    (gdb)

  Only columns in table->read_set are printed
*/

const char* dbug_print_table_row(TABLE *table)
{
  Field **pfield;
  String tmp(dbug_print_row_buff_tmp,
             sizeof(dbug_print_row_buff_tmp),&my_charset_bin);

  String output(dbug_print_row_buff, sizeof(dbug_print_row_buff),
                &my_charset_bin);

  output.length(0);
  output.append(table->alias);
  output.append("(");
  bool first= true;

  for (pfield= table->field; *pfield ; pfield++)
  {
    if (table->read_set && !bitmap_is_set(table->read_set, (*pfield)->field_index))
      continue;
    
    if (first)
      first= false;
    else
      output.append(",");

    output.append((*pfield)->field_name? (*pfield)->field_name: "NULL");
  }

  output.append(")=(");

  first= true;
  for (pfield= table->field; *pfield ; pfield++)
  {
    Field *field=  *pfield;

    if (table->read_set && !bitmap_is_set(table->read_set, (*pfield)->field_index))
      continue;

    if (first)
      first= false;
    else
      output.append(",");

    if (field->is_null())
      output.append("NULL");
    else
    {
      if (field->type() == MYSQL_TYPE_BIT)
        (void) field->val_int_as_str(&tmp, 1);
      else
        field->val_str(&tmp);
      output.append(tmp.ptr(), tmp.length());
    }
  }
  output.append(")");
  
  return output.c_ptr_safe();
}


/*
  Print a text, SQL-like record representation into dbug trace.

  Note: this function is a work in progress: at the moment
   - column read bitmap is ignored (can print garbage for unused columns)
   - there is no quoting
*/
static void dbug_print_record(TABLE *table, bool print_rowid)
{
  char buff[1024];
  Field **pfield;
  String tmp(buff,sizeof(buff),&my_charset_bin);
  DBUG_LOCK_FILE;
  
  fprintf(DBUG_FILE, "record (");
  for (pfield= table->field; *pfield ; pfield++)
    fprintf(DBUG_FILE, "%s%s", (*pfield)->field_name, (pfield[1])? ", ":"");
  fprintf(DBUG_FILE, ") = ");

  fprintf(DBUG_FILE, "(");
  for (pfield= table->field; *pfield ; pfield++)
  {
    Field *field=  *pfield;

    if (field->is_null())
      fwrite("NULL", sizeof(char), 4, DBUG_FILE);
   
    if (field->type() == MYSQL_TYPE_BIT)
      (void) field->val_int_as_str(&tmp, 1);
    else
      field->val_str(&tmp);

    fwrite(tmp.ptr(),sizeof(char),tmp.length(),DBUG_FILE);
    if (pfield[1])
      fwrite(", ", sizeof(char), 2, DBUG_FILE);
  }
  fprintf(DBUG_FILE, ")");
  if (print_rowid)
  {
    fprintf(DBUG_FILE, " rowid ");
    for (uint i=0; i < table->file->ref_length; i++)
    {
      fprintf(DBUG_FILE, "%x", (uchar)table->file->ref[i]);
    }
  }
  fprintf(DBUG_FILE, "\n");
  DBUG_UNLOCK_FILE;
}

#endif 


/**
  Search after sort_keys, and write them into tempfile
  (if we run out of space in the sort_keys buffer).
  All produced sequences are guaranteed to be non-empty.

  @param param             Sorting parameter
  @param select            Use this to get source data
  @param sort_keys         Array of pointers to sort key + addon buffers.
  @param buffpek_pointers  File to write BUFFPEKs describing sorted segments
                           in tempfile.
  @param tempfile          File to write sorted sequences of sortkeys to.
  @param pq                If !NULL, use it for keeping top N elements
  @param [out] found_rows  The number of FOUND_ROWS().
                           For a query with LIMIT, this value will typically
                           be larger than the function return value.

  @note
    Basic idea:
    @verbatim
     while (get_next_sortkey())
     {
       if (using priority queue)
         push sort key into queue
       else
       {
         if (no free space in sort_keys buffers)
         {
           sort sort_keys buffer;
           dump sorted sequence to 'tempfile';
           dump BUFFPEK describing sequence location into 'buffpek_pointers';
         }
         put sort key into 'sort_keys';
       }
     }
     if (sort_keys has some elements && dumped at least once)
       sort-dump-dump as above;
     else
       don't sort, leave sort_keys array to be sorted by caller.
  @endverbatim

  @retval
    Number of records written on success.
  @retval
    HA_POS_ERROR on error.
*/

static ha_rows find_all_keys(THD *thd, Sort_param *param, SQL_SELECT *select,
                             SORT_INFO *fs_info,
			     IO_CACHE *buffpek_pointers,
                             IO_CACHE *tempfile,
                             Bounded_queue<uchar, uchar> *pq,
                             ha_rows *found_rows)
{
  int error,flag,quick_select;
  uint idx,indexpos,ref_length;
  uchar *ref_pos,*next_pos,ref_buff[MAX_REFLENGTH];
  my_off_t record;
  TABLE *sort_form;
  handler *file;
  MY_BITMAP *save_read_set, *save_write_set, *save_vcol_set;
  Item *sort_cond;
  ha_rows retval;
  DBUG_ENTER("find_all_keys");
  DBUG_PRINT("info",("using: %s",
                     (select ? select->quick ? "ranges" : "where":
                      "every row")));

  idx=indexpos=0;
  error=quick_select=0;
  sort_form=param->sort_form;
  file=sort_form->file;
  ref_length=param->ref_length;
  ref_pos= ref_buff;
  quick_select=select && select->quick;
  record=0;
  *found_rows= 0;
  flag= ((file->ha_table_flags() & HA_REC_NOT_IN_SEQ) || quick_select);
  if (flag)
    ref_pos= &file->ref[0];
  next_pos=ref_pos;

  DBUG_EXECUTE_IF("show_explain_in_find_all_keys", 
                  dbug_serve_apcs(thd, 1);
                 );

  if (!quick_select)
  {
    next_pos=(uchar*) 0;			/* Find records in sequence */
    DBUG_EXECUTE_IF("bug14365043_1",
                    DBUG_SET("+d,ha_rnd_init_fail"););
    if (file->ha_rnd_init_with_error(1))
      DBUG_RETURN(HA_POS_ERROR);
    file->extra_opt(HA_EXTRA_CACHE, thd->variables.read_buff_size);
  }

  /* Remember original bitmaps */
  save_read_set=  sort_form->read_set;
  save_write_set= sort_form->write_set;
  save_vcol_set=  sort_form->vcol_set;

  /* Set up temporary column read map for columns used by sort */
  DBUG_ASSERT(save_read_set != &sort_form->tmp_set);
  bitmap_clear_all(&sort_form->tmp_set);
  sort_form->column_bitmaps_set(&sort_form->tmp_set, &sort_form->tmp_set, 
                                &sort_form->tmp_set);
  register_used_fields(param);
  if (quick_select)
    select->quick->add_used_key_part_to_set();

  sort_cond= (!select ? 0 :
              (!select->pre_idx_push_select_cond ?
               select->cond : select->pre_idx_push_select_cond));
  if (sort_cond)
    sort_cond->walk(&Item::register_field_in_read_map, 1, sort_form);
  sort_form->file->column_bitmaps_signal();

  if (quick_select)
  {
    if (select->quick->reset())
      goto err;
  }

  DEBUG_SYNC(thd, "after_index_merge_phase1");
  for (;;)
  {
    if (quick_select)
    {
      if ((error= select->quick->get_next()))
        break;
      file->position(sort_form->record[0]);
      DBUG_EXECUTE_IF("debug_filesort", dbug_print_record(sort_form, TRUE););
    }
    else					/* Not quick-select */
    {
      {
	error= file->ha_rnd_next(sort_form->record[0]);
	if (!flag)
	{
	  my_store_ptr(ref_pos,ref_length,record); // Position to row
	  record+= sort_form->s->db_record_offset;
	}
	else if (!error)
	  file->position(sort_form->record[0]);
      }
      if (error && error != HA_ERR_RECORD_DELETED)
	break;
    }

    if (thd->check_killed())
    {
      DBUG_PRINT("info",("Sort killed by user"));
      if (!quick_select)
      {
        (void) file->extra(HA_EXTRA_NO_CACHE);
        file->ha_rnd_end();
      }
      goto err;                               /* purecov: inspected */
    }

    bool write_record= false;
    if (error == 0)
    {
      param->examined_rows++;
      if (select && select->cond)
      {
        /*
          If the condition 'select->cond' contains a subquery, restore the
          original read/write sets of the table 'sort_form' because when
          SQL_SELECT::skip_record evaluates this condition. it may include a
          correlated subquery predicate, such that some field in the subquery
          refers to 'sort_form'.

          PSergey-todo: discuss the above with Timour.
        */
        MY_BITMAP *tmp_read_set= sort_form->read_set;
        MY_BITMAP *tmp_write_set= sort_form->write_set;
        MY_BITMAP *tmp_vcol_set= sort_form->vcol_set;

        if (select->cond->with_subselect)
          sort_form->column_bitmaps_set(save_read_set, save_write_set,
                                        save_vcol_set);
        write_record= (select->skip_record(thd) > 0);
        if (select->cond->with_subselect)
          sort_form->column_bitmaps_set(tmp_read_set,
                                        tmp_write_set,
                                        tmp_vcol_set);
      }
      else
        write_record= true;
    }

    if (write_record)
    {
       ++(*found_rows);
      if (pq)
      {
        pq->push(ref_pos);
        idx= pq->num_elements();
      }
      else
      {
        if (idx == param->max_keys_per_buffer)
        {
          if (write_keys(param, fs_info, idx, buffpek_pointers, tempfile))
            goto err;
	  idx= 0;
	  indexpos++;
        }
        make_sortkey(param, fs_info->get_record_buffer(idx++), ref_pos);
      }
    }

    /* It does not make sense to read more keys in case of a fatal error */
    if (thd->is_error())
      break;

    /*
      We need to this after checking the error as the transaction may have
      rolled back in case of a deadlock
    */
    if (!write_record)
      file->unlock_row();
  }
  if (!quick_select)
  {
    (void) file->extra(HA_EXTRA_NO_CACHE);	/* End cacheing of records */
    if (!next_pos)
      file->ha_rnd_end();
  }

  /* Signal we should use orignal column read and write maps */
  sort_form->column_bitmaps_set(save_read_set, save_write_set, save_vcol_set);

  if (thd->is_error())
    DBUG_RETURN(HA_POS_ERROR);

  DBUG_PRINT("test",("error: %d  indexpos: %d",error,indexpos));
  if (error != HA_ERR_END_OF_FILE)
  {
    file->print_error(error,MYF(ME_ERROR | ME_WAITTANG)); // purecov: inspected
    DBUG_RETURN(HA_POS_ERROR);			/* purecov: inspected */
  }
  if (indexpos && idx &&
      write_keys(param, fs_info, idx, buffpek_pointers, tempfile))
    DBUG_RETURN(HA_POS_ERROR);			/* purecov: inspected */
  retval= (my_b_inited(tempfile) ?
           (ha_rows) (my_b_tell(tempfile)/param->rec_length) :
           idx);
  DBUG_PRINT("info", ("find_all_keys return %llu", (ulonglong) retval));
  DBUG_RETURN(retval);

err:
  sort_form->column_bitmaps_set(save_read_set, save_write_set, save_vcol_set);
  DBUG_RETURN(HA_POS_ERROR);
} /* find_all_keys */


/**
  @details
  Sort the buffer and write:
  -# the sorted sequence to tempfile
  -# a BUFFPEK describing the sorted sequence position to buffpek_pointers

    (was: Skriver en buffert med nycklar till filen)

  @param param             Sort parameters
  @param sort_keys         Array of pointers to keys to sort
  @param count             Number of elements in sort_keys array
  @param buffpek_pointers  One 'BUFFPEK' struct will be written into this file.
                           The BUFFPEK::{file_pos, count} will indicate where
                           the sorted data was stored.
  @param tempfile          The sorted sequence will be written into this file.

  @retval
    0 OK
  @retval
    1 Error
*/

static bool
write_keys(Sort_param *param,  SORT_INFO *fs_info, uint count,
           IO_CACHE *buffpek_pointers, IO_CACHE *tempfile)
{
  size_t rec_length;
  uchar **end;
  BUFFPEK buffpek;
  DBUG_ENTER("write_keys");

  rec_length= param->rec_length;
  uchar **sort_keys= fs_info->get_sort_keys();

  fs_info->sort_buffer(param, count);

  if (!my_b_inited(tempfile) &&
      open_cached_file(tempfile, mysql_tmpdir, TEMP_PREFIX, DISK_BUFFER_SIZE,
                       MYF(MY_WME)))
    goto err;                                   /* purecov: inspected */
  /* check we won't have more buffpeks than we can possibly keep in memory */
  if (my_b_tell(buffpek_pointers) + sizeof(BUFFPEK) > (ulonglong)UINT_MAX)
    goto err;
  bzero(&buffpek, sizeof(buffpek));
  buffpek.file_pos= my_b_tell(tempfile);
  if ((ha_rows) count > param->max_rows)
    count=(uint) param->max_rows;               /* purecov: inspected */
  buffpek.count=(ha_rows) count;
  for (end=sort_keys+count ; sort_keys != end ; sort_keys++)
    if (my_b_write(tempfile, (uchar*) *sort_keys, (uint) rec_length))
      goto err;
  if (my_b_write(buffpek_pointers, (uchar*) &buffpek, sizeof(buffpek)))
    goto err;
  DBUG_RETURN(0);

err:
  DBUG_RETURN(1);
} /* write_keys */


/**
  Store length as suffix in high-byte-first order.
*/

static inline void store_length(uchar *to, uint length, uint pack_length)
{
  switch (pack_length) {
  case 1:
    *to= (uchar) length;
    break;
  case 2:
    mi_int2store(to, length);
    break;
  case 3:
    mi_int3store(to, length);
    break;
  default:
    mi_int4store(to, length);
    break;
  }
}


void
Type_handler_string_result::make_sort_key(uchar *to, Item *item,
                                          const SORT_FIELD_ATTR *sort_field,
                                          Sort_param *param) const
{
  CHARSET_INFO *cs= item->collation.collation;
  bool maybe_null= item->maybe_null;

  if (maybe_null)
    *to++= 1;
  char *tmp_buffer= param->tmp_buffer ? param->tmp_buffer : (char*) to;
  String tmp(tmp_buffer, param->tmp_buffer ? param->sort_length :
                                             sort_field->length, cs);
  String *res= item->str_result(&tmp);
  if (!res)
  {
    if (maybe_null)
      memset(to - 1, 0, sort_field->length + 1);
    else
    {
      /* purecov: begin deadcode */
      /*
        This should only happen during extreme conditions if we run out
        of memory or have an item marked not null when it can be null.
        This code is here mainly to avoid a hard crash in this case.
      */
      DBUG_ASSERT(0);
      DBUG_PRINT("warning",
                 ("Got null on something that shouldn't be null"));
      memset(to, 0, sort_field->length);	// Avoid crash
      /* purecov: end */
    }
    return;
  }

  if (use_strnxfrm(cs))
  {
    uint tmp_length __attribute__((unused));
    tmp_length= cs->coll->strnxfrm(cs, to, sort_field->length,
                                   item->max_char_length() *
                                   cs->strxfrm_multiply,
                                   (uchar*) res->ptr(), res->length(),
                                   MY_STRXFRM_PAD_WITH_SPACE |
                                   MY_STRXFRM_PAD_TO_MAXLEN);
    DBUG_ASSERT(tmp_length == sort_field->length);
  }
  else
  {
    uint diff;
    uint sort_field_length= sort_field->length - sort_field->suffix_length;
    uint length= res->length();
    if (sort_field_length < length)
    {
      diff= 0;
      length= sort_field_length;
    }
    else
      diff= sort_field_length - length;
    if (sort_field->suffix_length)
    {
      /* Store length last in result_string */
      store_length(to + sort_field_length, length, sort_field->suffix_length);
    }
    /* apply cs->sort_order for case-insensitive comparison if needed */
    my_strnxfrm(cs,(uchar*)to,length,(const uchar*)res->ptr(),length);
    char fill_char= ((cs->state & MY_CS_BINSORT) ? (char) 0 : ' ');
    cs->cset->fill(cs, (char *)to+length,diff,fill_char);
  }
}


void
Type_handler_int_result::make_sort_key(uchar *to, Item *item,
                                       const SORT_FIELD_ATTR *sort_field,
                                       Sort_param *param) const
{
  longlong value= item->val_int_result();
  make_sort_key_longlong(to, item->maybe_null, item->null_value,
                         item->unsigned_flag, value);
}


void
Type_handler_temporal_result::make_sort_key(uchar *to, Item *item,
                                            const SORT_FIELD_ATTR *sort_field,
                                            Sort_param *param) const
{
  MYSQL_TIME buf;
  if (item->get_date_result(&buf, TIME_INVALID_DATES))
  {
    DBUG_ASSERT(item->maybe_null);
    DBUG_ASSERT(item->null_value);
    make_sort_key_longlong(to, item->maybe_null, true,
                           item->unsigned_flag, 0);
  }
  else
    make_sort_key_longlong(to, item->maybe_null, false,
                           item->unsigned_flag, pack_time(&buf));
}


void
Type_handler::make_sort_key_longlong(uchar *to,
                                     bool maybe_null,
                                     bool null_value,
                                     bool unsigned_flag,
                                     longlong value) const

{
  if (maybe_null)
  {
    if (null_value)
    {
      memset(to, 0, 9);
      return;
    }
    *to++= 1;
  }
  to[7]= (uchar) value;
  to[6]= (uchar) (value >> 8);
  to[5]= (uchar) (value >> 16);
  to[4]= (uchar) (value >> 24);
  to[3]= (uchar) (value >> 32);
  to[2]= (uchar) (value >> 40);
  to[1]= (uchar) (value >> 48);
  if (unsigned_flag)                    /* Fix sign */
    to[0]= (uchar) (value >> 56);
  else
    to[0]= (uchar) (value >> 56) ^ 128;	/* Reverse signbit */
}


void
Type_handler_decimal_result::make_sort_key(uchar *to, Item *item,
                                           const SORT_FIELD_ATTR *sort_field,
                                           Sort_param *param) const
{
  my_decimal dec_buf, *dec_val= item->val_decimal_result(&dec_buf);
  if (item->maybe_null)
  {
    if (item->null_value)
    {
      memset(to, 0, sort_field->length + 1);
      return;
    }
    *to++= 1;
  }
  my_decimal2binary(E_DEC_FATAL_ERROR, dec_val, to,
                    item->max_length - (item->decimals ? 1 : 0),
                    item->decimals);
}


void
Type_handler_real_result::make_sort_key(uchar *to, Item *item,
                                        const SORT_FIELD_ATTR *sort_field,
                                        Sort_param *param) const
{
  double value= item->val_result();
  if (item->maybe_null)
  {
    if (item->null_value)
    {
      memset(to, 0, sort_field->length + 1);
      return;
    }
    *to++= 1;
  }
  change_double_for_sort(value, to);
}


/** Make a sort-key from record. */

static void make_sortkey(Sort_param *param, uchar *to, uchar *ref_pos)
{
  Field *field;
  SORT_FIELD *sort_field;
  uint length;

  for (sort_field=param->local_sortorder ;
       sort_field != param->end ;
       sort_field++)
  {
    bool maybe_null=0;
    if ((field=sort_field->field))
    {						// Field
      field->make_sort_key(to, sort_field->length);
      if ((maybe_null = field->maybe_null()))
        to++;
    }
    else
    {						// Item
      sort_field->item->make_sort_key(to, sort_field->item, sort_field, param);
      if ((maybe_null= sort_field->item->maybe_null))
        to++;
    }
    if (sort_field->reverse)
    {							/* Revers key */
      if (maybe_null && (to[-1]= !to[-1]))
      {
        to+= sort_field->length; // don't waste the time reversing all 0's
        continue;
      }
      length=sort_field->length;
      while (length--)
      {
	*to = (uchar) (~ *to);
	to++;
      }
    }
    else
      to+= sort_field->length;
  }

  if (param->addon_field)
  {
    /* 
      Save field values appended to sorted fields.
      First null bit indicators are appended then field values follow.
      In this implementation we use fixed layout for field values -
      the same for all records.
    */
    SORT_ADDON_FIELD *addonf= param->addon_field;
    uchar *nulls= to;
    DBUG_ASSERT(addonf != 0);
    memset(nulls, 0, addonf->offset);
    to+= addonf->offset;
    for ( ; (field= addonf->field) ; addonf++)
    {
      if (addonf->null_bit && field->is_null())
      {
        nulls[addonf->null_offset]|= addonf->null_bit;
#ifdef HAVE_valgrind
	bzero(to, addonf->length);
#endif
      }
      else
      {
#ifdef HAVE_valgrind
        uchar *end= field->pack(to, field->ptr);
	uint length= (uint) ((to + addonf->length) - end);
	DBUG_ASSERT((int) length >= 0);
	if (length)
	  bzero(end, length);
#else
        (void) field->pack(to, field->ptr);
#endif
      }
      to+= addonf->length;
    }
  }
  else
  {
    /* Save filepos last */
    memcpy((uchar*) to, ref_pos, (size_t) param->ref_length);
  }
  return;
}


/*
  Register fields used by sorting in the sorted table's read set
*/

static void register_used_fields(Sort_param *param)
{
  SORT_FIELD *sort_field;
  TABLE *table=param->sort_form;

  for (sort_field= param->local_sortorder ;
       sort_field != param->end ;
       sort_field++)
  {
    Field *field;
    if ((field= sort_field->field))
    {
      if (field->table == table)
        field->register_field_in_read_map();
    }
    else
    {						// Item
      sort_field->item->walk(&Item::register_field_in_read_map, 1, table);
    }
  }

  if (param->addon_field)
  {
    SORT_ADDON_FIELD *addonf= param->addon_field;
    Field *field;
    for ( ; (field= addonf->field) ; addonf++)
      field->register_field_in_read_map();
  }
  else
  {
    /* Save filepos last */
    table->prepare_for_position();
  }
}


static bool save_index(Sort_param *param, uint count,
                       SORT_INFO *table_sort)
{
  uint offset,res_length;
  uchar *to;
  DBUG_ENTER("save_index");
  DBUG_ASSERT(table_sort->record_pointers == 0);

  table_sort->sort_buffer(param, count);
  res_length= param->res_length;
  offset= param->rec_length-res_length;
  if (!(to= table_sort->record_pointers= 
        (uchar*) my_malloc(res_length*count,
                           MYF(MY_WME | MY_THREAD_SPECIFIC))))
    DBUG_RETURN(1);                 /* purecov: inspected */
  uchar **sort_keys= table_sort->get_sort_keys();
  for (uchar **end= sort_keys+count ; sort_keys != end ; sort_keys++)
  {
    memcpy(to, *sort_keys+offset, res_length);
    to+= res_length;
  }
  DBUG_RETURN(0);
}


/**
  Test whether priority queue is worth using to get top elements of an
  ordered result set. If it is, then allocates buffer for required amount of
  records

  @param param            Sort parameters.
  @param filesort_info    Filesort information.
  @param table            Table to sort.
  @param num_rows         Estimate of number of rows in source record set.
  @param memory_available Memory available for sorting.

  DESCRIPTION
    Given a query like this:
      SELECT ... FROM t ORDER BY a1,...,an LIMIT max_rows;
    This function tests whether a priority queue should be used to keep
    the result. Necessary conditions are:
    - estimate that it is actually cheaper than merge-sort
    - enough memory to store the <max_rows> records.

    If we don't have space for <max_rows> records, but we *do* have
    space for <max_rows> keys, we may rewrite 'table' to sort with
    references to records instead of additional data.
    (again, based on estimates that it will actually be cheaper).

   @retval
    true  - if it's ok to use PQ
    false - PQ will be slower than merge-sort, or there is not enough memory.
*/

bool check_if_pq_applicable(Sort_param *param,
                            SORT_INFO *filesort_info,
                            TABLE *table, ha_rows num_rows,
                            ulong memory_available)
{
  DBUG_ENTER("check_if_pq_applicable");

  /*
    How much Priority Queue sort is slower than qsort.
    Measurements (see unit test) indicate that PQ is roughly 3 times slower.
  */
  const double PQ_slowness= 3.0;

  if (param->max_rows == HA_POS_ERROR)
  {
    DBUG_PRINT("info", ("No LIMIT"));
    DBUG_RETURN(false);
  }

  if (param->max_rows + 2 >= UINT_MAX)
  {
    DBUG_PRINT("info", ("Too large LIMIT"));
    DBUG_RETURN(false);
  }

  ulong num_available_keys=
    memory_available / (param->rec_length + sizeof(char*));
  // We need 1 extra record in the buffer, when using PQ.
  param->max_keys_per_buffer= (uint) param->max_rows + 1;

  if (num_rows < num_available_keys)
  {
    // The whole source set fits into memory.
    if (param->max_rows < num_rows/PQ_slowness )
    {
      DBUG_RETURN(filesort_info->alloc_sort_buffer(param->max_keys_per_buffer,
                                                   param->rec_length) != NULL);
    }
    else
    {
      // PQ will be slower.
      DBUG_RETURN(false);
    }
  }

  // Do we have space for LIMIT rows in memory?
  if (param->max_keys_per_buffer < num_available_keys)
  {
    DBUG_RETURN(filesort_info->alloc_sort_buffer(param->max_keys_per_buffer,
                                                 param->rec_length) != NULL);
  }

  // Try to strip off addon fields.
  if (param->addon_field)
  {
    const ulong row_length=
      param->sort_length + param->ref_length + sizeof(char*);
    num_available_keys= memory_available / row_length;

    // Can we fit all the keys in memory?
    if (param->max_keys_per_buffer < num_available_keys)
    {
      const double sort_merge_cost=
        get_merge_many_buffs_cost_fast(num_rows,
                                       num_available_keys,
                                       row_length);
      /*
        PQ has cost:
        (insert + qsort) * log(queue size) / TIME_FOR_COMPARE_ROWID +
        cost of file lookup afterwards.
        The lookup cost is a bit pessimistic: we take scan_time and assume
        that on average we find the row after scanning half of the file.
        A better estimate would be lookup cost, but note that we are doing
        random lookups here, rather than sequential scan.
      */
      const double pq_cpu_cost= 
        (PQ_slowness * num_rows + param->max_keys_per_buffer) *
        log((double) param->max_keys_per_buffer) / TIME_FOR_COMPARE_ROWID;
      const double pq_io_cost=
        param->max_rows * table->file->scan_time() / 2.0;
      const double pq_cost= pq_cpu_cost + pq_io_cost;

      if (sort_merge_cost < pq_cost)
        DBUG_RETURN(false);

      if (filesort_info->alloc_sort_buffer(param->max_keys_per_buffer,
                                           param->sort_length +
                                           param->ref_length))
      {
        /* Make attached data to be references instead of fields. */
        my_free(filesort_info->addon_field);
        filesort_info->addon_field= NULL;
        param->addon_field= NULL;

        param->res_length= param->ref_length;
        param->sort_length+= param->ref_length;
        param->rec_length= param->sort_length;

        DBUG_RETURN(true);
      }
    }
  }
  DBUG_RETURN(false);
}


/** Merge buffers to make < MERGEBUFF2 buffers. */

int merge_many_buff(Sort_param *param, uchar *sort_buffer,
                    BUFFPEK *buffpek, uint *maxbuffer, IO_CACHE *t_file)
{
  uint i;
  IO_CACHE t_file2,*from_file,*to_file,*temp;
  BUFFPEK *lastbuff;
  DBUG_ENTER("merge_many_buff");

  if (*maxbuffer < MERGEBUFF2)
    DBUG_RETURN(0);				/* purecov: inspected */
  if (flush_io_cache(t_file) ||
      open_cached_file(&t_file2,mysql_tmpdir,TEMP_PREFIX,DISK_BUFFER_SIZE,
			MYF(MY_WME)))
    DBUG_RETURN(1);				/* purecov: inspected */

  from_file= t_file ; to_file= &t_file2;
  while (*maxbuffer >= MERGEBUFF2)
  {
    if (reinit_io_cache(from_file,READ_CACHE,0L,0,0))
      goto cleanup;
    if (reinit_io_cache(to_file,WRITE_CACHE,0L,0,0))
      goto cleanup;
    lastbuff=buffpek;
    for (i=0 ; i <= *maxbuffer-MERGEBUFF*3/2 ; i+=MERGEBUFF)
    {
      if (merge_buffers(param,from_file,to_file,sort_buffer,lastbuff++,
			buffpek+i,buffpek+i+MERGEBUFF-1,0))
      goto cleanup;
    }
    if (merge_buffers(param,from_file,to_file,sort_buffer,lastbuff++,
		      buffpek+i,buffpek+ *maxbuffer,0))
      break;					/* purecov: inspected */
    if (flush_io_cache(to_file))
      break;					/* purecov: inspected */
    temp=from_file; from_file=to_file; to_file=temp;
    *maxbuffer= (uint) (lastbuff-buffpek)-1;
  }
cleanup:
  close_cached_file(to_file);			// This holds old result
  if (to_file == t_file)
  {
    *t_file=t_file2;				// Copy result file
  }

  DBUG_RETURN(*maxbuffer >= MERGEBUFF2);	/* Return 1 if interrupted */
} /* merge_many_buff */


/**
  Read data to buffer.

  @retval
    (uint)-1 if something goes wrong
*/

uint read_to_buffer(IO_CACHE *fromfile, BUFFPEK *buffpek,
		    uint rec_length)
{
  uint count;
  uint length;

  if ((count=(uint) MY_MIN((ha_rows) buffpek->max_keys,buffpek->count)))
  {
    if (my_b_pread(fromfile, (uchar*) buffpek->base,
                   (length= rec_length*count), buffpek->file_pos))
      return ((uint) -1);
    buffpek->key=buffpek->base;
    buffpek->file_pos+= length;			/* New filepos */
    buffpek->count-=	count;
    buffpek->mem_count= count;
  }
  return (count*rec_length);
} /* read_to_buffer */


/**
  Put all room used by freed buffer to use in adjacent buffer.

  Note, that we can't simply distribute memory evenly between all buffers,
  because new areas must not overlap with old ones.

  @param[in] queue      list of non-empty buffers, without freed buffer
  @param[in] reuse      empty buffer
  @param[in] key_length key length
*/

void reuse_freed_buff(QUEUE *queue, BUFFPEK *reuse, uint key_length)
{
  uchar *reuse_end= reuse->base + reuse->max_keys * key_length;
  for (uint i= queue_first_element(queue);
       i <= queue_last_element(queue);
       i++)
  {
    BUFFPEK *bp= (BUFFPEK *) queue_element(queue, i);
    if (bp->base + bp->max_keys * key_length == reuse->base)
    {
      bp->max_keys+= reuse->max_keys;
      return;
    }
    else if (bp->base == reuse_end)
    {
      bp->base= reuse->base;
      bp->max_keys+= reuse->max_keys;
      return;
    }
  }
  DBUG_ASSERT(0);
}


/**
  Merge buffers to one buffer.

  @param param        Sort parameter
  @param from_file    File with source data (BUFFPEKs point to this file)
  @param to_file      File to write the sorted result data.
  @param sort_buffer  Buffer for data to store up to MERGEBUFF2 sort keys.
  @param lastbuff     OUT Store here BUFFPEK describing data written to to_file
  @param Fb           First element in source BUFFPEKs array
  @param Tb           Last element in source BUFFPEKs array
  @param flag

  @retval
    0      OK
  @retval
    other  error
*/

int merge_buffers(Sort_param *param, IO_CACHE *from_file,
                  IO_CACHE *to_file, uchar *sort_buffer,
                  BUFFPEK *lastbuff, BUFFPEK *Fb, BUFFPEK *Tb,
                  int flag)
{
  int error;
  uint rec_length,res_length,offset;
  size_t sort_length;
  ulong maxcount;
  ha_rows max_rows,org_max_rows;
  my_off_t to_start_filepos;
  uchar *strpos;
  BUFFPEK *buffpek;
  QUEUE queue;
  qsort2_cmp cmp;
  void *first_cmp_arg;
  element_count dupl_count= 0;
  uchar *src;
  uchar *unique_buff= param->unique_buff;
  const bool killable= !param->not_killable;
  THD* const thd=current_thd;
  DBUG_ENTER("merge_buffers");

  thd->inc_status_sort_merge_passes();
  thd->query_plan_fsort_passes++;

  error=0;
  rec_length= param->rec_length;
  res_length= param->res_length;
  sort_length= param->sort_length;
  uint dupl_count_ofs= rec_length-sizeof(element_count);
  uint min_dupl_count= param->min_dupl_count;
  bool check_dupl_count= flag && min_dupl_count;
  offset= (rec_length-
           (flag && min_dupl_count ? sizeof(dupl_count) : 0)-res_length);
  uint wr_len= flag ? res_length : rec_length;
  uint wr_offset= flag ? offset : 0;
  maxcount= (ulong) (param->max_keys_per_buffer/((uint) (Tb-Fb) +1));
  to_start_filepos= my_b_tell(to_file);
  strpos= sort_buffer;
  org_max_rows=max_rows= param->max_rows;
  
  set_if_bigger(maxcount, 1);
  
  if (unique_buff)
  {
    cmp= param->compare;
    first_cmp_arg= (void *) &param->cmp_context;
  }
  else
  {
    cmp= get_ptr_compare(sort_length);
    first_cmp_arg= (void*) &sort_length;
  }
  if (init_queue(&queue, (uint) (Tb-Fb)+1, offsetof(BUFFPEK,key), 0,
                 (queue_compare) cmp, first_cmp_arg, 0, 0))
    DBUG_RETURN(1);                                /* purecov: inspected */
  for (buffpek= Fb ; buffpek <= Tb ; buffpek++)
  {
    buffpek->base= strpos;
    buffpek->max_keys= maxcount;
    strpos+=
      (uint) (error= (int) read_to_buffer(from_file, buffpek, rec_length));

    if (error == -1)
      goto err;					/* purecov: inspected */
    buffpek->max_keys= buffpek->mem_count;	// If less data in buffers than expected
    queue_insert(&queue, (uchar*) buffpek);
  }

  if (unique_buff)
  {
    /* 
       Called by Unique::get()
       Copy the first argument to unique_buff for unique removal.
       Store it also in 'to_file'.
    */
    buffpek= (BUFFPEK*) queue_top(&queue);
    memcpy(unique_buff, buffpek->key, rec_length);
    if (min_dupl_count)
      memcpy(&dupl_count, unique_buff+dupl_count_ofs, 
             sizeof(dupl_count));
    buffpek->key+= rec_length;
    if (! --buffpek->mem_count)
    {
      if (!(error= (int) read_to_buffer(from_file, buffpek,
                                        rec_length)))
      {
        (void) queue_remove_top(&queue);
        reuse_freed_buff(&queue, buffpek, rec_length);
      }
      else if (error == -1)
        goto err;                        /* purecov: inspected */ 
    }
    queue_replace_top(&queue);            // Top element has been used
  }
  else
    cmp= 0;                                        // Not unique

  while (queue.elements > 1)
  {
    if (killable && thd->check_killed())
    {
      error= 1; goto err;                        /* purecov: inspected */
    }
    for (;;)
    {
      buffpek= (BUFFPEK*) queue_top(&queue);
      src= buffpek->key;
      if (cmp)                                        // Remove duplicates
      {
        if (!(*cmp)(first_cmp_arg, &unique_buff,
                    (uchar**) &buffpek->key))
	{
          if (min_dupl_count)
	  {
            element_count cnt;
            memcpy(&cnt, (uchar *) buffpek->key+dupl_count_ofs, sizeof(cnt));
            dupl_count+= cnt;
          }
          goto skip_duplicate;
        }
        if (min_dupl_count)
	{
          memcpy(unique_buff+dupl_count_ofs, &dupl_count,
                 sizeof(dupl_count));
        }
	src= unique_buff;
      }
        
      /* 
        Do not write into the output file if this is the final merge called
        for a Unique object used for intersection and dupl_count is less
        than min_dupl_count.
        If the Unique object is used to intersect N sets of unique elements
        then for any element:
        dupl_count >= N <=> the element is occurred in each of these N sets.
      */          
      if (!check_dupl_count || dupl_count >= min_dupl_count)
      {
        if (my_b_write(to_file, src+wr_offset, wr_len))
        {
          error=1; goto err;                        /* purecov: inspected */
        }
      }
      if (cmp)
      {   
        memcpy(unique_buff, (uchar*) buffpek->key, rec_length);
        if (min_dupl_count)
          memcpy(&dupl_count, unique_buff+dupl_count_ofs, 
                 sizeof(dupl_count));
      }
      if (!--max_rows)
      {
        error= 0;                               /* purecov: inspected */
        goto end;                               /* purecov: inspected */
      }

    skip_duplicate:
      buffpek->key+= rec_length;
      if (! --buffpek->mem_count)
      {
        if (!(error= (int) read_to_buffer(from_file, buffpek,
                                          rec_length)))
        {
          (void) queue_remove_top(&queue);
          reuse_freed_buff(&queue, buffpek, rec_length);
          break;                        /* One buffer have been removed */
        }
        else if (error == -1)
          goto err;                        /* purecov: inspected */
      }
      queue_replace_top(&queue);   	/* Top element has been replaced */
    }
  }
  buffpek= (BUFFPEK*) queue_top(&queue);
  buffpek->base= (uchar*) sort_buffer;
  buffpek->max_keys= param->max_keys_per_buffer;

  /*
    As we know all entries in the buffer are unique, we only have to
    check if the first one is the same as the last one we wrote
  */
  if (cmp)
  {
    if (!(*cmp)(first_cmp_arg, &unique_buff, (uchar**) &buffpek->key))
    {
      if (min_dupl_count)
      {
        element_count cnt;
        memcpy(&cnt, (uchar *) buffpek->key+dupl_count_ofs, sizeof(cnt));
        dupl_count+= cnt;
      }
      buffpek->key+= rec_length;         
      --buffpek->mem_count;
    }

    if (min_dupl_count)
      memcpy(unique_buff+dupl_count_ofs, &dupl_count,
             sizeof(dupl_count));

    if (!check_dupl_count || dupl_count >= min_dupl_count)
    {
      src= unique_buff;
      if (my_b_write(to_file, src+wr_offset, wr_len))
      {
        error=1; goto err;                        /* purecov: inspected */
      }
      if (!--max_rows)
      {
        error= 0;                               
        goto end;                             
      }
    }   
  }

  do
  {
    if ((ha_rows) buffpek->mem_count > max_rows)
    {                                        /* Don't write too many records */
      buffpek->mem_count= (uint) max_rows;
      buffpek->count= 0;                        /* Don't read more */
    }
    max_rows-= buffpek->mem_count;
    if (flag == 0)
    {
      if (my_b_write(to_file, (uchar*) buffpek->key,
                     (size_t)(rec_length*buffpek->mem_count)))
      {
        error= 1; goto err;                        /* purecov: inspected */
      }
    }
    else
    {
      uchar *end;
      src= buffpek->key+offset;
      for (end= src+buffpek->mem_count*rec_length ;
           src != end ;
           src+= rec_length)
      {
        if (check_dupl_count)
        {
          memcpy((uchar *) &dupl_count, src+dupl_count_ofs, sizeof(dupl_count)); 
          if (dupl_count < min_dupl_count)
	    continue;
        }
        if (my_b_write(to_file, src, wr_len))
        {
          error=1; goto err;                        
        }
      }
    }
  }
  while ((error=(int) read_to_buffer(from_file, buffpek, rec_length))
         != -1 && error != 0);

end:
  lastbuff->count= MY_MIN(org_max_rows-max_rows, param->max_rows);
  lastbuff->file_pos= to_start_filepos;
err:
  delete_queue(&queue);
  DBUG_RETURN(error);
} /* merge_buffers */


	/* Do a merge to output-file (save only positions) */

int merge_index(Sort_param *param, uchar *sort_buffer,
		BUFFPEK *buffpek, uint maxbuffer,
		IO_CACHE *tempfile, IO_CACHE *outfile)
{
  DBUG_ENTER("merge_index");
  if (merge_buffers(param,tempfile,outfile,sort_buffer,buffpek,buffpek,
		    buffpek+maxbuffer,1))
    DBUG_RETURN(1);				/* purecov: inspected */
  DBUG_RETURN(0);
} /* merge_index */


static uint suffix_length(ulong string_length)
{
  if (string_length < 256)
    return 1;
  if (string_length < 256L*256L)
    return 2;
  if (string_length < 256L*256L*256L)
    return 3;
  return 4;                                     // Can't sort longer than 4G
}


void
Type_handler_string_result::sortlength(THD *thd,
                                       const Type_std_attributes *item,
                                       SORT_FIELD_ATTR *sortorder) const
{
  CHARSET_INFO *cs;
  sortorder->length= item->max_length;
  set_if_smaller(sortorder->length, thd->variables.max_sort_length);
  if (use_strnxfrm((cs= item->collation.collation)))
  {
    sortorder->length= cs->coll->strnxfrmlen(cs, sortorder->length);
  }
  else if (cs == &my_charset_bin)
  {
    /* Store length last to be able to sort blob/varbinary */
    sortorder->suffix_length= suffix_length(sortorder->length);
    sortorder->length+= sortorder->suffix_length;
  }
}


void
Type_handler_temporal_result::sortlength(THD *thd,
                                         const Type_std_attributes *item,
                                         SORT_FIELD_ATTR *sortorder) const
{
  sortorder->length= 8; // Sizof intern longlong
}


void
Type_handler_int_result::sortlength(THD *thd,
                                        const Type_std_attributes *item,
                                        SORT_FIELD_ATTR *sortorder) const
{
  sortorder->length= 8; // Sizof intern longlong
}


void
Type_handler_real_result::sortlength(THD *thd,
                                        const Type_std_attributes *item,
                                        SORT_FIELD_ATTR *sortorder) const
{
  sortorder->length= sizeof(double);
}


void
Type_handler_decimal_result::sortlength(THD *thd,
                                        const Type_std_attributes *item,
                                        SORT_FIELD_ATTR *sortorder) const
{
  sortorder->length=
    my_decimal_get_binary_size(item->max_length - (item->decimals ? 1 : 0),
                               item->decimals);  
}


/**
  Calculate length of sort key.

  @param thd			  Thread handler
  @param sortorder		  Order of items to sort
  @param s_length	          Number of items to sort
  @param[out] multi_byte_charset Set to 1 if we are using multi-byte charset
                                 (In which case we have to use strxnfrm())

  @note
    sortorder->length is updated for each sort item.

  @return
    Total length of sort buffer in bytes
*/

static uint
sortlength(THD *thd, SORT_FIELD *sortorder, uint s_length,
           bool *multi_byte_charset)
{
  uint length;
  *multi_byte_charset= 0;

  length=0;
  for (; s_length-- ; sortorder++)
  {
    sortorder->suffix_length= 0;
    if (sortorder->field)
    {
      CHARSET_INFO *cs= sortorder->field->sort_charset();
      sortorder->length= sortorder->field->sort_length();
      if (use_strnxfrm((cs=sortorder->field->sort_charset())))
      {
        *multi_byte_charset= true;
        sortorder->length= cs->coll->strnxfrmlen(cs, sortorder->length);
      }
      if (sortorder->field->maybe_null())
	length++;				// Place for NULL marker
    }
    else
    {
      sortorder->item->sortlength(thd, sortorder->item, sortorder);
      if (use_strnxfrm(sortorder->item->collation.collation))
      {
        *multi_byte_charset= true;
      }
      if (sortorder->item->maybe_null)
	length++;				// Place for NULL marker
    }
    set_if_smaller(sortorder->length, thd->variables.max_sort_length);
    length+=sortorder->length;
  }
  sortorder->field= (Field*) 0;			// end marker
  DBUG_PRINT("info",("sort_length: %d",length));
  return length;
}


/**
  Get descriptors of fields appended to sorted fields and
  calculate its total length.

  The function first finds out what fields are used in the result set.
  Then it calculates the length of the buffer to store the values of
  these fields together with the value of sort values. 
  If the calculated length is not greater than max_length_for_sort_data
  the function allocates memory for an array of descriptors containing
  layouts for the values of the non-sorted fields in the buffer and
  fills them.

  @param thd                 Current thread
  @param ptabfield           Array of references to the table fields
  @param sortlength          Total length of sorted fields
  @param [out] addon_buf     Buffer to us for appended fields

  @note
    The null bits for the appended values are supposed to be put together
    and stored the buffer just ahead of the value of the first field.

  @return
    Pointer to the layout descriptors for the appended fields, if any
  @retval
    NULL   if we do not store field values with sort data.
*/

static SORT_ADDON_FIELD *
get_addon_fields(ulong max_length_for_sort_data,
                 Field **ptabfield, uint sortlength, LEX_STRING *addon_buf)
{
  Field **pfield;
  Field *field;
  SORT_ADDON_FIELD *addonf;
  uint length= 0;
  uint fields= 0;
  uint null_fields= 0;
  MY_BITMAP *read_set= (*ptabfield)->table->read_set;
  DBUG_ENTER("get_addon_fields");

  /*
    If there is a reference to a field in the query add it
    to the the set of appended fields.
    Note for future refinement:
    This this a too strong condition.
    Actually we need only the fields referred in the
    result set. And for some of them it makes sense to use 
    the values directly from sorted fields.
    But beware the case when item->cmp_type() != item->result_type()
  */
  addon_buf->str= 0;
  addon_buf->length= 0;

  for (pfield= ptabfield; (field= *pfield) ; pfield++)
  {
    if (!bitmap_is_set(read_set, field->field_index))
      continue;
    if (field->flags & BLOB_FLAG)
      DBUG_RETURN(0);
    length+= field->max_packed_col_length(field->pack_length());
    if (field->maybe_null())
      null_fields++;
    fields++;
  } 
  if (!fields)
    DBUG_RETURN(0);
  length+= (null_fields+7)/8;

  if (length+sortlength > max_length_for_sort_data ||
      !my_multi_malloc(MYF(MY_WME | MY_THREAD_SPECIFIC),
                       &addonf, sizeof(SORT_ADDON_FIELD) * (fields+1),
                       &addon_buf->str, length,
                       NullS))

    DBUG_RETURN(0);

  addon_buf->length= length;
  length= (null_fields+7)/8;
  null_fields= 0;
  for (pfield= ptabfield; (field= *pfield) ; pfield++)
  {
    if (!bitmap_is_set(read_set, field->field_index))
      continue;
    addonf->field= field;
    addonf->offset= length;
    if (field->maybe_null())
    {
      addonf->null_offset= null_fields/8;
      addonf->null_bit= 1<<(null_fields & 7);
      null_fields++;
    }
    else
    {
      addonf->null_offset= 0;
      addonf->null_bit= 0;
    }
    addonf->length= field->max_packed_col_length(field->pack_length());
    length+= addonf->length;
    addonf++;
  }
  addonf->field= 0;     // Put end marker
  
  DBUG_PRINT("info",("addon_length: %d",length));
  DBUG_RETURN(addonf-fields);
}


/**
  Copy (unpack) values appended to sorted fields from a buffer back to
  their regular positions specified by the Field::ptr pointers.

  @param addon_field     Array of descriptors for appended fields
  @param buff            Buffer which to unpack the value from

  @note
    The function is supposed to be used only as a callback function
    when getting field values for the sorted result set.

  @return
    void.
*/

static void 
unpack_addon_fields(struct st_sort_addon_field *addon_field, uchar *buff,
                    uchar *buff_end)
{
  Field *field;
  SORT_ADDON_FIELD *addonf= addon_field;

  for ( ; (field= addonf->field) ; addonf++)
  {
    if (addonf->null_bit && (addonf->null_bit & buff[addonf->null_offset]))
    {
      field->set_null();
      continue;
    }
    field->set_notnull();
    field->unpack(field->ptr, buff + addonf->offset, buff_end, 0);
  }
}

/*
** functions to change a double or float to a sortable string
** The following should work for IEEE
*/

#define DBL_EXP_DIG (sizeof(double)*8-DBL_MANT_DIG)

void change_double_for_sort(double nr,uchar *to)
{
  uchar *tmp=(uchar*) to;
  if (nr == 0.0)
  {						/* Change to zero string */
    tmp[0]=(uchar) 128;
    memset(tmp+1, 0, sizeof(nr)-1);
  }
  else
  {
#ifdef WORDS_BIGENDIAN
    memcpy(tmp, &nr, sizeof(nr));
#else
    {
      uchar *ptr= (uchar*) &nr;
#if defined(__FLOAT_WORD_ORDER) && (__FLOAT_WORD_ORDER == __BIG_ENDIAN)
      tmp[0]= ptr[3]; tmp[1]=ptr[2]; tmp[2]= ptr[1]; tmp[3]=ptr[0];
      tmp[4]= ptr[7]; tmp[5]=ptr[6]; tmp[6]= ptr[5]; tmp[7]=ptr[4];
#else
      tmp[0]= ptr[7]; tmp[1]=ptr[6]; tmp[2]= ptr[5]; tmp[3]=ptr[4];
      tmp[4]= ptr[3]; tmp[5]=ptr[2]; tmp[6]= ptr[1]; tmp[7]=ptr[0];
#endif
    }
#endif
    if (tmp[0] & 128)				/* Negative */
    {						/* make complement */
      uint i;
      for (i=0 ; i < sizeof(nr); i++)
	tmp[i]=tmp[i] ^ (uchar) 255;
    }
    else
    {					/* Set high and move exponent one up */
      ushort exp_part=(((ushort) tmp[0] << 8) | (ushort) tmp[1] |
		       (ushort) 32768);
      exp_part+= (ushort) 1 << (16-1-DBL_EXP_DIG);
      tmp[0]= (uchar) (exp_part >> 8);
      tmp[1]= (uchar) exp_part;
    }
  }
}

/**
   Free SORT_INFO
*/

SORT_INFO::~SORT_INFO()
{
  DBUG_ENTER("~SORT_INFO::SORT_INFO()");
  free_data();
  DBUG_VOID_RETURN;
}<|MERGE_RESOLUTION|>--- conflicted
+++ resolved
@@ -1,5 +1,5 @@
 /* Copyright (c) 2000, 2015, Oracle and/or its affiliates.
-   Copyright (c) 2009, 2015, MariaDB
+   Copyright (c) 2009, 2020, MariaDB
 
    This program is free software; you can redistribute it and/or modify
    it under the terms of the GNU General Public License as published by
@@ -248,28 +248,9 @@
     while (memory_available >= min_sort_memory)
     {
       ulonglong keys= memory_available / (param.rec_length + sizeof(char*));
-<<<<<<< HEAD
-      param.max_keys_per_buffer= (uint) MY_MIN(num_rows, keys);
+      param.max_keys_per_buffer= (uint) MY_MAX(MERGEBUFF2,
+                                               MY_MIN(num_rows, keys));
       if (sort->alloc_sort_buffer(param.max_keys_per_buffer, param.rec_length))
-=======
-      param.max_keys_per_buffer= MY_MAX(MERGEBUFF2,
-                                        (uint) MY_MIN(num_rows, keys));
-      if (table_sort.get_sort_keys())
-      {
-        // If we have already allocated a buffer, it better have same size!
-        if (!table_sort.check_sort_buffer_properties(param.max_keys_per_buffer,
-                                                     param.rec_length))
-        {
-          /*
-            table->sort will still have a pointer to the same buffer,
-            but that will be overwritten by the assignment below.
-          */
-          table_sort.free_sort_buffer();
-        }
-      }
-      table_sort.alloc_sort_buffer(param.max_keys_per_buffer, param.rec_length);
-      if (table_sort.get_sort_keys())
->>>>>>> 67a03b7c
         break;
       size_t old_memory_available= memory_available;
       memory_available= memory_available/4*3;
