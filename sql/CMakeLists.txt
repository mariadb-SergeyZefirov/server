# Copyright (c) 2006, 2011, Oracle and/or its affiliates.
# 
# This program is free software; you can redistribute it and/or modify
# it under the terms of the GNU General Public License as published by
# the Free Software Foundation; version 2 of the License.
# 
# This program is distributed in the hope that it will be useful,
# but WITHOUT ANY WARRANTY; without even the implied warranty of
# MERCHANTABILITY or FITNESS FOR A PARTICULAR PURPOSE.  See the
# GNU General Public License for more details.
# 
# You should have received a copy of the GNU General Public License
# along with this program; if not, write to the Free Software
# Foundation, Inc., 51 Franklin St, Fifth Floor, Boston, MA  02110-1301 USA

INCLUDE_DIRECTORIES(
${CMAKE_SOURCE_DIR}/include 
${CMAKE_SOURCE_DIR}/sql 
${CMAKE_BINARY_DIR}/pcre 
${CMAKE_SOURCE_DIR}/pcre 
${ZLIB_INCLUDE_DIR}
${SSL_INCLUDE_DIRS}
${CMAKE_BINARY_DIR}/sql
)

SET(GEN_SOURCES
${CMAKE_CURRENT_BINARY_DIR}/sql_yacc.h 
${CMAKE_CURRENT_BINARY_DIR}/sql_yacc.cc
${CMAKE_CURRENT_BINARY_DIR}/lex_hash.h 
)

SET_SOURCE_FILES_PROPERTIES(${GEN_SOURCES} PROPERTIES GENERATED 1)

ADD_DEFINITIONS(-DMYSQL_SERVER -DHAVE_EVENT_SCHEDULER -DHAVE_POOL_OF_THREADS) 
IF(SSL_DEFINES)
 ADD_DEFINITIONS(${SSL_DEFINES})
ENDIF()

SET (SQL_SOURCE
              ../sql-common/client.c compat56.cc derror.cc des_key_file.cc
               discover.cc ../libmysql/errmsg.c field.cc  field_conv.cc 
               filesort_utils.cc
               filesort.cc gstream.cc sha2.cc
               signal_handler.cc
               handler.cc hash_filo.h sql_plugin_services.h
               hostname.cc init.cc item.cc item_buff.cc item_cmpfunc.cc 
               item_create.cc item_func.cc item_geofunc.cc item_row.cc 
               item_strfunc.cc item_subselect.cc item_sum.cc item_timefunc.cc 
               key.cc log.cc lock.cc
               log_event.cc rpl_record.cc rpl_reporting.cc
               log_event_old.cc rpl_record_old.cc
               message.h mf_iocache.cc my_decimal.cc ../sql-common/my_time.c
               mysqld.cc net_serv.cc  keycaches.cc
               ../sql-common/client_plugin.c
               opt_range.cc opt_range.h opt_sum.cc 
               ../sql-common/pack.c parse_file.cc password.c procedure.cc 
               protocol.cc records.cc repl_failsafe.cc rpl_filter.cc set_var.cc 
               slave.cc sp.cc sp_cache.cc sp_head.cc sp_pcontext.cc 
               sp_rcontext.cc spatial.cc sql_acl.cc sql_analyse.cc sql_base.cc 
               sql_cache.cc sql_class.cc sql_client.cc sql_crypt.cc sql_crypt.h 
               sql_cursor.cc sql_db.cc sql_delete.cc sql_derived.cc sql_do.cc 
               sql_error.cc sql_handler.cc sql_get_diagnostics.cc
               sql_help.cc sql_insert.cc sql_lex.cc 
               sql_list.cc sql_load.cc sql_manager.cc
               sql_parse.cc sql_bootstrap.cc sql_bootstrap.h
               sql_partition.cc sql_plugin.cc sql_prepare.cc sql_rename.cc 
               debug_sync.cc debug_sync.h
               sql_repl.cc sql_select.cc sql_show.cc sql_state.c
               sql_statistics.cc sql_string.cc 
               sql_table.cc sql_test.cc sql_trigger.cc sql_udf.cc sql_union.cc
               sql_update.cc sql_view.cc strfunc.cc table.cc thr_malloc.cc 
               sql_time.cc tztime.cc uniques.cc unireg.cc item_xmlfunc.cc 
               rpl_tblmap.cc sql_binlog.cc event_scheduler.cc event_data_objects.cc
               event_queue.cc event_db_repository.cc 
               sql_tablespace.cc events.cc ../sql-common/my_user.c 
               partition_info.cc rpl_utility.cc rpl_injector.cc sql_locale.cc
               rpl_rli.cc rpl_mi.cc sql_servers.cc sql_audit.cc
               sql_connect.cc scheduler.cc sql_partition_admin.cc
               sql_profile.cc event_parse_data.cc sql_alter.cc
               sql_signal.cc rpl_handler.cc mdl.cc sql_admin.cc
               transaction.cc sys_vars.cc sql_truncate.cc datadict.cc
               sql_reload.cc sql_cmd.h

               # added in MariaDB:
               sql_explain.h sql_explain.cc
               sql_lifo_buffer.h sql_join_cache.h sql_join_cache.cc
               create_options.cc multi_range_read.cc
               opt_index_cond_pushdown.cc opt_subselect.cc
               opt_table_elimination.cc sql_expression_cache.cc
               gcalc_slicescan.cc gcalc_tools.cc
			   threadpool_common.cc 
			   ../sql-common/mysql_async.c
               my_apc.cc my_apc.h
<<<<<<< HEAD
               rpl_gtid.cc
               table_cache.cc
=======
               rpl_gtid.cc rpl_parallel.cc
>>>>>>> 9cf8c54d
               ${CMAKE_CURRENT_BINARY_DIR}/sql_builtin.cc
               ${GEN_SOURCES}
               ${MYSYS_LIBWRAP_SOURCE}
			   )
  
IF(WIN32)
  SET(SQL_SOURCE ${SQL_SOURCE} threadpool_win.cc)
ELSE()
 SET(SQL_SOURCE ${SQL_SOURCE} threadpool_unix.cc)
ENDIF()

MYSQL_ADD_PLUGIN(partition ha_partition.cc STORAGE_ENGINE DEFAULT STATIC_ONLY
RECOMPILE_FOR_EMBEDDED)

ADD_LIBRARY(sql STATIC ${SQL_SOURCE})
ADD_DEPENDENCIES(sql GenServerSource)
DTRACE_INSTRUMENT(sql)
TARGET_LINK_LIBRARIES(sql ${MYSQLD_STATIC_PLUGIN_LIBS} 
  mysys mysys_ssl dbug strings vio pcre ${LIBJEMALLOC}
  ${LIBWRAP} ${LIBCRYPT} ${LIBDL} ${CMAKE_THREAD_LIBS_INIT}
  ${SSL_LIBRARIES})

IF(WIN32)
  SET(MYSQLD_SOURCE main.cc nt_servc.cc nt_servc.h message.rc)
  TARGET_LINK_LIBRARIES(sql psapi)
ELSE()
  SET(MYSQLD_SOURCE main.cc ${DTRACE_PROBES_ALL})
ENDIF()

MYSQL_ADD_EXECUTABLE(mysqld ${MYSQLD_SOURCE} DESTINATION ${INSTALL_SBINDIR} COMPONENT Server)

IF(APPLE) 
  # Add CoreServices framework since some dloadable plugins may need it 
  FIND_LIBRARY(CORESERVICES NAMES CoreServices) 
  IF(CORESERVICES) 
    TARGET_LINK_LIBRARIES(mysqld ${CORESERVICES}) 
  ENDIF() 
ENDIF() 

IF(NOT WITHOUT_DYNAMIC_PLUGINS)
  SET_TARGET_PROPERTIES(mysqld PROPERTIES ENABLE_EXPORTS TRUE)
  GET_TARGET_PROPERTY(mysqld_link_flags mysqld LINK_FLAGS)
  IF(NOT mysqld_link_flags)
    SET(mysqld_link_flags)
  ENDIF()
  IF (MINGW OR CYGWIN)
    SET_TARGET_PROPERTIES(mysqld PROPERTIES LINK_FLAGS "${mysqld_link_flags} -Wl,--export-all-symbols")
  ENDIF()
  IF(MSVC)
    # Set module definition file. Also use non-incremental linker, 
    # incremental appears to crash from time to time,if used with /DEF option
    SET_TARGET_PROPERTIES(mysqld PROPERTIES LINK_FLAGS "${mysqld_link_flags} /DEF:mysqld.def /INCREMENTAL:NO")

    FOREACH (CORELIB sql mysys mysys_ssl dbug strings)
      GET_TARGET_PROPERTY(LOC ${CORELIB} LOCATION)
      FILE(TO_NATIVE_PATH ${LOC} LOC)
      SET (LIB_LOCATIONS ${LIB_LOCATIONS} ${LOC}) 
    ENDFOREACH (CORELIB ${MYSQLD_CORE_LIBS})
    SET(_PLATFORM x86)
    IF(CMAKE_SIZEOF_VOID_P EQUAL 8)
      SET(_PLATFORM  x64)
    ENDIF()
    ADD_CUSTOM_COMMAND(TARGET mysqld PRE_LINK
      COMMAND echo ${_PLATFORM} && cscript ARGS //nologo ${PROJECT_SOURCE_DIR}/win/create_def_file.js
                  ${_PLATFORM}  ${LIB_LOCATIONS} > mysqld.def 
      WORKING_DIRECTORY ${CMAKE_CURRENT_BINARY_DIR})
    ADD_DEPENDENCIES(sql GenError)
  ENDIF(MSVC)
ENDIF(NOT WITHOUT_DYNAMIC_PLUGINS)

SET_TARGET_PROPERTIES(mysqld PROPERTIES ENABLE_EXPORTS TRUE) 
TARGET_LINK_LIBRARIES(mysqld sql)

# Provide plugins with minimal set of libraries
SET(INTERFACE_LIBS ${LIBRT})
IF(INTERFACE_LIBS)
 SET_TARGET_PROPERTIES(mysqld PROPERTIES LINK_INTERFACE_LIBRARIES 
  "${INTERFACE_LIBS}")
ENDIF()

# On Solaris, some extra effort is required in order to get dtrace probes
# from static libraries
DTRACE_INSTRUMENT_STATIC_LIBS(mysqld 
 "sql;mysys;mysys_ssl;${MYSQLD_STATIC_PLUGIN_LIBS}")
 

SET(WITH_MYSQLD_LDFLAGS "" CACHE STRING "Additional linker flags for mysqld")
MARK_AS_ADVANCED(WITH_MYSQLD_LDFLAGS)
IF(WITH_MYSQLD_LDFLAGS)
  GET_TARGET_PROPERTY(mysqld LINK_FLAGS MYSQLD_LINK_FLAGS)
  IF(NOT MYSQLD_LINK_FLAGS)
    SET(MYSQLD_LINK_FLAGS) 
  ENDIF() 
  SET_TARGET_PROPERTIES(mysqld PROPERTIES LINK_FLAGS 
     "${MYSQLD_LINK_FLAGS} ${WITH_MYSQLD_LDFLAGS}")
ENDIF()
INSTALL_DEBUG_TARGET(mysqld 
  DESTINATION ${INSTALL_SBINDIR} 
  PDB_DESTINATION ${INSTALL_SBINDIR}/debug
  RENAME mysqld-debug)

INCLUDE(${CMAKE_SOURCE_DIR}/cmake/bison.cmake)

# Handle out-of-source build from source package with possibly broken 
# bison. Copy bison output to from source to build directory, if not already 
# there
IF (NOT BISON_USABLE)
IF (NOT ${CMAKE_CURRENT_SOURCE_DIR} STREQUAL ${CMAKE_CURRENT_BINARY_DIR})
  IF(EXISTS ${CMAKE_CURRENT_SOURCE_DIR}/sql_yacc.cc)
    IF(NOT EXISTS ${CMAKE_CURRENT_BINARY_DIR}/sql_yacc.cc)
      CONFIGURE_FILE(${CMAKE_CURRENT_SOURCE_DIR}/sql_yacc.cc 
        ${CMAKE_CURRENT_BINARY_DIR}/sql_yacc.cc COPYONLY)
      CONFIGURE_FILE(${CMAKE_CURRENT_SOURCE_DIR}/sql_yacc.h
        ${CMAKE_CURRENT_BINARY_DIR}/sql_yacc.h COPYONLY)
    ENDIF()
  ENDIF()
ENDIF()
ENDIF()

RUN_BISON(
  ${CMAKE_CURRENT_SOURCE_DIR}/sql_yacc.yy 
  ${CMAKE_CURRENT_BINARY_DIR}/sql_yacc.cc
  ${CMAKE_CURRENT_BINARY_DIR}/sql_yacc.h
)

# Gen_lex_hash
ADD_EXECUTABLE(gen_lex_hash gen_lex_hash.cc)

ADD_CUSTOM_COMMAND(
  OUTPUT ${CMAKE_CURRENT_BINARY_DIR}/lex_hash.h
  COMMAND gen_lex_hash > lex_hash.h
  DEPENDS gen_lex_hash
)

MYSQL_ADD_EXECUTABLE(mysql_tzinfo_to_sql tztime.cc COMPONENT Server)
SET_TARGET_PROPERTIES(mysql_tzinfo_to_sql PROPERTIES COMPILE_FLAGS "-DTZINFO2SQL")
TARGET_LINK_LIBRARIES(mysql_tzinfo_to_sql mysys mysys_ssl)

ADD_CUSTOM_TARGET( 
        GenServerSource
        DEPENDS ${GEN_SOURCES}
)

#Need this only for embedded
SET_TARGET_PROPERTIES(GenServerSource PROPERTIES EXCLUDE_FROM_ALL TRUE)

IF(WIN32 OR HAVE_DLOPEN AND NOT DISABLE_SHARED)
  ADD_LIBRARY(udf_example MODULE udf_example.c)
  SET_TARGET_PROPERTIES(udf_example PROPERTIES PREFIX "")
  # udf_example depends on strings 
  IF(WIN32)
    IF(MSVC)
     SET_TARGET_PROPERTIES(udf_example PROPERTIES LINK_FLAGS "/DEF:${CMAKE_CURRENT_SOURCE_DIR}/udf_example.def")
    ENDIF()
    TARGET_LINK_LIBRARIES(udf_example strings)
  ELSE()
    # udf_example is using safemutex exported by mysqld
    TARGET_LINK_LIBRARIES(udf_example mysqld)
  ENDIF()
ENDIF()

FOREACH(tool glibtoolize libtoolize aclocal autoconf autoheader automake gtar 
 tar bzr)
 STRING(TOUPPER ${tool}  TOOL)
 FIND_PROGRAM(${TOOL}_EXECUTABLE ${tool} DOC "path to the executable")
 MARK_AS_ADVANCED(${TOOL}_EXECUTABLE)
ENDFOREACH()

CONFIGURE_FILE(
  ${CMAKE_SOURCE_DIR}/cmake/make_dist.cmake.in ${CMAKE_BINARY_DIR}/make_dist.cmake @ONLY)

ADD_CUSTOM_TARGET(dist 
  COMMAND ${CMAKE_COMMAND} -P ${CMAKE_BINARY_DIR}/make_dist.cmake
  DEPENDS ${CMAKE_BINARY_DIR}/sql/sql_yacc.cc ${CMAKE_BINARY_DIR}/sql/sql_yacc.h
  WORKING_DIRECTORY ${CMAKE_BINARY_DIR}
)

ADD_CUSTOM_TARGET(distclean
  COMMAND ${CMAKE_COMMAND} -E echo  WARNING: distclean target is not functional
  COMMAND ${CMAKE_COMMAND} -E echo  Use 'bzr clean-tree' with --unknown and/or
    --ignored parameter instead
  VERBATIM
  )

IF(INSTALL_LAYOUT STREQUAL "STANDALONE")

# Copy db.opt into data/test/
SET(DBOPT_FILE ${CMAKE_CURRENT_SOURCE_DIR}/db.opt ) 
INSTALL(FILES ${DBOPT_FILE} DESTINATION data/test COMPONENT DataFiles)

# Install initial database on windows
IF(NOT CMAKE_CROSSCOMPILING)
  GET_TARGET_PROPERTY(MYSQLD_EXECUTABLE mysqld LOCATION)
ENDIF()
IF(WIN32 AND MYSQLD_EXECUTABLE)
  CONFIGURE_FILE(
    ${CMAKE_SOURCE_DIR}/cmake/create_initial_db.cmake.in
    ${CMAKE_CURRENT_BINARY_DIR}/create_initial_db.cmake
    @ONLY
  )
  
  IF(MSVC_IDE OR CMAKE_GENERATOR MATCHES "Xcode")
    SET (CONFIG_PARAM -DCONFIG=${CMAKE_CFG_INTDIR})
  ENDIF()
  MAKE_DIRECTORY(${CMAKE_CURRENT_BINARY_DIR}/data)
  ADD_CUSTOM_COMMAND(
     OUTPUT initdb.dep
     COMMAND ${CMAKE_COMMAND}
     ${CONFIG_PARAM} -P ${CMAKE_CURRENT_BINARY_DIR}/create_initial_db.cmake
     WORKING_DIRECTORY ${CMAKE_CURRENT_BINARY_DIR}/data
     DEPENDS mysqld
  )
  ADD_CUSTOM_TARGET(initial_database  
    ALL
    DEPENDS  initdb.dep
  )
  INSTALL(DIRECTORY ${CMAKE_CURRENT_BINARY_DIR}/data DESTINATION . 
  COMPONENT DataFiles 
  PATTERN "initdb.dep" EXCLUDE  
  PATTERN "bootstrap.sql" EXCLUDE
  PATTERN "aria*" EXCLUDE
  )
ELSE()
  # Not windows or cross compiling, just install an empty directory
  INSTALL(FILES ${DUMMY_FILE} DESTINATION data/mysql COMPONENT DataFiles)
ENDIF(WIN32 AND MYSQLD_EXECUTABLE)
ENDIF(INSTALL_LAYOUT STREQUAL "STANDALONE")

IF(WIN32)
  SET(my_bootstrap_sql ${CMAKE_CURRENT_BINARY_DIR}/my_bootstrap.sql)
  FILE(TO_NATIVE_PATH ${my_bootstrap_sql} native_outfile)

  # Create bootstrapper SQL script
  ADD_CUSTOM_COMMAND(OUTPUT    
    ${my_bootstrap_sql}
    COMMAND ${CMAKE_COMMAND} -E chdir ${CMAKE_SOURCE_DIR}/scripts
    cmd /c copy mysql_system_tables.sql+mysql_system_tables_data.sql+fill_help_tables.sql+mysql_performance_tables.sql ${native_outfile}
    DEPENDS
    ${CMAKE_SOURCE_DIR}/scripts/mysql_system_tables.sql
    ${CMAKE_SOURCE_DIR}/scripts/mysql_system_tables_data.sql
    ${CMAKE_SOURCE_DIR}/scripts/fill_help_tables.sql
    ${CMAKE_SOURCE_DIR}/scripts/mysql_performance_tables.sql
  )

  ADD_CUSTOM_COMMAND(
    OUTPUT ${CMAKE_CURRENT_BINARY_DIR}/mysql_bootstrap_sql.c
    COMMAND comp_sql
    mysql_bootstrap_sql
    ${CMAKE_CURRENT_BINARY_DIR}/my_bootstrap.sql
    mysql_bootstrap_sql.c
    WORKING_DIRECTORY ${CMAKE_CURRENT_BINARY_DIR}
    DEPENDS comp_sql ${my_bootstrap_sql}
  )

  MYSQL_ADD_EXECUTABLE(mysql_install_db 
    mysql_install_db.cc
    ${CMAKE_CURRENT_BINARY_DIR}/mysql_bootstrap_sql.c
    COMPONENT Server
  )
  TARGET_LINK_LIBRARIES(mysql_install_db mysys)

  ADD_LIBRARY(winservice STATIC winservice.c)
  TARGET_LINK_LIBRARIES(winservice shell32)
  MYSQL_ADD_EXECUTABLE(mysql_upgrade_service
    mysql_upgrade_service.cc
    COMPONENT Server)	
  TARGET_LINK_LIBRARIES(mysql_upgrade_service mysys winservice)
ENDIF(WIN32)

INSTALL(DIRECTORY . DESTINATION ${INSTALL_INCLUDEDIR}/private COMPONENT Development
  FILES_MATCHING PATTERN "*.h"
  PATTERN examples EXCLUDE
  PATTERN share EXCLUDE
  PATTERN CMakeFiles EXCLUDE)<|MERGE_RESOLUTION|>--- conflicted
+++ resolved
@@ -91,12 +91,8 @@
 			   threadpool_common.cc 
 			   ../sql-common/mysql_async.c
                my_apc.cc my_apc.h
-<<<<<<< HEAD
-               rpl_gtid.cc
+               rpl_gtid.cc rpl_parallel.cc
                table_cache.cc
-=======
-               rpl_gtid.cc rpl_parallel.cc
->>>>>>> 9cf8c54d
                ${CMAKE_CURRENT_BINARY_DIR}/sql_builtin.cc
                ${GEN_SOURCES}
                ${MYSYS_LIBWRAP_SOURCE}
