--- conflicted
+++ resolved
@@ -4734,7 +4734,6 @@
       return; 
   }
   
-<<<<<<< HEAD
   select_result *result= unit->result;
   switch (linkage)
   {
@@ -4746,16 +4745,12 @@
     break;
   default:
     // usual UNION
-    result->est_records+= records;
+    if (HA_ROWS_MAX - records > result->est_records)
+      result->est_records+= records;
+    else
+      result->est_records= HA_ROWS_MAX;
     break;
   }
-=======
-  select_union *result= (select_union*)unit->result;
-  if (HA_ROWS_MAX - records > result->records)
-    result->records+= records;
-  else
-    result->records= HA_ROWS_MAX;
->>>>>>> 50653e02
 }
 
 
