--- conflicted
+++ resolved
@@ -1588,9 +1588,128 @@
     }
   }
 
-<<<<<<< HEAD
   if (mi->heartbeat_period != 0.0)
-=======
+  {
+    char llbuf[22];
+    const char query_format[]= "SET @master_heartbeat_period= %s";
+    char query[sizeof(query_format) - 2 + sizeof(llbuf)];
+    /* 
+       the period is an ulonglong of nano-secs. 
+    */
+    llstr((ulonglong) (mi->heartbeat_period*1000000000UL), llbuf);
+    sprintf(query, query_format, llbuf);
+
+    if (mysql_real_query(mysql, query, strlen(query))
+        && !check_io_slave_killed(mi->io_thd, mi, NULL))
+    {
+      errmsg= "The slave I/O thread stops because SET @master_heartbeat_period "
+        "on master failed.";
+      err_code= ER_SLAVE_FATAL_ERROR;
+      sprintf(err_buff, "%s Error: %s", errmsg, mysql_error(mysql));
+      mysql_free_result(mysql_store_result(mysql));
+      goto err;
+    }
+    mysql_free_result(mysql_store_result(mysql));
+  }
+ 
+  /*
+    Querying if master is capable to checksum and notifying it about own
+    CRC-awareness. The master's side instant value of @@global.binlog_checksum 
+    is stored in the dump thread's uservar area as well as cached locally
+    to become known in consensus by master and slave.
+  */
+  DBUG_EXECUTE_IF("simulate_slave_unaware_checksum",
+                  mi->checksum_alg_before_fd= BINLOG_CHECKSUM_ALG_OFF;
+                  goto past_checksum;);
+  {
+    int rc;
+    const char query[]= "SET @master_binlog_checksum= @@global.binlog_checksum";
+    master_res= NULL;
+    mi->checksum_alg_before_fd= BINLOG_CHECKSUM_ALG_UNDEF; //initially undefined
+    /*
+      @c checksum_alg_before_fd is queried from master in this block.
+      If master is old checksum-unaware the value stays undefined.
+      Once the first FD will be received its alg descriptor will replace
+      the being queried one.
+    */
+    rc= mysql_real_query(mysql, query, strlen(query));
+    if (rc != 0)
+    {
+      if (check_io_slave_killed(mi->io_thd, mi, NULL))
+        goto slave_killed_err;
+
+      if (mysql_errno(mysql) == ER_UNKNOWN_SYSTEM_VARIABLE)
+      {
+        // this is tolerable as OM -> NS is supported
+        mi->report(WARNING_LEVEL, mysql_errno(mysql),
+                   "Notifying master by %s failed with "
+                   "error: %s", query, mysql_error(mysql));
+      }
+      else
+      {
+        if (is_network_error(mysql_errno(mysql)))
+        {
+          mi->report(WARNING_LEVEL, mysql_errno(mysql),
+                     "Notifying master by %s failed with "
+                     "error: %s", query, mysql_error(mysql));
+          mysql_free_result(mysql_store_result(mysql));
+          goto network_err;
+        }
+        else
+        {
+          errmsg= "The slave I/O thread stops because a fatal error is encountered "
+            "when it tried to SET @master_binlog_checksum on master.";
+          err_code= ER_SLAVE_FATAL_ERROR;
+          sprintf(err_buff, "%s Error: %s", errmsg, mysql_error(mysql));
+          mysql_free_result(mysql_store_result(mysql));
+          goto err;
+        }
+      }
+    }
+    else
+    {
+      mysql_free_result(mysql_store_result(mysql));
+      if (!mysql_real_query(mysql,
+                            STRING_WITH_LEN("SELECT @master_binlog_checksum")) &&
+          (master_res= mysql_store_result(mysql)) &&
+          (master_row= mysql_fetch_row(master_res)) &&
+          (master_row[0] != NULL))
+      {
+        mi->checksum_alg_before_fd= (uint8)
+          find_type(master_row[0], &binlog_checksum_typelib, 1) - 1;
+        // valid outcome is either of
+        DBUG_ASSERT(mi->checksum_alg_before_fd == BINLOG_CHECKSUM_ALG_OFF ||
+                    mi->checksum_alg_before_fd == BINLOG_CHECKSUM_ALG_CRC32);
+      }
+      else if (check_io_slave_killed(mi->io_thd, mi, NULL))
+        goto slave_killed_err;
+      else if (is_network_error(mysql_errno(mysql)))
+      {
+        mi->report(WARNING_LEVEL, mysql_errno(mysql),
+                   "Get master BINLOG_CHECKSUM failed with error: %s", mysql_error(mysql));
+        goto network_err;
+      }
+      else
+      {
+        errmsg= "The slave I/O thread stops because a fatal error is encountered "
+          "when it tried to SELECT @master_binlog_checksum.";
+        err_code= ER_SLAVE_FATAL_ERROR;
+        sprintf(err_buff, "%s Error: %s", errmsg, mysql_error(mysql));
+        mysql_free_result(mysql_store_result(mysql));
+        goto err;
+      }
+    }
+    if (master_res)
+    {
+      mysql_free_result(master_res);
+      master_res= NULL;
+    }
+  }
+
+#ifndef DBUG_OFF
+past_checksum:
+#endif
+
   /*
     Request the master to filter away events with the @@skip_replication flag
     set, if we are running with
@@ -1633,190 +1752,6 @@
       }
     }
   }
-err:
-  if (errmsg)
-  {
-    if (master_res)
-      mysql_free_result(master_res);
-    DBUG_ASSERT(err_code != 0);
-    mi->report(ERROR_LEVEL, err_code, "%s", err_buff);
-    DBUG_RETURN(1);
-  }
-
-  DBUG_RETURN(0);
-
-network_err:
-  if (master_res)
-    mysql_free_result(master_res);
-  DBUG_RETURN(2);
-}
-
-/*
-  Used by fetch_master_table (used by LOAD TABLE tblname FROM MASTER and LOAD
-  DATA FROM MASTER). Drops the table (if 'overwrite' is true) and recreates it
-  from the dump. Honours replication inclusion/exclusion rules.
-  db must be non-zero (guarded by assertion).
-
-  RETURN VALUES
-    0           success
-    1           error
-*/
-
-static int create_table_from_dump(THD* thd, MYSQL *mysql, const char* db,
-                                  const char* table_name, bool overwrite)
-{
-  ulong packet_len;
-  char *query, *save_db;
-  uint32 save_db_length;
-  Vio* save_vio;
-  HA_CHECK_OPT check_opt;
-  TABLE_LIST tables;
-  int error= 1;
-  handler *file;
-  ulonglong save_options;
-  NET *net= &mysql->net;
-  const char *found_semicolon= NULL;
-  DBUG_ENTER("create_table_from_dump");
-
-  packet_len= my_net_read(net); // read create table statement
-  if (packet_len == packet_error)
-  {
-    my_message(ER_MASTER_NET_READ, ER(ER_MASTER_NET_READ), MYF(0));
-    DBUG_RETURN(1);
-  }
-  if (net->read_pos[0] == 255) // error from master
-  {
-    char *err_msg;
-    err_msg= (char*) net->read_pos + ((mysql->server_capabilities &
-                                       CLIENT_PROTOCOL_41) ?
-                                      3+SQLSTATE_LENGTH+1 : 3);
-    my_error(ER_MASTER, MYF(0), err_msg);
-    DBUG_RETURN(1);
-  }
-  thd->command = COM_TABLE_DUMP;
-  if (!(query = thd->strmake((char*) net->read_pos, packet_len)))
->>>>>>> 93130322
-  {
-    char llbuf[22];
-    const char query_format[]= "SET @master_heartbeat_period= %s";
-    char query[sizeof(query_format) - 2 + sizeof(llbuf)];
-    /* 
-       the period is an ulonglong of nano-secs. 
-    */
-    llstr((ulonglong) (mi->heartbeat_period*1000000000UL), llbuf);
-    sprintf(query, query_format, llbuf);
-
-    if (mysql_real_query(mysql, query, strlen(query))
-        && !check_io_slave_killed(mi->io_thd, mi, NULL))
-    {
-      errmsg= "The slave I/O thread stops because SET @master_heartbeat_period "
-        "on master failed.";
-      err_code= ER_SLAVE_FATAL_ERROR;
-      sprintf(err_buff, "%s Error: %s", errmsg, mysql_error(mysql));
-      mysql_free_result(mysql_store_result(mysql));
-      goto err;
-    }
-    mysql_free_result(mysql_store_result(mysql));
-  }
- 
-  /*
-    Querying if master is capable to checksum and notifying it about own
-    CRC-awareness. The master's side instant value of @@global.binlog_checksum 
-    is stored in the dump thread's uservar area as well as cached locally
-    to become known in consensus by master and slave.
-  */
-  DBUG_EXECUTE_IF("simulate_slave_unaware_checksum",
-                  mi->checksum_alg_before_fd= BINLOG_CHECKSUM_ALG_OFF;
-                  goto past_checksum;);
-  {
-    int rc;
-    const char query[]= "SET @master_binlog_checksum= @@global.binlog_checksum";
-    master_res= NULL;
-    mi->checksum_alg_before_fd= BINLOG_CHECKSUM_ALG_UNDEF; //initially undefined
-    /*
-      @c checksum_alg_before_fd is queried from master in this block.
-      If master is old checksum-unaware the value stays undefined.
-      Once the first FD will be received its alg descriptor will replace
-      the being queried one.
-    */
-    rc= mysql_real_query(mysql, query, strlen(query));
-    if (rc != 0)
-    {
-      if (check_io_slave_killed(mi->io_thd, mi, NULL))
-        goto slave_killed_err;
-
-      if (mysql_errno(mysql) == ER_UNKNOWN_SYSTEM_VARIABLE)
-      {
-        // this is tolerable as OM -> NS is supported
-        mi->report(WARNING_LEVEL, mysql_errno(mysql),
-                   "Notifying master by %s failed with "
-                   "error: %s", query, mysql_error(mysql));
-      }
-      else
-      {
-        if (is_network_error(mysql_errno(mysql)))
-        {
-          mi->report(WARNING_LEVEL, mysql_errno(mysql),
-                     "Notifying master by %s failed with "
-                     "error: %s", query, mysql_error(mysql));
-          mysql_free_result(mysql_store_result(mysql));
-          goto network_err;
-        }
-        else
-        {
-          errmsg= "The slave I/O thread stops because a fatal error is encountered "
-            "when it tried to SET @master_binlog_checksum on master.";
-          err_code= ER_SLAVE_FATAL_ERROR;
-          sprintf(err_buff, "%s Error: %s", errmsg, mysql_error(mysql));
-          mysql_free_result(mysql_store_result(mysql));
-          goto err;
-        }
-      }
-    }
-    else
-    {
-      mysql_free_result(mysql_store_result(mysql));
-      if (!mysql_real_query(mysql,
-                            STRING_WITH_LEN("SELECT @master_binlog_checksum")) &&
-          (master_res= mysql_store_result(mysql)) &&
-          (master_row= mysql_fetch_row(master_res)) &&
-          (master_row[0] != NULL))
-      {
-        mi->checksum_alg_before_fd= (uint8)
-          find_type(master_row[0], &binlog_checksum_typelib, 1) - 1;
-        // valid outcome is either of
-        DBUG_ASSERT(mi->checksum_alg_before_fd == BINLOG_CHECKSUM_ALG_OFF ||
-                    mi->checksum_alg_before_fd == BINLOG_CHECKSUM_ALG_CRC32);
-      }
-      else if (check_io_slave_killed(mi->io_thd, mi, NULL))
-        goto slave_killed_err;
-      else if (is_network_error(mysql_errno(mysql)))
-      {
-        mi->report(WARNING_LEVEL, mysql_errno(mysql),
-                   "Get master BINLOG_CHECKSUM failed with error: %s", mysql_error(mysql));
-        goto network_err;
-      }
-      else
-      {
-        errmsg= "The slave I/O thread stops because a fatal error is encountered "
-          "when it tried to SELECT @master_binlog_checksum.";
-        err_code= ER_SLAVE_FATAL_ERROR;
-        sprintf(err_buff, "%s Error: %s", errmsg, mysql_error(mysql));
-        mysql_free_result(mysql_store_result(mysql));
-        goto err;
-      }
-    }
-    if (master_res)
-    {
-      mysql_free_result(master_res);
-      master_res= NULL;
-    }
-  }
-
-#ifndef DBUG_OFF
-past_checksum:
-#endif
-
 err:
   if (errmsg)
   {
@@ -2600,17 +2535,14 @@
   thd->set_time();                            // time the query
   thd->lex->current_select= 0;
   if (!ev->when)
-<<<<<<< HEAD
   {
     my_hrtime_t hrtime= my_hrtime();
     ev->when= hrtime_to_my_time(hrtime);
     ev->when_sec_part= hrtime_sec_part(hrtime);
   }
-=======
-    ev->when= my_time(0);
-  thd->options= (thd->options & ~OPTION_SKIP_REPLICATION) |
+  thd->variables.option_bits=
+    (thd->variables.option_bits & ~OPTION_SKIP_REPLICATION) |
     (ev->flags & LOG_EVENT_SKIP_REPLICATION_F ? OPTION_SKIP_REPLICATION : 0);
->>>>>>> 93130322
   ev->thd = thd; // because up to this point, ev->thd == 0
 
   int reason= ev->shall_skip(rli);
@@ -4248,12 +4180,7 @@
       (uchar)buf[EVENT_TYPE_OFFSET] != FORMAT_DESCRIPTION_EVENT /* a way to escape */)
     DBUG_RETURN(queue_old_event(mi,buf,event_len));
 
-<<<<<<< HEAD
-  LINT_INIT(inc_pos);
   mysql_mutex_lock(&mi->data_lock);
-=======
-  pthread_mutex_lock(&mi->data_lock);
->>>>>>> 93130322
 
   switch ((uchar)buf[EVENT_TYPE_OFFSET]) {
   case STOP_EVENT:
@@ -4679,8 +4606,8 @@
   mysql_options(mysql, MYSQL_SET_CHARSET_DIR, (char *) charsets_dir);
 
   /* Set MYSQL_PLUGIN_DIR in case master asks for an external authentication plugin */
-  if (opt_plugin_dir_ptr && *opt_plugin_dir_ptr)
-    mysql_options(mysql, MYSQL_PLUGIN_DIR, opt_plugin_dir_ptr);
+  if (opt_plugin_dir_ptr && *opt_plugin_dir_ptr)
+    mysql_options(mysql, MYSQL_PLUGIN_DIR, opt_plugin_dir_ptr);
 
   /* we disallow empty users */
   if (mi->user == NULL || mi->user[0] == 0)
