--- conflicted
+++ resolved
@@ -363,28 +363,7 @@
       (void) fn_format(name, ex->file_name, mysql_real_data_home, "",
                        MY_RELATIVE_PATH | MY_UNPACK_FILENAME |
                        MY_RETURN_REAL_PATH);
-<<<<<<< HEAD
-#if !defined(__WIN__)
-      MY_STAT stat_info;
-      if (!mysql_file_stat(key_file_load, name, &stat_info, MYF(MY_WME)))
-	DBUG_RETURN(TRUE);
-
-      // if we are not in slave thread, the file must be:
-      if (!thd->slave_thread &&
-	  !((stat_info.st_mode & S_IROTH) == S_IROTH &&  // readable by others
-	    (stat_info.st_mode & S_IFLNK) != S_IFLNK && // and not a symlink
-	    ((stat_info.st_mode & S_IFREG) == S_IFREG ||
-	     (stat_info.st_mode & S_IFIFO) == S_IFIFO)))
-      {
-	my_error(ER_TEXTFILE_NOT_READABLE, MYF(0), name);
-	DBUG_RETURN(TRUE);
-      }
-      if ((stat_info.st_mode & S_IFIFO) == S_IFIFO)
-	is_fifo = 1;
-#endif
-=======
-    }
->>>>>>> bef12c6e
+    }
 
     if (thd->slave_thread)
     {
@@ -431,16 +410,10 @@
 	    my_error(ER_TEXTFILE_NOT_READABLE, MYF(0), name);
 	    DBUG_RETURN(TRUE);
     }
-<<<<<<< HEAD
     if ((file= mysql_file_open(key_file_load,
                                name, O_RDONLY, MYF(MY_WME))) < 0)
-=======
-    if ((stat_info.st_mode & S_IFIFO) == S_IFIFO)
-	    is_fifo = 1;
 #endif
 
-    if ((file=my_open(name,O_RDONLY,MYF(MY_WME))) < 0)
->>>>>>> bef12c6e
       DBUG_RETURN(TRUE);
   }
 
