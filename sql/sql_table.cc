/* Copyright (C) 2000-2003 MySQL AB

   This program is free software; you can redistribute it and/or modify
   it under the terms of the GNU General Public License as published by
   the Free Software Foundation; either version 2 of the License, or
   (at your option) any later version.

   This program is distributed in the hope that it will be useful,
   but WITHOUT ANY WARRANTY; without even the implied warranty of
   MERCHANTABILITY or FITNESS FOR A PARTICULAR PURPOSE.  See the
   GNU General Public License for more details.

   You should have received a copy of the GNU General Public License
   along with this program; if not, write to the Free Software
   Foundation, Inc., 59 Temple Place, Suite 330, Boston, MA  02111-1307  USA */


/* drop and alter of tables */

#include "mysql_priv.h"
#ifdef HAVE_BERKELEY_DB
#include "ha_berkeley.h"
#endif
#include <hash.h>
#include <myisam.h>
#include <my_dir.h>

#ifdef __WIN__
#include <io.h>
#endif

const char *primary_key_name= "PRIMARY";

static bool check_if_keyname_exists(const char *name,KEY *start, KEY *end);
static char *make_unique_key_name(const char *field_name,KEY *start,KEY *end);
static int copy_data_between_tables(TABLE *from,TABLE *to,
                                    List<create_field> &create,
                                    enum enum_duplicates handle_duplicates,
                                    uint order_num, ORDER *order,
                                    ha_rows *copied,ha_rows *deleted);

/*
 delete (drop) tables.

  SYNOPSIS
   mysql_rm_table()
   thd                  Thread handle
   tables               List of tables to delete
   if_exists            If 1, don't give error if one table doesn't exists

  NOTES
    Will delete all tables that can be deleted and give a compact error
    messages for tables that could not be deleted.
    If a table is in use, we will wait for all users to free the table
    before dropping it

    Wait if global_read_lock (FLUSH TABLES WITH READ LOCK) is set.

  RETURN
    0           ok.  In this case ok packet is sent to user
    -1          Error  (Error message given but not sent to user)

*/

int mysql_rm_table(THD *thd,TABLE_LIST *tables, my_bool if_exists,
                   my_bool drop_temporary)
{
  int error= 0;
  DBUG_ENTER("mysql_rm_table");

  /* mark for close and remove all cached entries */

  thd->mysys_var->current_mutex= &LOCK_open;
  thd->mysys_var->current_cond= &COND_refresh;
  VOID(pthread_mutex_lock(&LOCK_open));

  if (!drop_temporary && global_read_lock)
  {
    if (thd->global_read_lock)
    {
      my_error(ER_TABLE_NOT_LOCKED_FOR_WRITE,MYF(0),
               tables->real_name);
      error= 1;
      goto err;
    }
    while (global_read_lock && ! thd->killed)
    {
      (void) pthread_cond_wait(&COND_refresh,&LOCK_open);
    }

  }
  error=mysql_rm_table_part2(thd,tables, if_exists, drop_temporary, 0);

 err:
  pthread_mutex_unlock(&LOCK_open);

  pthread_mutex_lock(&thd->mysys_var->mutex);
  thd->mysys_var->current_mutex= 0;
  thd->mysys_var->current_cond= 0;
  pthread_mutex_unlock(&thd->mysys_var->mutex);

  if (error)
    DBUG_RETURN(-1);
  send_ok(thd);
  DBUG_RETURN(0);
}


/*
 delete (drop) tables.

  SYNOPSIS
   mysql_rm_table_part2_with_lock()
   thd                  Thread handle
   tables               List of tables to delete
   if_exists            If 1, don't give error if one table doesn't exists
   dont_log_query       Don't write query to log files

 NOTES
   Works like documented in mysql_rm_table(), but don't check
   global_read_lock and don't send_ok packet to server.

 RETURN
  0     ok
  1     error
*/

int mysql_rm_table_part2_with_lock(THD *thd,
                                   TABLE_LIST *tables, bool if_exists,
                                   bool drop_temporary, bool dont_log_query)
{
  int error;
  thd->mysys_var->current_mutex= &LOCK_open;
  thd->mysys_var->current_cond= &COND_refresh;
  VOID(pthread_mutex_lock(&LOCK_open));

  error=mysql_rm_table_part2(thd,tables, if_exists, drop_temporary,
                             dont_log_query);

  pthread_mutex_unlock(&LOCK_open);

  pthread_mutex_lock(&thd->mysys_var->mutex);
  thd->mysys_var->current_mutex= 0;
  thd->mysys_var->current_cond= 0;
  pthread_mutex_unlock(&thd->mysys_var->mutex);
  return error;
}


/*
  Execute the drop of a normal or temporary table

  SYNOPSIS
    mysql_rm_table_part2()
    thd                 Thread handler
    tables              Tables to drop
    if_exists           If set, don't give an error if table doesn't exists.
                        In this case we give an warning of level 'NOTE'
    drop_temporary      Only drop temporary tables
    dont_log_query      Don't log the query

  TODO:
    When logging to the binary log, we should log
    tmp_tables and transactional tables as separate statements if we
    are in a transaction;  This is needed to get these tables into the
    cached binary log that is only written on COMMIT.

   The current code only writes DROP statements that only uses temporary
   tables to the cache binary log.  This should be ok on most cases, but
   not all.

 RETURN
   0    ok
   1    Error
   -1   Thread was killed
*/

int mysql_rm_table_part2(THD *thd, TABLE_LIST *tables, bool if_exists,
                         bool drop_temporary, bool dont_log_query)
{
  TABLE_LIST *table;
  char  path[FN_REFLEN], *alias;
  String wrong_tables;
  int error;
  bool some_tables_deleted=0, tmp_table_deleted=0, foreign_key_error=0;
  DBUG_ENTER("mysql_rm_table_part2");

  if (lock_table_names(thd, tables))
    DBUG_RETURN(1);

  for (table=tables ; table ; table=table->next)
  {
    char *db=table->db;
    mysql_ha_closeall(thd, table);
    if (!close_temporary_table(thd, db, table->real_name))
    {
      tmp_table_deleted=1;
      continue;                                 // removed temporary table
    }

    error=0;
    if (!drop_temporary)
    {
      abort_locked_tables(thd,db,table->real_name);
      while (remove_table_from_cache(thd,db,table->real_name) && !thd->killed)
      {
        dropping_tables++;
        (void) pthread_cond_wait(&COND_refresh,&LOCK_open);
        dropping_tables--;
      }
      drop_locked_tables(thd,db,table->real_name);
      if (thd->killed)
        DBUG_RETURN(-1);
      alias= (lower_case_table_names == 2) ? table->alias : table->real_name;
      /* remove form file and isam files */
      strxmov(path, mysql_data_home, "/", db, "/", alias, reg_ext, NullS);
      (void) unpack_filename(path,path);
    }
    if (drop_temporary || access(path,F_OK))
    {
      if (if_exists)
        push_warning_printf(thd, MYSQL_ERROR::WARN_LEVEL_NOTE,
                            ER_BAD_TABLE_ERROR, ER(ER_BAD_TABLE_ERROR),
                            table->real_name);
      else
        error= 1;
    }
    else
    {
      char *end;
      db_type table_type= get_table_type(path);
      *(end=fn_ext(path))=0;                    // Remove extension for delete
      error=ha_delete_table(table_type, path);
      if (error == ENOENT && if_exists)
        error = 0;
      if (error == HA_ERR_ROW_IS_REFERENCED)
      {
        /* the table is referenced by a foreign key constraint */
        foreign_key_error=1;
      }
      if (!error || error == ENOENT)
      {
        /* Delete the table definition file */
        strmov(end,reg_ext);
        if (!(error=my_delete(path,MYF(MY_WME))))
          some_tables_deleted=1;
      }
    }
    if (error)
    {
      if (wrong_tables.length())
        wrong_tables.append(',');
      wrong_tables.append(String(table->real_name,system_charset_info));
    }
  }
  thd->tmp_table_used= tmp_table_deleted;
  if (some_tables_deleted || tmp_table_deleted)
  {
    query_cache_invalidate3(thd, tables, 0);
    if (!dont_log_query)
    {
      mysql_update_log.write(thd, thd->query,thd->query_length);
      if (mysql_bin_log.is_open())
      {
        thd->clear_error();
        Query_log_event qinfo(thd, thd->query, thd->query_length,
                              tmp_table_deleted && !some_tables_deleted);
        mysql_bin_log.write(&qinfo);
      }
    }
  }

  unlock_table_names(thd, tables);
  error= 0;
  if (wrong_tables.length())
  {
    if (!foreign_key_error)
      my_error(ER_BAD_TABLE_ERROR,MYF(0),wrong_tables.c_ptr());
    else
      my_error(ER_ROW_IS_REFERENCED,MYF(0));
    error= 1;
  }
  DBUG_RETURN(error);
}


int quick_rm_table(enum db_type base,const char *db,
                   const char *table_name)
{
  char path[FN_REFLEN];
  int error=0;
  if (snprintf(path, sizeof(path), "%s/%s/%s%s",
               mysql_data_home, db, table_name, reg_ext)>= (int)sizeof(path))
    return 1;
  unpack_filename(path,path);
  if (my_delete(path,MYF(0)))
    error=1; /* purecov: inspected */
  if (snprintf(path, sizeof(path), "%s/%s/%s",
              mysql_data_home, db, table_name)>= (int)sizeof(path))
    return 1;
  unpack_filename(path,path);
  return ha_delete_table(base,path) || error;
}

/*
  Sort keys in the following order:
  - PRIMARY KEY
  - UNIQUE keyws where all column are NOT NULL
  - Other UNIQUE keys
  - Normal keys
  - Fulltext keys

  This will make checking for duplicated keys faster and ensure that
  PRIMARY keys are prioritized.
*/

static int sort_keys(KEY *a, KEY *b)
{
  if (a->flags & HA_NOSAME)
  {
    if (!(b->flags & HA_NOSAME))
      return -1;
    if ((a->flags ^ b->flags) & (HA_NULL_PART_KEY | HA_END_SPACE_KEY))
    {
      /* Sort NOT NULL keys before other keys */
      return (a->flags & (HA_NULL_PART_KEY | HA_END_SPACE_KEY)) ? 1 : -1;
    }
    if (a->name == primary_key_name)
      return -1;
    if (b->name == primary_key_name)
      return 1;
  }
  else if (b->flags & HA_NOSAME)
    return 1;                                   // Prefer b

  if ((a->flags ^ b->flags) & HA_FULLTEXT)
  {
    return (a->flags & HA_FULLTEXT) ? 1 : -1;
  }
  /*
    Prefer original key order.  usable_key_parts contains here
    the original key position.
  */
  return ((a->usable_key_parts < b->usable_key_parts) ? -1 :
          (a->usable_key_parts > b->usable_key_parts) ? 1 :
          0);
}

/*
  Check TYPELIB (set or enum) for duplicates
  
  SYNOPSIS
    check_duplicates_in_interval()
    set_or_name   "SET" or "ENUM" string for warning message
    name          name of the checked column
    typelib       list of values for the column

  DESCRIPTION
    This function prints an warning for each value in list 
    which has some duplicates on its right

  RETURN VALUES
    void
*/

void check_duplicates_in_interval(const char *set_or_name,
                                  const char *name, TYPELIB *typelib)
{
  unsigned int old_count= typelib->count;
  const char **old_type_names= typelib->type_names;

  old_count= typelib->count;
  old_type_names= typelib->type_names;
  const char **cur_value= typelib->type_names;
  for ( ; typelib->count > 1; cur_value++)
  {
    typelib->type_names++;
    typelib->count--;
    if (find_type((char*)*cur_value,typelib,1))
    {
      push_warning_printf(current_thd,MYSQL_ERROR::WARN_LEVEL_NOTE,
                          ER_DUPLICATED_VALUE_IN_TYPE,
                          ER(ER_DUPLICATED_VALUE_IN_TYPE),
                          name,*cur_value,set_or_name);
    }
  }
  typelib->count= old_count;
  typelib->type_names= old_type_names;
}

/*
  Preparation for table creation

  SYNOPSIS
    mysql_prepare_table()
    thd                 Thread object
    create_info         Create information (like MAX_ROWS)
    fields              List of fields to create
    keys                List of keys to create

  DESCRIPTION
    Prepares the table and key structures for table creation.

  RETURN VALUES
    0   ok
    -1  error
*/

int mysql_prepare_table(THD *thd, HA_CREATE_INFO *create_info,
                       List<create_field> &fields,
                       List<Key> &keys, bool tmp_table, uint &db_options, 
                       handler *file, KEY *&key_info_buffer,
                       uint &key_count, int select_field_count)
{
  const char    *key_name;
  create_field  *sql_field,*dup_field;
  uint          field,null_fields,blob_columns;
  ulong         pos;
  KEY           *key_info;
  KEY_PART_INFO *key_part_info;
<<<<<<< HEAD
  int		auto_increment=0;
  int           timestamps= 0, timestamps_with_niladic= 0;
  handler	*file;
=======
>>>>>>> c0b9ce7b
  int           field_no,dup_no;
  int           select_field_pos,auto_increment=0;
  DBUG_ENTER("mysql_prepare_table");

  List_iterator<create_field> it(fields),it2(fields);
  select_field_pos=fields.elements - select_field_count;
  null_fields=blob_columns=0;

  for (field_no=0; (sql_field=it++) ; field_no++)
  {
    if (!sql_field->charset)
      sql_field->charset= create_info->default_table_charset;
    /*
      table_charset is set in ALTER TABLE if we want change character set
      for all varchar/char columns.
      But the table charset must not affect the BLOB fields, so don't
      allow to change my_charset_bin to somethig else.
    */
    if (create_info->table_charset && sql_field->charset != &my_charset_bin)
      sql_field->charset= create_info->table_charset;

    CHARSET_INFO *savecs= sql_field->charset;
    if ((sql_field->flags & BINCMP_FLAG) &&
	!(sql_field->charset= get_charset_by_csname(sql_field->charset->csname,
						    MY_CS_BINSORT,MYF(0))))
    {
      char tmp[64];
      strmake(strmake(tmp, savecs->csname, sizeof(tmp)-4), "_bin", 4);
      my_error(ER_UNKNOWN_COLLATION, MYF(0), tmp);
      DBUG_RETURN(-1);
    }
    
    sql_field->create_length_to_internal_length();

    /* Don't pack keys in old tables if the user has requested this */
    if ((sql_field->flags & BLOB_FLAG) ||
        sql_field->sql_type == FIELD_TYPE_VAR_STRING &&
        create_info->row_type != ROW_TYPE_FIXED)
    {
      db_options|=HA_OPTION_PACK_RECORD;
    }
    if (!(sql_field->flags & NOT_NULL_FLAG))
      null_fields++;

    if (check_column_name(sql_field->field_name))
    {
      my_error(ER_WRONG_COLUMN_NAME, MYF(0), sql_field->field_name);
      DBUG_RETURN(-1);
    }

    /* Check if we have used the same field name before */
    for (dup_no=0; (dup_field=it2++) != sql_field; dup_no++)
    {
      if (my_strcasecmp(system_charset_info,
                        sql_field->field_name,
                        dup_field->field_name) == 0)
      {
        /*
          If this was a CREATE ... SELECT statement, accept a field
          redefinition if we are changing a field in the SELECT part
        */
        if (field_no < select_field_pos || dup_no >= select_field_pos)
        {
          my_error(ER_DUP_FIELDNAME,MYF(0),sql_field->field_name);
          DBUG_RETURN(-1);
        }
        else
        {
          /* Field redefined */
          sql_field->sql_type=          dup_field->sql_type;
          sql_field->charset=           (dup_field->charset ?
                                         dup_field->charset :
                                         create_info->default_table_charset);
          sql_field->length=            dup_field->length;
          sql_field->pack_length=       dup_field->pack_length;
          sql_field->create_length_to_internal_length();
          sql_field->decimals=          dup_field->decimals;
          sql_field->flags=             dup_field->flags;
          sql_field->unireg_check=      dup_field->unireg_check;
          it2.remove();                 // Remove first (create) definition
          select_field_pos--;
          break;
        }
      }
    }
    it2.rewind();
  }
  /* If fixed row records, we need one bit to check for deleted rows */
  if (!(db_options & HA_OPTION_PACK_RECORD))
    null_fields++;
  pos=(null_fields+7)/8;

  it.rewind();
  while ((sql_field=it++))
  {
    DBUG_ASSERT(sql_field->charset);

    switch (sql_field->sql_type) {
    case FIELD_TYPE_BLOB:
    case FIELD_TYPE_MEDIUM_BLOB:
    case FIELD_TYPE_TINY_BLOB:
    case FIELD_TYPE_LONG_BLOB:
      sql_field->pack_flag=FIELDFLAG_BLOB |
        pack_length_to_packflag(sql_field->pack_length -
                                portable_sizeof_char_ptr);
      if (sql_field->charset->state & MY_CS_BINSORT)
        sql_field->pack_flag|=FIELDFLAG_BINARY;
      sql_field->length=8;                      // Unireg field length
      sql_field->unireg_check=Field::BLOB_FIELD;
      blob_columns++;
      break;
    case FIELD_TYPE_GEOMETRY:
#ifdef HAVE_SPATIAL
      if (!(file->table_flags() & HA_HAS_GEOMETRY))
      {
        my_printf_error(ER_CHECK_NOT_IMPLEMENTED, ER(ER_CHECK_NOT_IMPLEMENTED),
                        MYF(0), "GEOMETRY");
        DBUG_RETURN(-1);
      }
      sql_field->pack_flag=FIELDFLAG_GEOM |
        pack_length_to_packflag(sql_field->pack_length -
                                portable_sizeof_char_ptr);
      if (sql_field->charset->state & MY_CS_BINSORT)
        sql_field->pack_flag|=FIELDFLAG_BINARY;
      sql_field->length=8;                      // Unireg field length
      sql_field->unireg_check=Field::BLOB_FIELD;
      blob_columns++;
      break;
#else
      my_printf_error(ER_FEATURE_DISABLED,ER(ER_FEATURE_DISABLED), MYF(0),
                      sym_group_geom.name, sym_group_geom.needed_define);
      DBUG_RETURN(-1);
#endif /*HAVE_SPATIAL*/
    case FIELD_TYPE_VAR_STRING:
    case FIELD_TYPE_STRING:
      sql_field->pack_flag=0;
      if (sql_field->charset->state & MY_CS_BINSORT)
        sql_field->pack_flag|=FIELDFLAG_BINARY;
      break;
    case FIELD_TYPE_ENUM:
      sql_field->pack_flag=pack_length_to_packflag(sql_field->pack_length) |
        FIELDFLAG_INTERVAL;
      if (sql_field->charset->state & MY_CS_BINSORT)
        sql_field->pack_flag|=FIELDFLAG_BINARY;
      sql_field->unireg_check=Field::INTERVAL_FIELD;
      check_duplicates_in_interval("ENUM",sql_field->field_name,
                                   sql_field->interval);
      break;
    case FIELD_TYPE_SET:
      sql_field->pack_flag=pack_length_to_packflag(sql_field->pack_length) |
        FIELDFLAG_BITFIELD;
      if (sql_field->charset->state & MY_CS_BINSORT)
        sql_field->pack_flag|=FIELDFLAG_BINARY;
      sql_field->unireg_check=Field::BIT_FIELD;
      check_duplicates_in_interval("SET",sql_field->field_name,
                                   sql_field->interval);
      break;
    case FIELD_TYPE_DATE:                       // Rest of string types
    case FIELD_TYPE_NEWDATE:
    case FIELD_TYPE_TIME:
    case FIELD_TYPE_DATETIME:
    case FIELD_TYPE_NULL:
      sql_field->pack_flag=f_settype((uint) sql_field->sql_type);
      break;
    case FIELD_TYPE_TIMESTAMP:
      /* We should replace old TIMESTAMP fields with their newer analogs */
      if (sql_field->unireg_check == Field::TIMESTAMP_OLD_FIELD)
      {
        if (!timestamps)
        {
          sql_field->unireg_check= Field::TIMESTAMP_DNUN_FIELD;
          timestamps_with_niladic++;
        }
        else
          sql_field->unireg_check= Field::NONE;
      }
      else if (sql_field->unireg_check != Field::NONE)
        timestamps_with_niladic++;
      
      timestamps++;
      /* fall-through */
    default:
      sql_field->pack_flag=(FIELDFLAG_NUMBER |
                            (sql_field->flags & UNSIGNED_FLAG ? 0 :
                             FIELDFLAG_DECIMAL) |
                            (sql_field->flags & ZEROFILL_FLAG ?
                             FIELDFLAG_ZEROFILL : 0) |
                            f_settype((uint) sql_field->sql_type) |
                            (sql_field->decimals << FIELDFLAG_DEC_SHIFT));
      break;
    }
    if (!(sql_field->flags & NOT_NULL_FLAG))
      sql_field->pack_flag|=FIELDFLAG_MAYBE_NULL;
    sql_field->offset= pos;
    if (MTYP_TYPENR(sql_field->unireg_check) == Field::NEXT_NUMBER)
      auto_increment++;
    pos+=sql_field->pack_length;
  }
  if (timestamps_with_niladic > 1)
  {
    my_error(ER_TOO_MUCH_AUTO_TIMESTAMP_COLS,MYF(0));
    DBUG_RETURN(-1);
  }
  if (auto_increment > 1)
  {
    my_error(ER_WRONG_AUTO_KEY,MYF(0));
    DBUG_RETURN(-1);
  }
  if (auto_increment &&
      (file->table_flags() & HA_NO_AUTO_INCREMENT))
  {
    my_error(ER_TABLE_CANT_HANDLE_AUTO_INCREMENT,MYF(0));
    DBUG_RETURN(-1);
  }

  if (blob_columns && (file->table_flags() & HA_NO_BLOBS))
  {
    my_error(ER_TABLE_CANT_HANDLE_BLOB,MYF(0));
    DBUG_RETURN(-1);
  }

  /* Create keys */

  List_iterator<Key> key_iterator(keys);
  uint key_parts=0, fk_key_count=0;
  List<Key> keys_in_order;                      // Add new keys here
  bool primary_key=0,unique_key=0;
  Key *key;
  uint tmp, key_number;

  /* Calculate number of key segements */
  key_count=0;

  while ((key=key_iterator++))
  {
    if (key->type == Key::FOREIGN_KEY)
    {
      fk_key_count++;
      foreign_key *fk_key= (foreign_key*) key;
      if (fk_key->ref_columns.elements &&
          fk_key->ref_columns.elements != fk_key->columns.elements)
      {
        my_error(ER_WRONG_FK_DEF, MYF(0), fk_key->name ? fk_key->name :
                 "foreign key without name",
                 ER(ER_KEY_REF_DO_NOT_MATCH_TABLE_REF));
        DBUG_RETURN(-1);
      }
      continue;
    }
    key_count++;
    tmp=max(file->max_key_parts(),MAX_REF_PARTS);
    if (key->columns.elements > tmp)
    {
      my_error(ER_TOO_MANY_KEY_PARTS,MYF(0),tmp);
      DBUG_RETURN(-1);
    }
    if (key->name && strlen(key->name) > NAME_LEN)
    {
      my_error(ER_TOO_LONG_IDENT, MYF(0), key->name);
      DBUG_RETURN(-1);
    }
    key_parts+=key->columns.elements;
    if (key->name && !tmp_table &&
        !my_strcasecmp(system_charset_info,key->name,primary_key_name))
    {
      my_error(ER_WRONG_NAME_FOR_INDEX, MYF(0), key->name);
      DBUG_RETURN(-1);
    }
  }
  tmp=min(file->max_keys(), MAX_KEY);
  if (key_count > tmp)
  {
    my_error(ER_TOO_MANY_KEYS,MYF(0),tmp);
    DBUG_RETURN(-1);
  }

  key_info_buffer=key_info=(KEY*) sql_calloc(sizeof(KEY)*key_count);
  key_part_info=(KEY_PART_INFO*) sql_calloc(sizeof(KEY_PART_INFO)*key_parts);
  if (!key_info_buffer || ! key_part_info)
    DBUG_RETURN(-1);                            // Out of memory

  key_iterator.rewind();
  key_number=0;
  for (; (key=key_iterator++) ; key_number++)
  {
    uint key_length=0;
    key_part_spec *column;

    switch(key->type){
    case Key::MULTIPLE:
        key_info->flags = 0;
        break;
    case Key::FULLTEXT:
        key_info->flags = HA_FULLTEXT;
        break;
    case Key::SPATIAL:
#ifdef HAVE_SPATIAL
        key_info->flags = HA_SPATIAL;
        break;
#else
        my_printf_error(ER_FEATURE_DISABLED,ER(ER_FEATURE_DISABLED),MYF(0),
                        sym_group_geom.name, sym_group_geom.needed_define);
        DBUG_RETURN(-1);
#endif
    case Key::FOREIGN_KEY:
      key_number--;                             // Skip this key
      continue;
    default:
        key_info->flags = HA_NOSAME;
    }

    key_info->key_parts=(uint8) key->columns.elements;
    key_info->key_part=key_part_info;
    key_info->usable_key_parts= key_number;
    key_info->algorithm=key->algorithm;

    if (key->type == Key::FULLTEXT)
    {
      if (!(file->table_flags() & HA_CAN_FULLTEXT))
      {
        my_error(ER_TABLE_CANT_HANDLE_FT, MYF(0));
        DBUG_RETURN(-1);
      }
    }
    /*
       Make SPATIAL to be RTREE by default
       SPATIAL only on BLOB or at least BINARY, this
       actually should be replaced by special GEOM type
       in near future when new frm file is ready
       checking for proper key parts number:
    */

    /* TODO: Add proper checks if handler supports key_type and algorithm */
    if (key_info->flags == HA_SPATIAL)
    {
      if (key_info->key_parts != 1)
      {
        my_printf_error(ER_WRONG_ARGUMENTS,
                        ER(ER_WRONG_ARGUMENTS),MYF(0),"SPATIAL INDEX");
        DBUG_RETURN(-1);
      }
    }
    else
    if (key_info->algorithm == HA_KEY_ALG_RTREE)
    {
#ifdef HAVE_RTREE_KEYS
      if ((key_info->key_parts & 1) == 1)
      {
        my_printf_error(ER_WRONG_ARGUMENTS,
                        ER(ER_WRONG_ARGUMENTS),MYF(0),"RTREE INDEX");
        DBUG_RETURN(-1);
      }
      /* TODO: To be deleted */
      my_printf_error(ER_NOT_SUPPORTED_YET, ER(ER_NOT_SUPPORTED_YET),
                      MYF(0), "RTREE INDEX");
      DBUG_RETURN(-1);
#else
      my_printf_error(ER_FEATURE_DISABLED,ER(ER_FEATURE_DISABLED),MYF(0),
                      sym_group_rtree.name, sym_group_rtree.needed_define);
      DBUG_RETURN(-1);
#endif
    }

    List_iterator<key_part_spec> cols(key->columns);
    CHARSET_INFO *ft_key_charset=0;  // for FULLTEXT
    for (uint column_nr=0 ; (column=cols++) ; column_nr++)
    {
      it.rewind();
      field=0;
      while ((sql_field=it++) &&
             my_strcasecmp(system_charset_info,
                           column->field_name,
                           sql_field->field_name))
        field++;
      if (!sql_field)
      {
        my_printf_error(ER_KEY_COLUMN_DOES_NOT_EXITS,
                        ER(ER_KEY_COLUMN_DOES_NOT_EXITS),MYF(0),
                        column->field_name);
        DBUG_RETURN(-1);
      }
      /* for fulltext keys keyseg length is 1 for blobs (it's ignored in
         ft code anyway, and 0 (set to column width later) for char's.
         it has to be correct col width for char's, as char data are not
         prefixed with length (unlike blobs, where ft code takes data length
         from a data prefix, ignoring column->length).
      */
      if (key->type == Key::FULLTEXT)
      {
        if ((sql_field->sql_type != FIELD_TYPE_STRING &&
             sql_field->sql_type != FIELD_TYPE_VAR_STRING &&
             !f_is_blob(sql_field->pack_flag)) ||
            sql_field->charset == &my_charset_bin ||
            sql_field->charset->state & MY_CS_NONTEXT || // ucs2 doesn't work yet
            (ft_key_charset && sql_field->charset != ft_key_charset))
        {
            my_printf_error(ER_BAD_FT_COLUMN,ER(ER_BAD_FT_COLUMN),MYF(0),
                            column->field_name);
            DBUG_RETURN(-1);
        }
        ft_key_charset=sql_field->charset;
        /*
          for fulltext keys keyseg length is 1 for blobs (it's ignored in ft
          code anyway, and 0 (set to column width later) for char's. it has
          to be correct col width for char's, as char data are not prefixed
          with length (unlike blobs, where ft code takes data length from a
          data prefix, ignoring column->length).
        */
        column->length=test(f_is_blob(sql_field->pack_flag));
      }
      else
      {
        column->length*= sql_field->charset->mbmaxlen;

        if (f_is_blob(sql_field->pack_flag))
        {
          if (!(file->table_flags() & HA_BLOB_KEY))
          {
            my_printf_error(ER_BLOB_USED_AS_KEY,ER(ER_BLOB_USED_AS_KEY),MYF(0),
                            column->field_name);
            DBUG_RETURN(-1);
          }
          if (!column->length)
          {
            my_printf_error(ER_BLOB_KEY_WITHOUT_LENGTH,
                            ER(ER_BLOB_KEY_WITHOUT_LENGTH),MYF(0),
                            column->field_name);
            DBUG_RETURN(-1);
          }
        }
#ifdef HAVE_SPATIAL
        if (key->type  == Key::SPATIAL)
        {
          if (!column->length )
          {
            /*
            BAR: 4 is: (Xmin,Xmax,Ymin,Ymax), this is for 2D case
                 Lately we'll extend this code to support more dimensions
            */
            column->length=4*sizeof(double);
          }
        }
#endif
        if (!(sql_field->flags & NOT_NULL_FLAG))
        {
          if (key->type == Key::PRIMARY)
          {
            /* Implicitly set primary key fields to NOT NULL for ISO conf. */
            sql_field->flags|= NOT_NULL_FLAG;
            sql_field->pack_flag&= ~FIELDFLAG_MAYBE_NULL;
          }
          else
             key_info->flags|= HA_NULL_PART_KEY;
          if (!(file->table_flags() & HA_NULL_KEY))
          {
            my_printf_error(ER_NULL_COLUMN_IN_INDEX,ER(ER_NULL_COLUMN_IN_INDEX),
                            MYF(0),column->field_name);
            DBUG_RETURN(-1);
          }
          if (key->type == Key::SPATIAL)
          {
            my_error(ER_SPATIAL_CANT_HAVE_NULL, MYF(0));
            DBUG_RETURN(-1);
          }
        }
        if (MTYP_TYPENR(sql_field->unireg_check) == Field::NEXT_NUMBER)
        {
          if (column_nr == 0 || (file->table_flags() & HA_AUTO_PART_KEY))
            auto_increment--;                   // Field is used
        }
      }

      key_part_info->fieldnr= field;
      key_part_info->offset=  (uint16) sql_field->offset;
      key_part_info->key_type=sql_field->pack_flag;
      uint length=sql_field->pack_length;
      if (column->length)
      {
        if (f_is_blob(sql_field->pack_flag))
        {
          if ((length=column->length) > file->max_key_length() ||
              length > file->max_key_part_length())
          {
            length=min(file->max_key_length(), file->max_key_part_length());
            if (key->type == Key::MULTIPLE)
            {
              /* not a critical problem */
              char warn_buff[MYSQL_ERRMSG_SIZE];
              if (snprintf(warn_buff, sizeof(warn_buff), ER(ER_TOO_LONG_KEY),
                           length)>= (int)sizeof(warn_buff))
                DBUG_RETURN(-1);
              push_warning(thd, MYSQL_ERROR::WARN_LEVEL_WARN,
                           ER_TOO_LONG_KEY, warn_buff);
            }
            else
            {
              my_error(ER_TOO_LONG_KEY,MYF(0),length);
              DBUG_RETURN(-1);
            }
          }
        }
        else if (!f_is_geom(sql_field->pack_flag) &&
                  (column->length > length ||
                   ((f_is_packed(sql_field->pack_flag) ||
                     ((file->table_flags() & HA_NO_PREFIX_CHAR_KEYS) &&
                      (key_info->flags & HA_NOSAME))) &&
                    column->length != length)))
        {
          my_error(ER_WRONG_SUB_KEY,MYF(0));
          DBUG_RETURN(-1);
        }
        else if (!(file->table_flags() & HA_NO_PREFIX_CHAR_KEYS))
          length=column->length;
      }
      else if (length == 0)
      {
        my_printf_error(ER_WRONG_KEY_COLUMN, ER(ER_WRONG_KEY_COLUMN), MYF(0),
                        column->field_name);
          DBUG_RETURN(-1);
      }
      if (length > file->max_key_part_length())
      {
        length=file->max_key_part_length();
        if (key->type == Key::MULTIPLE)
        {
          /* not a critical problem */
          char warn_buff[MYSQL_ERRMSG_SIZE];
          if (snprintf(warn_buff, sizeof(warn_buff), ER(ER_TOO_LONG_KEY),
                       length)>= (int)sizeof(warn_buff))
            DBUG_RETURN(-1);
          push_warning(thd, MYSQL_ERROR::WARN_LEVEL_WARN,
                       ER_TOO_LONG_KEY, warn_buff);
        }
        else
        {
          my_error(ER_TOO_LONG_KEY,MYF(0),length);
          DBUG_RETURN(-1);
        }
      }
      key_part_info->length=(uint16) length;
      /* Use packed keys for long strings on the first column */
      if (!(db_options & HA_OPTION_NO_PACK_KEYS) &&
          (length >= KEY_DEFAULT_PACK_LENGTH &&
           (sql_field->sql_type == FIELD_TYPE_STRING ||
            sql_field->sql_type == FIELD_TYPE_VAR_STRING ||
            sql_field->pack_flag & FIELDFLAG_BLOB)))
      {
        if (column_nr == 0 && (sql_field->pack_flag & FIELDFLAG_BLOB))
          key_info->flags|= HA_BINARY_PACK_KEY;
        else
          key_info->flags|= HA_PACK_KEY;
      }
      key_length+=length;
      key_part_info++;

      /* Create the key name based on the first column (if not given) */
      if (column_nr == 0)
      {
        if (key->type == Key::PRIMARY)
        {
          if (primary_key)
          {
            my_error(ER_MULTIPLE_PRI_KEY,MYF(0));
            DBUG_RETURN(-1);
          }
          key_name=primary_key_name;
          primary_key=1;
        }
        else if (!(key_name = key->name))
          key_name=make_unique_key_name(sql_field->field_name,
                                        key_info_buffer,key_info);
        if (check_if_keyname_exists(key_name,key_info_buffer,key_info))
        {
          my_error(ER_DUP_KEYNAME,MYF(0),key_name);
          DBUG_RETURN(-1);
        }
        key_info->name=(char*) key_name;
      }
    }
    if (!key_info->name || check_column_name(key_info->name))
    {
      my_error(ER_WRONG_NAME_FOR_INDEX, MYF(0), key_info->name);
      DBUG_RETURN(-1);
    }
    if (!(key_info->flags & HA_NULL_PART_KEY))
      unique_key=1;
    key_info->key_length=(uint16) key_length;
    uint max_key_length= min(file->max_key_length(), MAX_KEY_LENGTH);
    if (key_length > max_key_length && key->type != Key::FULLTEXT)
    {
      my_error(ER_TOO_LONG_KEY,MYF(0),max_key_length);
      DBUG_RETURN(-1);
    }
    key_info++;
  }
  if (!unique_key && !primary_key &&
      (file->table_flags() & HA_REQUIRE_PRIMARY_KEY))
  {
    my_error(ER_REQUIRES_PRIMARY_KEY,MYF(0));
    DBUG_RETURN(-1);
  }
  if (auto_increment > 0)
  {
    my_error(ER_WRONG_AUTO_KEY,MYF(0));
    DBUG_RETURN(-1);
  }
  /* Sort keys in optimized order */
  qsort((gptr) key_info_buffer, key_count, sizeof(KEY), (qsort_cmp) sort_keys);

  DBUG_RETURN(0);
}

/*
  Create a table

  SYNOPSIS
    mysql_create_table()
    thd                 Thread object
    db                  Database
    table_name          Table name
    create_info         Create information (like MAX_ROWS)
    fields              List of fields to create
    keys                List of keys to create
    tmp_table           Set to 1 if this is an internal temporary table
                        (From ALTER TABLE)
    no_log              Don't log the query to binary log.

  DESCRIPTION
    If one creates a temporary table, this is automaticly opened

    no_log is needed for the case of CREATE ... SELECT,
    as the logging will be done later in sql_insert.cc
    select_field_count is also used for CREATE ... SELECT,
    and must be zero for standard create of table.

  RETURN VALUES
    0   ok
    -1  error
*/

int mysql_create_table(THD *thd,const char *db, const char *table_name,
                       HA_CREATE_INFO *create_info,
                       List<create_field> &fields,
                       List<Key> &keys,bool tmp_table,bool no_log,
                       uint select_field_count)
{
  char          path[FN_REFLEN];
  const char    *alias;
  int           error= -1;
  uint          db_options, key_count;
  KEY           *key_info_buffer;
  handler       *file;
  enum db_type  new_db_type;
  DBUG_ENTER("mysql_create_table");

  /* Check for duplicate fields and check type of table to create */
  if (!fields.elements)
  {
    my_error(ER_TABLE_MUST_HAVE_COLUMNS,MYF(0));
    DBUG_RETURN(-1);
  }
  if ((new_db_type= ha_checktype(create_info->db_type)) !=
      create_info->db_type)
  {
    create_info->db_type= new_db_type;
    push_warning_printf(thd, MYSQL_ERROR::WARN_LEVEL_WARN,
                        ER_WARN_USING_OTHER_HANDLER,
                        ER(ER_WARN_USING_OTHER_HANDLER),
                        ha_get_storage_engine(new_db_type),
                        table_name);
  }
  db_options=create_info->table_options;
  if (create_info->row_type == ROW_TYPE_DYNAMIC)
    db_options|=HA_OPTION_PACK_RECORD;
  alias= table_case_name(create_info, table_name);
  file=get_new_handler((TABLE*) 0, create_info->db_type);

  if ((create_info->options & HA_LEX_CREATE_TMP_TABLE) &&
      (file->table_flags() & HA_NO_TEMP_TABLES))
  {
    my_error(ER_ILLEGAL_HA,MYF(0),table_name);
    DBUG_RETURN(-1);
  }

  if (mysql_prepare_table(thd, create_info, fields,
                          keys, tmp_table, db_options, file, 
                          key_info_buffer, key_count,
                          select_field_count))
    DBUG_RETURN(-1);

      /* Check if table exists */
  if (create_info->options & HA_LEX_CREATE_TMP_TABLE)
  {
    if (snprintf(path, sizeof(path), "%s%s%lx_%lx_%x%s",
                 mysql_tmpdir, tmp_file_prefix, current_pid, thd->thread_id,
                 thd->tmp_table++, reg_ext)>= (int)sizeof(path))
      DBUG_RETURN(-1);
    create_info->table_options|=HA_CREATE_DELAY_KEY_WRITE;
  }
  else
    if (snprintf(path, sizeof(path), "%s/%s/%s%s", mysql_data_home, db,
                 alias, reg_ext)>= (int)sizeof(path))
      DBUG_RETURN(-1);
  unpack_filename(path,path);
  /* Check if table already exists */
  if ((create_info->options & HA_LEX_CREATE_TMP_TABLE)
      && find_temporary_table(thd,db,table_name))
  {
    if (create_info->options & HA_LEX_CREATE_IF_NOT_EXISTS)
    {
      create_info->table_existed= 1;            // Mark that table existed
      DBUG_RETURN(0);
    }
    my_error(ER_TABLE_EXISTS_ERROR, MYF(0), alias);
    DBUG_RETURN(-1);
  }
  if (wait_if_global_read_lock(thd, 0))
    DBUG_RETURN(error);
  VOID(pthread_mutex_lock(&LOCK_open));
  if (!tmp_table && !(create_info->options & HA_LEX_CREATE_TMP_TABLE))
  {
    if (!access(path,F_OK))
    {
      if (create_info->options & HA_LEX_CREATE_IF_NOT_EXISTS)
      {
        create_info->table_existed= 1;          // Mark that table existed
        error= 0;
      }  
      else
        my_error(ER_TABLE_EXISTS_ERROR,MYF(0),table_name);
      goto end;
    }
  }

  thd->proc_info="creating table";
  create_info->table_existed= 0;                // Mark that table is created

  if (thd->variables.sql_mode & MODE_NO_DIR_IN_CREATE)
    create_info->data_file_name= create_info->index_file_name= 0;
  create_info->table_options=db_options;

  if (rea_create_table(thd, path, create_info, fields, key_count,
                       key_info_buffer))
  {
    /* my_error(ER_CANT_CREATE_TABLE,MYF(0),table_name,my_errno); */
    goto end;
  }
  if (create_info->options & HA_LEX_CREATE_TMP_TABLE)
  {
    /* Open table and put in temporary table list */
    if (!(open_temporary_table(thd, path, db, table_name, 1)))
    {
      (void) rm_temporary_table(create_info->db_type, path);
      goto end;
    }
    thd->tmp_table_used= 1;
  }
  if (!tmp_table && !no_log)
  {
    // Must be written before unlock
    mysql_update_log.write(thd,thd->query, thd->query_length);
    if (mysql_bin_log.is_open())
    {
      thd->clear_error();
      Query_log_event qinfo(thd, thd->query, thd->query_length,
                            test(create_info->options &
                                 HA_LEX_CREATE_TMP_TABLE));
      mysql_bin_log.write(&qinfo);
    }
  }
  error=0;
end:
  VOID(pthread_mutex_unlock(&LOCK_open));
  start_waiting_global_read_lock(thd);
  thd->proc_info="After create";
  DBUG_RETURN(error);
}

/*
** Give the key name after the first field with an optional '_#' after
**/

static bool
check_if_keyname_exists(const char *name, KEY *start, KEY *end)
{
  for (KEY *key=start ; key != end ; key++)
    if (!my_strcasecmp(system_charset_info,name,key->name))
      return 1;
  return 0;
}


static char *
make_unique_key_name(const char *field_name,KEY *start,KEY *end)
{
  char buff[MAX_FIELD_NAME],*buff_end;
  int remain;

  if (!check_if_keyname_exists(field_name,start,end) &&
      my_strcasecmp(system_charset_info,field_name,primary_key_name))
    return (char*) field_name;                  // Use fieldname
  buff_end=strmake(buff,field_name,MAX_FIELD_NAME-4);
  /*ingo 2004-04-07 only 3 chars + '\0' left, so need to limit to 2 digit*/
  for (uint i=2 ; i< 100; i++)
  {
    remain= (int)sizeof(buff)- (buff_end- buff);
    if (snprintf(buff_end, remain, "_%d", i)>= remain)
      return NULL;
    if (!check_if_keyname_exists(buff,start,end))
      return sql_strdup(buff);
  }
  /*ingo 2004-04-07 dedicated return is inevitable*/
  return NULL;
}

/****************************************************************************
** Create table from a list of fields and items
****************************************************************************/

TABLE *create_table_from_items(THD *thd, HA_CREATE_INFO *create_info,
                               const char *db, const char *name,
                               List<create_field> *extra_fields,
                               List<Key> *keys,
                               List<Item> *items,
                               MYSQL_LOCK **lock)
{
  TABLE tmp_table;              // Used during 'create_field()'
  TABLE *table;
  tmp_table.table_name=0;
  uint select_field_count= items->elements;
  DBUG_ENTER("create_table_from_items");

  /* Add selected items to field list */
  List_iterator_fast<Item> it(*items);
  Item *item;
  Field *tmp_field;
  tmp_table.db_create_options=0;
  tmp_table.null_row=tmp_table.maybe_null=0;
  tmp_table.blob_ptr_size=portable_sizeof_char_ptr;
  tmp_table.db_low_byte_first= test(create_info->db_type == DB_TYPE_MYISAM ||
                                    create_info->db_type == DB_TYPE_HEAP);

  while ((item=it++))
  {
    create_field *cr_field;
    Field *field;
    if (item->type() == Item::FUNC_ITEM)
      field=item->tmp_table_field(&tmp_table);
    else
      field=create_tmp_field(thd, &tmp_table, item, item->type(),
                                  (Item ***) 0, &tmp_field,0,0);
    if (!field ||
        !(cr_field=new create_field(field,(item->type() == Item::FIELD_ITEM ?
                                           ((Item_field *)item)->field :
                                           (Field*) 0))))
      DBUG_RETURN(0);
    extra_fields->push_back(cr_field);
  }
  /* create and lock table */
  /* QQ: This should be done atomic ! */
  if (mysql_create_table(thd,db,name,create_info,*extra_fields,
                         *keys,0,1,select_field_count)) // no logging
    DBUG_RETURN(0);
  if (!(table=open_table(thd,db,name,name,(bool*) 0)))
  {
    quick_rm_table(create_info->db_type,db,table_case_name(create_info,name));
    DBUG_RETURN(0);
  }
  table->reginfo.lock_type=TL_WRITE;
  if (!((*lock)=mysql_lock_tables(thd,&table,1)))
  {
    VOID(pthread_mutex_lock(&LOCK_open));
    hash_delete(&open_cache,(byte*) table);
    VOID(pthread_mutex_unlock(&LOCK_open));
    quick_rm_table(create_info->db_type,db,table_case_name(create_info, name));
    DBUG_RETURN(0);
  }
  table->file->extra(HA_EXTRA_WRITE_CACHE);
  DBUG_RETURN(table);
}


/****************************************************************************
** Alter a table definition
****************************************************************************/

bool
mysql_rename_table(enum db_type base,
                   const char *old_db,
                   const char *old_name,
                   const char *new_db,
                   const char *new_name)
{
  char from[FN_REFLEN], to[FN_REFLEN];
  char tmp_from[NAME_LEN+1], tmp_to[NAME_LEN+1];
  handler *file=get_new_handler((TABLE*) 0, base);
  int error=0;
  DBUG_ENTER("mysql_rename_table");

  if (lower_case_table_names == 2 && !(file->table_flags() & HA_FILE_BASED))
  {
    /* Table handler expects to get all file names as lower case */
    strmov(tmp_from, old_name);
    my_casedn_str(system_charset_info, tmp_from);
    old_name= tmp_from;

    strmov(tmp_to, new_name);
    my_casedn_str(system_charset_info, tmp_to);
    new_name= tmp_to;
  }
  if (snprintf(from, sizeof(from), "%s/%s/%s",
               mysql_data_home, old_db, old_name)>= (int)sizeof(from))
    DBUG_RETURN(1);
  if (snprintf(to, sizeof(to), "%s/%s/%s",
               mysql_data_home, new_db, new_name)>= (int)sizeof(to))
    DBUG_RETURN(1);
  fn_format(from,from,"","",4);
  fn_format(to,to,    "","",4);

  if (!(error=file->rename_table((const char*) from,(const char *) to)))
  {
    if (rename_file_ext(from,to,reg_ext))
    {
      error=my_errno;
      /* Restore old file name */
      file->rename_table((const char*) to,(const char *) from);
    }
  }
  delete file;
  if (error)
    my_error(ER_ERROR_ON_RENAME, MYF(0), from, to, error);
  DBUG_RETURN(error != 0);
}


/*
  Force all other threads to stop using the table

  SYNOPSIS
    wait_while_table_is_used()
    thd                 Thread handler
    table               Table to remove from cache
    function            HA_EXTRA_PREPARE_FOR_DELETE if table is to be deleted
                        HA_EXTRA_FORCE_REOPEN if table is not be used    
  NOTES
   When returning, the table will be unusable for other threads until
   the table is closed.

  PREREQUISITES
    Lock on LOCK_open
    Win32 clients must also have a WRITE LOCK on the table !
*/

static void wait_while_table_is_used(THD *thd,TABLE *table,
                                     enum ha_extra_function function)
{
  DBUG_PRINT("enter",("table: %s", table->real_name));
  DBUG_ENTER("wait_while_table_is_used");
  safe_mutex_assert_owner(&LOCK_open);

  VOID(table->file->extra(function));
  /* Mark all tables that are in use as 'old' */
  mysql_lock_abort(thd, table);                 // end threads waiting on lock

  /* Wait until all there are no other threads that has this table open */
  while (remove_table_from_cache(thd,table->table_cache_key,
                                 table->real_name))
  {
    dropping_tables++;
    (void) pthread_cond_wait(&COND_refresh,&LOCK_open);
    dropping_tables--;
  }
  DBUG_VOID_RETURN;
}

/*
  Close a cached table

  SYNOPSIS
    close_cached_table()
    thd                 Thread handler
    table               Table to remove from cache

  NOTES
    Function ends by signaling threads waiting for the table to try to
    reopen the table.

  PREREQUISITES
    Lock on LOCK_open
    Win32 clients must also have a WRITE LOCK on the table !
*/
  
static bool close_cached_table(THD *thd, TABLE *table)
{
  DBUG_ENTER("close_cached_table");
  
  wait_while_table_is_used(thd, table, HA_EXTRA_PREPARE_FOR_DELETE);
  /* Close lock if this is not got with LOCK TABLES */
  if (thd->lock)
  {
    mysql_unlock_tables(thd, thd->lock);
    thd->lock=0;                        // Start locked threads
  }
  /* Close all copies of 'table'.  This also frees all LOCK TABLES lock */
  thd->open_tables=unlink_open_table(thd,thd->open_tables,table);

  /* When lock on LOCK_open is freed other threads can continue */
  pthread_cond_broadcast(&COND_refresh);
  DBUG_RETURN(0);
}

static int send_check_errmsg(THD *thd, TABLE_LIST* table,
                             const char* operator_name, const char* errmsg)

{
  Protocol *protocol= thd->protocol;
  protocol->prepare_for_resend();
  protocol->store(table->alias, system_charset_info);
  protocol->store((char*) operator_name, system_charset_info);
  protocol->store("error", 5, system_charset_info);
  protocol->store(errmsg, system_charset_info);
  thd->net.last_error[0]=0;
  if (protocol->write())
    return -1;
  return 1;
}


static int prepare_for_restore(THD* thd, TABLE_LIST* table,
                               HA_CHECK_OPT *check_opt)
{
  DBUG_ENTER("prepare_for_restore");

  if (table->table) // do not overwrite existing tables on restore
  {
    DBUG_RETURN(send_check_errmsg(thd, table, "restore",
                                  "table exists, will not overwrite on restore"
                                  ));
  }
  else
  {
    char* backup_dir= thd->lex->backup_dir;
    char src_path[FN_REFLEN], dst_path[FN_REFLEN];
    char* table_name = table->real_name;
    char* db = thd->db ? thd->db : table->db;

    if (fn_format_relative_to_data_home(src_path, table_name, backup_dir,
                                        reg_ext))
      DBUG_RETURN(-1); // protect buffer overflow

    if (snprintf(dst_path, sizeof(dst_path), "%s/%s/%s",
                 mysql_real_data_home, db, table_name)>= (int)sizeof(dst_path))
      DBUG_RETURN(-1);

    if (lock_and_wait_for_table_name(thd,table))
      DBUG_RETURN(-1);

    if (my_copy(src_path,
                fn_format(dst_path, dst_path,"", reg_ext, 4),
                MYF(MY_WME)))
    {
      pthread_mutex_lock(&LOCK_open);
      unlock_table_name(thd, table);
      pthread_mutex_unlock(&LOCK_open);
      DBUG_RETURN(send_check_errmsg(thd, table, "restore",
                                    "Failed copying .frm file"));
    }
    if (mysql_truncate(thd, table, 1))
    {
      pthread_mutex_lock(&LOCK_open);
      unlock_table_name(thd, table);
      pthread_mutex_unlock(&LOCK_open);
      DBUG_RETURN(send_check_errmsg(thd, table, "restore",
                                    "Failed generating table from .frm file"));
    }
  }

  /*
    Now we should be able to open the partially restored table
    to finish the restore in the handler later on
  */
  if (!(table->table = reopen_name_locked_table(thd, table)))
  {
    pthread_mutex_lock(&LOCK_open);
    unlock_table_name(thd, table);
    pthread_mutex_unlock(&LOCK_open);
  }
  DBUG_RETURN(0);
}


static int prepare_for_repair(THD* thd, TABLE_LIST *table_list,
                              HA_CHECK_OPT *check_opt)
{
  int error= 0;
  TABLE tmp_table, *table;
  DBUG_ENTER("prepare_for_repair");

  if (!(check_opt->sql_flags & TT_USEFRM))
    DBUG_RETURN(0);

  if (!(table= table_list->table))              /* if open_ltable failed */
  {
    char name[FN_REFLEN];
    strxmov(name, mysql_data_home, "/", table_list->db, "/",
            table_list->real_name, NullS);
    if (openfrm(name, "", 0, 0, 0, &tmp_table))
      DBUG_RETURN(0);                           // Can't open frm file
    table= &tmp_table;
  }

  /*
    User gave us USE_FRM which means that the header in the index file is
    trashed.
    In this case we will try to fix the table the following way:
    - Rename the data file to a temporary name
    - Truncate the table
    - Replace the new data file with the old one
    - Run a normal repair using the new index file and the old data file
  */

  char from[FN_REFLEN],tmp[FN_REFLEN+32];
  const char **ext= table->file->bas_ext();
  MY_STAT stat_info;

  /*
    Check if this is a table type that stores index and data separately,
    like ISAM or MyISAM
  */
  if (!ext[0] || !ext[1])
    goto end;                                   // No data file

  strxmov(from, table->path, ext[1], NullS);    // Name of data file
  if (!my_stat(from, &stat_info, MYF(0)))
    goto end;                           // Can't use USE_FRM flag

  if (snprintf(tmp, sizeof(tmp), "%s-%lx_%lx",
               from, current_pid, thd->thread_id)>= (int)sizeof(tmp))
  {
    error= -1;
    goto end;
  }

  /* If we could open the table, close it */
  if (table_list->table)
  {
    pthread_mutex_lock(&LOCK_open);
    close_cached_table(thd, table);
    pthread_mutex_unlock(&LOCK_open);
  }
  if (lock_and_wait_for_table_name(thd,table_list))
  {
    error= -1;
    goto end;
  }
  if (my_rename(from, tmp, MYF(MY_WME)))
  {
    pthread_mutex_lock(&LOCK_open);
    unlock_table_name(thd, table_list);
    pthread_mutex_unlock(&LOCK_open);
    error= send_check_errmsg(thd, table_list, "repair",
                             "Failed renaming data file");
    goto end;
  }
  if (mysql_truncate(thd, table_list, 1))
  {
    pthread_mutex_lock(&LOCK_open);
    unlock_table_name(thd, table_list);
    pthread_mutex_unlock(&LOCK_open);
    error= send_check_errmsg(thd, table_list, "repair",
                             "Failed generating table from .frm file");
    goto end;
  }
  if (my_rename(tmp, from, MYF(MY_WME)))
  {
    pthread_mutex_lock(&LOCK_open);
    unlock_table_name(thd, table_list);
    pthread_mutex_unlock(&LOCK_open);
    error= send_check_errmsg(thd, table_list, "repair",
                             "Failed restoring .MYD file");
    goto end;
  }

  /*
    Now we should be able to open the partially repaired table
    to finish the repair in the handler later on.
  */
  if (!(table_list->table = reopen_name_locked_table(thd, table_list)))
  {
    pthread_mutex_lock(&LOCK_open);
    unlock_table_name(thd, table_list);
    pthread_mutex_unlock(&LOCK_open);
  }

end:
  if (table == &tmp_table)
    closefrm(table);                            // Free allocated memory
  DBUG_RETURN(error);
}


static int mysql_admin_table(THD* thd, TABLE_LIST* tables,
                             HA_CHECK_OPT* check_opt,
                             const char *operator_name,
                             thr_lock_type lock_type,
                             bool open_for_modify,
                             uint extra_open_options,
                             int (*prepare_func)(THD *, TABLE_LIST *,
                                                 HA_CHECK_OPT *),
                             int (handler::*operator_func)
                             (THD *, HA_CHECK_OPT *))
{
  TABLE_LIST *table;
  List<Item> field_list;
  Item *item;
  Protocol *protocol= thd->protocol;
  DBUG_ENTER("mysql_admin_table");

  field_list.push_back(item = new Item_empty_string("Table", NAME_LEN*2));
  item->maybe_null = 1;
  field_list.push_back(item = new Item_empty_string("Op", 10));
  item->maybe_null = 1;
  field_list.push_back(item = new Item_empty_string("Msg_type", 10));
  item->maybe_null = 1;
  field_list.push_back(item = new Item_empty_string("Msg_text", 255));
  item->maybe_null = 1;
  if (protocol->send_fields(&field_list, 1))
    DBUG_RETURN(-1);

  mysql_ha_closeall(thd, tables);
  for (table = tables; table; table = table->next)
  {
    char table_name[NAME_LEN*2+2];
    char* db = (table->db) ? table->db : thd->db;
    bool fatal_error=0;
    strxmov(table_name,db ? db : "",".",table->real_name,NullS);

    thd->open_options|= extra_open_options;
    table->table = open_ltable(thd, table, lock_type);
#ifdef EMBEDDED_LIBRARY
    thd->net.last_errno= 0;  // these errors shouldn't get client
#endif
    thd->open_options&= ~extra_open_options;

    if (prepare_func)
    {
      switch ((*prepare_func)(thd, table, check_opt)) {
        case  1: continue; // error, message written to net
        case -1: goto err; // error, message could be written to net
        default:         ; // should be 0 otherwise
      }
    }

    if (!table->table)
    {
      const char *err_msg;
      protocol->prepare_for_resend();
      protocol->store(table_name, system_charset_info);
      protocol->store(operator_name, system_charset_info);
      protocol->store("error",5, system_charset_info);
      if (!(err_msg=thd->net.last_error))
        err_msg=ER(ER_CHECK_NO_SUCH_TABLE);
      protocol->store(err_msg, system_charset_info);
      thd->net.last_error[0]=0;
      if (protocol->write())
        goto err;
      continue;
    }
    table->table->pos_in_table_list= table;
    if ((table->table->db_stat & HA_READ_ONLY) && open_for_modify)
    {
      char buff[FN_REFLEN + MYSQL_ERRMSG_SIZE];
      protocol->prepare_for_resend();
      protocol->store(table_name, system_charset_info);
      protocol->store(operator_name, system_charset_info);
      protocol->store("error", 5, system_charset_info);
      if (snprintf(buff, sizeof(buff), ER(ER_OPEN_AS_READONLY),
                   table_name)>= (int)sizeof(buff))
        goto err;
      protocol->store(buff, system_charset_info);
      close_thread_tables(thd);
      table->table=0;                           // For query cache
      if (protocol->write())
        goto err;
      continue;
    }

    /* Close all instances of the table to allow repair to rename files */
    if (lock_type == TL_WRITE && table->table->version)
    {
      pthread_mutex_lock(&LOCK_open);
      const char *old_message=thd->enter_cond(&COND_refresh, &LOCK_open,
                                              "Waiting to get writelock");
      mysql_lock_abort(thd,table->table);
      while (remove_table_from_cache(thd, table->table->table_cache_key,
                                     table->table->real_name) &&
             ! thd->killed)
      {
        dropping_tables++;
        (void) pthread_cond_wait(&COND_refresh,&LOCK_open);
        dropping_tables--;
      }
      thd->exit_cond(old_message);
      pthread_mutex_unlock(&LOCK_open);
      if (thd->killed)
        goto err;
      open_for_modify=0;
    }

    int result_code = (table->table->file->*operator_func)(thd, check_opt);
#ifdef EMBEDDED_LIBRARY
    thd->net.last_errno= 0;  // these errors shouldn't get client
#endif
    protocol->prepare_for_resend();
    protocol->store(table_name, system_charset_info);
    protocol->store(operator_name, system_charset_info);

    switch (result_code) {
    case HA_ADMIN_NOT_IMPLEMENTED:
      {
        char buf[ERRMSGSIZE+20];
        uint length=my_snprintf(buf, ERRMSGSIZE,
                                ER(ER_CHECK_NOT_IMPLEMENTED), operator_name);
        protocol->store("error", 5, system_charset_info);
        protocol->store(buf, length, system_charset_info);
      }
      break;

    case HA_ADMIN_OK:
      protocol->store("status", 6, system_charset_info);
      protocol->store("OK",2, system_charset_info);
      break;

    case HA_ADMIN_FAILED:
      protocol->store("status", 6, system_charset_info);
      protocol->store("Operation failed",16, system_charset_info);
      break;

    case HA_ADMIN_REJECT:
      protocol->store("status", 6, system_charset_info);
      protocol->store("Operation need committed state",30, system_charset_info);
      open_for_modify= FALSE;
      break;

    case HA_ADMIN_ALREADY_DONE:
      protocol->store("status", 6, system_charset_info);
      protocol->store("Table is already up to date", 27, system_charset_info);
      break;

    case HA_ADMIN_CORRUPT:
      protocol->store("error", 5, system_charset_info);
      protocol->store("Corrupt", 7, system_charset_info);
      fatal_error=1;
      break;

    case HA_ADMIN_INVALID:
      protocol->store("error", 5, system_charset_info);
      protocol->store("Invalid argument",16, system_charset_info);
      break;

    default:                            // Probably HA_ADMIN_INTERNAL_ERROR
      protocol->store("error", 5, system_charset_info);
      protocol->store("Unknown - internal error during operation", 41
                      , system_charset_info);
      fatal_error=1;
      break;
    }
    if (fatal_error)
      table->table->version=0;                  // Force close of table
    else if (open_for_modify)
    {
      pthread_mutex_lock(&LOCK_open);
      remove_table_from_cache(thd, table->table->table_cache_key,
                              table->table->real_name);
      pthread_mutex_unlock(&LOCK_open);
      /* May be something modified consequently we have to invalidate cache */
      query_cache_invalidate3(thd, table->table, 0);
    }
    close_thread_tables(thd);
    table->table=0;                             // For query cache
    if (protocol->write())
      goto err;
  }

  send_eof(thd);
  DBUG_RETURN(0);
 err:
  close_thread_tables(thd);                     // Shouldn't be needed
  if (table)
    table->table=0;
  DBUG_RETURN(-1);
}


int mysql_backup_table(THD* thd, TABLE_LIST* table_list)
{
  DBUG_ENTER("mysql_backup_table");
  DBUG_RETURN(mysql_admin_table(thd, table_list, 0,
                                "backup", TL_READ, 0, 0, 0,
                                &handler::backup));
}


int mysql_restore_table(THD* thd, TABLE_LIST* table_list)
{
  DBUG_ENTER("mysql_restore_table");
  DBUG_RETURN(mysql_admin_table(thd, table_list, 0,
                                "restore", TL_WRITE, 1, 0,
                                &prepare_for_restore,
                                &handler::restore));
}


int mysql_repair_table(THD* thd, TABLE_LIST* tables, HA_CHECK_OPT* check_opt)
{
  DBUG_ENTER("mysql_repair_table");
  DBUG_RETURN(mysql_admin_table(thd, tables, check_opt,
                                "repair", TL_WRITE, 1, HA_OPEN_FOR_REPAIR,
                                &prepare_for_repair,
                                &handler::repair));
}


int mysql_optimize_table(THD* thd, TABLE_LIST* tables, HA_CHECK_OPT* check_opt)
{
  DBUG_ENTER("mysql_optimize_table");
  DBUG_RETURN(mysql_admin_table(thd, tables, check_opt,
                                "optimize", TL_WRITE, 1,0,0,
                                &handler::optimize));
}


/*
  Assigned specified indexes for a table into key cache

  SYNOPSIS
    mysql_assign_to_keycache()
    thd         Thread object
    tables      Table list (one table only)

  RETURN VALUES
    0     ok
   -1     error
*/

int mysql_assign_to_keycache(THD* thd, TABLE_LIST* tables,
                             LEX_STRING *key_cache_name)
{
  HA_CHECK_OPT check_opt;
  KEY_CACHE *key_cache;
  DBUG_ENTER("mysql_assign_to_keycache");

  check_opt.init();
  pthread_mutex_lock(&LOCK_global_system_variables);
  if (!(key_cache= get_key_cache(key_cache_name)))
  {
    pthread_mutex_unlock(&LOCK_global_system_variables);
    my_error(ER_UNKNOWN_KEY_CACHE, MYF(0), key_cache_name->str);
    DBUG_RETURN(-1);
  }
  pthread_mutex_unlock(&LOCK_global_system_variables);
  check_opt.key_cache= key_cache;
  DBUG_RETURN(mysql_admin_table(thd, tables, &check_opt,
                                "assign_to_keycache", TL_READ_NO_INSERT, 0, 
                                0, 0, &handler::assign_to_keycache));
}


/*
  Reassign all tables assigned to a key cache to another key cache

  SYNOPSIS
    reassign_keycache_tables()
    thd         Thread object
    src_cache   Reference to the key cache to clean up
    dest_cache  New key cache

  NOTES
    This is called when one sets a key cache size to zero, in which
    case we have to move the tables associated to this key cache to
    the "default" one.

    One has to ensure that one never calls this function while
    some other thread is changing the key cache. This is assured by
    the caller setting src_cache->in_init before calling this function.

    We don't delete the old key cache as there may still be pointers pointing
    to it for a while after this function returns.

 RETURN VALUES
    0     ok
*/

int reassign_keycache_tables(THD *thd, KEY_CACHE *src_cache, 
                             KEY_CACHE *dst_cache)
{
  DBUG_ENTER("reassign_keycache_tables");

  DBUG_ASSERT(src_cache != dst_cache);
  DBUG_ASSERT(src_cache->in_init);
  src_cache->param_buff_size= 0;                // Free key cache
  ha_resize_key_cache(src_cache);
  ha_change_key_cache(src_cache, dst_cache);
  DBUG_RETURN(0);            
}


/*
  Preload specified indexes for a table into key cache

  SYNOPSIS
    mysql_preload_keys()
    thd         Thread object
    tables      Table list (one table only)

  RETURN VALUES
    0     ok
   -1     error
*/

int mysql_preload_keys(THD* thd, TABLE_LIST* tables)
{
  DBUG_ENTER("mysql_preload_keys");
  DBUG_RETURN(mysql_admin_table(thd, tables, 0,
                                "preload_keys", TL_READ, 0, 0, 0,
                                &handler::preload_keys));
}


/*
  Create a table identical to the specified table

  SYNOPSIS
    mysql_create_like_table()
    thd         Thread object
    table       Table list (one table only)
    create_info Create info
    table_ident Src table_ident

  RETURN VALUES
    0     ok
    -1  error
*/

int mysql_create_like_table(THD* thd, TABLE_LIST* table, 
                            HA_CREATE_INFO *create_info,
                            Table_ident *table_ident)
{
  TABLE **tmp_table;
  char src_path[FN_REFLEN], dst_path[FN_REFLEN];
  char *db= table->db;
  char *table_name= table->real_name;
  char *src_db= thd->db;
  char *src_table= table_ident->table.str;
  int  err, res= -1;
  TABLE_LIST src_tables_list;
  DBUG_ENTER("mysql_create_like_table");

  /*
    Validate the source table
  */
  if (table_ident->table.length > NAME_LEN ||
      (table_ident->table.length &&
       check_table_name(src_table,table_ident->table.length)) ||
      table_ident->db.str && check_db_name((src_db= table_ident->db.str)))
  {
    my_error(ER_WRONG_TABLE_NAME, MYF(0), src_table);
    DBUG_RETURN(-1);
  }
  
  src_tables_list.db= table_ident->db.str ? table_ident->db.str : thd->db;
  src_tables_list.real_name= table_ident->table.str;
  src_tables_list.next= 0;
  
  if (lock_and_wait_for_table_name(thd, &src_tables_list))
    goto err;

  if ((tmp_table= find_temporary_table(thd, src_db, src_table)))
    strxmov(src_path, (*tmp_table)->path, reg_ext, NullS);
  else
  {
    strxmov(src_path, mysql_data_home, "/", src_db, "/", src_table, 
            reg_ext, NullS); 
    if (access(src_path, F_OK))
    {
      my_error(ER_BAD_TABLE_ERROR, MYF(0), src_table);
      goto err;
    }
  }

  /*
    Validate the destination table

    skip the destination table name checking as this is already 
    validated.
  */
  if (create_info->options & HA_LEX_CREATE_TMP_TABLE)
  {
    if (find_temporary_table(thd, db, table_name))
      goto table_exists;
    if (snprintf(dst_path, sizeof(dst_path), "%s%s%lx_%lx_%x%s",
                 mysql_tmpdir, tmp_file_prefix, current_pid,
                 thd->thread_id, thd->tmp_table++, reg_ext)>=
        (int)sizeof(dst_path))
      DBUG_RETURN(-1);
    create_info->table_options|= HA_CREATE_DELAY_KEY_WRITE;
  }
  else
  {
    strxmov(dst_path, mysql_data_home, "/", db, "/", table_name, 
            reg_ext, NullS); 
    if (!access(dst_path, F_OK))
      goto table_exists;
  }

  /* 
    Create a new table by copying from source table
  */  
  if (my_copy(src_path, dst_path, MYF(MY_WME|MY_DONT_OVERWRITE_FILE)))
    goto err;

  /*
    As mysql_truncate don't work on a new table at this stage of 
    creation, instead create the table directly (for both normal 
    and temporary tables).
  */
  *fn_ext(dst_path)= 0; 
  err= ha_create_table(dst_path, create_info, 1);
  
  if (create_info->options & HA_LEX_CREATE_TMP_TABLE)
  {
    if (err || !open_temporary_table(thd, dst_path, db, table_name, 1))
    {
      (void) rm_temporary_table(create_info->db_type, 
                                dst_path); /* purecov: inspected */
      goto err;     /* purecov: inspected */
    }
  }
  else if (err)
  {
    (void) quick_rm_table(create_info->db_type, db, 
                          table_name); /* purecov: inspected */
    goto err;       /* purecov: inspected */
  }

  // Must be written before unlock
  mysql_update_log.write(thd,thd->query, thd->query_length);
  if (mysql_bin_log.is_open())
  {
    thd->clear_error();
    Query_log_event qinfo(thd, thd->query, thd->query_length,
                          test(create_info->options &
                               HA_LEX_CREATE_TMP_TABLE));
    mysql_bin_log.write(&qinfo);
  }
  res= 0;
  goto err;
  
table_exists:
  if (create_info->options & HA_LEX_CREATE_IF_NOT_EXISTS)
  {
    char warn_buff[MYSQL_ERRMSG_SIZE];
    if (snprintf(warn_buff, sizeof(warn_buff),
                 ER(ER_TABLE_EXISTS_ERROR), table_name)>= (int)sizeof(warn_buff))
       DBUG_RETURN(-1);
    push_warning(thd, MYSQL_ERROR::WARN_LEVEL_WARN, 
                 ER_TABLE_EXISTS_ERROR,warn_buff);
    res= 0;
  }
  else
    my_error(ER_TABLE_EXISTS_ERROR, MYF(0), table_name);

err:
  pthread_mutex_lock(&LOCK_open);
  unlock_table_name(thd, &src_tables_list);
  pthread_mutex_unlock(&LOCK_open);
  DBUG_RETURN(res);
}


int mysql_analyze_table(THD* thd, TABLE_LIST* tables, HA_CHECK_OPT* check_opt)
{
#ifdef OS2
  thr_lock_type lock_type = TL_WRITE;
#else
  thr_lock_type lock_type = TL_READ_NO_INSERT;
#endif

  DBUG_ENTER("mysql_analyze_table");
  DBUG_RETURN(mysql_admin_table(thd, tables, check_opt,
                                "analyze", lock_type, 1,0,0,
                                &handler::analyze));
}


int mysql_check_table(THD* thd, TABLE_LIST* tables,HA_CHECK_OPT* check_opt)
{
#ifdef OS2
  thr_lock_type lock_type = TL_WRITE;
#else
  thr_lock_type lock_type = TL_READ_NO_INSERT;
#endif

  DBUG_ENTER("mysql_check_table");
  DBUG_RETURN(mysql_admin_table(thd, tables, check_opt,
                                "check", lock_type,
                                0, HA_OPEN_FOR_REPAIR, 0,
                                &handler::check));
}

/* table_list should contain just one table */
int mysql_discard_or_import_tablespace(THD *thd,
                      TABLE_LIST *table_list,
                      enum tablespace_op_type tablespace_op)
{
  TABLE *table;
  my_bool discard;
  int error;
  DBUG_ENTER("mysql_discard_or_import_tablespace");

  /* Note that DISCARD/IMPORT TABLESPACE always is the only operation in an
  ALTER TABLE */

  thd->proc_info="discard_or_import_tablespace";

  if (tablespace_op == DISCARD_TABLESPACE)
    discard = TRUE;
  else
    discard = FALSE;

  thd->tablespace_op=TRUE; /* we set this flag so that ha_innobase::open
                           and ::external_lock() do not complain when we
                           lock the table */
  mysql_ha_closeall(thd, table_list);

  if (!(table=open_ltable(thd,table_list,TL_WRITE)))
  {
    thd->tablespace_op=FALSE;
    DBUG_RETURN(-1);
  }
  
  error=table->file->discard_or_import_tablespace(discard);

  thd->proc_info="end";

  if (error)
    goto err;

  /* The 0 in the call below means 'not in a transaction', which means
  immediate invalidation; that is probably what we wish here */
  query_cache_invalidate3(thd, table_list, 0);

  /* The ALTER TABLE is always in its own transaction */
  error = ha_commit_stmt(thd);
  if (ha_commit(thd))
    error=1;
  if (error)
    goto err;
  mysql_update_log.write(thd, thd->query,thd->query_length);
  if (mysql_bin_log.is_open())
  {
    Query_log_event qinfo(thd, thd->query, thd->query_length, 0);
    mysql_bin_log.write(&qinfo);
  }
err:
  close_thread_tables(thd);
  thd->tablespace_op=FALSE;
  if (error == 0)
  {
    send_ok(thd);
    DBUG_RETURN(0);
  }
  DBUG_RETURN(error);
}

/*
  CREATE INDEX and DROP INDEX are implemented by calling ALTER TABLE with
  the proper arguments.  This isn't very fast but it should work for most
  cases.
  One should normally create all indexes with CREATE TABLE or ALTER TABLE.
*/

int mysql_create_index(THD *thd, TABLE_LIST *table_list, List<Key> &keys)
{
  List<create_field> fields;
  List<Alter_drop>   drop;
  List<Alter_column> alter;
  HA_CREATE_INFO     create_info;
  int                rc;
  uint               idx;
  uint               db_options;
  uint               key_count;
  TABLE              *table;
  Field              **f_ptr;
  KEY                *key_info_buffer;
  char               path[FN_REFLEN];
  DBUG_ENTER("mysql_create_index");

  /*
      Try to use online generation of index.
      This requires that all indexes can be created online.
      Otherwise, the old alter table procedure is executed.

      Open the table to have access to the correct table handler.
   */
  if (!(table=open_ltable(thd,table_list,TL_WRITE_ALLOW_READ)))
    DBUG_RETURN(-1);

  /*
      The add_index method takes an array of KEY structs for the new indexes.
      Preparing a new table structure generates this array.
      It needs a list with all fields of the table, which does not need to
      be correct in every respect. The field names are important.
   */
  for (f_ptr= table->field; *f_ptr; f_ptr++)
  {
    create_field *c_fld= new create_field(*f_ptr, *f_ptr);
    c_fld->unireg_check= Field::NONE; /*avoid multiple auto_increments*/
    fields.push_back(c_fld);
  }
  bzero((char*) &create_info,sizeof(create_info));
  create_info.db_type=DB_TYPE_DEFAULT;
  create_info.default_table_charset= thd->variables.collation_database;
  db_options= 0;
  if (mysql_prepare_table(thd, &create_info, fields,
                          keys, /*tmp_table*/ 0, db_options, table->file, 
                          key_info_buffer, key_count,
                          /*select_field_count*/ 0))
    DBUG_RETURN(-1);

  /*
      Check if all keys can be generated with the add_index method.
      If anyone cannot, then take the old way.
   */
  for (idx=0; idx< key_count; idx++)
  {
    DBUG_PRINT("info", ("creating index %s", key_info_buffer[idx].name));
    if (!(table->file->index_ddl_flags(key_info_buffer+idx)&
          (HA_DDL_ONLINE| HA_DDL_WITH_LOCK)))
      break ;
  }
  if ((idx < key_count)|| !key_count)
  {
    /* Re-initialize the create_info, which was changed by prepare table. */
    bzero((char*) &create_info,sizeof(create_info));
    create_info.db_type=DB_TYPE_DEFAULT;
    create_info.default_table_charset= thd->variables.collation_database;
    /* Cleanup the fields list. We do not want to create existing fields. */
    fields.delete_elements();
    if (real_alter_table(thd, table_list->db, table_list->real_name,
                         &create_info, table_list, table,
                         fields, keys, drop, alter, 0, (ORDER*)0,
                         ALTER_ADD_INDEX, DUP_ERROR))
      /*don't need to free((gptr) key_info_buffer);*/
      DBUG_RETURN(-1);
  }
  else
  {
    if (table->file->add_index(table, key_info_buffer, key_count)||
        (snprintf(path, sizeof(path), "%s/%s/%s%s", mysql_data_home,
                  table_list->db, (lower_case_table_names == 2)?
                  table_list->alias: table_list->real_name, reg_ext)>=
         (int)sizeof(path))||
        ! unpack_filename(path, path)||
        mysql_create_frm(thd, path, &create_info,
                         fields, key_count, key_info_buffer, table->file))
      /*don't need to free((gptr) key_info_buffer);*/
      DBUG_RETURN(-1);
  }

  /*don't need to free((gptr) key_info_buffer);*/
  DBUG_RETURN(0);
}


int mysql_drop_index(THD *thd, TABLE_LIST *table_list, List<Alter_drop> &drop)
{
  List<create_field> fields;
  List<Key>          keys;
  List<Alter_column> alter;
  HA_CREATE_INFO     create_info;
  uint               idx;
  uint               db_options;
  uint               key_count;
  uint               *key_numbers;
  TABLE              *table;
  Field              **f_ptr;
  KEY                *key_info;
  KEY                *key_info_buffer;
  char               path[FN_REFLEN];
  DBUG_ENTER("mysql_drop_index");

  /*
      Try to use online generation of index.
      This requires that all indexes can be created online.
      Otherwise, the old alter table procedure is executed.

      Open the table to have access to the correct table handler.
   */
  if (!(table=open_ltable(thd,table_list,TL_WRITE_ALLOW_READ)))
    DBUG_RETURN(-1);

  /*
      The drop_index method takes an array of key numbers.
      It cannot get more entries than keys in the table.
   */
  key_numbers= (uint*) thd->alloc(sizeof(uint*)*table->keys);
  key_count= 0;

  /*
      Get the number of each key and check if it can be created online.
   */
  List_iterator<Alter_drop> drop_it(drop);
  Alter_drop *drop_key;
  while ((drop_key= drop_it++))
  {
    /* Find the key in the table. */
    key_info=table->key_info;
    for (idx=0; idx< table->keys; idx++, key_info++)
    {
      if (!my_strcasecmp(system_charset_info, key_info->name, drop_key->name))
        break;
    }
    if (idx>= table->keys)
    {
      my_error(ER_CANT_DROP_FIELD_OR_KEY, MYF(0), drop_key->name);
      /*don't need to free((gptr) key_numbers);*/
      DBUG_RETURN(-1);
    }
    /*
        Check if the key can be generated with the add_index method.
        If anyone cannot, then take the old way.
     */
    DBUG_PRINT("info", ("dropping index %s", table->key_info[idx].name));
    if (!(table->file->index_ddl_flags(table->key_info+idx)&
          (HA_DDL_ONLINE| HA_DDL_WITH_LOCK)))
      break ;
    key_numbers[key_count++]= idx;
  }

  bzero((char*) &create_info,sizeof(create_info));
  create_info.db_type=DB_TYPE_DEFAULT;
  create_info.default_table_charset= thd->variables.collation_database;

  if ((drop_key)|| (drop.elements<= 0))
  {
    if (real_alter_table(thd, table_list->db, table_list->real_name,
                         &create_info, table_list, table,
                         fields, keys, drop, alter, 0, (ORDER*)0,
                         ALTER_DROP_INDEX, DUP_ERROR))
      /*don't need to free((gptr) key_numbers);*/
      DBUG_RETURN(-1);
  }
  else
  {
    db_options= 0;
    if (table->file->drop_index(table, key_numbers, key_count)||
        mysql_prepare_table(thd, &create_info, fields,
                            keys, /*tmp_table*/ 0, db_options, table->file, 
                            key_info_buffer, key_count,
                            /*select_field_count*/ 0)||
        (snprintf(path, sizeof(path), "%s/%s/%s%s", mysql_data_home,
                  table_list->db, (lower_case_table_names == 2)?
                  table_list->alias: table_list->real_name, reg_ext)>=
         (int)sizeof(path))||
        ! unpack_filename(path, path)||
        mysql_create_frm(thd, path, &create_info,
                         fields, key_count, key_info_buffer, table->file))
      /*don't need to free((gptr) key_numbers);*/
      DBUG_RETURN(-1);
  }

  /*don't need to free((gptr) key_numbers);*/
  DBUG_RETURN(0);
}

int mysql_add_column(THD *thd, TABLE_LIST *table_list, 
                     List<create_field> &fields)
{
  List<Alter_drop> drop;
  List<Key> keys;
  List<Alter_column> alter;
  HA_CREATE_INFO create_info;
  DBUG_ENTER("mysql_add_column");
  bzero((char*) &create_info,sizeof(create_info));
  create_info.db_type=DB_TYPE_DEFAULT;
  create_info.default_table_charset= thd->variables.collation_database;
  TABLE *table;
  if (!(table=open_ltable(thd,table_list,TL_WRITE_ALLOW_READ)))
    DBUG_RETURN(-1);

  DBUG_RETURN(real_alter_table(thd,table_list->db,table_list->real_name,
                               &create_info, table_list, table,
                               fields, keys, drop, alter, 0, (ORDER*)0,
                               ALTER_ADD_COLUMN, DUP_ERROR));
}

int mysql_drop_column(THD *thd, TABLE_LIST *table_list, List<Alter_drop> &drop)
{
  List<create_field> fields;
  List<Key> keys;
  List<Alter_column> alter;
  HA_CREATE_INFO create_info;
  DBUG_ENTER("mysql_drop_column");
  bzero((char*) &create_info,sizeof(create_info));
  create_info.db_type=DB_TYPE_DEFAULT;
  create_info.default_table_charset= thd->variables.collation_database;
  TABLE *table;
  if (!(table=open_ltable(thd,table_list,TL_WRITE_ALLOW_READ)))
    DBUG_RETURN(-1);

  DBUG_RETURN(real_alter_table(thd,table_list->db,table_list->real_name,
                               &create_info, table_list, table,
                               fields, keys, drop, alter, 0, (ORDER*)0,
                               ALTER_DROP_COLUMN, DUP_ERROR));
}

int mysql_alter_table(THD *thd,char *new_db, char *new_name,
                      HA_CREATE_INFO *create_info,
                      TABLE_LIST *table_list,
                      List<create_field> &fields,
                      List<Key> &keys,List<Alter_drop> &drop_list,
                      List<Alter_column> &alter_list,
                      uint order_num, ORDER *order, int alter_flags,
                      enum enum_duplicates handle_duplicates,
                      enum enum_enable_or_disable keys_onoff,
                      enum tablespace_op_type tablespace_op,
                      bool simple_alter)
{
  DBUG_ENTER("mysql_alter_table");

  mysql_ha_closeall(thd, table_list);

  /* DISCARD/IMPORT TABLESPACE is always alone in an ALTER TABLE */
  if (tablespace_op != NO_TABLESPACE_OP)
    DBUG_RETURN(mysql_discard_or_import_tablespace(thd,table_list,
                                                   tablespace_op));

  if (alter_flags == ALTER_ADD_INDEX)
    DBUG_RETURN(mysql_create_index(thd, table_list, keys));
    
  if (alter_flags == ALTER_DROP_INDEX)
    DBUG_RETURN(mysql_drop_index(thd, table_list, drop_list));

  if (alter_flags == ALTER_ADD_COLUMN)
    DBUG_RETURN(mysql_add_column(thd, table_list, fields));
  
  if (alter_flags == ALTER_DROP_COLUMN)
    DBUG_RETURN(mysql_drop_column(thd, table_list, drop_list));

  TABLE *table;
  if (!(table=open_ltable(thd,table_list,TL_WRITE_ALLOW_READ)))
    DBUG_RETURN(-1);

  DBUG_RETURN(real_alter_table(thd, new_db, new_name,
                                create_info, table_list, table, fields,
                                keys, drop_list, alter_list,
                                order_num, order, alter_flags,
                                handle_duplicates, keys_onoff,
                                tablespace_op, simple_alter));
}

int real_alter_table(THD *thd,char *new_db, char *new_name,
                     HA_CREATE_INFO *create_info,
                     TABLE_LIST *table_list,
                     TABLE *table,
                     List<create_field> &fields,
                     List<Key> &keys,List<Alter_drop> &drop_list,
                     List<Alter_column> &alter_list,
                     uint order_num, ORDER *order, int alter_flags,
                     enum enum_duplicates handle_duplicates,
                     enum enum_enable_or_disable keys_onoff,
                     enum tablespace_op_type tablespace_op,
                     bool simple_alter)
{
  TABLE *new_table;
  int error;
  char tmp_name[80],old_name[32],new_name_buff[FN_REFLEN];
  char new_alias_buff[FN_REFLEN], *table_name, *db, *new_alias, *alias;
  char index_file[FN_REFLEN], data_file[FN_REFLEN];
  ha_rows copied,deleted;
  ulonglong next_insert_id;
  uint db_create_options, used_fields;
  enum db_type old_db_type,new_db_type;
  DBUG_ENTER("real_alter_table");

  thd->proc_info="init";
  table_name=table_list->real_name;
  alias= (lower_case_table_names == 2) ? table_list->alias : table_name;

  db=table_list->db;
  if (!new_db || !my_strcasecmp(table_alias_charset, new_db, db))
  {
    new_db= db;
  }
  used_fields=create_info->used_fields;

  /* Check that we are not trying to rename to an existing table */
  if (new_name)
  {
    strmov(new_name_buff,new_name);
    strmov(new_alias= new_alias_buff, new_name);
    if (lower_case_table_names)
    {
      if (lower_case_table_names != 2)
      {
        my_casedn_str(system_charset_info, new_name_buff);
        new_alias= new_name;                    // Create lower case table name
      }
      my_casedn_str(system_charset_info, new_name);
    }
    if (new_db == db &&
        !my_strcasecmp(table_alias_charset, new_name_buff, table_name))
    {
      /*
        Source and destination table names are equal: make later check
        easier.
      */
      new_alias= new_name= table_name;
    }
    else
    {
      if (table->tmp_table)
      {
        if (find_temporary_table(thd,new_db,new_name_buff))
        {
          my_error(ER_TABLE_EXISTS_ERROR,MYF(0),new_name_buff);
          DBUG_RETURN(-1);
        }
      }
      else
      {
        if (!access(fn_format(new_name_buff,new_name_buff,new_db,reg_ext,0),
                    F_OK))
        {
          /* Table will be closed in do_command() */
          my_error(ER_TABLE_EXISTS_ERROR,MYF(0), new_alias);
          DBUG_RETURN(-1);
        }
      }
    }
  }
  else
    new_alias= new_name= table_name;

  old_db_type=table->db_type;
  if (create_info->db_type == DB_TYPE_DEFAULT)
    create_info->db_type=old_db_type;
  if ((new_db_type= ha_checktype(create_info->db_type)) !=
      create_info->db_type)
  {
    create_info->db_type= new_db_type;
    push_warning_printf(thd, MYSQL_ERROR::WARN_LEVEL_WARN,
                        ER_WARN_USING_OTHER_HANDLER,
                        ER(ER_WARN_USING_OTHER_HANDLER),
                        ha_get_storage_engine(new_db_type),
                        new_name);
  }
  if (create_info->row_type == ROW_TYPE_NOT_USED)
    create_info->row_type=table->row_type;

  thd->proc_info="setup";
  if (simple_alter && !table->tmp_table)
  {
    error=0;
    if (new_name != table_name || new_db != db)
    {
      thd->proc_info="rename";
      VOID(pthread_mutex_lock(&LOCK_open));
      /* Then do a 'simple' rename of the table */
      error=0;
      if (!access(new_name_buff,F_OK))
      {
        my_error(ER_TABLE_EXISTS_ERROR,MYF(0),new_name);
        error= -1;
      }
      else
      {
        *fn_ext(new_name)=0;
        close_cached_table(thd, table);
        if (mysql_rename_table(old_db_type,db,table_name,new_db,new_alias))
          error= -1;
      }
      VOID(pthread_mutex_unlock(&LOCK_open));
    }

    if (!error)
    {
      switch (keys_onoff) {
      case LEAVE_AS_IS:
        break;
      case ENABLE:
        VOID(pthread_mutex_lock(&LOCK_open));
        wait_while_table_is_used(thd, table, HA_EXTRA_FORCE_REOPEN);
        VOID(pthread_mutex_unlock(&LOCK_open));
        error= table->file->activate_all_index(thd);
        /* COND_refresh will be signaled in close_thread_tables() */
        break;
      case DISABLE:
        if (table->db_type == DB_TYPE_MYISAM)
        {
          VOID(pthread_mutex_lock(&LOCK_open));
          wait_while_table_is_used(thd, table, HA_EXTRA_FORCE_REOPEN);
          VOID(pthread_mutex_unlock(&LOCK_open));
          table->file->deactivate_non_unique_index(HA_POS_ERROR);
        /* COND_refresh will be signaled in close_thread_tables() */
        }
        else
          push_warning_printf(current_thd, MYSQL_ERROR::WARN_LEVEL_WARN, 
                              ER_ILLEGAL_HA,
                              ER(ER_ILLEGAL_HA), table->table_name);
        break;
      }
    }
    if (!error)
    {
      mysql_update_log.write(thd, thd->query, thd->query_length);
      if (mysql_bin_log.is_open())
      {
        thd->clear_error();
        Query_log_event qinfo(thd, thd->query, thd->query_length, 0);
        mysql_bin_log.write(&qinfo);
      }
      send_ok(thd);
    }
    table_list->table=0;                                // For query cache
    query_cache_invalidate3(thd, table_list, 0);
    DBUG_RETURN(error);
  }

  /* Full alter table */

  /* let new create options override the old ones */
  if (!(used_fields & HA_CREATE_USED_MIN_ROWS))
    create_info->min_rows=table->min_rows;
  if (!(used_fields & HA_CREATE_USED_MAX_ROWS))
    create_info->max_rows=table->max_rows;
  if (!(used_fields & HA_CREATE_USED_AVG_ROW_LENGTH))
    create_info->avg_row_length=table->avg_row_length;
  if (!(used_fields & HA_CREATE_USED_DEFAULT_CHARSET))
    create_info->default_table_charset= table->table_charset;

  restore_record(table,default_values);         // Empty record for DEFAULT
  List_iterator<Alter_drop> drop_it(drop_list);
  List_iterator<create_field> def_it(fields);
  List_iterator<Alter_column> alter_it(alter_list);
  List<create_field> create_list;               // Add new fields here
  List<Key> key_list;                           // Add new keys here
  create_field *def;

  /*
    First collect all fields from table which isn't in drop_list
  */

  Field **f_ptr,*field;
  for (f_ptr=table->field ; (field= *f_ptr) ; f_ptr++)
  {
    /* Check if field should be droped */
    Alter_drop *drop;
    drop_it.rewind();
    while ((drop=drop_it++))
    {
      if (drop->type == Alter_drop::COLUMN &&
          !my_strcasecmp(system_charset_info,field->field_name, drop->name))
      {
        /* Reset auto_increment value if it was dropped */
        if (MTYP_TYPENR(field->unireg_check) == Field::NEXT_NUMBER &&
            !(used_fields & HA_CREATE_USED_AUTO))
        {
          create_info->auto_increment_value=0;
          create_info->used_fields|=HA_CREATE_USED_AUTO;
        }
        break;
      }
    }
    if (drop)
    {
      drop_it.remove();
      continue;
    }
    /* Check if field is changed */
    def_it.rewind();
    while ((def=def_it++))
    {
      if (def->change &&
          !my_strcasecmp(system_charset_info,field->field_name, def->change))
        break;
    }
    if (def)
    {                                           // Field is changed
      def->field=field;
<<<<<<< HEAD
=======
      if (def->sql_type == FIELD_TYPE_TIMESTAMP)
        use_timestamp=1;
>>>>>>> c0b9ce7b
      if (!def->after)
      {
        create_list.push_back(def);
        def_it.remove();
      }
    }
    else
    {                                           // Use old field value
      create_list.push_back(def=new create_field(field,field));
<<<<<<< HEAD
      alter_it.rewind();			// Change default if ALTER
=======
      if (def->sql_type == FIELD_TYPE_TIMESTAMP)
        use_timestamp=1;

      alter_it.rewind();                        // Change default if ALTER
>>>>>>> c0b9ce7b
      Alter_column *alter;
      while ((alter=alter_it++))
      {
        if (!my_strcasecmp(system_charset_info,field->field_name, alter->name))
          break;
      }
      if (alter)
      {
        if (def->sql_type == FIELD_TYPE_BLOB)
        {
          my_error(ER_BLOB_CANT_HAVE_DEFAULT,MYF(0),def->change);
          DBUG_RETURN(-1);
        }
        def->def=alter->def;                    // Use new default
        alter_it.remove();
      }
    }
  }
  def_it.rewind();
  List_iterator<create_field> find_it(create_list);
  while ((def=def_it++))                        // Add new columns
  {
    if (def->change && ! def->field)
    {
      my_error(ER_BAD_FIELD_ERROR,MYF(0),def->change,table_name);
      DBUG_RETURN(-1);
    }
    if (!def->after)
      create_list.push_back(def);
    else if (def->after == first_keyword)
      create_list.push_front(def);
    else
    {
      create_field *find;
      find_it.rewind();
      while ((find=find_it++))                  // Add new columns
      {
        if (!my_strcasecmp(system_charset_info,def->after, find->field_name))
          break;
      }
      if (!find)
      {
        my_error(ER_BAD_FIELD_ERROR,MYF(0),def->after,table_name);
        DBUG_RETURN(-1);
      }
      find_it.after(def);                       // Put element after this
    }
  }
  if (alter_list.elements)
  {
    my_error(ER_BAD_FIELD_ERROR,MYF(0),alter_list.head()->name,table_name);
    DBUG_RETURN(-1);
  }
  if (!create_list.elements)
  {
    my_error(ER_CANT_REMOVE_ALL_FIELDS,MYF(0));
    DBUG_RETURN(-1);
  }

  /*
    Collect all keys which isn't in drop list. Add only those
    for which some fields exists.
  */

  List_iterator<Key> key_it(keys);
  List_iterator<create_field> field_it(create_list);
  List<key_part_spec> key_parts;

  KEY *key_info=table->key_info;
  for (uint i=0 ; i < table->keys ; i++,key_info++)
  {
    char *key_name= key_info->name;
    Alter_drop *drop;
    drop_it.rewind();
    while ((drop=drop_it++))
    {
      if (drop->type == Alter_drop::KEY &&
          !my_strcasecmp(system_charset_info,key_name, drop->name))
        break;
    }
    if (drop)
    {
      drop_it.remove();
      continue;
    }

    KEY_PART_INFO *key_part= key_info->key_part;
    key_parts.empty();
    for (uint j=0 ; j < key_info->key_parts ; j++,key_part++)
    {
      if (!key_part->field)
        continue;                               // Wrong field (from UNIREG)
      const char *key_part_name=key_part->field->field_name;
      create_field *cfield;
      field_it.rewind();
      while ((cfield=field_it++))
      {
        if (cfield->change)
        {
          if (!my_strcasecmp(system_charset_info, key_part_name,
                             cfield->change))
            break;
        }
        else if (!my_strcasecmp(system_charset_info,
                                key_part_name, cfield->field_name))
          break;
      }
      if (!cfield)
        continue;                               // Field is removed
      uint key_part_length=key_part->length;
      if (cfield->field)                        // Not new field
      {                                         // Check if sub key
        if (cfield->field->type() != FIELD_TYPE_BLOB &&
            (cfield->field->pack_length() == key_part_length ||
             cfield->length <= key_part_length /
                               key_part->field->charset()->mbmaxlen))
          key_part_length=0;                    // Use whole field
      }
      key_part_length /= key_part->field->charset()->mbmaxlen;
      key_parts.push_back(new key_part_spec(cfield->field_name,
                                            key_part_length));
    }
    if (key_parts.elements)
      key_list.push_back(new Key(key_info->flags & HA_SPATIAL ? Key::SPATIAL :
                                 (key_info->flags & HA_NOSAME ?
                                 (!my_strcasecmp(system_charset_info,
                                                 key_name, primary_key_name) ?
                                  Key::PRIMARY  : Key::UNIQUE) :
                                  (key_info->flags & HA_FULLTEXT ?
                                   Key::FULLTEXT : Key::MULTIPLE)),
                                 key_name,
                                 key_info->algorithm,
                                 key_parts));
  }
  {
    Key *key;
    while ((key=key_it++))                      // Add new keys
    {
      if (key->type != Key::FOREIGN_KEY)
        key_list.push_back(key);
      if (key->name &&
          !my_strcasecmp(system_charset_info,key->name,primary_key_name))
      {
        my_error(ER_WRONG_NAME_FOR_INDEX, MYF(0), key->name);
        DBUG_RETURN(-1);
      }
    }
  }

  if (drop_list.elements)
  {
    my_error(ER_CANT_DROP_FIELD_OR_KEY,MYF(0),drop_list.head()->name);
    goto err;
  }
  if (alter_list.elements)
  {
    my_error(ER_CANT_DROP_FIELD_OR_KEY,MYF(0),alter_list.head()->name);
    goto err;
  }

  db_create_options=table->db_create_options & ~(HA_OPTION_PACK_RECORD);
  if (snprintf(tmp_name, sizeof(tmp_name), "%s-%lx_%lx", tmp_file_prefix,
               current_pid, thd->thread_id)>= (int)sizeof(tmp_name))
    goto err;
  create_info->db_type=new_db_type;
  if (!create_info->comment)
    create_info->comment=table->comment;

  table->file->update_create_info(create_info);
  if ((create_info->table_options &
       (HA_OPTION_PACK_KEYS | HA_OPTION_NO_PACK_KEYS)) ||
      (used_fields & HA_CREATE_USED_PACK_KEYS))
    db_create_options&= ~(HA_OPTION_PACK_KEYS | HA_OPTION_NO_PACK_KEYS);
  if (create_info->table_options &
      (HA_OPTION_CHECKSUM | HA_OPTION_NO_CHECKSUM))
    db_create_options&= ~(HA_OPTION_CHECKSUM | HA_OPTION_NO_CHECKSUM);
  if (create_info->table_options &
      (HA_OPTION_DELAY_KEY_WRITE | HA_OPTION_NO_DELAY_KEY_WRITE))
    db_create_options&= ~(HA_OPTION_DELAY_KEY_WRITE |
                          HA_OPTION_NO_DELAY_KEY_WRITE);
  create_info->table_options|= db_create_options;

  if (table->tmp_table)
    create_info->options|=HA_LEX_CREATE_TMP_TABLE;

  /*
    Handling of symlinked tables:
    If no rename:
      Create new data file and index file on the same disk as the
      old data and index files.
      Copy data.
      Rename new data file over old data file and new index file over
      old index file.
      Symlinks are not changed.

   If rename:
      Create new data file and index file on the same disk as the
      old data and index files.  Create also symlinks to point at
      the new tables.
      Copy data.
      At end, rename temporary tables and symlinks to temporary table
      to final table name.
      Remove old table and old symlinks

    If rename is made to another database:
      Create new tables in new database.
      Copy data.
      Remove old table and symlinks.
  */

  if (!strcmp(db, new_db))              // Ignore symlink if db changed
  {
    if (create_info->index_file_name)
    {
      /* Fix index_file_name to have 'tmp_name' as basename */
      strmov(index_file, tmp_name);
      create_info->index_file_name=fn_same(index_file,
                                           create_info->index_file_name,
                                           1);
    }
    if (create_info->data_file_name)
    {
      /* Fix data_file_name to have 'tmp_name' as basename */
      strmov(data_file, tmp_name);
      create_info->data_file_name=fn_same(data_file,
                                          create_info->data_file_name,
                                          1);
    }
  }
  else
    create_info->data_file_name=create_info->index_file_name=0;

  if ((error=mysql_create_table(thd, new_db, tmp_name,
                                create_info,
                                create_list,key_list,1,1,0))) // no logging
    DBUG_RETURN(error);

  if (table->tmp_table)
    new_table=open_table(thd,new_db,tmp_name,tmp_name,0);
  else
  {
    char path[FN_REFLEN];
    if (snprintf(path, sizeof(path), "%s/%s/%s", mysql_data_home,
                 new_db, tmp_name)>= (int)sizeof(path))
      goto err;
    fn_format(path,path,"","",4);
    new_table=open_temporary_table(thd, path, new_db, tmp_name,0);
  }
  if (!new_table)
  {
    VOID(quick_rm_table(new_db_type,new_db,tmp_name));
    goto err;
  }

 
  /* 
    We don't want update TIMESTAMP fields during ALTER TABLE 
    and copy_data_between_tables uses only write_row() for new_table so
    don't need to set up timestamp_on_update_now member.
  */
  new_table->timestamp_default_now= 0;
  new_table->next_number_field=new_table->found_next_number_field;
  thd->count_cuted_fields= CHECK_FIELD_WARN;    // calc cuted fields
  thd->cuted_fields=0L;
  thd->proc_info="copy to tmp table";
  next_insert_id=thd->next_insert_id;           // Remember for loggin
  copied=deleted=0;
  if (!new_table->is_view)
    error=copy_data_between_tables(table,new_table,create_list,
                                   handle_duplicates,
                                   order_num, order, &copied, &deleted);
  thd->last_insert_id=next_insert_id;           // Needed for correct log
  thd->count_cuted_fields= CHECK_FIELD_IGNORE;

  if (table->tmp_table)
  {
    /* We changed a temporary table */
    if (error)
    {
      /*
        The following function call will free the new_table pointer,
        in close_temporary_table(), so we can safely directly jump to err
      */
      close_temporary_table(thd,new_db,tmp_name);
      goto err;
    }
    /* Close lock if this is a transactional table */
    if (thd->lock)
    {
      mysql_unlock_tables(thd, thd->lock);
      thd->lock=0;
    }
    /* Remove link to old table and rename the new one */
    close_temporary_table(thd,table->table_cache_key,table_name);
    if (rename_temporary_table(thd, new_table, new_db, new_alias))
    {                                           // Fatal error
      close_temporary_table(thd,new_db,tmp_name);
      my_free((gptr) new_table,MYF(0));
      goto err;
    }
    mysql_update_log.write(thd, thd->query,thd->query_length);
    if (mysql_bin_log.is_open())
    {
      thd->clear_error();
      Query_log_event qinfo(thd, thd->query, thd->query_length, 0);
      mysql_bin_log.write(&qinfo);
    }
    goto end_temporary;
  }

  intern_close_table(new_table);                /* close temporary table */
  my_free((gptr) new_table,MYF(0));
  VOID(pthread_mutex_lock(&LOCK_open));
  if (error)
  {
    VOID(quick_rm_table(new_db_type,new_db,tmp_name));
    VOID(pthread_mutex_unlock(&LOCK_open));
    goto err;
  }

  /*
    Data is copied.  Now we rename the old table to a temp name,
    rename the new one to the old name, remove all entries from the old table
    from the cash, free all locks, close the old table and remove it.
  */

  thd->proc_info="rename result table";
  if (snprintf(old_name, sizeof(old_name), "%s2-%lx-%lx", tmp_file_prefix,
               current_pid, thd->thread_id)>= (int)sizeof(old_name))
    goto err;
  if (new_name != table_name || new_db != db)
  {
    if (!access(new_name_buff,F_OK))
    {
      error=1;
      my_error(ER_TABLE_EXISTS_ERROR,MYF(0),new_name_buff);
      VOID(quick_rm_table(new_db_type,new_db,tmp_name));
      VOID(pthread_mutex_unlock(&LOCK_open));
      goto err;
    }
  }

#if (!defined( __WIN__) && !defined( __EMX__) && !defined( OS2))
  if (table->file->has_transactions())
#endif
  {
    /*
      Win32 and InnoDB can't drop a table that is in use, so we must
      close the original table at before doing the rename
    */
    table_name=thd->strdup(table_name);         // must be saved
    if (close_cached_table(thd, table))
    {                                           // Aborted
      VOID(quick_rm_table(new_db_type,new_db,tmp_name));
      VOID(pthread_mutex_unlock(&LOCK_open));
      goto err;
    }
    table=0;                                    // Marker that table is closed
  }
#if (!defined( __WIN__) && !defined( __EMX__) && !defined( OS2))
  else
    table->file->extra(HA_EXTRA_FORCE_REOPEN);  // Don't use this file anymore
#endif


  error=0;
  if (mysql_rename_table(old_db_type,db,table_name,db,old_name))
  {
    error=1;
    VOID(quick_rm_table(new_db_type,new_db,tmp_name));
  }
  else if (mysql_rename_table(new_db_type,new_db,tmp_name,new_db,
                              new_alias))
  {                                             // Try to get everything back
    error=1;
    VOID(quick_rm_table(new_db_type,new_db,new_alias));
    VOID(quick_rm_table(new_db_type,new_db,tmp_name));
    VOID(mysql_rename_table(old_db_type,db,old_name,db,alias));
  }
  if (error)
  {
    /*
      This shouldn't happen.  We solve this the safe way by
      closing the locked table.
    */
    if (table)
      close_cached_table(thd,table);
    VOID(pthread_mutex_unlock(&LOCK_open));
    goto err;
  }
  if (thd->lock || new_name != table_name)      // True if WIN32
  {
    /*
      Not table locking or alter table with rename
      free locks and remove old table
    */
    if (table)
      close_cached_table(thd,table);
    VOID(quick_rm_table(old_db_type,db,old_name));
  }
  else
  {
    /*
      Using LOCK TABLES without rename.
      This code is never executed on WIN32!
      Remove old renamed table, reopen table and get new locks
    */
    if (table)
    {
      VOID(table->file->extra(HA_EXTRA_FORCE_REOPEN)); // Use new file
      remove_table_from_cache(thd,db,table_name); // Mark all in-use copies old
      mysql_lock_abort(thd,table);               // end threads waiting on lock
    }
    VOID(quick_rm_table(old_db_type,db,old_name));
    if (close_data_tables(thd,db,table_name) ||
        reopen_tables(thd,1,0))
    {                                           // This shouldn't happen
      if (table)
        close_cached_table(thd,table);          // Remove lock for table
      VOID(pthread_mutex_unlock(&LOCK_open));
      goto err;
    }
  }
  /* The ALTER TABLE is always in its own transaction */
  error = ha_commit_stmt(thd);
  if (ha_commit(thd))
    error=1;
  if (error)
  {
    VOID(pthread_mutex_unlock(&LOCK_open));
    VOID(pthread_cond_broadcast(&COND_refresh));
    goto err;
  }
  thd->proc_info="end";
  mysql_update_log.write(thd, thd->query,thd->query_length);
  if (mysql_bin_log.is_open())
  {
    thd->clear_error();
    Query_log_event qinfo(thd, thd->query, thd->query_length, 0);
    mysql_bin_log.write(&qinfo);
  }
  VOID(pthread_cond_broadcast(&COND_refresh));
  VOID(pthread_mutex_unlock(&LOCK_open));
#ifdef HAVE_BERKELEY_DB
  if (old_db_type == DB_TYPE_BERKELEY_DB)
  {
    /*
      For the alter table to be properly flushed to the logs, we
      have to open the new table.  If not, we get a problem on server
      shutdown.
    */
    char path[FN_REFLEN];
    if (snprintf(path, sizeof(path), "%s/%s/%s", mysql_data_home,
                 new_db, table_name)>= (int)sizeof(path))
      goto err;
    fn_format(path,path,"","",4);
    table=open_temporary_table(thd, path, new_db, tmp_name,0);
    if (table)
    {
      intern_close_table(table);
      my_free((char*) table, MYF(0));
    }
    else
      sql_print_error("Warning: Could not open BDB table %s.%s after rename\n",
                      new_db,table_name);
    (void) berkeley_flush_logs();
  }
#endif
  table_list->table=0;                          // For query cache
  query_cache_invalidate3(thd, table_list, 0);

end_temporary:
  if (snprintf(tmp_name, sizeof(tmp_name), ER(ER_INSERT_INFO),
               (ulong) (copied + deleted), (ulong) deleted,
               (ulong) thd->cuted_fields)>= (int)sizeof(tmp_name))
    goto err;
  send_ok(thd,copied+deleted,0L,tmp_name);
  thd->some_tables_deleted=0;
  DBUG_RETURN(0);

 err:
  DBUG_RETURN(-1);
}


static int
copy_data_between_tables(TABLE *from,TABLE *to,
                         List<create_field> &create,
                         enum enum_duplicates handle_duplicates,
                         uint order_num, ORDER *order,
                         ha_rows *copied,
                         ha_rows *deleted)
{
  int error;
  Copy_field *copy,*copy_end;
  ulong found_count,delete_count;
  THD *thd= current_thd;
  uint length;
  SORT_FIELD *sortorder;
  READ_RECORD info;
  Field *next_field;
  TABLE_LIST   tables;
  List<Item>   fields;
  List<Item>   all_fields;
  ha_rows examined_rows;
  DBUG_ENTER("copy_data_between_tables");

  if (!(copy= new Copy_field[to->fields]))
    DBUG_RETURN(-1);                            /* purecov: inspected */

  to->file->external_lock(thd,F_WRLCK);
  to->file->extra(HA_EXTRA_WRITE_CACHE);
  from->file->info(HA_STATUS_VARIABLE);
  to->file->deactivate_non_unique_index(from->file->records);

  List_iterator<create_field> it(create);
  create_field *def;
  copy_end=copy;
  for (Field **ptr=to->field ; *ptr ; ptr++)
  {
    def=it++;
    if (def->field)
      (copy_end++)->set(*ptr,def->field,0);
  }

  found_count=delete_count=0;

  if (order)
  {
    from->sort.io_cache=(IO_CACHE*) my_malloc(sizeof(IO_CACHE),
                                              MYF(MY_FAE | MY_ZEROFILL));
    bzero((char*) &tables,sizeof(tables));
    tables.table = from;
    tables.alias = tables.real_name= from->real_name;
    tables.db    = from->table_cache_key;
    error=1;

    if (thd->lex->select_lex.setup_ref_array(thd, order_num) ||
        setup_order(thd, thd->lex->select_lex.ref_pointer_array,
                    &tables, fields, all_fields, order) ||
        !(sortorder=make_unireg_sortorder(order, &length)) ||
        (from->sort.found_records = filesort(thd, from, sortorder, length, 
                                             (SQL_SELECT *) 0, HA_POS_ERROR,
                                             &examined_rows))
        == HA_POS_ERROR)
      goto err;
  };

  /*
    Turn off recovery logging since rollback of an alter table is to
    delete the new table so there is no need to log the changes to it.
  */
  error= ha_recovery_logging(thd,FALSE);
  if (error)
  {
    error= 1;
    goto err;
  }

  init_read_record(&info, thd, from, (SQL_SELECT *) 0, 1,1);
  if (handle_duplicates == DUP_IGNORE ||
      handle_duplicates == DUP_REPLACE)
    to->file->extra(HA_EXTRA_IGNORE_DUP_KEY);
  next_field=to->next_number_field;
  thd->row_count= 0;
  while (!(error=info.read_record(&info)))
  {
    if (thd->killed)
    {
      my_error(ER_SERVER_SHUTDOWN,MYF(0));
      error= 1;
      break;
    }
    thd->row_count++;
    if (next_field)
      next_field->reset();
    for (Copy_field *copy_ptr=copy ; copy_ptr != copy_end ; copy_ptr++)
      copy_ptr->do_copy(copy_ptr);
    if ((error=to->file->write_row((byte*) to->record[0])))
    {
      if ((handle_duplicates != DUP_IGNORE &&
           handle_duplicates != DUP_REPLACE) ||
          (error != HA_ERR_FOUND_DUPP_KEY &&
           error != HA_ERR_FOUND_DUPP_UNIQUE))
      {
        to->file->print_error(error,MYF(0));
        break;
      }
      delete_count++;
    }
    else
      found_count++;
  }
  end_read_record(&info);
  free_io_cache(from);
  delete [] copy;                               // This is never 0
  uint tmp_error;
  if ((tmp_error=to->file->extra(HA_EXTRA_NO_CACHE)))
  {
    to->file->print_error(tmp_error,MYF(0));
    error=1;
  }
  to->file->extra(HA_EXTRA_NO_IGNORE_DUP_KEY);
  if (to->file->activate_all_index(thd))
    error=1;

  tmp_error = ha_recovery_logging(thd,TRUE);
  /*
    Ensure that the new table is saved properly to disk so that we
    can do a rename
  */
  if (ha_commit_stmt(thd))
    error=1;
  if (ha_commit(thd))
    error=1;
  if (to->file->external_lock(thd,F_UNLCK))
    error=1;
 err:
  free_io_cache(from);
  *copied= found_count;
  *deleted=delete_count;
  DBUG_RETURN(error > 0 ? -1 : 0);
}


int mysql_checksum_table(THD *thd, TABLE_LIST *tables, HA_CHECK_OPT *check_opt)
{
  TABLE_LIST *table;
  List<Item> field_list;
  Item *item;
  Protocol *protocol= thd->protocol;
  DBUG_ENTER("mysql_checksum_table");

  field_list.push_back(item = new Item_empty_string("Table", NAME_LEN*2));
  item->maybe_null= 1;
  field_list.push_back(item=new Item_int("Checksum",(longlong) 1,21));
  item->maybe_null= 1;
  if (protocol->send_fields(&field_list, 1))
    DBUG_RETURN(-1);

  for (table= tables; table; table= table->next)
  {
    char table_name[NAME_LEN*2+2];
    TABLE *t;

    strxmov(table_name, table->db ,".", table->real_name, NullS);

    t= table->table= open_ltable(thd, table, TL_READ_NO_INSERT);
    thd->clear_error();                 // these errors shouldn't get client

    protocol->prepare_for_resend();
    protocol->store(table_name, system_charset_info);

    if (!t)
    {
      /* Table didn't exist */
      protocol->store_null();
      thd->net.last_error[0]=0;
    }
    else
    {
      t->pos_in_table_list= table;

      if (t->file->table_flags() & HA_HAS_CHECKSUM &&
          !(check_opt->flags & T_EXTEND))
        protocol->store((ulonglong)t->file->checksum());
      else if (!(t->file->table_flags() & HA_HAS_CHECKSUM) &&
               (check_opt->flags & T_QUICK))
        protocol->store_null();
      else
      {
        /* calculating table's checksum */
        ha_checksum crc= 0;

        /* InnoDB must be told explicitly to retrieve all columns, because
        this function does not set field->query_id in the columns to the
        current query id */
        t->file->extra(HA_EXTRA_RETRIEVE_ALL_COLS);

        if (t->file->rnd_init(1))
          protocol->store_null();
        else
        {
          while (!t->file->rnd_next(t->record[0]))
          {
            ha_checksum row_crc= 0;
            if (t->record[0] != (byte*) t->field[0]->ptr)
              row_crc= my_checksum(row_crc, t->record[0],
                                   ((byte*) t->field[0]->ptr) - t->record[0]);

            for (uint i= 0; i < t->fields; i++ )
            {
              Field *f= t->field[i];
              if (f->type() == FIELD_TYPE_BLOB)
              {
                String tmp;
                f->val_str(&tmp,&tmp);
                row_crc= my_checksum(row_crc, (byte*) tmp.ptr(), tmp.length());
              }
              else
                row_crc= my_checksum(row_crc, (byte*) f->ptr,
                                     f->pack_length());
            }

            crc+= row_crc;
          }
          protocol->store((ulonglong)crc);
        }
      }
      thd->clear_error();
      close_thread_tables(thd);
      table->table=0;                           // For query cache
    }
    if (protocol->write())
      goto err;
  }

  send_eof(thd);
  DBUG_RETURN(0);

 err:
  close_thread_tables(thd);                     // Shouldn't be needed
  if (table)
    table->table=0;
  DBUG_RETURN(-1);
}<|MERGE_RESOLUTION|>--- conflicted
+++ resolved
@@ -418,12 +418,9 @@
   ulong         pos;
   KEY           *key_info;
   KEY_PART_INFO *key_part_info;
-<<<<<<< HEAD
   int		auto_increment=0;
   int           timestamps= 0, timestamps_with_niladic= 0;
   handler	*file;
-=======
->>>>>>> c0b9ce7b
   int           field_no,dup_no;
   int           select_field_pos,auto_increment=0;
   DBUG_ENTER("mysql_prepare_table");
@@ -2715,11 +2712,8 @@
     if (def)
     {                                           // Field is changed
       def->field=field;
-<<<<<<< HEAD
-=======
       if (def->sql_type == FIELD_TYPE_TIMESTAMP)
-        use_timestamp=1;
->>>>>>> c0b9ce7b
+	use_timestamp=1;
       if (!def->after)
       {
         create_list.push_back(def);
@@ -2729,14 +2723,9 @@
     else
     {                                           // Use old field value
       create_list.push_back(def=new create_field(field,field));
-<<<<<<< HEAD
-      alter_it.rewind();			// Change default if ALTER
-=======
       if (def->sql_type == FIELD_TYPE_TIMESTAMP)
         use_timestamp=1;
-
       alter_it.rewind();                        // Change default if ALTER
->>>>>>> c0b9ce7b
       Alter_column *alter;
       while ((alter=alter_it++))
       {
