--- conflicted
+++ resolved
@@ -1,11 +1,7 @@
 #ifndef SQL_SELECT_INCLUDED
 #define SQL_SELECT_INCLUDED
 
-<<<<<<< HEAD
-/* Copyright (C) 2000-2006 MySQL AB
-=======
 /* Copyright (c) 2000, 2010, Oracle and/or its affiliates. All rights reserved.
->>>>>>> 5a0e7394
 
    This program is free software; you can redistribute it and/or modify
    it under the terms of the GNU General Public License as published by
@@ -37,7 +33,6 @@
 #include "records.h"                          /* READ_RECORD */
 #include "opt_range.h"                /* SQL_SELECT, QUICK_SELECT_I */
 
-<<<<<<< HEAD
 
 #if defined(WITH_ARIA_STORAGE_ENGINE)
 #include "../storage/maria/ha_maria.h"
@@ -50,8 +45,6 @@
 /* Values in optimize */
 #define KEY_OPTIMIZE_EXISTS		1
 #define KEY_OPTIMIZE_REF_OR_NULL	2
-=======
->>>>>>> 5a0e7394
 
 typedef struct keyuse_t {
   TABLE *table;
@@ -322,7 +315,6 @@
     return (is_using_loose_index_scan() &&
             ((QUICK_GROUP_MIN_MAX_SELECT *)select->quick)->is_agg_distinct());
   }
-<<<<<<< HEAD
   bool check_rowid_field()
   {
     if (keep_current_rowid && !used_rowid_fields)
@@ -387,8 +379,6 @@
       select->cond= new_cond;
     return tmp_select_cond;
   }
-=======
->>>>>>> 5a0e7394
 } JOIN_TAB;
 
 
@@ -1395,7 +1385,6 @@
   JOIN_TAB *join_tab,**best_ref;
   JOIN_TAB **map2table;    ///< mapping between table indexes and JOIN_TABs
   JOIN_TAB *join_tab_save; ///< saved join_tab for subquery reexecution
-<<<<<<< HEAD
   TABLE    **all_tables;
   /**
     The table which has an index that allows to produce the requried ordering.
@@ -1406,10 +1395,6 @@
   uint	   tables;        /**< Number of tables in the join */
   uint     outer_tables;  /**< Number of tables that are not inside semijoin */
   uint     const_tables;
-=======
-  TABLE    **all_tables,*sort_by_table;
-  uint	   tables,const_tables;
->>>>>>> 5a0e7394
   uint	   send_group_parts;
   bool	   group;          /**< If query contains GROUP BY clause */
   /**
@@ -1421,7 +1406,6 @@
   bool     sort_and_group; 
   bool     first_record,full_join, no_field_update;
   bool	   do_send_rows;
-<<<<<<< HEAD
   table_map const_table_map;
   /*
     Constant tables for which we have found a row (as opposed to those for
@@ -1431,9 +1415,6 @@
   
   /* Tables removed by table elimination. Set to 0 before the elimination. */
   table_map eliminated_tables;
-=======
-  table_map const_table_map,found_const_table_map;
->>>>>>> 5a0e7394
   /*
      Bitmap of all inner tables from outer joins
   */
@@ -1753,7 +1734,6 @@
                                         select_lex == unit->fake_select_lex));
   }
   void cache_const_exprs();
-<<<<<<< HEAD
   inline table_map all_tables_map()
   {
     return (table_map(1) << tables) - 1;
@@ -1769,8 +1749,6 @@
               NULL : join_tab+const_tables;
   }
   bool setup_subquery_caches();
-=======
->>>>>>> 5a0e7394
 private:
   /**
     TRUE if the query contains an aggregate function but has no GROUP
@@ -1790,14 +1768,6 @@
 
 /* Extern functions in sql_select.cc */
 bool store_val_in_field(Field *field, Item *val, enum_check_fields check_flag);
-<<<<<<< HEAD
-=======
-TABLE *create_tmp_table(THD *thd,TMP_TABLE_PARAM *param,List<Item> &fields,
-			ORDER *group, bool distinct, bool save_sum_fields,
-			ulonglong select_options, ha_rows rows_limit,
-			const char* alias);
-void free_tmp_table(THD *thd, TABLE *entry);
->>>>>>> 5a0e7394
 void count_field_types(SELECT_LEX *select_lex, TMP_TABLE_PARAM *param, 
                        List<Item> &fields, bool reset_with_sum_func);
 bool setup_copy_fields(THD *thd, TMP_TABLE_PARAM *param,
@@ -2011,13 +1981,9 @@
 		List<Item> &fields, List<Item> &all_fields, ORDER *order,
 		bool *hidden_group_fields);
 bool fix_inner_refs(THD *thd, List<Item> &all_fields, SELECT_LEX *select,
-<<<<<<< HEAD
                    Item **ref_pointer_array);
 int join_read_key2(THD *thd, struct st_join_table *tab, TABLE *table,
                    struct st_table_ref *table_ref);
-=======
-                   Item **ref_pointer_array, ORDER *group_list= NULL);
->>>>>>> 5a0e7394
 
 bool handle_select(THD *thd, LEX *lex, select_result *result,
                    ulong setup_tables_done_option);
@@ -2048,7 +2014,6 @@
 
 TABLE *create_virtual_tmp_table(THD *thd, List<Create_field> &field_list);
 
-<<<<<<< HEAD
 int test_if_item_cache_changed(List<Cached_item> &list);
 void calc_used_field_length(THD *thd, JOIN_TAB *join_tab);
 int join_init_read_record(JOIN_TAB *tab);
@@ -2069,8 +2034,6 @@
                             bool *inherited_fl);
 bool test_if_ref(COND *root_cond, 
                  Item_field *left_item,Item *right_item);
-=======
->>>>>>> 5a0e7394
 
 inline bool optimizer_flag(THD *thd, uint flag)
 { 
@@ -2084,7 +2047,6 @@
                                Field *comp_field= NULL,
                                Item **const_item= NULL);
 
-<<<<<<< HEAD
 /* Table elimination entry point function */
 void eliminate_tables(JOIN *join);
 
@@ -2115,7 +2077,5 @@
                                ulonglong options, my_bool big_tables);
 bool open_tmp_table(TABLE *table);
 void setup_tmp_table_column_bitmaps(TABLE *table, uchar *bitmaps);
-=======
->>>>>>> 5a0e7394
 
 #endif /* SQL_SELECT_INCLUDED */