/* Copyright (C) 2000-2001 MySQL AB

   This program is free software; you can redistribute it and/or modify
   it under the terms of the GNU General Public License as published by
   the Free Software Foundation; either version 2 of the License, or
   (at your option) any later version.

   This program is distributed in the hope that it will be useful,
   but WITHOUT ANY WARRANTY; without even the implied warranty of
   MERCHANTABILITY or FITNESS FOR A PARTICULAR PURPOSE.  See the
   GNU General Public License for more details.

   You should have received a copy of the GNU General Public License
   along with this program; if not, write to the Free Software
   Foundation, Inc., 59 Temple Place, Suite 330, Boston, MA  02111-1307  USA */

/* sql_yacc.yy */

%{
#define MYSQL_YACC
#define YYINITDEPTH 100
#define YYMAXDEPTH 3200				/* Because of 64K stack */
#define Lex current_lex
#define Select Lex->select
#include "mysql_priv.h"
#include "slave.h"
#include "sql_acl.h"
#include "lex_symbol.h"
#include "item_create.h"
#include <myisam.h>
#include <myisammrg.h>

extern void yyerror(const char*);
int yylex(void *yylval);

#define yyoverflow(A,B,C,D,E,F) if (my_yyoverflow((B),(D),(int*) (F))) { yyerror((char*) (A)); return 2; }

inline Item *or_or_concat(Item* A, Item* B)
{
  return (current_thd->sql_mode & MODE_PIPES_AS_CONCAT ?
          (Item*) new Item_func_concat(A,B) : (Item*) new Item_cond_or(A,B));
}

%}
%union {
  int  num;
  ulong ulong_num;
  ulonglong ulonglong_number;
  LEX_STRING lex_str;
  LEX_STRING *lex_str_ptr;
  LEX_SYMBOL symbol;
  Table_ident *table;
  char *simple_string;
  Item *item;
  List<Item> *item_list;
  List<String> *string_list;
  String *string;
  key_part_spec *key_part;
  TABLE_LIST *table_list;
  udf_func *udf;
  LEX_USER *lex_user;
  sys_var *variable;
  Key::Keytype key_type;
  enum ha_key_alg  key_alg;
  enum db_type db_type;
  enum row_type row_type;
  enum ha_rkey_function ha_rkey_mode;
  enum enum_tx_isolation tx_isolation;
  enum Item_cast cast_type;
  enum Item_udftype udf_type;
  CHARSET_INFO *charset;
  interval_type interval;
}

%{
bool my_yyoverflow(short **a, YYSTYPE **b,int *yystacksize);
%}

%pure_parser					/* We have threads */

%token	END_OF_INPUT

%token CLOSE_SYM
%token HANDLER_SYM
%token LAST_SYM
%token NEXT_SYM
%token PREV_SYM

%token	EQ
%token	EQUAL_SYM
%token	GE
%token	GT_SYM
%token	LE
%token	LT
%token	NE
%token	IS
%token	SHIFT_LEFT
%token	SHIFT_RIGHT
%token  SET_VAR

%token	ABORT_SYM
%token	ADD
%token	AFTER_SYM
%token	ALTER
%token	ANALYZE_SYM
%token	AVG_SYM
%token	BEGIN_SYM
%token	BINLOG_SYM
%token	CHANGE
%token	CLIENT_SYM
%token	COMMENT_SYM
%token	COMMIT_SYM
%token	COUNT_SYM
%token	CREATE
%token	CROSS
%token  CUBE_SYM
%token	DELETE_SYM
%token	DO_SYM
%token	DROP
%token	EVENTS_SYM
%token	EXECUTE_SYM
%token	FLUSH_SYM
%token	INSERT
%token	IO_THREAD
%token	KILL_SYM
%token	LOAD
%token	LOCKS_SYM
%token	LOCK_SYM
%token	MASTER_SYM
%token	MAX_SYM
%token	MIN_SYM
%token	NONE_SYM
%token	OPTIMIZE
%token	PURGE
%token	REPAIR
%token	REPLICATION
%token	RESET_SYM
%token	ROLLBACK_SYM
%token  ROLLUP_SYM
%token	SELECT_SYM
%token	SHOW
%token	SLAVE
%token	SQL_THREAD
%token	START_SYM
%token	STD_SYM
%token	STOP_SYM
%token	SUM_SYM
%token	SUPER_SYM
%token	TRUNCATE_SYM
%token	UNLOCK_SYM
%token	UPDATE_SYM

%token	ACTION
%token	AGGREGATE_SYM
%token	ALL
%token	AND
%token	AS
%token	ASC
%token	AUTO_INC
%token	AVG_ROW_LENGTH
%token	BACKUP_SYM
%token	BERKELEY_DB_SYM
%token	BINARY
%token	BIT_SYM
%token	BOOL_SYM
%token	BOOLEAN_SYM
%token	BOTH
%token	BTREE_SYM
%token	BY
%token	CACHE_SYM
%token	CASCADE
%token	CAST_SYM
%token	CHARSET
%token	CHECKSUM_SYM
%token	CHECK_SYM
%token	CIPHER
%token	COMMITTED_SYM
%token	COLLATE_SYM
%token	COLUMNS
%token	COLUMN_SYM
%token	CONCURRENT
%token	CONSTRAINT
%token	CONVERT_SYM
%token	DATABASES
%token	DATA_SYM
%token	DEFAULT
%token	DELAYED_SYM
%token	DELAY_KEY_WRITE_SYM
%token	DESC
%token	DESCRIBE
%token	DES_KEY_FILE
%token	DISABLE_SYM
%token	DISTINCT
%token	DYNAMIC_SYM
%token	ENABLE_SYM
%token	ENCLOSED
%token	ESCAPED
%token	DIRECTORY_SYM
%token	ESCAPE_SYM
%token	EXISTS
%token	EXTENDED_SYM
%token	FILE_SYM
%token	FIRST_SYM
%token	FIXED_SYM
%token	FLOAT_NUM
%token	FOREIGN
%token	FROM
%token	FULL
%token	FULLTEXT_SYM
%token	GLOBAL_SYM
%token	GRANT
%token	GRANTS
%token	GREATEST_SYM
%token	GROUP
%token	HAVING
%token	HASH_SYM
%token	HEAP_SYM
%token	HEX_NUM
%token	HIGH_PRIORITY
%token	HOSTS_SYM
%token	IDENT
%token	IGNORE_SYM
%token	INDEX
%token	INDEXES
%token	INFILE
%token	INNER_SYM
%token	INNOBASE_SYM
%token	INTO
%token	IN_SYM
%token	ISOLATION
%token	ISAM_SYM
%token	ISSUER
%token	JOIN_SYM
%token	KEYS
%token	KEY_SYM
%token	LEADING
%token	LEAST_SYM
%token	LEVEL_SYM
%token	LEX_HOSTNAME
%token	LIKE
%token	LINES
%token	LOCAL_SYM
%token	LOG_SYM
%token	LOGS_SYM
%token	LONG_NUM
%token	LONG_SYM
%token	LOW_PRIORITY
%token	MASTER_HOST_SYM
%token	MASTER_USER_SYM
%token	MASTER_LOG_FILE_SYM
%token	MASTER_LOG_POS_SYM
%token	MASTER_LOG_SEQ_SYM
%token	MASTER_PASSWORD_SYM
%token	MASTER_PORT_SYM
%token	MASTER_CONNECT_RETRY_SYM
%token	MASTER_SERVER_ID_SYM
%token	RELAY_LOG_FILE_SYM
%token	RELAY_LOG_POS_SYM
%token	MATCH
%token	MAX_ROWS
%token	MAX_CONNECTIONS_PER_HOUR
%token	MAX_QUERIES_PER_HOUR
%token	MAX_UPDATES_PER_HOUR
%token	MEDIUM_SYM
%token	MERGE_SYM
%token	MIN_ROWS
%token	MYISAM_SYM
%token	NATIONAL_SYM
%token	NATURAL
%token	NEW_SYM
%token	NCHAR_SYM
%token	NOT
%token  NO_FOREIGN_KEY_CHECKS
%token	NO_SYM
%token	NULL_SYM
%token	NUM
%token	ON
%token	OPEN_SYM
%token	OPTION
%token	OPTIONALLY
%token	OR
%token	OR_OR_CONCAT
%token	ORDER_SYM
%token	OUTER
%token	OUTFILE
%token	DUMPFILE
%token	PACK_KEYS_SYM
%token	PARTIAL
%token	PRIMARY_SYM
%token	PRIVILEGES
%token	PROCESS
%token	PROCESSLIST_SYM
%token	QUERY_SYM
%token	RAID_0_SYM
%token	RAID_STRIPED_SYM
%token	RAID_TYPE
%token	RAID_CHUNKS
%token	RAID_CHUNKSIZE
%token	READ_SYM
%token	REAL_NUM
%token	REFERENCES
%token	REGEXP
%token  RELAXED_UNIQUE_CHECKS
%token	RELOAD
%token	RENAME
%token	REPEATABLE_SYM
%token	REQUIRE_SYM
%token	RESOURCES
%token	RESTORE_SYM
%token	RESTRICT
%token	REVOKE
%token	ROWS_SYM
%token	ROW_FORMAT_SYM
%token	ROW_SYM
%token	RTREE_SYM
%token	SET
%token	SERIALIZABLE_SYM
%token	SESSION_SYM
%token	SIMPLE_SYM
%token	SHUTDOWN
%token	SPATIAL_SYM
%token  SSL_SYM
%token	STARTING
%token	STATUS_SYM
%token	STRAIGHT_JOIN
%token	SUBJECT_SYM
%token	TABLES
%token	TABLE_SYM
%token	TEMPORARY
%token	TERMINATED
%token	TEXT_STRING
%token	TO_SYM
%token	TRAILING
%token	TRANSACTION_SYM
%token	TYPE_SYM
%token  TYPES_SYM
%token	FUNC_ARG0
%token	FUNC_ARG1
%token	FUNC_ARG2
%token	FUNC_ARG3
%token	UDF_RETURNS_SYM
%token	UDF_SONAME_SYM
%token	UDF_SYM
%token	UNCOMMITTED_SYM
%token	UNDERSCORE_CHARSET
%token	UNION_SYM
%token	UNIQUE_SYM
%token	USAGE
%token	USE_FRM
%token	USE_SYM
%token	USING
%token	VALUES
%token	VARIABLES
%token	WHERE
%token	WITH
%token	WRITE_SYM
%token	X509_SYM
%token	XOR
%token	COMPRESSED_SYM

%token  ERRORS
%token  WARNINGS

%token	BIGINT
%token	BLOB_SYM
%token	CHAR_SYM
%token	CHANGED
%token	COALESCE
%token	DATETIME
%token	DATE_SYM
%token	DECIMAL_SYM
%token	DOUBLE_SYM
%token	ENUM
%token	FAST_SYM
%token	FLOAT_SYM
%token  GEOMETRY_SYM
%token	INT_SYM
%token	LIMIT
%token	LONGBLOB
%token	LONGTEXT
%token	MEDIUMBLOB
%token	MEDIUMINT
%token	MEDIUMTEXT
%token	NUMERIC_SYM
%token	PRECISION
%token	QUICK
%token	REAL
%token	SIGNED_SYM
%token	SMALLINT
%token	STRING_SYM
%token	TEXT_SYM
%token	TIMESTAMP
%token	TIME_SYM
%token	TINYBLOB
%token	TINYINT
%token	TINYTEXT
%token	ULONGLONG_NUM
%token	UNSIGNED
%token	VARBINARY
%token	VARCHAR
%token	VARYING
%token	ZEROFILL

%token	AGAINST
%token	ATAN
%token	BETWEEN_SYM
%token	BIT_AND
%token	BIT_OR
%token	CASE_SYM
%token	CONCAT
%token	CONCAT_WS
%token	CURDATE
%token	CURTIME
%token	DATABASE
%token	DATE_ADD_INTERVAL
%token	DATE_SUB_INTERVAL
%token	DAY_HOUR_SYM
%token	DAY_MINUTE_SYM
%token	DAY_SECOND_SYM
%token	DAY_SYM
%token	DECODE_SYM
%token	DES_ENCRYPT_SYM
%token	DES_DECRYPT_SYM
%token	ELSE
%token	ELT_FUNC
%token	ENCODE_SYM
%token	ENCRYPT
%token	EXPORT_SET
%token	EXTRACT_SYM
%token	FIELD_FUNC
%token	FORMAT_SYM
%token	FOR_SYM
%token	FROM_UNIXTIME
%token	GEOMCOLLFROMTEXT
%token	GEOMFROMTEXT
%token  GEOMETRYCOLLECTION
%token	GROUP_UNIQUE_USERS
%token	HOUR_MINUTE_SYM
%token	HOUR_SECOND_SYM
%token	HOUR_SYM
%token	IDENTIFIED_SYM
%token	IF
%token	INSERT_METHOD
%token	INTERVAL_SYM
%token	LAST_INSERT_ID
%token	LEFT
%token	LINEFROMTEXT
%token  LINESTRING
%token	LOCATE
%token	MAKE_SET_SYM
%token	MINUTE_SECOND_SYM
%token	MINUTE_SYM
%token	MODE_SYM
%token	MODIFY_SYM
%token	MONTH_SYM
%token	MLINEFROMTEXT
%token	MPOINTFROMTEXT
%token	MPOLYFROMTEXT
%token  MULTILINESTRING
%token  MULTIPOINT
%token  MULTIPOLYGON
%token	NOW_SYM
%token	PASSWORD
%token	POINTFROMTEXT
%token	POLYFROMTEXT
%token  POLYGON
%token	POSITION_SYM
%token	PROCEDURE
%token	RAND
%token	REPLACE
%token	RIGHT
%token	ROUND
%token	SECOND_SYM
%token	SHARE_SYM
%token	SUBSTRING
%token	SUBSTRING_INDEX
%token	TRIM
%token	UDA_CHAR_SUM
%token	UDA_FLOAT_SUM
%token	UDA_INT_SUM
%token	UDF_CHAR_FUNC
%token	UDF_FLOAT_FUNC
%token	UDF_INT_FUNC
%token	UNIQUE_USERS
%token	UNIX_TIMESTAMP
%token	USER
%token	WEEK_SYM
%token	WHEN_SYM
%token	WORK_SYM
%token	YEAR_MONTH_SYM
%token	YEAR_SYM
%token	YEARWEEK
%token	BENCHMARK_SYM
%token	END
%token	THEN_SYM

%token	SQL_BIG_RESULT
%token	SQL_CACHE_SYM
%token	SQL_CALC_FOUND_ROWS
%token	SQL_NO_CACHE_SYM
%token	SQL_SMALL_RESULT
%token  SQL_BUFFER_RESULT

%token  ISSUER_SYM
%token  SUBJECT_SYM
%token  CIPHER_SYM

%left   SET_VAR
%left	OR_OR_CONCAT OR
%left	AND
%left	BETWEEN_SYM CASE_SYM WHEN_SYM THEN_SYM ELSE
%left	EQ EQUAL_SYM GE GT_SYM LE LT NE IS LIKE REGEXP IN_SYM
%left	'|'
%left	'&'
%left	SHIFT_LEFT SHIFT_RIGHT
%left	'-' '+'
%left	'*' '/' '%'
%left	NEG '~'
%left   XOR
%left   '^'
%right	NOT
%right	BINARY COLLATE_SYM
/* These don't actually affect the way the query is really evaluated, but
   they silence a few warnings for shift/reduce conflicts. */
%left	','
%left	STRAIGHT_JOIN JOIN_SYM
%nonassoc	CROSS INNER_SYM NATURAL LEFT RIGHT

%type <lex_str>
	IDENT TEXT_STRING REAL_NUM FLOAT_NUM NUM LONG_NUM HEX_NUM LEX_HOSTNAME
	ULONGLONG_NUM field_ident select_alias ident ident_or_text  UNDERSCORE_CHARSET

%type <lex_str_ptr>
	opt_table_alias

%type <table>
	table_ident references

%type <simple_string>
	remember_name remember_end opt_len opt_ident opt_db text_or_password
	opt_escape

%type <string>
	text_string 

%type <num>
	type int_type real_type order_dir opt_field_spec lock_option
	udf_type if_exists opt_local opt_table_options table_options
	table_option opt_if_not_exists opt_var_type opt_var_ident_type
	delete_option

%type <ulong_num>
	ULONG_NUM raid_types merge_insert_types

%type <ulonglong_number>
	ulonglong_num

%type <item>
	literal text_literal insert_ident order_ident
	simple_ident select_item2 expr opt_expr opt_else sum_expr in_sum_expr
	table_wild opt_pad no_in_expr expr_expr simple_expr no_and_expr
	using_list expr_or_default set_expr_or_default
	param_marker singleval_subselect singleval_subselect_init
	exists_subselect exists_subselect_init

%type <item_list>
	expr_list udf_expr_list when_list ident_list ident_list_arg

%type <key_type>
	key_type opt_unique_or_fulltext

%type <key_alg>
	key_alg opt_btree_or_rtree

%type <string_list>
	key_usage_list

%type <key_part>
	key_part

%type <table_list>
	join_table_list join_table

%type <udf>
	UDF_CHAR_FUNC UDF_FLOAT_FUNC UDF_INT_FUNC
	UDA_CHAR_SUM UDA_FLOAT_SUM UDA_INT_SUM

%type <interval> interval

%type <db_type> table_types

%type <row_type> row_types

%type <tx_isolation> isolation_types

%type <ha_rkey_mode> handler_rkey_mode

%type <cast_type> cast_type

%type <udf_type> udf_func_type

%type <symbol> FUNC_ARG0 FUNC_ARG1 FUNC_ARG2 FUNC_ARG3 keyword

%type <lex_user> user grant_user

%type <charset> 
	charset_name
	charset_name_or_default
	opt_db_default_character_set

%type <variable> internal_variable_name

%type <NONE>
	query verb_clause create change select do drop insert replace insert2
	insert_values update delete truncate rename
	show describe load alter optimize flush
	reset purge begin commit rollback slave master_def master_defs
	repair restore backup analyze check 
	field_list field_list_item field_spec kill
	select_item_list select_item values_list no_braces
	limit_clause delete_limit_clause fields opt_values values
	procedure_list procedure_list2 procedure_item
	when_list2 expr_list2  handler
	opt_precision opt_ignore opt_column opt_restrict
	grant revoke set lock unlock string_list field_options field_option
	field_opt_list opt_binary table_lock_list table_lock varchar
	ref_list opt_on_delete opt_on_delete_list opt_on_delete_item use
	opt_delete_options opt_delete_option
	opt_outer table_list table_name opt_option opt_place opt_low_priority
	opt_attribute opt_attribute_list attribute column_list column_list_id
	opt_column_list grant_privileges opt_table user_list grant_option
	grant_privilege grant_privilege_list
	flush_options flush_option insert_lock_option replace_lock_option
	equal optional_braces opt_key_definition key_usage_list2
	opt_mi_check_type opt_to mi_check_types normal_join
	table_to_table_list table_to_table opt_table_list opt_as
	handler_rkey_function handler_read_or_scan
	single_multi table_wild_list table_wild_one opt_wild union union_list
	precision union_option opt_on_delete_item subselect_start opt_and
	subselect_end select_var_list select_var_list_init
END_OF_INPUT

%type <NONE>
	'-' '+' '*' '/' '%' '(' ')'
	',' '!' '{' '}' '&' '|' AND OR OR_OR_CONCAT BETWEEN_SYM CASE_SYM THEN_SYM WHEN_SYM
%%


query:
	END_OF_INPUT
	{
	   THD *thd=current_thd;
	   if (!thd->bootstrap &&
	      (!(thd->lex.select_lex.options & OPTION_FOUND_COMMENT)))
	   {
	     send_error(current_thd,ER_EMPTY_QUERY);
	     YYABORT;
 	   }
	   else
	   {
	     thd->lex.sql_command = SQLCOM_EMPTY_QUERY;
	   }
	}
	| verb_clause END_OF_INPUT {};

verb_clause:
	  alter
	| analyze
	| backup
	| begin
	| change
	| check
	| commit
	| create
	| delete
	| describe
	| do
	| drop
	| grant
	| insert
	| flush
	| load
	| lock
	| kill
	| optimize
	| purge  
	| rename
        | repair
	| replace
	| reset
	| restore
	| revoke
	| rollback
	| select
	| set
	| slave
	| show
	| truncate
	| handler
	| unlock
	| update
	| use;

/* change master */

change:
       CHANGE MASTER_SYM TO_SYM
        {
	  LEX *lex = Lex;
	  lex->sql_command = SQLCOM_CHANGE_MASTER;
	  memset(&lex->mi, 0, sizeof(lex->mi));
        } master_defs;

master_defs:
       master_def
       | master_defs ',' master_def;

master_def:
       MASTER_HOST_SYM EQ TEXT_STRING
       {
	 Lex->mi.host = $3.str;
       }
       |
       MASTER_USER_SYM EQ TEXT_STRING
       {
	 Lex->mi.user = $3.str;
       }
       |
       MASTER_PASSWORD_SYM EQ TEXT_STRING
       {
	 Lex->mi.password = $3.str;
       }
       |
       MASTER_LOG_FILE_SYM EQ TEXT_STRING
       {
	 Lex->mi.log_file_name = $3.str;
       }
       |
       MASTER_PORT_SYM EQ ULONG_NUM
       {
	 Lex->mi.port = $3;
       }
       |
       MASTER_LOG_POS_SYM EQ ulonglong_num
       {
	 Lex->mi.pos = $3;
       }
       |
       MASTER_CONNECT_RETRY_SYM EQ ULONG_NUM
       {
	 Lex->mi.connect_retry = $3;
       }
       |
       RELAY_LOG_FILE_SYM EQ TEXT_STRING
       {
	 Lex->mi.relay_log_name = $3.str;
       }
       |
       RELAY_LOG_POS_SYM EQ ULONG_NUM
       {
	 Lex->mi.relay_log_pos = $3;
       }
       ;


/* create a table */

create:
	CREATE opt_table_options TABLE_SYM opt_if_not_exists table_ident
	{
	  THD *thd=current_thd;
	  LEX *lex=Lex;
	  lex->sql_command= SQLCOM_CREATE_TABLE;
	  if (!add_table_to_list($5,
				 ($2 & HA_LEX_CREATE_TMP_TABLE ?
				   &tmp_table_alias : (LEX_STRING*) 0),1))
	    YYABORT;
	  lex->create_list.empty();
	  lex->key_list.empty();
	  lex->col_list.empty();
	  lex->change=NullS;
	  bzero((char*) &lex->create_info,sizeof(lex->create_info));
	  lex->create_info.options=$2 | $4;
	  lex->create_info.db_type= (enum db_type) lex->thd->variables.table_type;
	  lex->create_info.table_charset=thd->db_charset?thd->db_charset:default_charset_info;
	}
	create2

	| CREATE opt_unique_or_fulltext INDEX ident key_alg ON table_ident
	  {
	    LEX *lex=Lex;
	    lex->sql_command= SQLCOM_CREATE_INDEX;
	    if (!add_table_to_list($7,NULL,1))
	      YYABORT;
	    lex->create_list.empty();
	    lex->key_list.empty();
	    lex->col_list.empty();
	    lex->change=NullS;
	  }
	   '(' key_list ')' 
	  {
	    LEX *lex=Lex;

	    lex->key_list.push_back(new Key($2,$4.str, $5, lex->col_list));
	    lex->col_list.empty();
	  }
	| CREATE DATABASE opt_if_not_exists ident opt_db_default_character_set
	  {
	    LEX *lex=Lex;
	    lex->sql_command=SQLCOM_CREATE_DB;
	    lex->name=$4.str;
            lex->create_info.options=$3;
	    lex->create_info.table_charset=$5;
	  }
	| CREATE udf_func_type UDF_SYM ident
	  {
	    LEX *lex=Lex;
	    lex->sql_command = SQLCOM_CREATE_FUNCTION;
	    lex->udf.name=$4.str;
	    lex->udf.name_length=$4.length;
	    lex->udf.type= $2;
	  }
	  UDF_RETURNS_SYM udf_type UDF_SONAME_SYM TEXT_STRING
	  {
	    LEX *lex=Lex;
	    lex->udf.returns=(Item_result) $7;
	    lex->udf.dl=$9.str;
	  }
          ;

create2:
	'(' field_list ')' opt_create_table_options create3 {}
	| opt_create_table_options create3 {}
        ;

create3:
	/* empty */ {}
	| opt_duplicate opt_as SELECT_SYM
          {
	    LEX *lex=Lex;
	    lex->lock_option= (using_update_log) ? TL_READ_NO_INSERT : TL_READ;
	    mysql_init_select(lex);
          }
          select_options select_item_list opt_select_from union {}
          ;

opt_as:
	/* empty */ {}
	| AS	    {};

opt_table_options:
	/* empty */	 { $$= 0; }
	| table_options  { $$= $1;};

table_options:
	table_option	{ $$=$1; }
	| table_option table_options { $$= $1 | $2; };

table_option:
	TEMPORARY	{ $$=HA_LEX_CREATE_TMP_TABLE; };

opt_if_not_exists:
	/* empty */	 { $$= 0; }
	| IF NOT EXISTS	 { $$=HA_LEX_CREATE_IF_NOT_EXISTS; };

opt_create_table_options:
	/* empty */
	| create_table_options;

create_table_options:
	create_table_option
	| create_table_option create_table_options;

create_table_option:
	TYPE_SYM EQ table_types		{ Lex->create_info.db_type= $3; }
	| MAX_ROWS EQ ulonglong_num	{ Lex->create_info.max_rows= $3; Lex->create_info.used_fields|= HA_CREATE_USED_MAX_ROWS;}
	| MIN_ROWS EQ ulonglong_num	{ Lex->create_info.min_rows= $3; Lex->create_info.used_fields|= HA_CREATE_USED_MIN_ROWS;}
	| AVG_ROW_LENGTH EQ ULONG_NUM	{ Lex->create_info.avg_row_length=$3; Lex->create_info.used_fields|= HA_CREATE_USED_AVG_ROW_LENGTH;}
	| PASSWORD EQ TEXT_STRING	{ Lex->create_info.password=$3.str; }
	| COMMENT_SYM EQ TEXT_STRING	{ Lex->create_info.comment=$3.str; }
	| AUTO_INC EQ ulonglong_num	{ Lex->create_info.auto_increment_value=$3; Lex->create_info.used_fields|= HA_CREATE_USED_AUTO;}
	| PACK_KEYS_SYM EQ ULONG_NUM	{ Lex->create_info.table_options|= $3 ? HA_OPTION_PACK_KEYS : HA_OPTION_NO_PACK_KEYS; Lex->create_info.used_fields|= HA_CREATE_USED_PACK_KEYS;}
	| PACK_KEYS_SYM EQ DEFAULT	{ Lex->create_info.table_options&= ~(HA_OPTION_PACK_KEYS | HA_OPTION_NO_PACK_KEYS); Lex->create_info.used_fields|= HA_CREATE_USED_PACK_KEYS;}
	| CHECKSUM_SYM EQ ULONG_NUM	{ Lex->create_info.table_options|= $3 ? HA_OPTION_CHECKSUM : HA_OPTION_NO_CHECKSUM; }
	| DELAY_KEY_WRITE_SYM EQ ULONG_NUM { Lex->create_info.table_options|= $3 ? HA_OPTION_DELAY_KEY_WRITE : HA_OPTION_NO_DELAY_KEY_WRITE; }
	| ROW_FORMAT_SYM EQ row_types	{ Lex->create_info.row_type= $3; }
	| RAID_TYPE EQ raid_types	{ Lex->create_info.raid_type= $3; Lex->create_info.used_fields|= HA_CREATE_USED_RAID;}
	| RAID_CHUNKS EQ ULONG_NUM	{ Lex->create_info.raid_chunks= $3; Lex->create_info.used_fields|= HA_CREATE_USED_RAID;}
	| RAID_CHUNKSIZE EQ ULONG_NUM	{ Lex->create_info.raid_chunksize= $3*RAID_BLOCK_SIZE; Lex->create_info.used_fields|= HA_CREATE_USED_RAID;}
	| UNION_SYM EQ '(' table_list ')'
	  {
	    /* Move the union list to the merge_list */
	    LEX *lex=Lex;
	    TABLE_LIST *table_list= (TABLE_LIST*) lex->select->table_list.first;
	    lex->create_info.merge_list= lex->select->table_list;
	    lex->create_info.merge_list.elements--;
	    lex->create_info.merge_list.first= (byte*) (table_list->next);
	    lex->select->table_list.elements=1;
	    lex->select->table_list.next= (byte**) &(table_list->next);
	    table_list->next=0;
	    lex->create_info.used_fields|= HA_CREATE_USED_UNION;
	  }
	| CHARSET EQ charset_name_or_default
	  { 
	    Lex->create_info.table_charset= $3;
	    Lex->create_info.used_fields|= HA_CREATE_USED_CHARSET;
	  }
	| INSERT_METHOD EQ merge_insert_types   { Lex->create_info.merge_insert_method= $3; Lex->create_info.used_fields|= HA_CREATE_USED_INSERT_METHOD;}
	| DATA_SYM DIRECTORY_SYM EQ TEXT_STRING	{ Lex->create_info.data_file_name= $4.str; }
	| INDEX DIRECTORY_SYM EQ TEXT_STRING	{ Lex->create_info.index_file_name= $4.str; };

table_types:
	ISAM_SYM	{ $$= DB_TYPE_ISAM; }
	| MYISAM_SYM	{ $$= DB_TYPE_MYISAM; }
	| MERGE_SYM	{ $$= DB_TYPE_MRG_MYISAM; }
	| HEAP_SYM	{ $$= DB_TYPE_HEAP; }
	| BERKELEY_DB_SYM { $$= DB_TYPE_BERKELEY_DB; }
	| INNOBASE_SYM  { $$= DB_TYPE_INNODB; };

row_types:
	DEFAULT		{ $$= ROW_TYPE_DEFAULT; }
	| FIXED_SYM	{ $$= ROW_TYPE_FIXED; }
	| DYNAMIC_SYM	{ $$= ROW_TYPE_DYNAMIC; }
	| COMPRESSED_SYM { $$= ROW_TYPE_COMPRESSED; };

raid_types:
	RAID_STRIPED_SYM { $$= RAID_TYPE_0; }
	| RAID_0_SYM	 { $$= RAID_TYPE_0; }
	| ULONG_NUM	 { $$=$1;};

merge_insert_types:
       NO_SYM            { $$= MERGE_INSERT_DISABLED; }
       | FIRST_SYM       { $$= MERGE_INSERT_TO_FIRST; }
       | LAST_SYM        { $$= MERGE_INSERT_TO_LAST; };

opt_select_from:
	/* empty */
	| select_from select_lock_type;

udf_func_type:
	/* empty */ 	{ $$ = UDFTYPE_FUNCTION; }
	| AGGREGATE_SYM { $$ = UDFTYPE_AGGREGATE; };

udf_type:
	STRING_SYM {$$ = (int) STRING_RESULT; }
	| REAL {$$ = (int) REAL_RESULT; }
	| INT_SYM {$$ = (int) INT_RESULT; };

field_list:
	  field_list_item
	| field_list ',' field_list_item;


field_list_item:
	  field_spec
	| field_spec references
	  {
	    Lex->col_list.empty();		/* Alloced by sql_alloc */
	  }
	| key_type opt_ident key_alg '(' key_list ')'
	  {
	    LEX *lex=Lex;
	    lex->key_list.push_back(new Key($1,$2, $3, lex->col_list));
	    lex->col_list.empty();		/* Alloced by sql_alloc */
	  }
	| opt_constraint FOREIGN KEY_SYM opt_ident '(' key_list ')' references
	  {
	    LEX *lex=Lex;
	    lex->key_list.push_back(new foreign_key($4, lex->col_list,
				    $8,
				    lex->ref_list,
				    lex->fk_delete_opt,
				    lex->fk_update_opt,
				    lex->fk_match_option));
	    lex->col_list.empty();		/* Alloced by sql_alloc */
	  }
	| opt_constraint CHECK_SYM '(' expr ')'
	  {
	    Lex->col_list.empty();		/* Alloced by sql_alloc */
	  };

opt_constraint:
	/* empty */
	| CONSTRAINT opt_ident;

field_spec:
	field_ident
	 {
	   LEX *lex=Lex;
	   lex->length=lex->dec=0; lex->type=0; lex->interval=0;
	   lex->default_value=lex->comment=0;
	   lex->charset=NULL;
	 }
	type opt_attribute
	{
	  LEX *lex=Lex;
	  if (add_field_to_list($1.str,
				(enum enum_field_types) $3,
				lex->length,lex->dec,lex->type,
				lex->default_value, lex->comment,
				lex->change,lex->interval,lex->charset))
	    YYABORT;
	};

type:
	int_type opt_len field_options	{ Lex->length=$2; $$=$1; }
	| real_type opt_precision field_options { $$=$1; }
	| FLOAT_SYM float_options field_options { $$=FIELD_TYPE_FLOAT; }
	| BIT_SYM opt_len		{ Lex->length=(char*) "1";
					  $$=FIELD_TYPE_TINY; }
	| BOOL_SYM			{ Lex->length=(char*) "1";
					  $$=FIELD_TYPE_TINY; }
	| char '(' NUM ')' opt_binary	{ Lex->length=$3.str;
					  $$=FIELD_TYPE_STRING; }
	| char opt_binary		{ Lex->length=(char*) "1";
					  $$=FIELD_TYPE_STRING; }
	| BINARY '(' NUM ')' 		{ Lex->length=$3.str;
					  Lex->type|=BINARY_FLAG;
					  $$=FIELD_TYPE_STRING; }
	| varchar '(' NUM ')' opt_binary { Lex->length=$3.str;
					  $$=FIELD_TYPE_VAR_STRING; }
	| VARBINARY '(' NUM ')' 	{ Lex->length=$3.str;
					  Lex->type|=BINARY_FLAG;
					  $$=FIELD_TYPE_VAR_STRING; }
	| YEAR_SYM opt_len field_options { $$=FIELD_TYPE_YEAR; Lex->length=$2; }
	| DATE_SYM			{ $$=FIELD_TYPE_DATE; }
	| TIME_SYM			{ $$=FIELD_TYPE_TIME; }
	| TIMESTAMP			{ $$=FIELD_TYPE_TIMESTAMP; }
	| TIMESTAMP '(' NUM ')'		{ Lex->length=$3.str;
					  $$=FIELD_TYPE_TIMESTAMP; }
	| DATETIME			{ $$=FIELD_TYPE_DATETIME; }
	| TINYBLOB			{ Lex->type|=BINARY_FLAG;
					  $$=FIELD_TYPE_TINY_BLOB; }
	| BLOB_SYM			{ Lex->type|=BINARY_FLAG;
					  $$=FIELD_TYPE_BLOB; }
	| GEOMETRY_SYM			{ Lex->type|=BINARY_FLAG;
					  $$=FIELD_TYPE_GEOMETRY; }
	| MEDIUMBLOB			{ Lex->type|=BINARY_FLAG;
					  $$=FIELD_TYPE_MEDIUM_BLOB; }
	| LONGBLOB			{ Lex->type|=BINARY_FLAG;
					  $$=FIELD_TYPE_LONG_BLOB; }
	| LONG_SYM VARBINARY		{ Lex->type|=BINARY_FLAG;
					  $$=FIELD_TYPE_MEDIUM_BLOB; }
	| LONG_SYM varchar opt_binary	{ $$=FIELD_TYPE_MEDIUM_BLOB; }
	| TINYTEXT opt_binary		{ $$=FIELD_TYPE_TINY_BLOB; }
	| TEXT_SYM opt_binary		{ $$=FIELD_TYPE_BLOB; }
	| MEDIUMTEXT opt_binary		{ $$=FIELD_TYPE_MEDIUM_BLOB; }
	| LONGTEXT opt_binary		{ $$=FIELD_TYPE_LONG_BLOB; }
	| DECIMAL_SYM float_options field_options
					{ $$=FIELD_TYPE_DECIMAL;}
	| NUMERIC_SYM float_options field_options
					{ $$=FIELD_TYPE_DECIMAL;}
	| ENUM {Lex->interval_list.empty();} '(' string_list ')'
	  {
	    LEX *lex=Lex;
	    lex->interval=typelib(lex->interval_list);
	    $$=FIELD_TYPE_ENUM;
	  }
	| SET { Lex->interval_list.empty();} '(' string_list ')'
	  {
	    LEX *lex=Lex;
	    lex->interval=typelib(lex->interval_list);
	    $$=FIELD_TYPE_SET;
	  };

char:
	CHAR_SYM {}
	| NCHAR_SYM {}
	| NATIONAL_SYM CHAR_SYM {};

varchar:
	char VARYING {}
	| VARCHAR {}
	| NATIONAL_SYM VARCHAR {}
	| NCHAR_SYM VARCHAR {};

int_type:
	INT_SYM		{ $$=FIELD_TYPE_LONG; }
	| TINYINT	{ $$=FIELD_TYPE_TINY; }
	| SMALLINT	{ $$=FIELD_TYPE_SHORT; }
	| MEDIUMINT	{ $$=FIELD_TYPE_INT24; }
	| BIGINT	{ $$=FIELD_TYPE_LONGLONG; };

real_type:
	REAL		{ $$= current_thd->sql_mode & MODE_REAL_AS_FLOAT ?
			      FIELD_TYPE_FLOAT : FIELD_TYPE_DOUBLE; }
	| DOUBLE_SYM	{ $$=FIELD_TYPE_DOUBLE; }
	| DOUBLE_SYM PRECISION { $$=FIELD_TYPE_DOUBLE; };


float_options:
	/* empty */		{}
	| '(' NUM ')'		{ Lex->length=$2.str; }
	| precision		{};

precision:
	'(' NUM ',' NUM ')'
	{
	  LEX *lex=Lex;
	  lex->length=$2.str; lex->dec=$4.str;
	};

field_options:
	/* empty */		{}
	| field_opt_list	{};

field_opt_list:
	field_opt_list field_option {}
	| field_option {};

field_option:
	SIGNED_SYM	{}
	| UNSIGNED	{ Lex->type|= UNSIGNED_FLAG;}
	| ZEROFILL	{ Lex->type|= UNSIGNED_FLAG | ZEROFILL_FLAG; };

opt_len:
	/* empty */	{ $$=(char*) 0; }	/* use default length */
	| '(' NUM ')'	{ $$=$2.str; };

opt_precision:
	/* empty */	{}
	| precision	{};

opt_attribute:
	/* empty */ {}
	| opt_attribute_list {};

opt_attribute_list:
	opt_attribute_list attribute {}
	| attribute;

attribute:
	NULL_SYM	  { Lex->type&= ~ NOT_NULL_FLAG; }
	| NOT NULL_SYM	  { Lex->type|= NOT_NULL_FLAG; }
	| DEFAULT literal { Lex->default_value=$2; }
	| AUTO_INC	  { Lex->type|= AUTO_INCREMENT_FLAG | NOT_NULL_FLAG; }
	| PRIMARY_SYM KEY_SYM { Lex->type|= PRI_KEY_FLAG | NOT_NULL_FLAG; }
	| UNIQUE_SYM	  { Lex->type|= UNIQUE_FLAG; }
	| UNIQUE_SYM KEY_SYM { Lex->type|= UNIQUE_KEY_FLAG; }
	| COMMENT_SYM text_literal { Lex->comment= $2; };

charset_name:
	ident	
	{ 
	  if (!($$=get_charset_by_name($1.str,MYF(0))))
	  {
	    net_printf(current_thd,ER_UNKNOWN_CHARACTER_SET,$1.str);
	    YYABORT;
	  }
	};

charset_name_or_default:
	charset_name { $$=$1;   }
	| DEFAULT    { $$=NULL; } ;

opt_db_default_character_set:
	/* empty */		{ $$=default_charset_info; }
	| DEFAULT CHAR_SYM SET charset_name_or_default  { $$=$4; };

opt_binary:
	/* empty */			{ Lex->charset=NULL; }
	| BINARY			{ Lex->type|=BINARY_FLAG; Lex->charset=NULL; }
	| CHAR_SYM SET charset_name	{ Lex->charset=$3; } ;

references:
	REFERENCES table_ident
	{
	  LEX *lex=Lex;	
	  lex->fk_delete_opt= lex->fk_update_opt= lex->fk_match_option= 0;
	  lex->ref_list.empty();
	}
	opt_ref_list
	{
	  $$=$2;
	};
	
opt_ref_list:
	/* empty */ opt_on_delete {}
	| '(' ref_list ')' opt_on_delete {};

ref_list:
	ref_list ',' ident	{ Lex->ref_list.push_back(new key_part_spec($3.str)); }
	| ident			{ Lex->ref_list.push_back(new key_part_spec($1.str)); };


opt_on_delete:
	/* empty */ {}
	| opt_on_delete_list {};

opt_on_delete_list:
	opt_on_delete_list opt_on_delete_item {}
	| opt_on_delete_item {};

opt_on_delete_item:
	ON DELETE_SYM delete_option   { Lex->fk_delete_opt= $3; }
	| ON UPDATE_SYM delete_option { Lex->fk_update_opt= $3; }
	| MATCH FULL	{ Lex->fk_match_option= foreign_key::FK_MATCH_FULL; }
	| MATCH PARTIAL { Lex->fk_match_option= foreign_key::FK_MATCH_PARTIAL; }
	| MATCH SIMPLE_SYM { Lex->fk_match_option= foreign_key::FK_MATCH_SIMPLE; };

delete_option:
	RESTRICT	 { $$= (int) foreign_key::FK_OPTION_RESTRICT; }
	| CASCADE	 { $$= (int) foreign_key::FK_OPTION_CASCADE; }
	| SET NULL_SYM   { $$= (int) foreign_key::FK_OPTION_SET_NULL; }
	| NO_SYM ACTION  { $$= (int) foreign_key::FK_OPTION_NO_ACTION; }
	| SET DEFAULT    { $$= (int) foreign_key::FK_OPTION_DEFAULT;  };

key_type:
	opt_constraint PRIMARY_SYM KEY_SYM  { $$= Key::PRIMARY; }
	| key_or_index			    { $$= Key::MULTIPLE; }
	| FULLTEXT_SYM			    { $$= Key::FULLTEXT; }
	| FULLTEXT_SYM key_or_index	    { $$= Key::FULLTEXT; }
	| SPATIAL_SYM			    { $$= Key::SPATIAL; }
	| SPATIAL_SYM key_or_index	    { $$= Key::SPATIAL; }
	| opt_constraint UNIQUE_SYM	    { $$= Key::UNIQUE; }
	| opt_constraint UNIQUE_SYM key_or_index { $$= Key::UNIQUE; };

key_or_index:
	KEY_SYM {}
	| INDEX {};

keys_or_index:
	KEYS {}
	| INDEX {}
	| INDEXES {};

opt_unique_or_fulltext:
	/* empty */	{ $$= Key::MULTIPLE; }
	| UNIQUE_SYM	{ $$= Key::UNIQUE; }
	| SPATIAL_SYM	{ $$= Key::SPATIAL; };

key_alg:
	/* empty */		   { $$= HA_KEY_ALG_UNDEF; }
	| USING opt_btree_or_rtree { $$= $2; };

opt_btree_or_rtree:
	BTREE_SYM	{ $$= HA_KEY_ALG_BTREE; }
	| RTREE_SYM	{ $$= HA_KEY_ALG_RTREE; }
	| HASH_SYM	{ $$= HA_KEY_ALG_HASH; };

key_list:
	key_list ',' key_part order_dir { Lex->col_list.push_back($3); }
	| key_part order_dir		{ Lex->col_list.push_back($1); };

key_part:
	ident			{ $$=new key_part_spec($1.str); }
	| ident '(' NUM ')'	{ $$=new key_part_spec($1.str,(uint) atoi($3.str)); };

opt_ident:
	/* empty */	{ $$=(char*) 0; }	/* Defaultlength */
	| field_ident	{ $$=$1.str; };

string_list:
	text_string			{ Lex->interval_list.push_back($1); }
	| string_list ',' text_string	{ Lex->interval_list.push_back($3); };

/*
** Alter table
*/

alter:
	ALTER opt_ignore TABLE_SYM table_ident
	{
	  THD *thd=current_thd;
	  LEX *lex=Lex;
	  lex->sql_command = SQLCOM_ALTER_TABLE;
	  lex->name=0;
	  if (!add_table_to_list($4, NULL,1))
	    YYABORT;
	  lex->drop_primary=0;
	  lex->create_list.empty();
	  lex->key_list.empty();
	  lex->col_list.empty();
	  lex->drop_list.empty();
	  lex->alter_list.empty();
          lex->select->order_list.elements=0;
          lex->select->order_list.first=0;
          lex->select->order_list.next= (byte**) &lex->select->order_list.first;
	  lex->select->db=lex->name=0;
    	  bzero((char*) &lex->create_info,sizeof(lex->create_info));
	  lex->create_info.db_type= DB_TYPE_DEFAULT;
	  lex->create_info.table_charset=thd->db_charset?thd->db_charset:default_charset_info;
	  lex->create_info.row_type= ROW_TYPE_NOT_USED;
          lex->alter_keys_onoff=LEAVE_AS_IS;
          lex->simple_alter=1;
	}
	alter_list;

	| ALTER DATABASE ident opt_db_default_character_set
	  {
	    LEX *lex=Lex;
	    lex->sql_command=SQLCOM_ALTER_DB;
	    lex->name=$3.str;
	    lex->create_info.table_charset=$4;
	  };


alter_list:
        | alter_list_item
	| alter_list ',' alter_list_item;

add_column:
	ADD opt_column { Lex->change=0; };

alter_list_item:
	add_column field_list_item opt_place { Lex->simple_alter=0; }
	| add_column '(' field_list ')'      { Lex->simple_alter=0; }
	| CHANGE opt_column field_ident
	  {
	     LEX *lex=Lex;
	     lex->change= $3.str; lex->simple_alter=0;
	  }
          field_spec opt_place
        | MODIFY_SYM opt_column field_ident
          {
            LEX *lex=Lex;
            lex->length=lex->dec=0; lex->type=0; lex->interval=0;
            lex->default_value=lex->comment=0;
            lex->simple_alter=0;
          }
          type opt_attribute
          {
            LEX *lex=Lex;
            if (add_field_to_list($3.str,
                                  (enum enum_field_types) $5,
                                  lex->length,lex->dec,lex->type,
                                  lex->default_value, lex->comment,
				  $3.str, lex->interval, lex->charset))
	       YYABORT;
          }
          opt_place
	| DROP opt_column field_ident opt_restrict
	  {
	    LEX *lex=Lex;
	    lex->drop_list.push_back(new Alter_drop(Alter_drop::COLUMN,
					    $3.str)); lex->simple_alter=0;
	  }
	| DROP PRIMARY_SYM KEY_SYM
	  {
	    LEX *lex=Lex;
	    lex->drop_primary=1; lex->simple_alter=0;
	  }
	| DROP FOREIGN KEY_SYM opt_ident { Lex->simple_alter=0; }
	| DROP key_or_index field_ident
	  {
	    LEX *lex=Lex;
	    lex->drop_list.push_back(new Alter_drop(Alter_drop::KEY,
						    $3.str));
	    lex->simple_alter=0;
	  }
	| DISABLE_SYM KEYS { Lex->alter_keys_onoff=DISABLE; }
	| ENABLE_SYM KEYS  { Lex->alter_keys_onoff=ENABLE; }
	| ALTER opt_column field_ident SET DEFAULT literal
	  {
	    LEX *lex=Lex;
	    lex->alter_list.push_back(new Alter_column($3.str,$6));
	    lex->simple_alter=0;
	  }
	| ALTER opt_column field_ident DROP DEFAULT
	  {
	    LEX *lex=Lex;
	    lex->alter_list.push_back(new Alter_column($3.str,(Item*) 0));
	    lex->simple_alter=0;
	  }
	| RENAME opt_to table_ident
	  { 
	    LEX *lex=Lex;
	    lex->select->db=$3->db.str;
	    lex->name= $3->table.str;
	  }
        | create_table_options { Lex->simple_alter=0; }
	| order_clause         { Lex->simple_alter=0; };

opt_column:
	/* empty */	{}
	| COLUMN_SYM	{};

opt_ignore:
	/* empty */	{ Lex->duplicates=DUP_ERROR; }
	| IGNORE_SYM	{ Lex->duplicates=DUP_IGNORE; };

opt_restrict:
	/* empty */	{}
	| RESTRICT	{}
	| CASCADE	{};

opt_place:
	/* empty */	{}
	| AFTER_SYM ident { store_position_for_column($2.str); }
	| FIRST_SYM	  { store_position_for_column(first_keyword); };

opt_to:
	/* empty */	{}
	| TO_SYM	{}
	| EQ		{}
	| AS		{};

slave:
	SLAVE START_SYM slave_thread_opts
         {
	   LEX *lex=Lex;
           lex->sql_command = SQLCOM_SLAVE_START;
	   lex->type = 0;
         }
         |
	SLAVE STOP_SYM slave_thread_opts
         {
	   LEX *lex=Lex;
           lex->sql_command = SQLCOM_SLAVE_STOP;
	   lex->type = 0;
         };

slave_thread_opts:
	slave_thread_opt
	| slave_thread_opts ',' slave_thread_opt;

slave_thread_opt:
	/*empty*/	{} 
	| SQL_THREAD	{ Lex->slave_thd_opt|=SLAVE_SQL; }
	| IO_THREAD   	{ Lex->slave_thd_opt|=SLAVE_IO; }
	;
  
restore:
	RESTORE_SYM table_or_tables
	{
	   Lex->sql_command = SQLCOM_RESTORE_TABLE;
	}
	table_list FROM TEXT_STRING
        {
	  Lex->backup_dir = $6.str;
        };

backup:
	BACKUP_SYM table_or_tables
	{
	   Lex->sql_command = SQLCOM_BACKUP_TABLE;
	}
	table_list TO_SYM TEXT_STRING
        {
	  Lex->backup_dir = $6.str;
        };

repair:
	REPAIR table_or_tables
	{
	   LEX *lex=Lex;
	   lex->sql_command = SQLCOM_REPAIR;
	   lex->check_opt.init();
	}
	table_list opt_mi_repair_type;

opt_mi_repair_type:
	/* empty */ { Lex->check_opt.flags = T_MEDIUM; }
	| mi_repair_types {};

mi_repair_types:
	mi_repair_type {}
	| mi_repair_type mi_repair_types {};

mi_repair_type:
	QUICK          { Lex->check_opt.flags|= T_QUICK; }
	| EXTENDED_SYM { Lex->check_opt.flags|= T_EXTEND; }
        | USE_FRM      { Lex->check_opt.sql_flags|= TT_USEFRM; };

analyze:
	ANALYZE_SYM table_or_tables
	{
	   LEX *lex=Lex;
	   lex->sql_command = SQLCOM_ANALYZE;
	   lex->check_opt.init();
	}
	table_list opt_mi_check_type;

check:
	CHECK_SYM table_or_tables
	{
	   LEX *lex=Lex;
	   lex->sql_command = SQLCOM_CHECK;
	   lex->check_opt.init();
	}
	table_list opt_mi_check_type;

opt_mi_check_type:
	/* empty */ { Lex->check_opt.flags = T_MEDIUM; }
	| mi_check_types {};

mi_check_types:
	mi_check_type {}
	| mi_check_type mi_check_types {};

mi_check_type:
	QUICK      { Lex->check_opt.flags|= T_QUICK; }
	| FAST_SYM { Lex->check_opt.flags|= T_FAST; }
	| MEDIUM_SYM { Lex->check_opt.flags|= T_MEDIUM; }
	| EXTENDED_SYM { Lex->check_opt.flags|= T_EXTEND; }
	| CHANGED  { Lex->check_opt.flags|= T_CHECK_ONLY_CHANGED; };

optimize:
	OPTIMIZE table_or_tables
	{
	   LEX *lex=Lex;
	   lex->sql_command = SQLCOM_OPTIMIZE;
	   lex->check_opt.init();
	}
	table_list opt_mi_check_type;

rename:
	RENAME table_or_tables
	{
	   Lex->sql_command=SQLCOM_RENAME_TABLE;
	}
	table_to_table_list;

table_to_table_list:
	table_to_table
	| table_to_table_list ',' table_to_table;

table_to_table:
	table_ident TO_SYM table_ident
	{ if (!add_table_to_list($1,NULL,1,TL_IGNORE) ||
	      !add_table_to_list($3,NULL,1,TL_IGNORE))
	     YYABORT;
 	};

/*
  Select : retrieve data from table
*/


select:
	select_init { Lex->sql_command=SQLCOM_SELECT; };

select_init:
	SELECT_SYM select_part2 { Select->braces=false;	} union
	|
	'(' SELECT_SYM 	select_part2 ')' 
	  { 
            SELECT_LEX * sel=Select;
	    sel->braces=true;
            /* select in braces, can't contain global parameters */
            sel->master_unit()->global_parameters=
              	sel->master_unit();
          } union_opt;

select_part2:
	{
	  LEX *lex=Lex;
	  lex->lock_option=TL_READ;
	   mysql_init_select(lex);
	}
	select_options select_item_list select_into select_lock_type;

select_into:
	limit_clause {}
	| select_from
        | opt_into
	| opt_into select_from
	| select_from opt_into;

select_from:
	FROM join_table_list where_clause group_clause having_clause opt_order_clause limit_clause procedure_clause;


select_options:
	/* empty*/
	| select_option_list;

select_option_list:
	select_option_list select_option
	| select_option;

select_option:
	STRAIGHT_JOIN { Select->options|= SELECT_STRAIGHT_JOIN; }
	| HIGH_PRIORITY
	  {
	    if (check_simple_select())
	      YYABORT;
	    Lex->lock_option= TL_READ_HIGH_PRIORITY;
	  }
	| DISTINCT	{ Select->options|= SELECT_DISTINCT; }
	| SQL_SMALL_RESULT { Select->options|= SELECT_SMALL_RESULT; }
	| SQL_BIG_RESULT { Select->options|= SELECT_BIG_RESULT; }
	| SQL_BUFFER_RESULT
	  {
	    if (check_simple_select())
	      YYABORT;
	    Select->options|= OPTION_BUFFER_RESULT;
	  }
	| SQL_CALC_FOUND_ROWS
	  {
	    if (check_simple_select())
	      YYABORT;
	    Select->options|= OPTION_FOUND_ROWS;
	  }
	| SQL_NO_CACHE_SYM { current_thd->safe_to_cache_query=0; }
	| SQL_CACHE_SYM    { Select->options|= OPTION_TO_QUERY_CACHE; }
	| ALL		{}
	;

select_lock_type:
	/* empty */
	| FOR_SYM UPDATE_SYM
	  {
	    LEX *lex=Lex;
	    if (check_simple_select())
	      YYABORT;	
	    lex->lock_option= TL_WRITE;
	    lex->thd->safe_to_cache_query=0;
	  }
	| LOCK_SYM IN_SYM SHARE_SYM MODE_SYM
	  {
	    LEX *lex=Lex;
	    if (check_simple_select())
	      YYABORT;	
	    lex->lock_option= TL_READ_WITH_SHARED_LOCKS;
	    lex->thd->safe_to_cache_query=0;
	  }
	;

select_item_list:
	  select_item_list ',' select_item
	| select_item
	| '*'
	  {
	    if (add_item_to_list(new Item_field(NULL,NULL,"*")))
	      YYABORT;
	  };


select_item:
	  remember_name select_item2 remember_end select_alias
	  {
	    if (add_item_to_list($2))
	      YYABORT;
	    if ($4.str)
	      $2->set_name($4.str);
	    else if (!$2->name)
	      $2->set_name($1,(uint) ($3 - $1));
	  };

remember_name:
	{ $$=(char*) Lex->tok_start; };

remember_end:
	{ $$=(char*) Lex->tok_end; };

select_item2:
	table_wild	{ $$=$1; } /* table.* */
	| expr		{ $$=$1; };

select_alias:
	{ $$.str=0;}
	| AS ident { $$=$2; }
	| AS TEXT_STRING  { $$=$2; }
	| ident { $$=$1; }
	| TEXT_STRING  { $$=$1; };

optional_braces:
	/* empty */ {}
	| '(' ')' {};

/* all possible expressions */
expr:	expr_expr	{ $$= $1; }
	| simple_expr	{ $$= $1; };

/* expressions that begin with 'expr' */
expr_expr:
	expr IN_SYM '(' expr_list ')'
	  { $$= new Item_func_in($1,*$4); }
	| expr NOT IN_SYM '(' expr_list ')'
	  { $$= new Item_func_not(new Item_func_in($1,*$5)); }
	| expr BETWEEN_SYM no_and_expr AND expr
	  { $$= new Item_func_between($1,$3,$5); }
	| expr NOT BETWEEN_SYM no_and_expr AND expr
	  { $$= new Item_func_not(new Item_func_between($1,$4,$6)); }
	| expr OR_OR_CONCAT expr { $$= or_or_concat($1,$3); }
	| expr OR expr		{ $$= new Item_cond_or($1,$3); }
        | expr XOR expr		{ $$= new Item_cond_xor($1,$3); }
	| expr AND expr		{ $$= new Item_cond_and($1,$3); }
	| expr LIKE simple_expr opt_escape { $$= new Item_func_like($1,$3,$4); }
	| expr NOT LIKE simple_expr opt_escape	{ $$= new Item_func_not(new Item_func_like($1,$4,$5));}
	| expr REGEXP expr { $$= new Item_func_regex($1,$3); }
	| expr NOT REGEXP expr { $$= new Item_func_not(new Item_func_regex($1,$4)); }
	| expr IS NULL_SYM	{ $$= new Item_func_isnull($1); }
	| expr IS NOT NULL_SYM { $$= new Item_func_isnotnull($1); }
	| expr EQ expr		{ $$= new Item_func_eq($1,$3); }
	| expr EQUAL_SYM expr	{ $$= new Item_func_equal($1,$3); }
	| expr GE expr		{ $$= new Item_func_ge($1,$3); }
	| expr GT_SYM expr	{ $$= new Item_func_gt($1,$3); }
	| expr LE expr		{ $$= new Item_func_le($1,$3); }
	| expr LT expr		{ $$= new Item_func_lt($1,$3); }
	| expr NE expr		{ $$= new Item_func_ne($1,$3); }
	| expr SHIFT_LEFT expr	{ $$= new Item_func_shift_left($1,$3); }
	| expr SHIFT_RIGHT expr { $$= new Item_func_shift_right($1,$3); }
	| expr '+' expr		{ $$= new Item_func_plus($1,$3); }
	| expr '-' expr		{ $$= new Item_func_minus($1,$3); }
	| expr '*' expr		{ $$= new Item_func_mul($1,$3); }
	| expr '/' expr		{ $$= new Item_func_div($1,$3); }
	| expr '|' expr		{ $$= new Item_func_bit_or($1,$3); }
        | expr '^' expr		{ $$= new Item_func_bit_xor($1,$3); }	
	| expr '&' expr		{ $$= new Item_func_bit_and($1,$3); }
	| expr '%' expr		{ $$= new Item_func_mod($1,$3); }
	| expr '+' INTERVAL_SYM expr interval
	  { $$= new Item_date_add_interval($1,$4,$5,0); }
	| expr '-' INTERVAL_SYM expr interval
	  { $$= new Item_date_add_interval($1,$4,$5,1); }
	| expr COLLATE_SYM charset_name
	  { $$= new Item_func_set_collation($1,$3); };

/* expressions that begin with 'expr' that do NOT follow IN_SYM */
no_in_expr:
	no_in_expr BETWEEN_SYM no_and_expr AND expr
	  { $$= new Item_func_between($1,$3,$5); }
	| no_in_expr NOT BETWEEN_SYM no_and_expr AND expr
	  { $$= new Item_func_not(new Item_func_between($1,$4,$6)); }
	| no_in_expr OR_OR_CONCAT expr	{ $$= or_or_concat($1,$3); }
	| no_in_expr OR expr		{ $$= new Item_cond_or($1,$3); }
        | no_in_expr XOR expr		{ $$= new Item_cond_xor($1,$3); }
	| no_in_expr AND expr		{ $$= new Item_cond_and($1,$3); }
	| no_in_expr LIKE simple_expr opt_escape { $$= new Item_func_like($1,$3,$4); }
	| no_in_expr NOT LIKE simple_expr opt_escape { $$= new Item_func_not(new Item_func_like($1,$4,$5)); }
	| no_in_expr REGEXP expr { $$= new Item_func_regex($1,$3); }
	| no_in_expr NOT REGEXP expr { $$= new Item_func_not(new Item_func_regex($1,$4)); }
	| no_in_expr IS NULL_SYM	{ $$= new Item_func_isnull($1); }
	| no_in_expr IS NOT NULL_SYM { $$= new Item_func_isnotnull($1); }
	| no_in_expr EQ expr		{ $$= new Item_func_eq($1,$3); }
	| no_in_expr EQUAL_SYM expr	{ $$= new Item_func_equal($1,$3); }
	| no_in_expr GE expr		{ $$= new Item_func_ge($1,$3); }
	| no_in_expr GT_SYM expr	{ $$= new Item_func_gt($1,$3); }
	| no_in_expr LE expr		{ $$= new Item_func_le($1,$3); }
	| no_in_expr LT expr		{ $$= new Item_func_lt($1,$3); }
	| no_in_expr NE expr		{ $$= new Item_func_ne($1,$3); }
	| no_in_expr SHIFT_LEFT expr  { $$= new Item_func_shift_left($1,$3); }
	| no_in_expr SHIFT_RIGHT expr { $$= new Item_func_shift_right($1,$3); }
	| no_in_expr '+' expr		{ $$= new Item_func_plus($1,$3); }
	| no_in_expr '-' expr		{ $$= new Item_func_minus($1,$3); }
	| no_in_expr '*' expr		{ $$= new Item_func_mul($1,$3); }
	| no_in_expr '/' expr		{ $$= new Item_func_div($1,$3); }
	| no_in_expr '|' expr		{ $$= new Item_func_bit_or($1,$3); }
        | no_in_expr '^' expr		{ $$= new Item_func_bit_xor($1,$3); }
	| no_in_expr '&' expr		{ $$= new Item_func_bit_and($1,$3); }
	| no_in_expr '%' expr		{ $$= new Item_func_mod($1,$3); }
	| no_in_expr '+' INTERVAL_SYM expr interval
	  { $$= new Item_date_add_interval($1,$4,$5,0); }
	| no_in_expr '-' INTERVAL_SYM expr interval
	  { $$= new Item_date_add_interval($1,$4,$5,1); }
	| simple_expr;

/* expressions that begin with 'expr' that does NOT follow AND */
no_and_expr:
	no_and_expr IN_SYM '(' expr_list ')'
	{ $$= new Item_func_in($1,*$4); }
	| no_and_expr NOT IN_SYM '(' expr_list ')'
	  { $$= new Item_func_not(new Item_func_in($1,*$5)); }
	| no_and_expr BETWEEN_SYM no_and_expr AND expr
	  { $$= new Item_func_between($1,$3,$5); }
	| no_and_expr NOT BETWEEN_SYM no_and_expr AND expr
	  { $$= new Item_func_not(new Item_func_between($1,$4,$6)); }
	| no_and_expr OR_OR_CONCAT expr	{ $$= or_or_concat($1,$3); }
	| no_and_expr OR expr		{ $$= new Item_cond_or($1,$3); }
        | no_and_expr XOR expr		{ $$= new Item_cond_xor($1,$3); }
	| no_and_expr LIKE simple_expr opt_escape { $$= new Item_func_like($1,$3,$4); }
	| no_and_expr NOT LIKE simple_expr opt_escape	{ $$= new Item_func_not(new Item_func_like($1,$4,$5)); }
	| no_and_expr REGEXP expr { $$= new Item_func_regex($1,$3); }
	| no_and_expr NOT REGEXP expr { $$= new Item_func_not(new Item_func_regex($1,$4)); }
	| no_and_expr IS NULL_SYM	{ $$= new Item_func_isnull($1); }
	| no_and_expr IS NOT NULL_SYM { $$= new Item_func_isnotnull($1); }
	| no_and_expr EQ expr		{ $$= new Item_func_eq($1,$3); }
	| no_and_expr EQUAL_SYM expr	{ $$= new Item_func_equal($1,$3); }
	| no_and_expr GE expr		{ $$= new Item_func_ge($1,$3); }
	| no_and_expr GT_SYM expr	{ $$= new Item_func_gt($1,$3); }
	| no_and_expr LE expr		{ $$= new Item_func_le($1,$3); }
	| no_and_expr LT expr		{ $$= new Item_func_lt($1,$3); }
	| no_and_expr NE expr		{ $$= new Item_func_ne($1,$3); }
	| no_and_expr SHIFT_LEFT expr  { $$= new Item_func_shift_left($1,$3); }
	| no_and_expr SHIFT_RIGHT expr { $$= new Item_func_shift_right($1,$3); }
	| no_and_expr '+' expr		{ $$= new Item_func_plus($1,$3); }
	| no_and_expr '-' expr		{ $$= new Item_func_minus($1,$3); }
	| no_and_expr '*' expr		{ $$= new Item_func_mul($1,$3); }
	| no_and_expr '/' expr		{ $$= new Item_func_div($1,$3); }
	| no_and_expr '|' expr		{ $$= new Item_func_bit_or($1,$3); }
        | no_and_expr '^' expr		{ $$= new Item_func_bit_xor($1,$3); }
	| no_and_expr '&' expr		{ $$= new Item_func_bit_and($1,$3); }
	| no_and_expr '%' expr		{ $$= new Item_func_mod($1,$3); }
	| no_and_expr '+' INTERVAL_SYM expr interval
	  { $$= new Item_date_add_interval($1,$4,$5,0); }
	| no_and_expr '-' INTERVAL_SYM expr interval
	  { $$= new Item_date_add_interval($1,$4,$5,1); }
	| simple_expr;

simple_expr:
	simple_ident
	| literal
	| param_marker
	| '@' ident_or_text SET_VAR expr
	  {
	    $$= new Item_func_set_user_var($2,$4);
	    current_thd->safe_to_cache_query=0;
	  }
	| '@' ident_or_text	 
	  {
	    $$= new Item_func_get_user_var($2);
	    current_thd->safe_to_cache_query=0;
	  }
	| '@' '@' opt_var_ident_type ident_or_text
	  {
	    if (!($$= get_system_var((enum_var_type) $3, $4)))
	      YYABORT;
	  }
	| sum_expr
	| '-' expr %prec NEG	{ $$= new Item_func_neg($2); }
	| '~' expr %prec NEG	{ $$= new Item_func_bit_neg($2); }
	| NOT expr %prec NEG	{ $$= new Item_func_not($2); }
	| '!' expr %prec NEG	{ $$= new Item_func_not($2); }
	| '(' expr ')'		{ $$= $2; }
	| EXISTS exists_subselect { $$= $2; }
	| singleval_subselect   { $$= $1; }
	| '{' ident expr '}'	{ $$= $3; }
        | MATCH ident_list_arg AGAINST '(' expr ')'
          { Select->ftfunc_list->push_back((Item_func_match *)
                   ($$=new Item_func_match_nl(*$2,$5))); }
        | MATCH ident_list_arg AGAINST '(' expr IN_SYM BOOLEAN_SYM MODE_SYM ')'
          { Select->ftfunc_list->push_back((Item_func_match *)
                   ($$=new Item_func_match_bool(*$2,$5))); }
	| BINARY expr %prec NEG	{ $$= new Item_func_binary($2); }
	| CAST_SYM '(' expr AS cast_type ')'  { $$= create_func_cast($3, $5); }
	| CASE_SYM opt_expr WHEN_SYM when_list opt_else END
	  { $$= new Item_func_case(* $4, $2, $5 ); }
	| CONVERT_SYM '(' expr ',' cast_type ')'  { $$= create_func_cast($3, $5); }
	| CONVERT_SYM '(' expr USING charset_name ')'
	  { $$= new Item_func_conv_charset($3,$5); }
	| CONVERT_SYM '(' expr ',' expr ',' expr ')'
	  { $$= new Item_func_conv_charset3($3,$7,$5); }
	| FUNC_ARG0 '(' ')'
	  { $$= ((Item*(*)(void))($1.symbol->create_func))();}
	| FUNC_ARG1 '(' expr ')'
	  { $$= ((Item*(*)(Item*))($1.symbol->create_func))($3);}
	| FUNC_ARG2 '(' expr ',' expr ')'
	  { $$= ((Item*(*)(Item*,Item*))($1.symbol->create_func))($3,$5);}
	| FUNC_ARG3 '(' expr ',' expr ',' expr ')'
	  { $$= ((Item*(*)(Item*,Item*,Item*))($1.symbol->create_func))($3,$5,$7);}
	| ATAN	'(' expr ')'
	  { $$= new Item_func_atan($3); }
	| ATAN	'(' expr ',' expr ')'
	  { $$= new Item_func_atan($3,$5); }
	| CHAR_SYM '(' expr_list ')'
	  { $$= new Item_func_char(*$3); }
	| CHARSET '(' expr ')'
	  { $$= new Item_func_charset($3); }
	| COALESCE '(' expr_list ')'
	  { $$= new Item_func_coalesce(* $3); }
	| CONCAT '(' expr_list ')'
	  { $$= new Item_func_concat(* $3); }
	| CONCAT_WS '(' expr ',' expr_list ')'
	  { $$= new Item_func_concat_ws($3, *$5); }
	| CURDATE optional_braces
	  { $$= new Item_func_curdate(); current_thd->safe_to_cache_query=0; }
	| CURTIME optional_braces
	  { $$= new Item_func_curtime(); current_thd->safe_to_cache_query=0; }
	| CURTIME '(' expr ')'
	  { 
	    $$= new Item_func_curtime($3); 
	    current_thd->safe_to_cache_query=0;
	  }
	| DATE_ADD_INTERVAL '(' expr ',' INTERVAL_SYM expr interval ')'
	  { $$= new Item_date_add_interval($3,$6,$7,0); }
	| DATE_SUB_INTERVAL '(' expr ',' INTERVAL_SYM expr interval ')'
	  { $$= new Item_date_add_interval($3,$6,$7,1); }
	| DATABASE '(' ')'
	  { 
	    $$= new Item_func_database();
            current_thd->safe_to_cache_query=0; 
	  }
	| ELT_FUNC '(' expr ',' expr_list ')'
	  { $$= new Item_func_elt($3, *$5); }
	| MAKE_SET_SYM '(' expr ',' expr_list ')'
	  { $$= new Item_func_make_set($3, *$5); }
	| ENCRYPT '(' expr ')'
	  {
	    $$= new Item_func_encrypt($3);
	    current_thd->safe_to_cache_query=0; 
	  }
	| ENCRYPT '(' expr ',' expr ')'   { $$= new Item_func_encrypt($3,$5); }
	| DECODE_SYM '(' expr ',' TEXT_STRING ')'
	  { $$= new Item_func_decode($3,$5.str); }
	| ENCODE_SYM '(' expr ',' TEXT_STRING ')'
	 { $$= new Item_func_encode($3,$5.str); }
	| DES_DECRYPT_SYM '(' expr ')'
        { $$= new Item_func_des_decrypt($3); }
	| DES_DECRYPT_SYM '(' expr ',' expr ')'
        { $$= new Item_func_des_decrypt($3,$5); }
	| DES_ENCRYPT_SYM '(' expr ')'
        { $$= new Item_func_des_encrypt($3); }
	| DES_ENCRYPT_SYM '(' expr ',' expr ')'
        { $$= new Item_func_des_encrypt($3,$5); }
	| EXPORT_SET '(' expr ',' expr ',' expr ')'
		{ $$= new Item_func_export_set($3, $5, $7); }
	| EXPORT_SET '(' expr ',' expr ',' expr ',' expr ')'
		{ $$= new Item_func_export_set($3, $5, $7, $9); }
	| EXPORT_SET '(' expr ',' expr ',' expr ',' expr ',' expr ')'
		{ $$= new Item_func_export_set($3, $5, $7, $9, $11); }
	| FORMAT_SYM '(' expr ',' NUM ')'
	  { $$= new Item_func_format($3,atoi($5.str)); }
	| FROM_UNIXTIME '(' expr ')'
	  { $$= new Item_func_from_unixtime($3); }
	| FROM_UNIXTIME '(' expr ',' expr ')'
	  {
	    $$= new Item_func_date_format (new Item_func_from_unixtime($3),$5,0);
	  }
	| FIELD_FUNC '(' expr ',' expr_list ')'
	  { $$= new Item_func_field($3, *$5); }
	| GEOMFROMTEXT '(' expr ')'
	  { $$= new Item_func_geometry_from_text($3); }
	| GEOMFROMTEXT '(' expr ',' expr ')'
	  { $$= new Item_func_geometry_from_text($3); }
	| GEOMETRYCOLLECTION '(' expr_list ')'
	  { $$= new Item_func_spatial_collection(* $3, 
                       Geometry::wkbGeometryCollection, 
                       Geometry::wkbPoint); }
	| HOUR_SYM '(' expr ')'
	  { $$= new Item_func_hour($3); }
	| IF '(' expr ',' expr ',' expr ')'
	  { $$= new Item_func_if($3,$5,$7); }
	| INSERT '(' expr ',' expr ',' expr ',' expr ')'
	  { $$= new Item_func_insert($3,$5,$7,$9); }
	| INTERVAL_SYM expr interval '+' expr
	  /* we cannot put interval before - */
	  { $$= new Item_date_add_interval($5,$2,$3,0); }
	| INTERVAL_SYM '(' expr ',' expr_list ')'
	  { $$= new Item_func_interval($3,* $5); }
	| LAST_INSERT_ID '(' ')'
	  {
    	    $$= get_system_var(OPT_SESSION, "last_insert_id", 14,
			      "last_insert_id()");
	  }
	| LAST_INSERT_ID '(' expr ')'
	  {
	    $$= new Item_func_set_last_insert_id($3);
	    current_thd->safe_to_cache_query=0;
	  }
	| LEFT '(' expr ',' expr ')'
	  { $$= new Item_func_left($3,$5); }
	| LINESTRING '(' expr_list ')'
	  { $$= new Item_func_spatial_collection(* $3, 
               Geometry::wkbLineString, Geometry::wkbPoint); }
	| LOCATE '(' expr ',' expr ')'
	  { $$= new Item_func_locate($5,$3); }
	| LOCATE '(' expr ',' expr ',' expr ')'
	  { $$= new Item_func_locate($5,$3,$7); }
 	| GEOMCOLLFROMTEXT '(' expr ')'
	  { $$= new Item_func_geometry_from_text($3); }
	| GEOMCOLLFROMTEXT '(' expr ',' expr ')'
	  { $$= new Item_func_geometry_from_text($3); }
	| GREATEST_SYM '(' expr ',' expr_list ')'
	  { $5->push_front($3); $$= new Item_func_max(*$5); }
	| LEAST_SYM '(' expr ',' expr_list ')'
	  { $5->push_front($3); $$= new Item_func_min(*$5); }
	| LOG_SYM '(' expr ')'
	  { $$= new Item_func_log($3); }
	| LOG_SYM '(' expr ',' expr ')'
	  { $$= new Item_func_log($3, $5); }
 	| LINEFROMTEXT '(' expr ')'
	  { $$= new Item_func_geometry_from_text($3); }
	| LINEFROMTEXT '(' expr ',' expr ')'
	  { $$= new Item_func_geometry_from_text($3); }
	| MINUTE_SYM '(' expr ')'
	  { $$= new Item_func_minute($3); }
	| MONTH_SYM '(' expr ')'
	  { $$= new Item_func_month($3); }
 	| MULTILINESTRING '(' expr_list ')'
 	  { $$= new Item_func_spatial_collection(* $3, 
                    Geometry::wkbMultiLineString, Geometry::wkbLineString); }
 	| MLINEFROMTEXT '(' expr ')'
	  { $$= new Item_func_geometry_from_text($3); }
	| MLINEFROMTEXT '(' expr ',' expr ')'
	  { $$= new Item_func_geometry_from_text($3); }
	| MPOINTFROMTEXT '(' expr ')'
	  { $$= new Item_func_geometry_from_text($3); }
	| MPOINTFROMTEXT '(' expr ',' expr ')'
	  { $$= new Item_func_geometry_from_text($3); }
	| MPOLYFROMTEXT '(' expr ')'
	  { $$= new Item_func_geometry_from_text($3); }
	| MPOLYFROMTEXT '(' expr ',' expr ')'
	  { $$= new Item_func_geometry_from_text($3); }
	| MULTIPOINT '(' expr_list ')'
 	  { $$= new Item_func_spatial_collection(* $3, 
                    Geometry::wkbMultiPoint, Geometry::wkbPoint); }
 	| MULTIPOLYGON '(' expr_list ')'
 	  { $$= new Item_func_spatial_collection(* $3, 
                       Geometry::wkbMultiPolygon, Geometry::wkbPolygon ); }
	| NOW_SYM optional_braces
	  { $$= new Item_func_now(); current_thd->safe_to_cache_query=0;}
	| NOW_SYM '(' expr ')'
	  { $$= new Item_func_now($3); current_thd->safe_to_cache_query=0;}
	| PASSWORD '(' expr ')'
	  {
	    $$= new Item_func_password($3);
	   }
 	| POINTFROMTEXT '(' expr ')'
	  { $$= new Item_func_geometry_from_text($3); }
	| POINTFROMTEXT '(' expr ',' expr ')'
	  { $$= new Item_func_geometry_from_text($3); }
	| POLYFROMTEXT '(' expr ')'
	  { $$= new Item_func_geometry_from_text($3); }
	| POLYFROMTEXT '(' expr ',' expr ')'
	  { $$= new Item_func_geometry_from_text($3); }
	| POLYGON '(' expr_list ')'
 	  { $$= new Item_func_spatial_collection(* $3, 
			Geometry::wkbPolygon, Geometry::wkbLineString); }
	| POSITION_SYM '(' no_in_expr IN_SYM expr ')'
	  { $$ = new Item_func_locate($5,$3); }
	| RAND '(' expr ')'
	  { $$= new Item_func_rand($3); current_thd->safe_to_cache_query=0;}
	| RAND '(' ')'
	  { $$= new Item_func_rand(); current_thd->safe_to_cache_query=0;}
	| REPLACE '(' expr ',' expr ',' expr ')'
	  { $$= new Item_func_replace($3,$5,$7); }
	| RIGHT '(' expr ',' expr ')'
	  { $$= new Item_func_right($3,$5); }
	| ROUND '(' expr ')'
	  { $$= new Item_func_round($3, new Item_int((char*)"0",0,1),0); }
	| ROUND '(' expr ',' expr ')' { $$= new Item_func_round($3,$5,0); }
	| SECOND_SYM '(' expr ')'
	  { $$= new Item_func_second($3); }
	| SUBSTRING '(' expr ',' expr ',' expr ')'
	  { $$= new Item_func_substr($3,$5,$7); }
	| SUBSTRING '(' expr ',' expr ')'
	  { $$= new Item_func_substr($3,$5); }
	| SUBSTRING '(' expr FROM expr FOR_SYM expr ')'
	  { $$= new Item_func_substr($3,$5,$7); }
	| SUBSTRING '(' expr FROM expr ')'
	  { $$= new Item_func_substr($3,$5); }
	| SUBSTRING_INDEX '(' expr ',' expr ',' expr ')'
	  { $$= new Item_func_substr_index($3,$5,$7); }
	| TRIM '(' expr ')'
	  { $$= new Item_func_trim($3,new Item_string(" ",1,default_charset_info)); }
	| TRIM '(' LEADING opt_pad FROM expr ')'
	  { $$= new Item_func_ltrim($6,$4); }
	| TRIM '(' TRAILING opt_pad FROM expr ')'
	  { $$= new Item_func_rtrim($6,$4); }
	| TRIM '(' BOTH opt_pad FROM expr ')'
	  { $$= new Item_func_trim($6,$4); }
	| TRIM '(' expr FROM expr ')'
	  { $$= new Item_func_trim($5,$3); }
	| TRUNCATE_SYM '(' expr ',' expr ')'
	  { $$= new Item_func_round($3,$5,1); }
	| UDA_CHAR_SUM '(' udf_expr_list ')'
	  {
	    if ($3 != NULL)
	      $$ = new Item_sum_udf_str($1, *$3);
	    else
	      $$ = new Item_sum_udf_str($1);
	  }
	| UDA_FLOAT_SUM '(' udf_expr_list ')'
	  {
	    if ($3 != NULL)
	      $$ = new Item_sum_udf_float($1, *$3);
	    else
	      $$ = new Item_sum_udf_float($1);
	  }
	| UDA_INT_SUM '(' udf_expr_list ')'
	  {
	    if ($3 != NULL)
	      $$ = new Item_sum_udf_int($1, *$3);
	    else
	      $$ = new Item_sum_udf_int($1);
	  }
	| UDF_CHAR_FUNC '(' udf_expr_list ')'
	  {
	    if ($3 != NULL)
	      $$ = new Item_func_udf_str($1, *$3);
	    else
	      $$ = new Item_func_udf_str($1);
	  }
	| UDF_FLOAT_FUNC '(' udf_expr_list ')'
	  {
	    if ($3 != NULL)
	      $$ = new Item_func_udf_float($1, *$3);
	    else
	      $$ = new Item_func_udf_float($1);
	  }
	| UDF_INT_FUNC '(' udf_expr_list ')'
	  {
	    if ($3 != NULL)
	      $$ = new Item_func_udf_int($1, *$3);
	    else
	      $$ = new Item_func_udf_int($1);
	  }
	| UNIQUE_USERS '(' text_literal ',' NUM ',' NUM ',' expr_list ')'
	  { 
            $$= new Item_func_unique_users($3,atoi($5.str),atoi($7.str), * $9);
	  }
	| UNIX_TIMESTAMP '(' ')'
	  {
	    $$= new Item_func_unix_timestamp();
	    current_thd->safe_to_cache_query=0;
	  }
	| UNIX_TIMESTAMP '(' expr ')'
	  { $$= new Item_func_unix_timestamp($3); }
	| USER '(' ')'
	  { $$= new Item_func_user(); current_thd->safe_to_cache_query=0; }
	| WEEK_SYM '(' expr ')'
	  { $$= new Item_func_week($3,new Item_int((char*) "0",0,1)); }
	| WEEK_SYM '(' expr ',' expr ')'
	  { $$= new Item_func_week($3,$5); }
	| YEAR_SYM '(' expr ')'
	  { $$= new Item_func_year($3); }
	| YEARWEEK '(' expr ')'
	  { $$= new Item_func_yearweek($3,new Item_int((char*) "0",0,1)); }
	| YEARWEEK '(' expr ',' expr ')'
	  { $$= new Item_func_yearweek($3, $5); }
	| BENCHMARK_SYM '(' ULONG_NUM ',' expr ')'
	  { 
	    $$=new Item_func_benchmark($3,$5);
	    current_thd->safe_to_cache_query=0;
	  }
	| EXTRACT_SYM '(' interval FROM expr ')'
	{ $$=new Item_extract( $3, $5); };

udf_expr_list:
	/* empty */	{ $$= NULL; }
	| expr_list	{ $$= $1;};

sum_expr:
	AVG_SYM '(' in_sum_expr ')'
	  { $$=new Item_sum_avg($3); }
	| BIT_AND  '(' in_sum_expr ')'
	  { $$=new Item_sum_and($3); }
	| BIT_OR  '(' in_sum_expr ')'
	  { $$=new Item_sum_or($3); }
	| COUNT_SYM '(' '*' ')'
	  { $$=new Item_sum_count(new Item_int((int32) 0L,1)); }
	| COUNT_SYM '(' in_sum_expr ')'
	  { $$=new Item_sum_count($3); }
	| COUNT_SYM '(' DISTINCT expr_list ')'
	  { $$=new Item_sum_count_distinct(* $4); }
	| GROUP_UNIQUE_USERS '(' text_literal ',' NUM ',' NUM ',' in_sum_expr ')'
	  { $$= new Item_sum_unique_users($3,atoi($5.str),atoi($7.str),$9); }
	| MIN_SYM '(' in_sum_expr ')'
	  { $$=new Item_sum_min($3); }
	| MAX_SYM '(' in_sum_expr ')'
	  { $$=new Item_sum_max($3); }
	| STD_SYM '(' in_sum_expr ')'
	  { $$=new Item_sum_std($3); }
	| SUM_SYM '(' in_sum_expr ')'
	  { $$=new Item_sum_sum($3); };

in_sum_expr:
	{ Select->in_sum_expr++; }
	expr
	{
	  Select->in_sum_expr--;
	  $$=$2;
	};

cast_type:
	BINARY 			{ $$=ITEM_CAST_BINARY; }
	| SIGNED_SYM		{ $$=ITEM_CAST_SIGNED_INT; }
	| SIGNED_SYM INT_SYM	{ $$=ITEM_CAST_SIGNED_INT; }
	| UNSIGNED		{ $$=ITEM_CAST_UNSIGNED_INT; }
	| UNSIGNED INT_SYM	{ $$=ITEM_CAST_UNSIGNED_INT; }
	| DATE_SYM		{ $$=ITEM_CAST_DATE; }
	| TIME_SYM		{ $$=ITEM_CAST_TIME; }
	| DATETIME		{ $$=ITEM_CAST_DATETIME; };

expr_list:
	{ Select->expr_list.push_front(new List<Item>); }
	expr_list2
	{ $$= Select->expr_list.pop(); };

expr_list2:
	expr { Select->expr_list.head()->push_back($1); }
	| expr_list2 ',' expr { Select->expr_list.head()->push_back($3); };

ident_list_arg:
          ident_list          { $$= $1; }
        | '(' ident_list ')'  { $$= $2; };

ident_list:
        { Select->expr_list.push_front(new List<Item>); }
        ident_list2
        { $$= Select->expr_list.pop(); };

ident_list2:
        simple_ident { Select->expr_list.head()->push_back($1); }
        | ident_list2 ',' simple_ident { Select->expr_list.head()->push_back($3); };

opt_expr:
	/* empty */      { $$= NULL; }
	| expr         	 { $$= $1; };

opt_else:
	/* empty */    { $$= NULL; }
	| ELSE expr    { $$= $2; };

when_list:
        { Select->when_list.push_front(new List<Item>); }
	when_list2
	{ $$= Select->when_list.pop(); };

when_list2:
	expr THEN_SYM expr
	  {
	    SELECT_LEX *sel=Select;	    
	    sel->when_list.head()->push_back($1);
	    sel->when_list.head()->push_back($3);
	}
	| when_list2 WHEN_SYM expr THEN_SYM expr
	  {
	    SELECT_LEX *sel=Select;
	    sel->when_list.head()->push_back($3);
	    sel->when_list.head()->push_back($5);
	  };

opt_pad:
	/* empty */ { $$=new Item_string(" ",1,default_charset_info); }
	| expr	    { $$=$1; };

join_table_list:
	'(' join_table_list ')'	{ $$=$2; }
	| join_table		{ $$=$1; }
	| join_table_list normal_join join_table_list { $$=$3; }
	| join_table_list STRAIGHT_JOIN join_table_list
	  { $$=$3 ; $$->straight=1; }
	| join_table_list INNER_SYM JOIN_SYM join_table_list ON expr
	  { add_join_on($4,$6); $$=$4; }
	| join_table_list INNER_SYM JOIN_SYM join_table_list
	  {
	    SELECT_LEX *sel=Select;
	    sel->db1=$1->db; sel->table1=$1->alias;
	    sel->db2=$4->db; sel->table2=$4->alias;
	  }
	  USING '(' using_list ')'
	  { add_join_on($4,$8); $$=$4; }
	| join_table_list LEFT opt_outer JOIN_SYM join_table_list ON expr
	  { add_join_on($5,$7); $5->outer_join|=JOIN_TYPE_LEFT; $$=$5; }
	| join_table_list LEFT opt_outer JOIN_SYM join_table_list
	  {
	    SELECT_LEX *sel=Select;
	    sel->db1=$1->db; sel->table1=$1->alias;
	    sel->db2=$5->db; sel->table2=$5->alias;
	  }
	  USING '(' using_list ')'
	  { add_join_on($5,$9); $5->outer_join|=JOIN_TYPE_LEFT; $$=$5; }
	| join_table_list NATURAL LEFT opt_outer JOIN_SYM join_table_list
	  { add_join_natural($1,$6); $6->outer_join|=JOIN_TYPE_LEFT; $$=$6; }
	| join_table_list RIGHT opt_outer JOIN_SYM join_table_list ON expr
	  { add_join_on($1,$7); $1->outer_join|=JOIN_TYPE_RIGHT; $$=$1; }
	| join_table_list RIGHT opt_outer JOIN_SYM join_table_list
	  {
	    SELECT_LEX *sel=Select;
	    sel->db1=$1->db; sel->table1=$1->alias;
	    sel->db2=$5->db; sel->table2=$5->alias;
	  }
	  USING '(' using_list ')'
	  { add_join_on($1,$9); $1->outer_join|=JOIN_TYPE_RIGHT; $$=$1; }
	| join_table_list NATURAL RIGHT opt_outer JOIN_SYM join_table_list
	  { add_join_natural($6,$1); $1->outer_join|=JOIN_TYPE_RIGHT; $$=$1; }
	| join_table_list NATURAL JOIN_SYM join_table_list
	  { add_join_natural($1,$4); $$=$4; };

normal_join:
	',' {}
	| JOIN_SYM {}
	| CROSS JOIN_SYM {};

join_table:
	{
	  SELECT_LEX *sel=Select;
	  sel->use_index_ptr=sel->ignore_index_ptr=0;
	}
        table_ident opt_table_alias opt_key_definition
	{
	  SELECT_LEX *sel=Select;
	  if (!($$=add_table_to_list($2,$3,0,TL_UNLOCK, sel->use_index_ptr,
	                             sel->ignore_index_ptr)))
	    YYABORT;
	}
	| '{' ident join_table LEFT OUTER JOIN_SYM join_table ON expr '}'
	  { add_join_on($7,$9); $7->outer_join|=JOIN_TYPE_LEFT; $$=$7; }
        | '(' SELECT_SYM select_part3 ')' opt_table_alias 
	{
	  LEX *lex=Lex;
	  SELECT_LEX_UNIT *unit= lex->select->master_unit();
	  lex->select= unit->outer_select();
	  if (!($$= add_table_to_list(new Table_ident(unit),
	                              $5,0,TL_UNLOCK)))
	    YYABORT;
	};

select_part3:
        {
	  LEX *lex= Lex;
	  lex->derived_tables= true;
	  if (lex->select->linkage == GLOBAL_OPTIONS_TYPE || 
              mysql_new_select(lex, 1))
	    YYABORT;
	  mysql_init_select(lex);
	  lex->select->linkage= DERIVED_TABLE_TYPE;
	}
        select_options select_item_list select_intoto;

select_intoto:
	limit_clause {}
	| select_from;

opt_outer:
	/* empty */	{}
	| OUTER		{};

opt_key_definition:
	/* empty */	{}
	| USE_SYM    key_usage_list
          {
	    SELECT_LEX *sel=Select;
	    sel->use_index= *$2;
	    sel->use_index_ptr= &sel->use_index;
	  }
	| IGNORE_SYM key_usage_list
	  {
	    SELECT_LEX *sel=Select;
	    sel->ignore_index= *$2;
	    sel->ignore_index_ptr= &sel->ignore_index;
	  };

key_usage_list:
	key_or_index { Select->interval_list.empty(); } '(' key_usage_list2 ')'
        { $$= &Select->interval_list; };

key_usage_list2:
	key_usage_list2 ',' ident
        { Select->interval_list.push_back(new String((const char*) $3.str,$3.length,default_charset_info)); }
	| ident
        { Select->interval_list.push_back(new String((const char*) $1.str,$1.length,default_charset_info)); }
	| PRIMARY_SYM
        { Select->interval_list.push_back(new String("PRIMARY",7,default_charset_info)); };

using_list:
	ident
	  {
	    SELECT_LEX *sel=Select;
	    if (!($$= new Item_func_eq(new Item_field(sel->db1,sel->table1, $1.str), new Item_field(sel->db2,sel->table2,$1.str))))
	      YYABORT;
	  }
	| using_list ',' ident
	  {
	    SELECT_LEX *sel=Select;
	    if (!($$= new Item_cond_and(new Item_func_eq(new Item_field(sel->db1,sel->table1,$3.str), new Item_field(sel->db2,sel->table2,$3.str)), $1)))
	      YYABORT;
	  };

interval:
	 DAY_HOUR_SYM		{ $$=INTERVAL_DAY_HOUR; }
	| DAY_MINUTE_SYM	{ $$=INTERVAL_DAY_MINUTE; }
	| DAY_SECOND_SYM	{ $$=INTERVAL_DAY_SECOND; }
	| DAY_SYM		{ $$=INTERVAL_DAY; }
	| HOUR_MINUTE_SYM	{ $$=INTERVAL_HOUR_MINUTE; }
	| HOUR_SECOND_SYM	{ $$=INTERVAL_HOUR_SECOND; }
	| HOUR_SYM		{ $$=INTERVAL_HOUR; }
	| MINUTE_SECOND_SYM	{ $$=INTERVAL_MINUTE_SECOND; }
	| MINUTE_SYM		{ $$=INTERVAL_MINUTE; }
	| MONTH_SYM		{ $$=INTERVAL_MONTH; }
	| SECOND_SYM		{ $$=INTERVAL_SECOND; }
	| YEAR_MONTH_SYM	{ $$=INTERVAL_YEAR_MONTH; }
	| YEAR_SYM		{ $$=INTERVAL_YEAR; };

table_alias:
	/* empty */
	| AS
	| EQ;

opt_table_alias:
	/* empty */		{ $$=0; }
	| table_alias ident
	  { $$= (LEX_STRING*) sql_memdup(&$2,sizeof(LEX_STRING)); };


where_clause:
	/* empty */  { Select->where= 0; }
	| WHERE expr { Select->where= $2; };

having_clause:
	/* empty */
	| HAVING { Select->create_refs=1; } expr
	{
	  SELECT_LEX *sel=Select;
	  sel->having= $3; sel->create_refs=0;
	};

opt_escape:
	ESCAPE_SYM TEXT_STRING	{ $$= $2.str; }
	| /* empty */		{ $$= (char*) "\\"; };


/*
   group by statement in select
*/

group_clause:
	/* empty */
	| GROUP BY group_list olap_opt;

group_list:
	group_list ',' order_ident order_dir
	  { if (add_group_to_list($3,(bool) $4)) YYABORT; }
	| order_ident order_dir
	  { if (add_group_to_list($1,(bool) $2)) YYABORT; };

olap_opt:
	/* empty */ {}
	| WITH CUBE_SYM
          {
	    LEX *lex=Lex;
	    lex->olap = true;
	    lex->select->olap= CUBE_TYPE;
	    net_printf(lex->thd, ER_NOT_SUPPORTED_YET, "CUBE");
	    YYABORT;	/* To be deleted in 4.1 */
	  }
	| WITH ROLLUP_SYM
          {
	    LEX *lex=Lex;
	    lex->olap = true;
	    lex->select->olap= ROLLUP_TYPE;
	    net_printf(lex->thd, ER_NOT_SUPPORTED_YET, "ROLLUP");
	    YYABORT;	/* To be deleted in 4.1 */
	  }
	;

/*
   Order by statement in select
*/

opt_order_clause:
	/* empty */
	| order_clause;

order_clause:
	ORDER_SYM BY 
        { 
	  LEX *lex=Lex;
	  if (lex->sql_command == SQLCOM_MULTI_UPDATE)
	  {
	    net_printf(lex->thd, ER_WRONG_USAGE, "UPDATE", "ORDER BY");
	    YYABORT;
	  }	
	  if (lex->select->linkage != GLOBAL_OPTIONS_TYPE &&
	      lex->select->olap != UNSPECIFIED_OLAP_TYPE)
	  {
	    net_printf(lex->thd, ER_WRONG_USAGE,
		       "CUBE/ROLLUP",
		       "ORDER BY");
	    YYABORT;
	  }
	} order_list;

order_list:
	order_list ',' order_ident order_dir
	  { if (add_order_to_list($3,(bool) $4)) YYABORT; }
	| order_ident order_dir
	  { if (add_order_to_list($1,(bool) $2)) YYABORT; };

order_dir:
	/* empty */ { $$ =  1; }
	| ASC  { $$ =1; }
	| DESC { $$ =0; };


limit_clause:
	/* empty */ {}
	| LIMIT ULONG_NUM
	  {
	    LEX *lex=Lex;
	    if (lex->select->linkage != GLOBAL_OPTIONS_TYPE &&
	        lex->select->olap != UNSPECIFIED_OLAP_TYPE)
	    {
	      net_printf(lex->thd, ER_WRONG_USAGE, "CUBE/ROLLUP",
		        "LIMIT");
	      YYABORT;
	    }
	    SELECT_LEX *sel=Select;
	    sel->select_limit= $2;
	    sel->offset_limit= 0L;
	  }
	| LIMIT ULONG_NUM ',' ULONG_NUM
	  {
	    LEX *lex=Lex;
	    if (lex->select->linkage != GLOBAL_OPTIONS_TYPE &&
                lex->select->olap != UNSPECIFIED_OLAP_TYPE)
	    {
	      net_printf(lex->thd, ER_WRONG_USAGE, "CUBE/ROLLUP",
		        "LIMIT");
	      YYABORT;
	    }	      
	    SELECT_LEX *sel=lex->select;
	    sel->select_limit= $4;
	    sel->offset_limit= $2;
	  };

delete_limit_clause:
	/* empty */
	{
	  LEX *lex=Lex;
	  if (lex->sql_command == SQLCOM_MULTI_UPDATE)
	  {
	    net_printf(lex->thd, ER_WRONG_USAGE, "DELETE", "LIMIT");
	    YYABORT;
	  }
	  lex->select->select_limit= HA_POS_ERROR;
	}
	| LIMIT ulonglong_num
	{ Select->select_limit= (ha_rows) $2; };

ULONG_NUM:
	NUM	    { $$= strtoul($1.str,NULL,10); }
	| ULONGLONG_NUM { $$= (ulong) strtoull($1.str,NULL,10); }
	| REAL_NUM  { $$= strtoul($1.str,NULL,10); }
	| FLOAT_NUM { $$= strtoul($1.str,NULL,10); };

ulonglong_num:
	NUM	    { $$= (ulonglong) strtoul($1.str,NULL,10); }
	| ULONGLONG_NUM { $$= strtoull($1.str,NULL,10); }
	| LONG_NUM  { $$= (ulonglong) strtoul($1.str,NULL,10); }
	| REAL_NUM  { $$= strtoull($1.str,NULL,10); }
	| FLOAT_NUM { $$= strtoull($1.str,NULL,10); };

procedure_clause:
	/* empty */
	| PROCEDURE ident			/* Procedure name */
	  {
	    LEX *lex=Lex;
	    lex->proc_list.elements=0;
	    lex->proc_list.first=0;
	    lex->proc_list.next= (byte**) &lex->proc_list.first;
	    if (add_proc_to_list(new Item_field(NULL,NULL,$2.str)))
	      YYABORT;
	    current_thd->safe_to_cache_query=0;
	  }
	  '(' procedure_list ')';


procedure_list:
	/* empty */ {}
	| procedure_list2 {};

procedure_list2:
	procedure_list2 ',' procedure_item
	| procedure_item;

procedure_item:
	  remember_name expr
	  {
	    if (add_proc_to_list($2))
	      YYABORT;
	    if (!$2->name)
	      $2->set_name($1,(uint) ((char*) Lex->tok_end - $1));
	  }
          ;


select_var_list_init:
	   {
             LEX *lex=Lex;
	     if (!lex->describe && (!(lex->result= new select_dumpvar())))
	        YYABORT;
	   }
	   select_var_list 
           ;

select_var_list:
	   select_var_list ',' select_var_ident
	   | select_var_ident {}
           ;

select_var_ident:  '@' ident_or_text
           {
             LEX *lex=Lex;
	     if (lex->result && ((select_dumpvar *)lex->result)->var_list.push_back((LEX_STRING*) sql_memdup(&$2,sizeof(LEX_STRING))))
	       YYABORT;
	   }
           ;

opt_into:
        INTO OUTFILE TEXT_STRING
	{
	  LEX *lex=Lex;
	  if (!lex->describe)
	  {
	    if (!(lex->exchange= new sql_exchange($3.str,0)))
	      YYABORT;
	    if (!(lex->result= new select_export(lex->exchange)))
	      YYABORT;
	  }
	}
	opt_field_term opt_line_term
	| INTO DUMPFILE TEXT_STRING
	{
	  LEX *lex=Lex;
	  if (!lex->describe)
	  {
	    if (!(lex->exchange= new sql_exchange($3.str,1)))
	      YYABORT;
	    if (!(lex->result= new select_dump(lex->exchange)))
	      YYABORT;
	  }
	}
        | INTO select_var_list_init
	{
	  current_thd->safe_to_cache_query=0;
	}
        ;

/*
  DO statement
*/

do:	DO_SYM 
	{
	  LEX *lex=Lex;
	  lex->sql_command = SQLCOM_DO;
	  if (!(lex->insert_list = new List_item))
	    YYABORT;
	}
	values;
/*
  Drop : delete tables or index
*/

drop:
	DROP TABLE_SYM if_exists table_list opt_restrict
	{
	  LEX *lex=Lex;
	  lex->sql_command = SQLCOM_DROP_TABLE;
	  lex->drop_if_exists = $3;
	}
	| DROP INDEX ident ON table_ident {}
	  {
	     LEX *lex=Lex;
	     lex->sql_command= SQLCOM_DROP_INDEX;
	     lex->drop_list.empty();
	     lex->drop_list.push_back(new Alter_drop(Alter_drop::KEY,
						     $3.str));
	     if (!add_table_to_list($5,NULL, 1))
	      YYABORT;
	  }
	| DROP DATABASE if_exists ident
	  {
	    LEX *lex=Lex;
	    lex->sql_command= SQLCOM_DROP_DB;
	    lex->drop_if_exists=$3;
	    lex->name=$4.str;
	 }
	| DROP UDF_SYM ident
	  {
	    LEX *lex=Lex;
	    lex->sql_command = SQLCOM_DROP_FUNCTION;
	    lex->udf.name=$3.str;
	  };


table_list:
	table_name
	| table_list ',' table_name;

table_name:
	table_ident
	{ if (!add_table_to_list($1,NULL,1)) YYABORT; };

if_exists:
	/* empty */ { $$=0; }
	| IF EXISTS { $$= 1; };

/*
** Insert : add new data to table
*/

insert:
	INSERT { Lex->sql_command = SQLCOM_INSERT; } insert_lock_option opt_ignore insert2 insert_field_spec;

replace:
	REPLACE
	{
	  LEX *lex=Lex;	
	  lex->sql_command = SQLCOM_REPLACE;
	  lex->duplicates= DUP_REPLACE;
	}
	replace_lock_option insert2 insert_field_spec;

insert_lock_option:
	/* empty */	{ Lex->lock_option= TL_WRITE_CONCURRENT_INSERT; }
	| LOW_PRIORITY	{ Lex->lock_option= TL_WRITE_LOW_PRIORITY; }
	| DELAYED_SYM	{ Lex->lock_option= TL_WRITE_DELAYED; }
	| HIGH_PRIORITY { Lex->lock_option= TL_WRITE; };

replace_lock_option:
	opt_low_priority {}
	| DELAYED_SYM	{ Lex->lock_option= TL_WRITE_DELAYED; };

insert2:
	INTO insert_table {}
	| insert_table {};

insert_table:
	table_name
	{
	  LEX *lex=Lex;
	  lex->field_list.empty();
	  lex->many_values.empty();
	  lex->insert_list=0;
	};

insert_field_spec:
	opt_field_spec insert_values {}
	| SET
	  {
	    LEX *lex=Lex;
	    if (!(lex->insert_list = new List_item) ||
		lex->many_values.push_back(lex->insert_list))
	      YYABORT;
	   }
	   ident_eq_list;

opt_field_spec:
	/* empty */	  { }
	| '(' fields ')'  { }
	| '(' ')'	  { };

fields:
	fields ',' insert_ident { Lex->field_list.push_back($3); }
	| insert_ident		{ Lex->field_list.push_back($1); };

insert_values:
	VALUES	values_list  {}
	| SELECT_SYM
	  {
	    LEX *lex=Lex;
	    lex->sql_command = (lex->sql_command == SQLCOM_INSERT ?
				SQLCOM_INSERT_SELECT : SQLCOM_REPLACE_SELECT);
	    lex->lock_option= (using_update_log) ? TL_READ_NO_INSERT : TL_READ;
	    mysql_init_select(lex);
	  }
	  select_options select_item_list select_from select_lock_type
          union {};

values_list:
	values_list ','  no_braces
	| no_braces;

ident_eq_list:
	ident_eq_list ',' ident_eq_value
	|
	ident_eq_value;

ident_eq_value:
	simple_ident equal expr_or_default
	 {
	  LEX *lex=Lex;
	  if (lex->field_list.push_back($1) ||
	      lex->insert_list->push_back($3))
	    YYABORT;
	 };

equal:	EQ		{}
	| SET_VAR	{}
	;

opt_equal:
	/* empty */	{}
	| equal		{}
	;

no_braces:
	 '('
	 {
	    if (!(Lex->insert_list = new List_item))
	      YYABORT;
	 }
	 opt_values ')'
	 {
	  LEX *lex=Lex;
	  if (lex->many_values.push_back(lex->insert_list))
	    YYABORT;
	 };

opt_values:
	/* empty */ {}
	| values;

values:
	values ','  expr_or_default
	{
	  if (Lex->insert_list->push_back($3))
	    YYABORT;
	}
	| expr_or_default
	  {
	    if (Lex->insert_list->push_back($1))
	      YYABORT;
	  }
	;

expr_or_default:
	expr 	  { $$= $1;}
	| DEFAULT {$$= new Item_default(); }
	;

/* Update rows in a table */

update:
        UPDATE_SYM 
	{ 
	  LEX *lex=Lex;
          lex->sql_command = SQLCOM_UPDATE;
          lex->select->order_list.elements=0;
          lex->select->order_list.first=0;
          lex->select->order_list.next= (byte**) &lex->select->order_list.first;
        }
        opt_low_priority opt_ignore join_table_list SET update_list where_clause opt_order_clause delete_limit_clause;

update_list:
	update_list ',' simple_ident equal expr
	{
	  if (add_item_to_list($3) || add_value_to_list($5))
	    YYABORT;
	}
	| simple_ident equal expr
	  {
	    if (add_item_to_list($1) || add_value_to_list($3))
	      YYABORT;
	  };

opt_low_priority:
	/* empty */	{ Lex->lock_option= current_thd->update_lock_default; }
	| LOW_PRIORITY	{ Lex->lock_option= TL_WRITE_LOW_PRIORITY; };

/* Delete rows from a table */

delete:
	DELETE_SYM
	{ 
	  LEX *lex=Lex;
	  lex->sql_command= SQLCOM_DELETE; lex->select->options=0;
	  lex->lock_option= lex->thd->update_lock_default;
	  lex->select->order_list.elements=0;
	  lex->select->order_list.first=0;
	  lex->select->order_list.next= (byte**) &lex->select->order_list.first;
	}
	opt_delete_options single_multi	{};

single_multi:
 	FROM table_name where_clause opt_order_clause delete_limit_clause {}
	| table_wild_list
	  { mysql_init_multi_delete(Lex); }
	   FROM join_table_list where_clause
	| FROM table_wild_list
	  { mysql_init_multi_delete(Lex); }
	  USING join_table_list where_clause;

table_wild_list:
	  table_wild_one {}
	  | table_wild_list ',' table_wild_one {};

table_wild_one:
	 ident opt_wild
	 {
	    if (!add_table_to_list(new Table_ident($1),NULL,1,TL_WRITE))
	      YYABORT;
         }
	 | ident '.' ident opt_wild
	   {
	     if (!add_table_to_list(new Table_ident($1,$3,0),NULL,1,TL_WRITE))
	      YYABORT;
	   };

opt_wild:
	/* empty */	{} 
	| '.' '*'	{};


opt_delete_options:
	/* empty */	{}
	| opt_delete_option opt_delete_options {};

opt_delete_option:
	QUICK		{ Select->options|= OPTION_QUICK; }
	| LOW_PRIORITY	{ Lex->lock_option= TL_WRITE_LOW_PRIORITY; };

truncate:
	TRUNCATE_SYM opt_table_sym table_name
	{
	  LEX* lex = Lex;
	  lex->sql_command= SQLCOM_TRUNCATE;
	  lex->select->options=0;
	  lex->select->order_list.elements=0;
          lex->select->order_list.first=0;
          lex->select->order_list.next= (byte**) &lex->select->order_list.first;
	  lex->lock_option= current_thd->update_lock_default; };

opt_table_sym:
	/* empty */
	| TABLE_SYM;
 
/* Show things */

show:	SHOW { Lex->wild=0;} show_param;

show_param:
	DATABASES wild
	  { Lex->sql_command= SQLCOM_SHOW_DATABASES; }
	| TABLES opt_db wild
	  {
	    LEX *lex=Lex;
	    lex->sql_command= SQLCOM_SHOW_TABLES;
	    lex->select->db= $2; lex->select->options=0;
	   }
	| TABLE_SYM STATUS_SYM opt_db wild
	  {
	    LEX *lex=Lex;
	    lex->sql_command= SQLCOM_SHOW_TABLES;
	    lex->select->options|= SELECT_DESCRIBE;
	    lex->select->db= $3;
	  }
	| OPEN_SYM TABLES opt_db wild
	  {
	    LEX *lex=Lex;
	    lex->sql_command= SQLCOM_SHOW_OPEN_TABLES;
	    lex->select->db= $3;
	    lex->select->options=0;
	  }
	| opt_full COLUMNS from_or_in table_ident opt_db wild
	  {
	    Lex->sql_command= SQLCOM_SHOW_FIELDS;
	    if ($5)
	      $4->change_db($5);
	    if (!add_table_to_list($4,NULL,0))
	      YYABORT;
	  }
        | NEW_SYM MASTER_SYM FOR_SYM SLAVE WITH MASTER_LOG_FILE_SYM EQ 
	  TEXT_STRING AND MASTER_LOG_POS_SYM EQ ulonglong_num
	  AND MASTER_SERVER_ID_SYM EQ
	ULONG_NUM
          {
	    Lex->sql_command = SQLCOM_SHOW_NEW_MASTER;
	    Lex->mi.log_file_name = $8.str;
	    Lex->mi.pos = $12;
	    Lex->mi.server_id = $16;
          }
        | MASTER_SYM LOGS_SYM
          {
	    Lex->sql_command = SQLCOM_SHOW_BINLOGS;
          }
        | SLAVE HOSTS_SYM
          {
	    Lex->sql_command = SQLCOM_SHOW_SLAVE_HOSTS;
          }
        | BINLOG_SYM EVENTS_SYM binlog_in binlog_from
          {
	    LEX *lex=Lex;
	    lex->sql_command = SQLCOM_SHOW_BINLOG_EVENTS;
	    lex->select->select_limit= lex->thd->variables.select_limit;
	    lex->select->offset_limit= 0L;
          } limit_clause
	| keys_or_index FROM table_ident opt_db
	  {
	    Lex->sql_command= SQLCOM_SHOW_KEYS;
	    if ($4)
	      $3->change_db($4);
	    if (!add_table_to_list($3,NULL,0))
	      YYABORT;
	  }
	| COLUMN_SYM TYPES_SYM
	  {
	    LEX *lex=Lex;
	    lex->sql_command= SQLCOM_SHOW_COLUMN_TYPES;
	  }
	| TABLE_SYM TYPES_SYM
	  {
	    LEX *lex=Lex;
	    lex->sql_command= SQLCOM_SHOW_TABLE_TYPES;
	  }
	| PRIVILEGES
	  {
	    LEX *lex=Lex;
	    lex->sql_command= SQLCOM_SHOW_PRIVILEGES;
	  }
        | COUNT_SYM '(' '*' ')' WARNINGS 
          { (void) create_select_for_variable("warning_count"); }
        | COUNT_SYM '(' '*' ')' ERRORS 
	  { (void) create_select_for_variable("error_count"); }
        | WARNINGS {Select->offset_limit=0L;} limit_clause
          { Lex->sql_command = SQLCOM_SHOW_WARNS;}
        | ERRORS {Select->offset_limit=0L;} limit_clause
          { Lex->sql_command = SQLCOM_SHOW_ERRORS;}  
	| STATUS_SYM wild
	  { Lex->sql_command= SQLCOM_SHOW_STATUS; }
        | INNOBASE_SYM STATUS_SYM
          { Lex->sql_command = SQLCOM_SHOW_INNODB_STATUS;}
	| opt_full PROCESSLIST_SYM
	  { Lex->sql_command= SQLCOM_SHOW_PROCESSLIST;}
	| opt_var_type VARIABLES wild
	  {
	    THD *thd= current_thd;
	    thd->lex.sql_command= SQLCOM_SHOW_VARIABLES;
	    thd->lex.option_type= (enum_var_type) $1;
	  }
	| CHAR_SYM SET wild
	  { Lex->sql_command= SQLCOM_SHOW_CHARSETS; }
	| LOGS_SYM
	  { Lex->sql_command= SQLCOM_SHOW_LOGS; }
	| GRANTS FOR_SYM user
	  {
	    LEX *lex=Lex;
	    lex->sql_command= SQLCOM_SHOW_GRANTS;
	    lex->grant_user=$3;
	    lex->grant_user->password.str=NullS;
	  }
	| CREATE DATABASE ident
	  {
	    Lex->sql_command=SQLCOM_SHOW_CREATE_DB;
	    Lex->name=$3.str;
	  }
        | CREATE TABLE_SYM table_ident
          {
	    Lex->sql_command = SQLCOM_SHOW_CREATE;
	    if(!add_table_to_list($3, NULL,0))
	      YYABORT;
	  }
        | MASTER_SYM STATUS_SYM
          {
	    Lex->sql_command = SQLCOM_SHOW_MASTER_STAT;
          }
        | SLAVE STATUS_SYM
          {
	    Lex->sql_command = SQLCOM_SHOW_SLAVE_STAT;
          };

opt_db:
	/* empty */  { $$= 0; }
	| from_or_in ident { $$= $2.str; };

wild:
	/* empty */
	| LIKE text_string { Lex->wild= $2; };

opt_full:
	/* empty */ { Lex->verbose=0; }
	| FULL	    { Lex->verbose=1; };

from_or_in:
	FROM
	| IN_SYM;

binlog_in:
	/* empty */ { Lex->mi.log_file_name = 0; }
        | IN_SYM TEXT_STRING { Lex->mi.log_file_name = $2.str; };

binlog_from:
	/* empty */ { Lex->mi.pos = 4; /* skip magic number */ }
        | FROM ulonglong_num { Lex->mi.pos = $2; };


/* A Oracle compatible synonym for show */
describe:
	describe_command table_ident
	{
	  LEX *lex=Lex;
	  lex->wild=0;
	  lex->verbose=0;
	  lex->sql_command=SQLCOM_SHOW_FIELDS;
	  if (!add_table_to_list($2, NULL,0))
	    YYABORT;
	}
	opt_describe_column
	| describe_command select
          { 
	    LEX *lex=Lex;
	    lex->select_lex.options|= SELECT_DESCRIBE; 
	    lex->describe=1;
	  };


describe_command:
	DESC
	| DESCRIBE;

opt_describe_column:
	/* empty */	{}
	| text_string	{ Lex->wild= $1; }
	| ident
	  { Lex->wild= new String((const char*) $1.str,$1.length,default_charset_info); };


/* flush things */

flush:
	FLUSH_SYM
	{
	  LEX *lex=Lex;
	  lex->sql_command= SQLCOM_FLUSH; lex->type=0;
	}
	flush_options;

flush_options:
	flush_options ',' flush_option
	| flush_option;

flush_option:
	table_or_tables	{ Lex->type|= REFRESH_TABLES; } opt_table_list
	| TABLES WITH READ_SYM LOCK_SYM { Lex->type|= REFRESH_TABLES | REFRESH_READ_LOCK; }
	| QUERY_SYM CACHE_SYM { Lex->type|= REFRESH_QUERY_CACHE_FREE; }
	| HOSTS_SYM	{ Lex->type|= REFRESH_HOSTS; }
	| PRIVILEGES	{ Lex->type|= REFRESH_GRANT; }
	| LOGS_SYM	{ Lex->type|= REFRESH_LOG; }
	| STATUS_SYM	{ Lex->type|= REFRESH_STATUS; }
        | SLAVE         { Lex->type|= REFRESH_SLAVE; }
        | MASTER_SYM    { Lex->type|= REFRESH_MASTER; }
	| DES_KEY_FILE	{ Lex->type|= REFRESH_DES_KEY_FILE; }
 	| RESOURCES     { Lex->type|= REFRESH_USER_RESOURCES; };

opt_table_list:
	/* empty */  {;}
	| table_list {;};

reset:
	RESET_SYM
	{
	  LEX *lex=Lex;
	  lex->sql_command= SQLCOM_RESET; lex->type=0;
	} reset_options;
reset_options:
	reset_options ',' reset_option
	| reset_option;

reset_option:
        SLAVE                 { Lex->type|= REFRESH_SLAVE; }
        | MASTER_SYM          { Lex->type|= REFRESH_MASTER; }
	| QUERY_SYM CACHE_SYM { Lex->type|= REFRESH_QUERY_CACHE;};

purge:
	PURGE
	{
	  LEX *lex=Lex;
	  lex->sql_command = SQLCOM_PURGE;
	  lex->type=0;
	}
        MASTER_SYM LOGS_SYM TO_SYM TEXT_STRING
         {
	   Lex->to_log = $6.str;
         } ;

/* kill threads */

kill:
	KILL_SYM expr
	{
	  LEX *lex=Lex;
	  if ($2->fix_fields(lex->thd, 0, &$2))
	  { 
	    send_error(lex->thd, ER_SET_CONSTANTS_ONLY);
	    YYABORT;
	  }
          lex->sql_command=SQLCOM_KILL;
	  lex->thread_id= (ulong) $2->val_int();
	};

/* change database */

use:	USE_SYM ident
	{
	  LEX *lex=Lex;
	  lex->sql_command=SQLCOM_CHANGE_DB; lex->select->db= $2.str;
	};

/* import, export of files */

load:	LOAD DATA_SYM load_data_lock opt_local INFILE TEXT_STRING
	{
	  LEX *lex=Lex;
	  lex->sql_command= SQLCOM_LOAD;
	  lex->local_file= $4;
	  if (!(lex->exchange= new sql_exchange($6.str,0)))
	    YYABORT;
	  lex->field_list.empty();
	}
	opt_duplicate INTO TABLE_SYM table_ident opt_field_term opt_line_term
	opt_ignore_lines opt_field_spec
	{
	  if (!add_table_to_list($11,NULL,1))
	    YYABORT;
	}
        |
	LOAD TABLE_SYM table_ident FROM MASTER_SYM
        {
	  Lex->sql_command = SQLCOM_LOAD_MASTER_TABLE;
	  if (!add_table_to_list($3,NULL,1))
	    YYABORT;

        }
        |
	LOAD DATA_SYM FROM MASTER_SYM
        {
	  Lex->sql_command = SQLCOM_LOAD_MASTER_DATA;
        };

opt_local:
	/* empty */	{ $$=0;}
	| LOCAL_SYM	{ $$=1;};

load_data_lock:
	/* empty */	{ Lex->lock_option= current_thd->update_lock_default; }
	| CONCURRENT	{ Lex->lock_option= TL_WRITE_CONCURRENT_INSERT ; }
	| LOW_PRIORITY	{ Lex->lock_option= TL_WRITE_LOW_PRIORITY; };


opt_duplicate:
	/* empty */	{ Lex->duplicates=DUP_ERROR; }
	| REPLACE	{ Lex->duplicates=DUP_REPLACE; }
	| IGNORE_SYM	{ Lex->duplicates=DUP_IGNORE; };

opt_field_term:
	/* empty */
	| COLUMNS field_term_list;

field_term_list:
	field_term_list field_term
	| field_term;

field_term:
	TERMINATED BY text_string { Lex->exchange->field_term= $3;}
	| OPTIONALLY ENCLOSED BY text_string
	  {
	    LEX *lex=Lex;
	    lex->exchange->enclosed= $4;
	    lex->exchange->opt_enclosed=1;
	  }
	| ENCLOSED BY text_string { Lex->exchange->enclosed= $3;}
	| ESCAPED BY text_string  { Lex->exchange->escaped= $3;};

opt_line_term:
	/* empty */
	| LINES line_term_list;

line_term_list:
	line_term_list line_term
	| line_term;

line_term:
	TERMINATED BY text_string { Lex->exchange->line_term= $3;}
	| STARTING BY text_string { Lex->exchange->line_start= $3;};

opt_ignore_lines:
	/* empty */
	| IGNORE_SYM NUM LINES
	  { Lex->exchange->skip_lines=atol($2.str); };

/* Common definitions */

text_literal:
	TEXT_STRING { $$ = new Item_string($1.str,$1.length,default_charset_info); }
	| UNDERSCORE_CHARSET TEXT_STRING { $$ = new Item_string($2.str,$2.length,Lex->charset); }
	| text_literal TEXT_STRING
	{ ((Item_string*) $1)->append($2.str,$2.length); };

text_string:
	TEXT_STRING	{ $$=  new String($1.str,$1.length,default_charset_info); }
	| HEX_NUM
	  {
	    Item *tmp = new Item_varbinary($1.str,$1.length,default_charset_info);
	    $$= tmp ? tmp->val_str((String*) 0) : (String*) 0;
	  };
param_marker:
        '?' 
        {
	  LEX *lex=Lex;
          if (current_thd->prepare_command)
          {     
            lex->param_list.push_back($$=new Item_param());      
            lex->param_count++;
          }
          else 
          {
            yyerror("You have an error in your SQL syntax");
            YYABORT;
          }
        };
literal:
	text_literal	{ $$ =	$1; }
	| NUM		{ $$ =	new Item_int($1.str, (longlong) atol($1.str),$1.length); }
	| LONG_NUM	{ $$ =	new Item_int($1.str); }
	| ULONGLONG_NUM	{ $$ =	new Item_uint($1.str, $1.length); }
	| REAL_NUM	{ $$ =	new Item_real($1.str, $1.length); }
	| FLOAT_NUM	{ $$ =	new Item_float($1.str, $1.length); }
	| NULL_SYM	{ $$ =	new Item_null();
			  Lex->next_state=STATE_OPERATOR_OR_IDENT;}
	| HEX_NUM	{ $$ =	new Item_varbinary($1.str,$1.length,default_charset_info);}
	| DATE_SYM text_literal { $$ = $2; }
	| TIME_SYM text_literal { $$ = $2; }
	| TIMESTAMP text_literal { $$ = $2; };

/**********************************************************************
** Createing different items.
**********************************************************************/

insert_ident:
	simple_ident	 { $$=$1; }
	| table_wild	 { $$=$1; };

table_wild:
	ident '.' '*' { $$ = new Item_field(NullS,$1.str,"*"); }
	| ident '.' ident '.' '*'
	{ $$ = new Item_field((current_thd->client_capabilities &
   CLIENT_NO_SCHEMA ? NullS : $1.str),$3.str,"*"); };

order_ident:
	expr { $$=$1; };

simple_ident:
	ident
	{
	  SELECT_LEX *sel=Select;
	  $$ = !sel->create_refs || sel->in_sum_expr > 0 ? (Item*) new Item_field(NullS,NullS,$1.str) : (Item*) new Item_ref(NullS,NullS,$1.str);
	}
	| ident '.' ident
	{
	  SELECT_LEX *sel=Select;
	  $$ = !sel->create_refs || sel->in_sum_expr > 0 ? (Item*) new Item_field(NullS,$1.str,$3.str) : (Item*) new Item_ref(NullS,$1.str,$3.str);
	}
	| '.' ident '.' ident
	{
	  SELECT_LEX *sel=Select;
	  $$ = !sel->create_refs || sel->in_sum_expr > 0 ? (Item*) new Item_field(NullS,$2.str,$4.str) : (Item*) new Item_ref(NullS,$2.str,$4.str);
	}
	| ident '.' ident '.' ident
	{
	  SELECT_LEX *sel=Select;
	  $$ = !sel->create_refs || sel->in_sum_expr > 0 ? (Item*) new Item_field((current_thd->client_capabilities & CLIENT_NO_SCHEMA ? NullS :$1.str),$3.str,$5.str) : (Item*) new Item_ref((current_thd->client_capabilities & CLIENT_NO_SCHEMA ? NullS :$1.str),$3.str,$5.str);
	};


field_ident:
	ident			{ $$=$1;}
	| ident '.' ident	{ $$=$3;}	/* Skipp schema name in create*/
	| '.' ident		{ $$=$2;}	/* For Delphi */;

table_ident:
	ident			{ $$=new Table_ident($1); }
	| ident '.' ident	{ $$=new Table_ident($1,$3,0);}
	| '.' ident		{ $$=new Table_ident($2);}
   /* For Delphi */;

ident:
	IDENT	    { $$=$1; }
	| keyword
	{
	  LEX *lex;
	  $$.str=sql_strmake($1.str,$1.length);
	  $$.length=$1.length;
	  if ((lex=Lex)->next_state != STATE_END)
	    lex->next_state=STATE_OPERATOR_OR_IDENT;
	};

ident_or_text:
	ident 		{ $$=$1;}
	| TEXT_STRING	{ $$=$1;}
	| LEX_HOSTNAME	{ $$=$1;};

user:
	ident_or_text
	{
	  if (!($$=(LEX_USER*) sql_alloc(sizeof(st_lex_user))))
	    YYABORT;
	  $$->user = $1; $$->host.str=NullS;
	  }
	| ident_or_text '@' ident_or_text
	  {
	  if (!($$=(LEX_USER*) sql_alloc(sizeof(st_lex_user))))
	      YYABORT;
	    $$->user = $1; $$->host=$3;
	  };

/* Keyword that we allow for identifiers */

keyword:
	ACTION			{}
	| AFTER_SYM		{}
	| AGAINST		{}
	| AGGREGATE_SYM		{}
	| AUTO_INC		{}
	| AVG_ROW_LENGTH	{}
	| AVG_SYM		{}
	| BACKUP_SYM		{}
	| BEGIN_SYM		{}
	| BERKELEY_DB_SYM	{}
	| BINLOG_SYM		{}
	| BIT_SYM		{}
	| BOOL_SYM		{}
	| BOOLEAN_SYM		{}
	| CACHE_SYM		{}
	| CHANGED		{}
	| CHARSET		{}
	| CHECKSUM_SYM		{}
	| CHECK_SYM		{}
	| CIPHER_SYM		{}
	| CLIENT_SYM		{}
	| CLOSE_SYM		{}
	| COMMENT_SYM		{}
	| COMMITTED_SYM		{}
	| COMMIT_SYM		{}
	| COMPRESSED_SYM	{}
	| CONCURRENT		{}
	| CUBE_SYM		{}
	| DATA_SYM		{}
	| DATETIME		{}
	| DATE_SYM		{}
	| DAY_SYM		{}
	| DELAY_KEY_WRITE_SYM	{}
	| DES_KEY_FILE		{}
	| DIRECTORY_SYM		{}
	| DO_SYM		{}
	| DUMPFILE		{}
	| DYNAMIC_SYM		{}
	| END			{}
	| ENUM			{}
	| ESCAPE_SYM		{}
	| EVENTS_SYM		{}
	| EXECUTE_SYM		{}
	| EXTENDED_SYM		{}
	| FAST_SYM		{}
	| DISABLE_SYM		{}
	| ENABLE_SYM		{}
	| FULL			{}
	| FILE_SYM		{}
	| FIRST_SYM		{}
	| FIXED_SYM		{}
	| FLUSH_SYM		{}
	| GRANTS		{}
	| GLOBAL_SYM		{}
	| HEAP_SYM		{}
	| HANDLER_SYM		{}
	| HOSTS_SYM		{}
	| HOUR_SYM		{}
	| IDENTIFIED_SYM	{}
	| INDEXES		{}
	| ISOLATION		{}
	| ISAM_SYM		{}
	| ISSUER_SYM		{}
	| INNOBASE_SYM		{}
	| INSERT_METHOD		{}
	| IO_THREAD		{}
	| LAST_SYM		{}
	| LEVEL_SYM		{}
	| LOCAL_SYM		{}
	| LOCKS_SYM		{}
	| LOGS_SYM		{}
	| MAX_ROWS		{}
	| MASTER_SYM		{}
	| MASTER_HOST_SYM	{}
	| MASTER_PORT_SYM	{}
	| MASTER_LOG_FILE_SYM	{}
	| MASTER_LOG_POS_SYM	{}
	| MASTER_USER_SYM	{}
	| MASTER_PASSWORD_SYM	{}
	| MASTER_CONNECT_RETRY_SYM	{}
	| MAX_CONNECTIONS_PER_HOUR	 {}
	| MAX_QUERIES_PER_HOUR	{}
	| MAX_UPDATES_PER_HOUR	{}
	| MEDIUM_SYM		{}
	| MERGE_SYM		{}
	| MINUTE_SYM		{}
	| MIN_ROWS		{}
	| MODIFY_SYM		{}
	| MODE_SYM		{}
	| MONTH_SYM		{}
	| MYISAM_SYM		{}
	| NATIONAL_SYM		{}
	| NCHAR_SYM		{}
	| NEXT_SYM		{}
	| NEW_SYM		{}
	| NO_SYM		{}
	| NONE_SYM		{}
	| OPEN_SYM		{}
	| PACK_KEYS_SYM		{}
	| PARTIAL		{}
	| PASSWORD		{}
	| PREV_SYM		{}
	| PROCESS		{}
	| PROCESSLIST_SYM	{}
	| QUERY_SYM		{}
	| QUICK			{}
	| RAID_0_SYM		{}
	| RAID_CHUNKS		{}
	| RAID_CHUNKSIZE	{}
	| RAID_STRIPED_SYM	{}
	| RAID_TYPE		{}
	| RELAY_LOG_FILE_SYM	{}
	| RELAY_LOG_POS_SYM	{}
	| RELOAD		{}
	| REPAIR		{}
	| REPEATABLE_SYM	{}
	| REPLICATION		{}
	| RESET_SYM		{}
	| RESOURCES		{}
	| RESTORE_SYM		{}
	| ROLLBACK_SYM		{}
	| ROLLUP_SYM		{}
	| ROWS_SYM		{}
	| ROW_FORMAT_SYM	{}
	| ROW_SYM		{}
	| SECOND_SYM		{}
	| SERIALIZABLE_SYM	{}
	| SESSION_SYM		{}
	| SIGNED_SYM		{}
	| SIMPLE_SYM		{}
	| SHARE_SYM		{}
	| SHUTDOWN		{}
	| SLAVE			{}
	| SQL_CACHE_SYM		{}
	| SQL_BUFFER_RESULT	{}
	| SQL_NO_CACHE_SYM	{}
	| SQL_THREAD		{}
	| START_SYM		{}
	| STATUS_SYM		{}
	| STOP_SYM		{}
	| STRING_SYM		{}
	| SUBJECT_SYM		{}
	| SUPER_SYM		{}
	| TEMPORARY		{}
	| TEXT_SYM		{}
	| TRANSACTION_SYM	{}
	| TRUNCATE_SYM		{}
	| TIMESTAMP		{}
	| TIME_SYM		{}
	| TYPE_SYM		{}
	| UDF_SYM		{}
	| UNCOMMITTED_SYM	{}
	| USE_FRM		{}
	| VARIABLES		{}
	| WORK_SYM		{}
	| YEAR_SYM		{}
	;

/* Option functions */

set:
	SET opt_option
	{
	  LEX *lex=Lex;
	  lex->sql_command= SQLCOM_SET_OPTION;
	  lex->option_type=OPT_DEFAULT;
	  lex->var_list.empty();
	}
	option_value_list;

opt_option:
	/* empty */ {}
	| OPTION {};

option_value_list:
	option_type option_value
	| option_value_list ',' option_type option_value;

option_type:
	/* empty */	{}
	| GLOBAL_SYM	{ Lex->option_type= OPT_GLOBAL; }
	| LOCAL_SYM	{ Lex->option_type= OPT_SESSION; }
	| SESSION_SYM	{ Lex->option_type= OPT_SESSION; }
	;

opt_var_type:
	/* empty */	{ $$=OPT_SESSION; }
	| GLOBAL_SYM	{ $$=OPT_GLOBAL; }
	| LOCAL_SYM	{ $$=OPT_SESSION; }
	| SESSION_SYM	{ $$=OPT_SESSION; }
	;

opt_var_ident_type:
	/* empty */		{ $$=OPT_DEFAULT; }
	| GLOBAL_SYM '.'	{ $$=OPT_GLOBAL; }
	| LOCAL_SYM '.'		{ $$=OPT_SESSION; }
	| SESSION_SYM '.'	{ $$=OPT_SESSION; }
	;

option_value:
	'@' ident_or_text equal expr
	{
	  Lex->var_list.push_back(new set_var_user(new Item_func_set_user_var($2,$4)));
	}
	| internal_variable_name equal set_expr_or_default
	  {
	    LEX *lex=Lex;
	    lex->var_list.push_back(new set_var(lex->option_type, $1, $3));
	  }
	| '@' '@' opt_var_ident_type internal_variable_name equal set_expr_or_default
	  {
	    LEX *lex=Lex;
	    lex->var_list.push_back(new set_var((enum_var_type) $3, $4, $6));
	  }
	| TRANSACTION_SYM ISOLATION LEVEL_SYM isolation_types
	  {
	    LEX *lex=Lex;
	    lex->var_list.push_back(new set_var(lex->option_type,
						find_sys_var("tx_isolation"),
						new Item_int((int32) $4)));
	  }
	| CHAR_SYM SET opt_equal set_expr_or_default
	{
	  LEX *lex=Lex;
	  lex->var_list.push_back(new set_var(lex->option_type,
					      find_sys_var("convert_character_set"),
					      $4));
	}
	| PASSWORD equal text_or_password
	  {
	    THD *thd=current_thd;
	    LEX_USER *user;
	    if (!(user=(LEX_USER*) sql_alloc(sizeof(LEX_USER))))
	      YYABORT;
	    user->host.str=0;
	    user->user.str=thd->priv_user;
	    thd->lex.var_list.push_back(new set_var_password(user, $3));
	  }
	| PASSWORD FOR_SYM user equal text_or_password
	  {
	    Lex->var_list.push_back(new set_var_password($3,$5));
	  }
<<<<<<< HEAD
	;
=======
          ;
>>>>>>> 620b2e6e

internal_variable_name:
	ident
	{
	  sys_var *tmp=find_sys_var($1.str, $1.length);
	  if (!tmp)
	    YYABORT;
	  $$=tmp;
	}
<<<<<<< HEAD
	;
=======
        ;
>>>>>>> 620b2e6e

isolation_types:
	READ_SYM UNCOMMITTED_SYM	{ $$= ISO_READ_UNCOMMITTED; }
	| READ_SYM COMMITTED_SYM	{ $$= ISO_READ_COMMITTED; }
	| REPEATABLE_SYM READ_SYM	{ $$= ISO_REPEATABLE_READ; }
	| SERIALIZABLE_SYM		{ $$= ISO_SERIALIZABLE; }
	;
  
text_or_password:
	TEXT_STRING { $$=$1.str;}
	| PASSWORD '(' TEXT_STRING ')'
	  {
	    if (!$3.length)
	      $$=$3.str;
	    else
	    {
	      char *buff=(char*) sql_alloc(HASH_PASSWORD_LENGTH+1);
	      make_scrambled_password(buff,$3.str);
	      $$=buff;
	    }
	  }
          ;


set_expr_or_default:
	expr      { $$=$1; }
	| DEFAULT { $$=0; }
	| ON	  { $$=new Item_string("ON",  2, system_charset_info); }
	| ALL	  { $$=new Item_string("ALL", 3, system_charset_info); }
	;


/* Lock function */

lock:
	LOCK_SYM table_or_tables
	{
	  Lex->sql_command=SQLCOM_LOCK_TABLES;
	}
	table_lock_list;

table_or_tables:
	TABLE_SYM
	| TABLES;

table_lock_list:
	table_lock
	| table_lock_list ',' table_lock;

table_lock:
	table_ident opt_table_alias lock_option
	{ if (!add_table_to_list($1,$2,0,(thr_lock_type) $3)) YYABORT; }
        ;

lock_option:
	READ_SYM	{ $$=TL_READ_NO_INSERT; }
	| WRITE_SYM     { $$=current_thd->update_lock_default; }
	| LOW_PRIORITY WRITE_SYM { $$=TL_WRITE_LOW_PRIORITY; }
	| READ_SYM LOCAL_SYM { $$= TL_READ; }
        ;

unlock:
	UNLOCK_SYM table_or_tables { Lex->sql_command=SQLCOM_UNLOCK_TABLES; }
        ;


/*
** Handler: direct access to ISAM functions
*/

handler:
	HANDLER_SYM table_ident OPEN_SYM opt_table_alias
	{
	  Lex->sql_command = SQLCOM_HA_OPEN;
	  if (!add_table_to_list($2,$4,0))
	    YYABORT;
	}
	| HANDLER_SYM table_ident CLOSE_SYM
	{
	  Lex->sql_command = SQLCOM_HA_CLOSE;
	  if (!add_table_to_list($2,0,0))
	    YYABORT;
	}
	| HANDLER_SYM table_ident READ_SYM
	{
	  LEX *lex=Lex;
	  lex->sql_command = SQLCOM_HA_READ;
	  lex->ha_rkey_mode= HA_READ_KEY_EXACT;	/* Avoid purify warnings */
	  lex->select->select_limit= 1;
	  lex->select->offset_limit= 0L;
	  if (!add_table_to_list($2,0,0))
	    YYABORT;
        }
        handler_read_or_scan where_clause limit_clause { }
        ;

handler_read_or_scan:
	handler_scan_function         { Lex->backup_dir= 0; }
        | ident handler_rkey_function { Lex->backup_dir= $1.str; }
        ;

handler_scan_function:
	FIRST_SYM  { Lex->ha_read_mode = RFIRST; }
	| NEXT_SYM { Lex->ha_read_mode = RNEXT;  }
        ;

handler_rkey_function:
	FIRST_SYM  { Lex->ha_read_mode = RFIRST; }
	| NEXT_SYM { Lex->ha_read_mode = RNEXT;  }
	| PREV_SYM { Lex->ha_read_mode = RPREV;  }
	| LAST_SYM { Lex->ha_read_mode = RLAST;  }
	| handler_rkey_mode
	{
	  LEX *lex=Lex;
	  lex->ha_read_mode = RKEY;
	  lex->ha_rkey_mode=$1;
	  if (!(lex->insert_list = new List_item))
	    YYABORT;
	} '(' values ')' { }
        ;

handler_rkey_mode:
	  EQ     { $$=HA_READ_KEY_EXACT;   }
	| GE     { $$=HA_READ_KEY_OR_NEXT; }
	| LE     { $$=HA_READ_KEY_OR_PREV; }
	| GT_SYM { $$=HA_READ_AFTER_KEY;   }
	| LT     { $$=HA_READ_BEFORE_KEY;  }
        ;

/* GRANT / REVOKE */

revoke:
	REVOKE
	{
	  LEX *lex=Lex;
	  lex->sql_command = SQLCOM_REVOKE;
	  lex->users_list.empty();
	  lex->columns.empty();
	  lex->grant= lex->grant_tot_col=0;
	  lex->select->db=0;
	  lex->ssl_type= SSL_TYPE_NOT_SPECIFIED;
	  lex->ssl_cipher= lex->x509_subject= lex->x509_issuer= 0;
	  bzero((char*) &lex->mqh, sizeof(lex->mqh));
	}
	grant_privileges ON opt_table FROM user_list;

grant:
	GRANT
	{
	  LEX *lex=Lex;
	  lex->users_list.empty();
	  lex->columns.empty();
	  lex->sql_command = SQLCOM_GRANT;
	  lex->grant= lex->grant_tot_col= 0;
	  lex->select->db= 0;
	  lex->ssl_type= SSL_TYPE_NOT_SPECIFIED;
	  lex->ssl_cipher= lex->x509_subject= lex->x509_issuer= 0;
	  bzero(&(lex->mqh),sizeof(lex->mqh));
	}
	grant_privileges ON opt_table TO_SYM user_list
	require_clause grant_options;

grant_privileges:
	grant_privilege_list {}
	| ALL PRIVILEGES	{ Lex->grant = GLOBAL_ACLS;}
	| ALL			{ Lex->grant = GLOBAL_ACLS;}
        ;

grant_privilege_list:
	grant_privilege
	| grant_privilege_list ',' grant_privilege;

grant_privilege:
	SELECT_SYM 	{ Lex->which_columns = SELECT_ACL;} opt_column_list
	| INSERT	{ Lex->which_columns = INSERT_ACL;} opt_column_list
	| UPDATE_SYM	{ Lex->which_columns = UPDATE_ACL; } opt_column_list
	| REFERENCES	{ Lex->which_columns = REFERENCES_ACL;} opt_column_list
	| DELETE_SYM	{ Lex->grant |= DELETE_ACL;}
	| USAGE		{}
	| INDEX		{ Lex->grant |= INDEX_ACL;}
	| ALTER		{ Lex->grant |= ALTER_ACL;}
	| CREATE	{ Lex->grant |= CREATE_ACL;}
	| DROP		{ Lex->grant |= DROP_ACL;}
	| EXECUTE_SYM	{ Lex->grant |= EXECUTE_ACL;}
	| RELOAD	{ Lex->grant |= RELOAD_ACL;}
	| SHUTDOWN	{ Lex->grant |= SHUTDOWN_ACL;}
	| PROCESS	{ Lex->grant |= PROCESS_ACL;}
	| FILE_SYM	{ Lex->grant |= FILE_ACL;}
	| GRANT OPTION  { Lex->grant |= GRANT_ACL;}
	| SHOW DATABASES { Lex->grant |= SHOW_DB_ACL;}
	| SUPER_SYM	{ Lex->grant |= SUPER_ACL;}
	| CREATE TEMPORARY TABLES { Lex->grant |= CREATE_TMP_ACL;}
	| LOCK_SYM TABLES   { Lex->grant |= LOCK_TABLES_ACL; }
	| REPLICATION SLAVE  { Lex->grant |= REPL_SLAVE_ACL;}
	| REPLICATION CLIENT_SYM { Lex->grant |= REPL_CLIENT_ACL;}
	;


opt_and:
	/* empty */	{}
	| AND		{}
	;

require_list:
	 require_list_element opt_and require_list
	 | require_list_element
	 ;

require_list_element:
	SUBJECT_SYM TEXT_STRING
	{
	  LEX *lex=Lex;
	  if (lex->x509_subject)
	  {
	    net_printf(lex->thd,ER_DUP_ARGUMENT, "SUBJECT");
	    YYABORT;
	  }
	  lex->x509_subject=$2.str;
	}
	| ISSUER_SYM TEXT_STRING
	{
	  LEX *lex=Lex;
	  if (lex->x509_issuer)
	  {
	    net_printf(lex->thd,ER_DUP_ARGUMENT, "ISSUER");
	    YYABORT;
	  }
	  lex->x509_issuer=$2.str;
	}
	| CIPHER_SYM TEXT_STRING
	{
	  LEX *lex=Lex;
	  if (lex->ssl_cipher)
	  {
	    net_printf(lex->thd,ER_DUP_ARGUMENT, "CIPHER");
	    YYABORT;
	  }
	  lex->ssl_cipher=$2.str;
	}
	;
 
opt_table:
	'*'
	  {
	    LEX *lex=Lex;
	    lex->select->db=lex->thd->db;
	    if (lex->grant == GLOBAL_ACLS)
	      lex->grant = DB_ACLS & ~GRANT_ACL;
	    else if (lex->columns.elements)
	    {
	      send_error(lex->thd,ER_ILLEGAL_GRANT_FOR_TABLE);
	      YYABORT;
	    }
	  }
	| ident '.' '*'
	  {
	    LEX *lex=Lex;
	    lex->select->db = $1.str;
	    if (lex->grant == GLOBAL_ACLS)
	      lex->grant = DB_ACLS & ~GRANT_ACL;
	    else if (lex->columns.elements)
	    {
	      send_error(lex->thd,ER_ILLEGAL_GRANT_FOR_TABLE);
	      YYABORT;
	    }
	  }
	| '*' '.' '*'
	  {
	    LEX *lex=Lex;
	    lex->select->db = NULL;
	    if (lex->grant == GLOBAL_ACLS)
	      lex->grant= GLOBAL_ACLS & ~GRANT_ACL;
	    else if (lex->columns.elements)
	    {
	      send_error(lex->thd,ER_ILLEGAL_GRANT_FOR_TABLE);
	      YYABORT;
	    }
	  }
	| table_ident
	  {
	    LEX *lex=Lex;
	    if (!add_table_to_list($1,NULL,0))
	      YYABORT;
	    if (lex->grant == GLOBAL_ACLS)
	      lex->grant =  TABLE_ACLS & ~GRANT_ACL;
	  }
          ;


user_list:
	grant_user  { if (Lex->users_list.push_back($1)) YYABORT;}
	| user_list ',' grant_user
	  {
	    if (Lex->users_list.push_back($3))
	      YYABORT;
	  }
	;


grant_user:
	user IDENTIFIED_SYM BY TEXT_STRING
	{
	   $$=$1; $1->password=$4;
	   if ($4.length)
	   {
	     char *buff=(char*) sql_alloc(HASH_PASSWORD_LENGTH+1);
	     if (buff)
	     {
	       make_scrambled_password(buff,$4.str);
	       $1->password.str=buff;
	       $1->password.length=HASH_PASSWORD_LENGTH;
	     }
	  }
	}
	| user IDENTIFIED_SYM BY PASSWORD TEXT_STRING
	  { $$=$1; $1->password=$5 ; }
	| user
	  { $$=$1; $1->password.str=NullS; }
        ;


opt_column_list:
	/* empty */
	{
	  LEX *lex=Lex;
	  lex->grant |= lex->which_columns;
	}
	| '(' column_list ')';

column_list:
	column_list ',' column_list_id
	| column_list_id;

column_list_id:
	ident
	{
	  String *new_str = new String((const char*) $1.str,$1.length,default_charset_info);
	  List_iterator <LEX_COLUMN> iter(Lex->columns);
	  class LEX_COLUMN *point;
	  LEX *lex=Lex;
	  while ((point=iter++))
	  {
	    if (!my_strcasecmp(system_charset_info,
                               point->column.ptr(), new_str->ptr()))
		break;
	  }
	  lex->grant_tot_col|= lex->which_columns;
	  if (point)
	    point->rights |= lex->which_columns;
	  else
	    lex->columns.push_back(new LEX_COLUMN (*new_str,lex->which_columns));
	}
        ;


require_clause: /* empty */
        | REQUIRE_SYM require_list 
          {
            Lex->ssl_type=SSL_TYPE_SPECIFIED;
          }
        | REQUIRE_SYM SSL_SYM
          {
            Lex->ssl_type=SSL_TYPE_ANY;
          }
        | REQUIRE_SYM X509_SYM
          {
            Lex->ssl_type=SSL_TYPE_X509;
          }
	| REQUIRE_SYM NONE_SYM
	  {
	    Lex->ssl_type=SSL_TYPE_NONE;
	  }
<<<<<<< HEAD
	;
=======
          ;
>>>>>>> 620b2e6e

grant_options:
	/* empty */ {}
	| WITH grant_option_list;

grant_option_list:
	grant_option_list grant_option {}
	| grant_option {}
        ;

grant_option:
	GRANT OPTION { Lex->grant |= GRANT_ACL;}
        | MAX_QUERIES_PER_HOUR ULONG_NUM
        {
	  Lex->mqh.questions=$2;
	  Lex->mqh.bits |= 1;
	}
        | MAX_UPDATES_PER_HOUR ULONG_NUM
        {
	  Lex->mqh.updates=$2;
	  Lex->mqh.bits |= 2;
	}
        | MAX_CONNECTIONS_PER_HOUR ULONG_NUM
        {
	  Lex->mqh.connections=$2;
	  Lex->mqh.bits |= 4;
	}
        ;

begin:
	BEGIN_SYM   { Lex->sql_command = SQLCOM_BEGIN;} opt_work;

opt_work:
	/* empty */ {}
	| WORK_SYM {;}
        ;

commit:
	COMMIT_SYM   { Lex->sql_command = SQLCOM_COMMIT;};

rollback:
	ROLLBACK_SYM { Lex->sql_command = SQLCOM_ROLLBACK;};


/*
   UNIONS : glue selects together
*/


union:	
	/* empty */ {}
	| union_list;

union_list:
	UNION_SYM    union_option
	{
	  LEX *lex=Lex;
	  if (lex->exchange)
	  {
	    /* Only the last SELECT can have  INTO...... */
	    net_printf(lex->thd, ER_WRONG_USAGE, "UNION", "INTO");
	    YYABORT;
	  } 
	  if (lex->select->linkage == GLOBAL_OPTIONS_TYPE)
	  {
	    send_error(lex->thd, ER_SYNTAX_ERROR);
	    YYABORT;
	  }
	  if (mysql_new_select(lex, 0))
	    YYABORT;
	  lex->select->linkage=UNION_TYPE;
	}
	select_init
	;

union_opt:
	union {}
	| optional_order_or_limit {};

optional_order_or_limit:
	/* empty */ {}
	|
	  {
	    LEX *lex=Lex;
	    if (!lex->select->braces)
	    {
	      send_error(lex->thd, ER_SYNTAX_ERROR);
	      YYABORT;
	    }
	    lex->select->master_unit()->global_parameters= 
	      lex->select->master_unit();
	    /*
	      Following type conversion looks like hack, but all that need
	      SELECT_LEX fields always check linkage type.
	    */
	    lex->select= (SELECT_LEX*)lex->select->master_unit();
	    lex->select->select_limit=lex->thd->variables.select_limit;
	  }
	opt_order_clause limit_clause
	;

union_option:
	/* empty */ {}
	| ALL {Lex->union_option=1;};

singleval_subselect:
	subselect_start singleval_subselect_init
	subselect_end
	{
	  $$= $2;
	};

singleval_subselect_init:
	select_init
	{
	  $$= new Item_singleval_subselect(current_thd,
					   Lex->select->master_unit()->first_select());
	};

exists_subselect:
	subselect_start exists_subselect_init
	subselect_end
	{
	  $$= $2;
	};

exists_subselect_init:
	select_init
	{
	  $$= new Item_exists_subselect(current_thd,
					Lex->select->master_unit()->first_select());
	};

subselect_start:
	'('
	{
	  if (mysql_new_select(Lex, 1))
	    YYABORT;
	};

subselect_end:
	')'
	{
	  LEX *lex=Lex;
	  lex->select = lex->select->outer_select();
	};<|MERGE_RESOLUTION|>--- conflicted
+++ resolved
@@ -3622,11 +3622,7 @@
 	  {
 	    Lex->var_list.push_back(new set_var_password($3,$5));
 	  }
-<<<<<<< HEAD
 	;
-=======
-          ;
->>>>>>> 620b2e6e
 
 internal_variable_name:
 	ident
@@ -3636,11 +3632,7 @@
 	    YYABORT;
 	  $$=tmp;
 	}
-<<<<<<< HEAD
-	;
-=======
         ;
->>>>>>> 620b2e6e
 
 isolation_types:
 	READ_SYM UNCOMMITTED_SYM	{ $$= ISO_READ_UNCOMMITTED; }
@@ -4013,11 +4005,7 @@
 	  {
 	    Lex->ssl_type=SSL_TYPE_NONE;
 	  }
-<<<<<<< HEAD
-	;
-=======
           ;
->>>>>>> 620b2e6e
 
 grant_options:
 	/* empty */ {}
