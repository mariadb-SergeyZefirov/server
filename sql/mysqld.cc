--- conflicted
+++ resolved
@@ -4966,52 +4966,6 @@
   }
 #endif
 
-<<<<<<< HEAD
-=======
-#ifdef WITH_WSREP /* WSREP BEFORE SE */
-  if (!wsrep_recovery && !opt_help)
-  {
-    if (opt_bootstrap) // bootsrap option given - disable wsrep functionality
-    {
-      wsrep_provider_init(WSREP_NONE);
-      if (wsrep_init()) unireg_abort(1);
-    }
-    else // full wsrep initialization
-    {
-      // add basedir/bin to PATH to resolve wsrep script names
-      char* const tmp_path((char*)alloca(strlen(mysql_home) +
-                                           strlen("/bin") + 1));
-      if (tmp_path)
-      {
-        strcpy(tmp_path, mysql_home);
-        strcat(tmp_path, "/bin");
-        wsrep_prepend_PATH(tmp_path);
-      }
-      else
-      {
-        WSREP_ERROR("Could not append %s/bin to PATH", mysql_home);
-      }
-
-      if (wsrep_before_SE())
-      {
-#ifndef EMBEDDED_LIBRARY
-        set_ports(); // this is also called in network_init() later but we need
-                     // to know mysqld_port now - lp:1071882
-#endif /* !EMBEDDED_LIBRARY */
-
-        /*
-          Plugin initialization (plugin_init()) hasn't happened yet, set
-          maria_hton to 0.
-        */
-        maria_hton= 0;
-        wsrep_init_startup(true);
-      }
-    }
-  }
-#endif /* WITH_WSREP */
->>>>>>> 9eff9ed5
-  DBUG_ASSERT(!opt_bin_log || opt_bin_logname);
-
   if (opt_bin_log)
   {
     /* Reports an error and aborts, if the --log-bin's path 
@@ -5096,6 +5050,11 @@
       {
         set_ports(); // this is also called in network_init() later but we need
                      // to know mysqld_port now - lp:1071882
+        /*
+          Plugin initialization (plugin_init()) hasn't happened yet, set
+          maria_hton to 0.
+        */
+        maria_hton= 0;
         wsrep_init_startup(true);
       }
     }
