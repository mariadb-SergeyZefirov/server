--- conflicted
+++ resolved
@@ -5137,20 +5137,15 @@
           Save/restore server_status and variables.option_bits and they get
           altered during init_for_queries().
         */
-<<<<<<< HEAD
-        THD *current_thd_saved= current_thd;
-        set_current_thd(tmp);
-=======
         unsigned int server_status_saved= tmp->server_status;
         ulonglong option_bits_saved= tmp->variables.option_bits;
->>>>>>> 70113ee1
 
         /*
           Set THR_THD to temporarily point to this THD to register all the
           variables that allocates memory for this THD.
         */
         THD *current_thd_saved= current_thd;
-        my_pthread_setspecific_ptr(THR_THD, tmp);
+        set_current_thd(tmp);
 
         tmp->init_for_queries();
 
