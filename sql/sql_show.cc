--- conflicted
+++ resolved
@@ -2389,12 +2389,8 @@
     We can't just use table->query, because our SQL_MODE may trigger
     a different syntax, like when ANSI_QUOTES is defined.
   */
-<<<<<<< HEAD
-  table->view->unit.print(buff, enum_query_type(QT_ORDINARY |
+  table->view->unit.print(buff, enum_query_type(QT_VIEW_INTERNAL |
                                                 QT_ITEM_ORIGINAL_FUNC_NULLIF));
-=======
-  table->view->unit.print(buff, QT_VIEW_INTERNAL);
->>>>>>> bcc677bb
 
   if (table->with_check != VIEW_CHECK_NONE)
   {
