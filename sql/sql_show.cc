--- conflicted
+++ resolved
@@ -3317,14 +3317,9 @@
   while ((db_name= it++))
   {
 #ifndef NO_EMBEDDED_ACCESS_CHECKS
-<<<<<<< HEAD
-    if (!check_access(thd, SELECT_ACL, db_name->str,
-                      &thd->col_access, NULL, 0, 1) ||
-=======
-    if (!(check_access(thd,SELECT_ACL, db_name->str, 
-                       &thd->col_access, 0, 1, with_i_schema) ||
+    if (!(check_access(thd, SELECT_ACL, db_name->str,
+                       &thd->col_access, NULL, 0, 1) ||
           (!thd->col_access && check_grant_db(thd, db_name->str))) ||
->>>>>>> 679de2bb
         sctx->master_access & (DB_ACLS | SHOW_DB_ACL) ||
         acl_get(sctx->host, sctx->ip, sctx->priv_user, db_name->str, 0))
 #endif
