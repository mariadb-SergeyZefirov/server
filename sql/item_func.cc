/* Copyright 2000-2008 MySQL AB, 2008 Sun Microsystems, Inc.

   This program is free software; you can redistribute it and/or modify
   it under the terms of the GNU General Public License as published by
   the Free Software Foundation; version 2 of the License.

   This program is distributed in the hope that it will be useful,
   but WITHOUT ANY WARRANTY; without even the implied warranty of
   MERCHANTABILITY or FITNESS FOR A PARTICULAR PURPOSE.  See the
   GNU General Public License for more details.

   You should have received a copy of the GNU General Public License
   along with this program; if not, write to the Free Software
   Foundation, Inc., 59 Temple Place, Suite 330, Boston, MA  02111-1307  USA */


/**
  @file

  @brief
  This file defines all numerical functions
*/

#ifdef USE_PRAGMA_IMPLEMENTATION
#pragma implementation				// gcc: Class implementation
#endif

#include "mysql_priv.h"
#include "slave.h"				// for wait_for_master_pos
#include "rpl_mi.h"
#include <m_ctype.h>
#include <hash.h>
#include <time.h>
#include <ft_global.h>
#include <my_bit.h>

#include "sp_head.h"
#include "sp_rcontext.h"
#include "sp.h"

#ifdef NO_EMBEDDED_ACCESS_CHECKS
#define sp_restore_security_context(A,B) while (0) {}
#endif

bool check_reserved_words(LEX_STRING *name)
{
  if (!my_strcasecmp(system_charset_info, name->str, "GLOBAL") ||
      !my_strcasecmp(system_charset_info, name->str, "LOCAL") ||
      !my_strcasecmp(system_charset_info, name->str, "SESSION"))
    return TRUE;
  return FALSE;
}


/**
  @return
    TRUE if item is a constant
*/

bool
eval_const_cond(COND *cond)
{
  return ((Item_func*) cond)->val_int() ? TRUE : FALSE;
}


void Item_func::set_arguments(List<Item> &list)
{
  allowed_arg_cols= 1;
  arg_count=list.elements;
  args= tmp_arg;                                // If 2 arguments
  if (arg_count <= 2 || (args=(Item**) sql_alloc(sizeof(Item*)*arg_count)))
  {
    List_iterator_fast<Item> li(list);
    Item *item;
    Item **save_args= args;

    while ((item=li++))
    {
      *(save_args++)= item;
      with_sum_func|=item->with_sum_func;
    }
  }
  list.empty();					// Fields are used
}

Item_func::Item_func(List<Item> &list)
  :allowed_arg_cols(1)
{
  set_arguments(list);
}

Item_func::Item_func(THD *thd, Item_func *item)
  :Item_result_field(thd, item),
   allowed_arg_cols(item->allowed_arg_cols),
   arg_count(item->arg_count),
   used_tables_cache(item->used_tables_cache),
   not_null_tables_cache(item->not_null_tables_cache),
   const_item_cache(item->const_item_cache)
{
  if (arg_count)
  {
    if (arg_count <=2)
      args= tmp_arg;
    else
    {
      if (!(args=(Item**) thd->alloc(sizeof(Item*)*arg_count)))
	return;
    }
    memcpy((char*) args, (char*) item->args, sizeof(Item*)*arg_count);
  }
}


/*
  Resolve references to table column for a function and its argument

  SYNOPSIS:
  fix_fields()
  thd		Thread object
  ref		Pointer to where this object is used.  This reference
		is used if we want to replace this object with another
		one (for example in the summary functions).

  DESCRIPTION
    Call fix_fields() for all arguments to the function.  The main intention
    is to allow all Item_field() objects to setup pointers to the table fields.

    Sets as a side effect the following class variables:
      maybe_null	Set if any argument may return NULL
      with_sum_func	Set if any of the arguments contains a sum function
      used_tables_cache Set to union of the tables used by arguments

      str_value.charset If this is a string function, set this to the
			character set for the first argument.
			If any argument is binary, this is set to binary

   If for any item any of the defaults are wrong, then this can
   be fixed in the fix_length_and_dec() function that is called
   after this one or by writing a specialized fix_fields() for the
   item.

  RETURN VALUES
  FALSE	ok
  TRUE	Got error.  Stored with my_error().
*/

bool
Item_func::fix_fields(THD *thd, Item **ref)
{
  DBUG_ASSERT(fixed == 0);
  Item **arg,**arg_end;
#ifndef EMBEDDED_LIBRARY			// Avoid compiler warning
  uchar buff[STACK_BUFF_ALLOC];			// Max argument in function
#endif

  used_tables_cache= not_null_tables_cache= 0;
  const_item_cache=1;

  if (check_stack_overrun(thd, STACK_MIN_SIZE, buff))
    return TRUE;				// Fatal error if flag is set!
  if (arg_count)
  {						// Print purify happy
    for (arg=args, arg_end=args+arg_count; arg != arg_end ; arg++)
    {
      Item *item;
      /*
	We can't yet set item to *arg as fix_fields may change *arg
	We shouldn't call fix_fields() twice, so check 'fixed' field first
      */
      if ((!(*arg)->fixed && (*arg)->fix_fields(thd, arg)))
	return TRUE;				/* purecov: inspected */
      item= *arg;

      if (allowed_arg_cols)
      {
        if (item->check_cols(allowed_arg_cols))
          return 1;
      }
      else
      {
        /*  we have to fetch allowed_arg_cols from first argument */
        DBUG_ASSERT(arg == args); // it is first argument
        allowed_arg_cols= item->cols();
        DBUG_ASSERT(allowed_arg_cols); // Can't be 0 any more
      }

      if (item->maybe_null)
	maybe_null=1;

      with_sum_func= with_sum_func || item->with_sum_func;
      used_tables_cache|=     item->used_tables();
      not_null_tables_cache|= item->not_null_tables();
      const_item_cache&=      item->const_item();
      with_subselect|=        item->with_subselect;
    }
  }
  fix_length_and_dec();
  if (thd->is_error()) // An error inside fix_length_and_dec occured
    return TRUE;
  fixed= 1;
  return FALSE;
}


bool Item_func::walk(Item_processor processor, bool walk_subquery,
                     uchar *argument)
{
  if (arg_count)
  {
    Item **arg,**arg_end;
    for (arg= args, arg_end= args+arg_count; arg != arg_end; arg++)
    {
      if ((*arg)->walk(processor, walk_subquery, argument))
	return 1;
    }
  }
  return (this->*processor)(argument);
}

void Item_func::traverse_cond(Cond_traverser traverser,
                              void *argument, traverse_order order)
{
  if (arg_count)
  {
    Item **arg,**arg_end;

    switch (order) {
    case(PREFIX):
      (*traverser)(this, argument);
      for (arg= args, arg_end= args+arg_count; arg != arg_end; arg++)
      {
	(*arg)->traverse_cond(traverser, argument, order);
      }
      break;
    case (POSTFIX):
      for (arg= args, arg_end= args+arg_count; arg != arg_end; arg++)
      {
	(*arg)->traverse_cond(traverser, argument, order);
      }
      (*traverser)(this, argument);
    }
  }
  else
    (*traverser)(this, argument);
}


/**
  Transform an Item_func object with a transformer callback function.

    The function recursively applies the transform method to each
    argument of the Item_func node.
    If the call of the method for an argument item returns a new item
    the old item is substituted for a new one.
    After this the transformer is applied to the root node
    of the Item_func object. 
  @param transformer   the transformer callback function to be applied to
                       the nodes of the tree of the object
  @param argument      parameter to be passed to the transformer

  @return
    Item returned as the result of transformation of the root node
*/

Item *Item_func::transform(Item_transformer transformer, uchar *argument)
{
  DBUG_ASSERT(!current_thd->is_stmt_prepare());

  if (arg_count)
  {
    Item **arg,**arg_end;
    for (arg= args, arg_end= args+arg_count; arg != arg_end; arg++)
    {
      Item *new_item= (*arg)->transform(transformer, argument);
      if (!new_item)
	return 0;

      /*
        THD::change_item_tree() should be called only if the tree was
        really transformed, i.e. when a new item has been created.
        Otherwise we'll be allocating a lot of unnecessary memory for
        change records at each execution.
      */
      if (*arg != new_item)
        current_thd->change_item_tree(arg, new_item);
    }
  }
  return (this->*transformer)(argument);
}


/**
  Compile Item_func object with a processor and a transformer
  callback functions.

    First the function applies the analyzer to the root node of
    the Item_func object. Then if the analizer succeeeds (returns TRUE)
    the function recursively applies the compile method to each argument
    of the Item_func node.
    If the call of the method for an argument item returns a new item
    the old item is substituted for a new one.
    After this the transformer is applied to the root node
    of the Item_func object. 

  @param analyzer      the analyzer callback function to be applied to the
                       nodes of the tree of the object
  @param[in,out] arg_p parameter to be passed to the processor
  @param transformer   the transformer callback function to be applied to the
                       nodes of the tree of the object
  @param arg_t         parameter to be passed to the transformer

  @return
    Item returned as the result of transformation of the root node
*/

Item *Item_func::compile(Item_analyzer analyzer, uchar **arg_p,
                         Item_transformer transformer, uchar *arg_t)
{
  if (!(this->*analyzer)(arg_p))
    return 0;
  if (arg_count)
  {
    Item **arg,**arg_end;
    for (arg= args, arg_end= args+arg_count; arg != arg_end; arg++)
    {
      /* 
        The same parameter value of arg_p must be passed
        to analyze any argument of the condition formula.
      */   
      uchar *arg_v= *arg_p;
      Item *new_item= (*arg)->compile(analyzer, &arg_v, transformer, arg_t);
      if (new_item && *arg != new_item)
        current_thd->change_item_tree(arg, new_item);
    }
  }
  return (this->*transformer)(arg_t);
}

/**
  See comments in Item_cmp_func::split_sum_func()
*/

void Item_func::split_sum_func(THD *thd, Item **ref_pointer_array,
                               List<Item> &fields)
{
  Item **arg, **arg_end;
  for (arg= args, arg_end= args+arg_count; arg != arg_end ; arg++)
    (*arg)->split_sum_func2(thd, ref_pointer_array, fields, arg, TRUE);
}


void Item_func::update_used_tables()
{
  used_tables_cache=0;
  const_item_cache=1;
  for (uint i=0 ; i < arg_count ; i++)
  {
    args[i]->update_used_tables();
    used_tables_cache|=args[i]->used_tables();
    const_item_cache&=args[i]->const_item();
  }
}


table_map Item_func::used_tables() const
{
  return used_tables_cache;
}


table_map Item_func::not_null_tables() const
{
  return not_null_tables_cache;
}


void Item_func::print(String *str, enum_query_type query_type)
{
  str->append(func_name());
  str->append('(');
  print_args(str, 0, query_type);
  str->append(')');
}


void Item_func::print_args(String *str, uint from, enum_query_type query_type)
{
  for (uint i=from ; i < arg_count ; i++)
  {
    if (i != from)
      str->append(',');
    args[i]->print(str, query_type);
  }
}


void Item_func::print_op(String *str, enum_query_type query_type)
{
  str->append('(');
  for (uint i=0 ; i < arg_count-1 ; i++)
  {
    args[i]->print(str, query_type);
    str->append(' ');
    str->append(func_name());
    str->append(' ');
  }
  args[arg_count-1]->print(str, query_type);
  str->append(')');
}


bool Item_func::eq(const Item *item, bool binary_cmp) const
{
  /* Assume we don't have rtti */
  if (this == item)
    return 1;
  if (item->type() != FUNC_ITEM)
    return 0;
  Item_func *item_func=(Item_func*) item;
  Item_func::Functype func_type;
  if ((func_type= functype()) != item_func->functype() ||
      arg_count != item_func->arg_count ||
      (func_type != Item_func::FUNC_SP &&
       func_name() != item_func->func_name()) ||
      (func_type == Item_func::FUNC_SP &&
       my_strcasecmp(system_charset_info, func_name(), item_func->func_name())))
    return 0;
  for (uint i=0; i < arg_count ; i++)
    if (!args[i]->eq(item_func->args[i], binary_cmp))
      return 0;
  return 1;
}


Field *Item_func::tmp_table_field(TABLE *table)
{
  Field *field;
  LINT_INIT(field);

  switch (result_type()) {
  case INT_RESULT:
    if (max_length > MY_INT32_NUM_DECIMAL_DIGITS)
      field= new Field_longlong(max_length, maybe_null, name, unsigned_flag);
    else
      field= new Field_long(max_length, maybe_null, name, unsigned_flag);
    break;
  case REAL_RESULT:
    field= new Field_double(max_length, maybe_null, name, decimals);
    break;
  case STRING_RESULT:
    return make_string_field(table);
    break;
  case DECIMAL_RESULT:
    field= new Field_new_decimal(my_decimal_precision_to_length(decimal_precision(),
                                                                decimals,
                                                                unsigned_flag),
                                 maybe_null, name, decimals, unsigned_flag);
    break;
  case ROW_RESULT:
  default:
    // This case should never be chosen
    DBUG_ASSERT(0);
    field= 0;
    break;
  }
  if (field)
    field->init(table);
  return field;
}


bool Item_func::is_expensive_processor(uchar *arg)
{
  return is_expensive();
}


my_decimal *Item_func::val_decimal(my_decimal *decimal_value)
{
  DBUG_ASSERT(fixed);
  int2my_decimal(E_DEC_FATAL_ERROR, val_int(), unsigned_flag, decimal_value);
  return decimal_value;
}


String *Item_real_func::val_str(String *str)
{
  DBUG_ASSERT(fixed == 1);
  double nr= val_real();
  if (null_value)
    return 0; /* purecov: inspected */
  str->set_real(nr,decimals, &my_charset_bin);
  return str;
}


my_decimal *Item_real_func::val_decimal(my_decimal *decimal_value)
{
  DBUG_ASSERT(fixed);
  double nr= val_real();
  if (null_value)
    return 0; /* purecov: inspected */
  double2my_decimal(E_DEC_FATAL_ERROR, nr, decimal_value);
  return decimal_value;
}


void Item_func::fix_num_length_and_dec()
{
  uint fl_length= 0;
  decimals=0;
  for (uint i=0 ; i < arg_count ; i++)
  {
    set_if_bigger(decimals,args[i]->decimals);
    set_if_bigger(fl_length, args[i]->max_length);
  }
  max_length=float_length(decimals);
  if (fl_length > max_length)
  {
    decimals= NOT_FIXED_DEC;
    max_length= float_length(NOT_FIXED_DEC);
  }
}


void Item_func_numhybrid::fix_num_length_and_dec()
{}


/**
  Set max_length/decimals of function if function is fixed point and
  result length/precision depends on argument ones.
*/

void Item_func::count_decimal_length()
{
  int max_int_part= 0;
  decimals= 0;
  unsigned_flag= 1;
  for (uint i=0 ; i < arg_count ; i++)
  {
    set_if_bigger(decimals, args[i]->decimals);
    set_if_bigger(max_int_part, args[i]->decimal_int_part());
    set_if_smaller(unsigned_flag, args[i]->unsigned_flag);
  }
  int precision= min(max_int_part + decimals, DECIMAL_MAX_PRECISION);
  max_length= my_decimal_precision_to_length(precision, decimals,
                                             unsigned_flag);
}


/**
  Set max_length of if it is maximum length of its arguments.
*/

void Item_func::count_only_length()
{
  max_length= 0;
  unsigned_flag= 0;
  for (uint i=0 ; i < arg_count ; i++)
  {
    set_if_bigger(max_length, args[i]->max_length);
    set_if_bigger(unsigned_flag, args[i]->unsigned_flag);
  }
}


/**
  Set max_length/decimals of function if function is floating point and
  result length/precision depends on argument ones.
*/

void Item_func::count_real_length()
{
  uint32 length= 0;
  decimals= 0;
  max_length= 0;
  for (uint i=0 ; i < arg_count ; i++)
  {
    if (decimals != NOT_FIXED_DEC)
    {
      set_if_bigger(decimals, args[i]->decimals);
      set_if_bigger(length, (args[i]->max_length - args[i]->decimals));
    }
    set_if_bigger(max_length, args[i]->max_length);
  }
  if (decimals != NOT_FIXED_DEC)
  {
    max_length= length;
    length+= decimals;
    if (length < max_length)  // If previous operation gave overflow
      max_length= UINT_MAX32;
    else
      max_length= length;
  }
}



void Item_func::signal_divide_by_null()
{
  THD *thd= current_thd;
  if (thd->variables.sql_mode & MODE_ERROR_FOR_DIVISION_BY_ZERO)
    push_warning(thd, MYSQL_ERROR::WARN_LEVEL_ERROR, ER_DIVISION_BY_ZERO,
                 ER(ER_DIVISION_BY_ZERO));
  null_value= 1;
}


Item *Item_func::get_tmp_table_item(THD *thd)
{
  if (!with_sum_func && !const_item() && functype() != SUSERVAR_FUNC)
    return new Item_field(result_field);
  return copy_or_same(thd);
}

double Item_int_func::val_real()
{
  DBUG_ASSERT(fixed == 1);

  return unsigned_flag ? (double) ((ulonglong) val_int()) : (double) val_int();
}


String *Item_int_func::val_str(String *str)
{
  DBUG_ASSERT(fixed == 1);
  longlong nr=val_int();
  if (null_value)
    return 0;
  str->set_int(nr, unsigned_flag, &my_charset_bin);
  return str;
}


void Item_func_connection_id::fix_length_and_dec()
{
  Item_int_func::fix_length_and_dec();
  max_length= 10;
}


bool Item_func_connection_id::fix_fields(THD *thd, Item **ref)
{
  if (Item_int_func::fix_fields(thd, ref))
    return TRUE;
  thd->thread_specific_used= TRUE;
  value= thd->variables.pseudo_thread_id;
  return FALSE;
}


/**
  Check arguments here to determine result's type for a numeric
  function of two arguments.
*/

void Item_num_op::find_num_type(void)
{
  DBUG_ENTER("Item_num_op::find_num_type");
  DBUG_PRINT("info", ("name %s", func_name()));
  DBUG_ASSERT(arg_count == 2);
  Item_result r0= args[0]->result_type();
  Item_result r1= args[1]->result_type();

  if (r0 == REAL_RESULT || r1 == REAL_RESULT ||
      r0 == STRING_RESULT || r1 ==STRING_RESULT)
  {
    count_real_length();
    max_length= float_length(decimals);
    hybrid_type= REAL_RESULT;
  }
  else if (r0 == DECIMAL_RESULT || r1 == DECIMAL_RESULT)
  {
    hybrid_type= DECIMAL_RESULT;
    result_precision();
  }
  else
  {
    DBUG_ASSERT(r0 == INT_RESULT && r1 == INT_RESULT);
    decimals= 0;
    hybrid_type=INT_RESULT;
    result_precision();
  }
  DBUG_PRINT("info", ("Type: %s",
             (hybrid_type == REAL_RESULT ? "REAL_RESULT" :
              hybrid_type == DECIMAL_RESULT ? "DECIMAL_RESULT" :
              hybrid_type == INT_RESULT ? "INT_RESULT" :
              "--ILLEGAL!!!--")));
  DBUG_VOID_RETURN;
}


/**
  Set result type for a numeric function of one argument
  (can be also used by a numeric function of many arguments, if the result
  type depends only on the first argument)
*/

void Item_func_num1::find_num_type()
{
  DBUG_ENTER("Item_func_num1::find_num_type");
  DBUG_PRINT("info", ("name %s", func_name()));
  switch (hybrid_type= args[0]->result_type()) {
  case INT_RESULT:
    unsigned_flag= args[0]->unsigned_flag;
    break;
  case STRING_RESULT:
  case REAL_RESULT:
    hybrid_type= REAL_RESULT;
    max_length= float_length(decimals);
    break;
  case DECIMAL_RESULT:
    break;
  default:
    DBUG_ASSERT(0);
  }
  DBUG_PRINT("info", ("Type: %s",
                      (hybrid_type == REAL_RESULT ? "REAL_RESULT" :
                       hybrid_type == DECIMAL_RESULT ? "DECIMAL_RESULT" :
                       hybrid_type == INT_RESULT ? "INT_RESULT" :
                       "--ILLEGAL!!!--")));
  DBUG_VOID_RETURN;
}


void Item_func_num1::fix_num_length_and_dec()
{
  decimals= args[0]->decimals;
  max_length= args[0]->max_length;
}


void Item_func_numhybrid::fix_length_and_dec()
{
  fix_num_length_and_dec();
  find_num_type();
}


String *Item_func_numhybrid::val_str(String *str)
{
  DBUG_ASSERT(fixed == 1);
  switch (hybrid_type) {
  case DECIMAL_RESULT:
  {
    my_decimal decimal_value, *val;
    if (!(val= decimal_op(&decimal_value)))
      return 0;                                 // null is set
    my_decimal_round(E_DEC_FATAL_ERROR, val, decimals, FALSE, val);
    my_decimal2string(E_DEC_FATAL_ERROR, val, 0, 0, 0, str);
    break;
  }
  case INT_RESULT:
  {
    longlong nr= int_op();
    if (null_value)
      return 0; /* purecov: inspected */
    str->set_int(nr, unsigned_flag, &my_charset_bin);
    break;
  }
  case REAL_RESULT:
  {
    double nr= real_op();
    if (null_value)
      return 0; /* purecov: inspected */
    str->set_real(nr,decimals,&my_charset_bin);
    break;
  }
  case STRING_RESULT:
    return str_op(&str_value);
  default:
    DBUG_ASSERT(0);
  }
  return str;
}


double Item_func_numhybrid::val_real()
{
  DBUG_ASSERT(fixed == 1);
  switch (hybrid_type) {
  case DECIMAL_RESULT:
  {
    my_decimal decimal_value, *val;
    double result;
    if (!(val= decimal_op(&decimal_value)))
      return 0.0;                               // null is set
    my_decimal2double(E_DEC_FATAL_ERROR, val, &result);
    return result;
  }
  case INT_RESULT:
  {
    longlong result= int_op();
    return unsigned_flag ? (double) ((ulonglong) result) : (double) result;
  }
  case REAL_RESULT:
    return real_op();
  case STRING_RESULT:
  {
    char *end_not_used;
    int err_not_used;
    String *res= str_op(&str_value);
    return (res ? my_strntod(res->charset(), (char*) res->ptr(), res->length(),
			     &end_not_used, &err_not_used) : 0.0);
  }
  default:
    DBUG_ASSERT(0);
  }
  return 0.0;
}


longlong Item_func_numhybrid::val_int()
{
  DBUG_ASSERT(fixed == 1);
  switch (hybrid_type) {
  case DECIMAL_RESULT:
  {
    my_decimal decimal_value, *val;
    if (!(val= decimal_op(&decimal_value)))
      return 0;                                 // null is set
    longlong result;
    my_decimal2int(E_DEC_FATAL_ERROR, val, unsigned_flag, &result);
    return result;
  }
  case INT_RESULT:
    return int_op();
  case REAL_RESULT:
    return (longlong) rint(real_op());
  case STRING_RESULT:
  {
    int err_not_used;
    String *res;
    if (!(res= str_op(&str_value)))
      return 0;

    char *end= (char*) res->ptr() + res->length();
    CHARSET_INFO *cs= str_value.charset();
    return (*(cs->cset->strtoll10))(cs, res->ptr(), &end, &err_not_used);
  }
  default:
    DBUG_ASSERT(0);
  }
  return 0;
}


my_decimal *Item_func_numhybrid::val_decimal(my_decimal *decimal_value)
{
  my_decimal *val= decimal_value;
  DBUG_ASSERT(fixed == 1);
  switch (hybrid_type) {
  case DECIMAL_RESULT:
    val= decimal_op(decimal_value);
    break;
  case INT_RESULT:
  {
    longlong result= int_op();
    int2my_decimal(E_DEC_FATAL_ERROR, result, unsigned_flag, decimal_value);
    break;
  }
  case REAL_RESULT:
  {
    double result= (double)real_op();
    double2my_decimal(E_DEC_FATAL_ERROR, result, decimal_value);
    break;
  }
  case STRING_RESULT:
  {
    String *res;
    if (!(res= str_op(&str_value)))
      return NULL;

    str2my_decimal(E_DEC_FATAL_ERROR, (char*) res->ptr(),
                   res->length(), res->charset(), decimal_value);
    break;
  }  
  case ROW_RESULT:
  default:
    DBUG_ASSERT(0);
  }
  return val;
}


void Item_func_signed::print(String *str, enum_query_type query_type)
{
  str->append(STRING_WITH_LEN("cast("));
  args[0]->print(str, query_type);
  str->append(STRING_WITH_LEN(" as signed)"));

}


longlong Item_func_signed::val_int_from_str(int *error)
{
  char buff[MAX_FIELD_WIDTH], *end, *start;
  uint32 length;
  String tmp(buff,sizeof(buff), &my_charset_bin), *res;
  longlong value;

  /*
    For a string result, we must first get the string and then convert it
    to a longlong
  */

  if (!(res= args[0]->val_str(&tmp)))
  {
    null_value= 1;
    *error= 0;
    return 0;
  }
  null_value= 0;
  start= (char *)res->ptr();
  length= res->length();

  end= start + length;
  value= my_strtoll10(start, &end, error);
  if (*error > 0 || end != start+ length)
  {
    char err_buff[128];
    String err_tmp(err_buff,(uint32) sizeof(err_buff), system_charset_info);
    err_tmp.copy(start, length, system_charset_info);
    push_warning_printf(current_thd, MYSQL_ERROR::WARN_LEVEL_WARN,
                        ER_TRUNCATED_WRONG_VALUE,
                        ER(ER_TRUNCATED_WRONG_VALUE), "INTEGER",
                        err_tmp.c_ptr());
  }
  return value;
}


longlong Item_func_signed::val_int()
{
  longlong value;
  int error;

  if (args[0]->cast_to_int_type() != STRING_RESULT ||
      args[0]->result_as_longlong())
  {
    value= args[0]->val_int();
    null_value= args[0]->null_value; 
    return value;
  }

  value= val_int_from_str(&error);
  if (value < 0 && error == 0)
  {
    push_warning(current_thd, MYSQL_ERROR::WARN_LEVEL_WARN, ER_UNKNOWN_ERROR,
                 "Cast to signed converted positive out-of-range integer to "
                 "it's negative complement");
  }
  return value;
}


void Item_func_unsigned::print(String *str, enum_query_type query_type)
{
  str->append(STRING_WITH_LEN("cast("));
  args[0]->print(str, query_type);
  str->append(STRING_WITH_LEN(" as unsigned)"));

}


longlong Item_func_unsigned::val_int()
{
  longlong value;
  int error;

  if (args[0]->cast_to_int_type() == DECIMAL_RESULT)
  {
    my_decimal tmp, *dec= args[0]->val_decimal(&tmp);
    if (!(null_value= args[0]->null_value))
      my_decimal2int(E_DEC_FATAL_ERROR, dec, 1, &value);
    else
      value= 0;
    return value;
  }
  else if (args[0]->cast_to_int_type() != STRING_RESULT ||
           args[0]->result_as_longlong())
  {
    value= args[0]->val_int();
    null_value= args[0]->null_value; 
    return value;
  }

  value= val_int_from_str(&error);
  if (error < 0)
    push_warning(current_thd, MYSQL_ERROR::WARN_LEVEL_WARN, ER_UNKNOWN_ERROR,
                 "Cast to unsigned converted negative integer to it's "
                 "positive complement");
  return value;
}


String *Item_decimal_typecast::val_str(String *str)
{
  my_decimal tmp_buf, *tmp= val_decimal(&tmp_buf);
  if (null_value)
    return NULL;
  my_decimal2string(E_DEC_FATAL_ERROR, tmp, 0, 0, 0, str);
  return str;
}


double Item_decimal_typecast::val_real()
{
  my_decimal tmp_buf, *tmp= val_decimal(&tmp_buf);
  double res;
  if (null_value)
    return 0.0;
  my_decimal2double(E_DEC_FATAL_ERROR, tmp, &res);
  return res;
}


longlong Item_decimal_typecast::val_int()
{
  my_decimal tmp_buf, *tmp= val_decimal(&tmp_buf);
  longlong res;
  if (null_value)
    return 0;
  my_decimal2int(E_DEC_FATAL_ERROR, tmp, unsigned_flag, &res);
  return res;
}


my_decimal *Item_decimal_typecast::val_decimal(my_decimal *dec)
{
  my_decimal tmp_buf, *tmp= args[0]->val_decimal(&tmp_buf);
  bool sign;
  uint precision;

  if ((null_value= args[0]->null_value))
    return NULL;
  my_decimal_round(E_DEC_FATAL_ERROR, tmp, decimals, FALSE, dec);
  sign= dec->sign();
  if (unsigned_flag)
  {
    if (sign)
    {
      my_decimal_set_zero(dec);
      goto err;
    }
  }
  precision= my_decimal_length_to_precision(max_length,
                                            decimals, unsigned_flag);
  if (precision - decimals < (uint) my_decimal_intg(dec))
  {
    max_my_decimal(dec, precision, decimals);
    dec->sign(sign);
    goto err;
  }
  return dec;

err:
  push_warning_printf(current_thd, MYSQL_ERROR::WARN_LEVEL_ERROR,
                      ER_WARN_DATA_OUT_OF_RANGE,
                      ER(ER_WARN_DATA_OUT_OF_RANGE),
                      name, 1);
  return dec;
}


void Item_decimal_typecast::print(String *str, enum_query_type query_type)
{
  char len_buf[20*3 + 1];
  char *end;

  uint precision= my_decimal_length_to_precision(max_length, decimals,
                                                 unsigned_flag);
  str->append(STRING_WITH_LEN("cast("));
  args[0]->print(str, query_type);
  str->append(STRING_WITH_LEN(" as decimal("));

  end=int10_to_str(precision, len_buf,10);
  str->append(len_buf, (uint32) (end - len_buf));

  str->append(',');

  end=int10_to_str(decimals, len_buf,10);
  str->append(len_buf, (uint32) (end - len_buf));

  str->append(')');
  str->append(')');
}


double Item_func_plus::real_op()
{
  double value= args[0]->val_real() + args[1]->val_real();
  if ((null_value=args[0]->null_value || args[1]->null_value))
    return 0.0;
  return fix_result(value);
}


longlong Item_func_plus::int_op()
{
  longlong value=args[0]->val_int()+args[1]->val_int();
  if ((null_value=args[0]->null_value || args[1]->null_value))
    return 0;
  return value;
}


/**
  Calculate plus of two decimals.

  @param decimal_value	Buffer that can be used to store result

  @retval
    0  Value was NULL;  In this case null_value is set
  @retval
    \# Value of operation as a decimal
*/

my_decimal *Item_func_plus::decimal_op(my_decimal *decimal_value)
{
  my_decimal value1, *val1;
  my_decimal value2, *val2;
  val1= args[0]->val_decimal(&value1);
  if ((null_value= args[0]->null_value))
    return 0;
  val2= args[1]->val_decimal(&value2);
  if (!(null_value= (args[1]->null_value ||
                     (my_decimal_add(E_DEC_FATAL_ERROR, decimal_value, val1,
                                     val2) > 3))))
    return decimal_value;
  return 0;
}

/**
  Set precision of results for additive operations (+ and -)
*/
void Item_func_additive_op::result_precision()
{
  decimals= max(args[0]->decimals, args[1]->decimals);
  int arg1_int= args[0]->decimal_precision() - args[0]->decimals;
  int arg2_int= args[1]->decimal_precision() - args[1]->decimals;
  int est_prec= max(arg1_int, arg2_int) + 1 + decimals;
  int precision= min(est_prec, DECIMAL_MAX_PRECISION);

  /* Integer operations keep unsigned_flag if one of arguments is unsigned */
  if (result_type() == INT_RESULT)
    unsigned_flag= args[0]->unsigned_flag | args[1]->unsigned_flag;
  else
    unsigned_flag= args[0]->unsigned_flag & args[1]->unsigned_flag;
  max_length= my_decimal_precision_to_length(precision, decimals,
                                             unsigned_flag);
}


/**
  The following function is here to allow the user to force
  subtraction of UNSIGNED BIGINT to return negative values.
*/

void Item_func_minus::fix_length_and_dec()
{
  Item_num_op::fix_length_and_dec();
  if (unsigned_flag &&
      (current_thd->variables.sql_mode & MODE_NO_UNSIGNED_SUBTRACTION))
    unsigned_flag=0;
}


double Item_func_minus::real_op()
{
  double value= args[0]->val_real() - args[1]->val_real();
  if ((null_value=args[0]->null_value || args[1]->null_value))
    return 0.0;
  return fix_result(value);
}


longlong Item_func_minus::int_op()
{
  longlong value=args[0]->val_int() - args[1]->val_int();
  if ((null_value=args[0]->null_value || args[1]->null_value))
    return 0;
  return value;
}


/**
  See Item_func_plus::decimal_op for comments.
*/

my_decimal *Item_func_minus::decimal_op(my_decimal *decimal_value)
{
  my_decimal value1, *val1;
  my_decimal value2, *val2= 

  val1= args[0]->val_decimal(&value1);
  if ((null_value= args[0]->null_value))
    return 0;
  val2= args[1]->val_decimal(&value2);
  if (!(null_value= (args[1]->null_value ||
                     (my_decimal_sub(E_DEC_FATAL_ERROR, decimal_value, val1,
                                     val2) > 3))))
    return decimal_value;
  return 0;
}


double Item_func_mul::real_op()
{
  DBUG_ASSERT(fixed == 1);
  double value= args[0]->val_real() * args[1]->val_real();
  if ((null_value=args[0]->null_value || args[1]->null_value))
    return 0.0;
  return fix_result(value);
}


longlong Item_func_mul::int_op()
{
  DBUG_ASSERT(fixed == 1);
  longlong value=args[0]->val_int()*args[1]->val_int();
  if ((null_value=args[0]->null_value || args[1]->null_value))
    return 0;
  return value;
}


/** See Item_func_plus::decimal_op for comments. */

my_decimal *Item_func_mul::decimal_op(my_decimal *decimal_value)
{
  my_decimal value1, *val1;
  my_decimal value2, *val2;
  val1= args[0]->val_decimal(&value1);
  if ((null_value= args[0]->null_value))
    return 0;
  val2= args[1]->val_decimal(&value2);
  if (!(null_value= (args[1]->null_value ||
                     (my_decimal_mul(E_DEC_FATAL_ERROR, decimal_value, val1,
                                    val2) > 3))))
    return decimal_value;
  return 0;
}


void Item_func_mul::result_precision()
{
  /* Integer operations keep unsigned_flag if one of arguments is unsigned */
  if (result_type() == INT_RESULT)
    unsigned_flag= args[0]->unsigned_flag | args[1]->unsigned_flag;
  else
    unsigned_flag= args[0]->unsigned_flag & args[1]->unsigned_flag;
  decimals= min(args[0]->decimals + args[1]->decimals, DECIMAL_MAX_SCALE);
  uint est_prec = args[0]->decimal_precision() + args[1]->decimal_precision();
  uint precision= min(est_prec, DECIMAL_MAX_PRECISION);
  max_length= my_decimal_precision_to_length(precision, decimals,unsigned_flag);
}


double Item_func_div::real_op()
{
  DBUG_ASSERT(fixed == 1);
  double value= args[0]->val_real();
  double val2= args[1]->val_real();
  if ((null_value= args[0]->null_value || args[1]->null_value))
    return 0.0;
  if (val2 == 0.0)
  {
    signal_divide_by_null();
    return 0.0;
  }
  return fix_result(value/val2);
}


my_decimal *Item_func_div::decimal_op(my_decimal *decimal_value)
{
  my_decimal value1, *val1;
  my_decimal value2, *val2;
  int err;

  val1= args[0]->val_decimal(&value1);
  if ((null_value= args[0]->null_value))
    return 0;
  val2= args[1]->val_decimal(&value2);
  if ((null_value= args[1]->null_value))
    return 0;
  if ((err= my_decimal_div(E_DEC_FATAL_ERROR & ~E_DEC_DIV_ZERO, decimal_value,
                           val1, val2, prec_increment)) > 3)
  {
    if (err == E_DEC_DIV_ZERO)
      signal_divide_by_null();
    null_value= 1;
    return 0;
  }
  return decimal_value;
}


void Item_func_div::result_precision()
{
  uint precision=min(args[0]->decimal_precision() + 
                     args[1]->decimals + prec_increment,
                     DECIMAL_MAX_PRECISION);

  /* Integer operations keep unsigned_flag if one of arguments is unsigned */
  if (result_type() == INT_RESULT)
    unsigned_flag= args[0]->unsigned_flag | args[1]->unsigned_flag;
  else
    unsigned_flag= args[0]->unsigned_flag & args[1]->unsigned_flag;
  decimals= min(args[0]->decimals + prec_increment, DECIMAL_MAX_SCALE);
  max_length= my_decimal_precision_to_length(precision, decimals,
                                             unsigned_flag);
}


void Item_func_div::fix_length_and_dec()
{
  DBUG_ENTER("Item_func_div::fix_length_and_dec");
  prec_increment= current_thd->variables.div_precincrement;
  Item_num_op::fix_length_and_dec();
  switch(hybrid_type) {
  case REAL_RESULT:
  {
    decimals=max(args[0]->decimals,args[1]->decimals)+prec_increment;
    set_if_smaller(decimals, NOT_FIXED_DEC);
    max_length=args[0]->max_length - args[0]->decimals + decimals;
    uint tmp=float_length(decimals);
    set_if_smaller(max_length,tmp);
    break;
  }
  case INT_RESULT:
    hybrid_type= DECIMAL_RESULT;
    DBUG_PRINT("info", ("Type changed: DECIMAL_RESULT"));
    result_precision();
    break;
  case DECIMAL_RESULT:
    result_precision();
    break;
  default:
    DBUG_ASSERT(0);
  }
  maybe_null= 1; // devision by zero
  DBUG_VOID_RETURN;
}


/* Integer division */
longlong Item_func_int_div::val_int()
{
  DBUG_ASSERT(fixed == 1);
  longlong value=args[0]->val_int();
  longlong val2=args[1]->val_int();
  if ((null_value= (args[0]->null_value || args[1]->null_value)))
    return 0;
  if (val2 == 0)
  {
    signal_divide_by_null();
    return 0;
  }
  return (unsigned_flag ?
	  (ulonglong) value / (ulonglong) val2 :
	  value / val2);
}


void Item_func_int_div::fix_length_and_dec()
{
  Item_result argtype= args[0]->result_type();
  /* use precision ony for the data type it is applicable for and valid */
  max_length=args[0]->max_length -
    (argtype == DECIMAL_RESULT || argtype == INT_RESULT ?
     args[0]->decimals : 0);
  maybe_null=1;
  unsigned_flag=args[0]->unsigned_flag | args[1]->unsigned_flag;
}


longlong Item_func_mod::int_op()
{
  DBUG_ASSERT(fixed == 1);
  longlong value=  args[0]->val_int();
  longlong val2= args[1]->val_int();
  longlong result;

  if ((null_value= args[0]->null_value || args[1]->null_value))
    return 0; /* purecov: inspected */
  if (val2 == 0)
  {
    signal_divide_by_null();
    return 0;
  }

  if (args[0]->unsigned_flag)
    result= args[1]->unsigned_flag ? 
      ((ulonglong) value) % ((ulonglong) val2) : ((ulonglong) value) % val2;
  else
    result= args[1]->unsigned_flag ?
      value % ((ulonglong) val2) : value % val2;

  return result;
}

double Item_func_mod::real_op()
{
  DBUG_ASSERT(fixed == 1);
  double value= args[0]->val_real();
  double val2=  args[1]->val_real();
  if ((null_value= args[0]->null_value || args[1]->null_value))
    return 0.0; /* purecov: inspected */
  if (val2 == 0.0)
  {
    signal_divide_by_null();
    return 0.0;
  }
  return fmod(value,val2);
}


my_decimal *Item_func_mod::decimal_op(my_decimal *decimal_value)
{
  my_decimal value1, *val1;
  my_decimal value2, *val2;

  val1= args[0]->val_decimal(&value1);
  if ((null_value= args[0]->null_value))
    return 0;
  val2= args[1]->val_decimal(&value2);
  if ((null_value= args[1]->null_value))
    return 0;
  switch (my_decimal_mod(E_DEC_FATAL_ERROR & ~E_DEC_DIV_ZERO, decimal_value,
                         val1, val2)) {
  case E_DEC_TRUNCATED:
  case E_DEC_OK:
    return decimal_value;
  case E_DEC_DIV_ZERO:
    signal_divide_by_null();
  default:
    null_value= 1;
    return 0;
  }
}


void Item_func_mod::result_precision()
{
  decimals= max(args[0]->decimals, args[1]->decimals);
  max_length= max(args[0]->max_length, args[1]->max_length);
}


void Item_func_mod::fix_length_and_dec()
{
  Item_num_op::fix_length_and_dec();
  maybe_null= 1;
  unsigned_flag= args[0]->unsigned_flag;
}


double Item_func_neg::real_op()
{
  double value= args[0]->val_real();
  null_value= args[0]->null_value;
  return -value;
}


longlong Item_func_neg::int_op()
{
  longlong value= args[0]->val_int();
  null_value= args[0]->null_value;
  return -value;
}


my_decimal *Item_func_neg::decimal_op(my_decimal *decimal_value)
{
  my_decimal val, *value= args[0]->val_decimal(&val);
  if (!(null_value= args[0]->null_value))
  {
    my_decimal2decimal(value, decimal_value);
    my_decimal_neg(decimal_value);
    return decimal_value;
  }
  return 0;
}


void Item_func_neg::fix_num_length_and_dec()
{
  decimals= args[0]->decimals;
  /* 1 add because sign can appear */
  max_length= args[0]->max_length + 1;
}


void Item_func_neg::fix_length_and_dec()
{
  DBUG_ENTER("Item_func_neg::fix_length_and_dec");
  Item_func_num1::fix_length_and_dec();

  /*
    If this is in integer context keep the context as integer if possible
    (This is how multiplication and other integer functions works)
    Use val() to get value as arg_type doesn't mean that item is
    Item_int or Item_real due to existence of Item_param.
  */
  if (hybrid_type == INT_RESULT && args[0]->const_item())
  {
    longlong val= args[0]->val_int();
    if ((ulonglong) val >= (ulonglong) LONGLONG_MIN &&
        ((ulonglong) val != (ulonglong) LONGLONG_MIN ||
          args[0]->type() != INT_ITEM))        
    {
      /*
        Ensure that result is converted to DECIMAL, as longlong can't hold
        the negated number
      */
      hybrid_type= DECIMAL_RESULT;
      DBUG_PRINT("info", ("Type changed: DECIMAL_RESULT"));
    }
  }
  unsigned_flag= 0;
  DBUG_VOID_RETURN;
}


double Item_func_abs::real_op()
{
  double value= args[0]->val_real();
  null_value= args[0]->null_value;
  return fabs(value);
}


longlong Item_func_abs::int_op()
{
  longlong value= args[0]->val_int();
  if ((null_value= args[0]->null_value))
    return 0;
  return (value >= 0) || unsigned_flag ? value : -value;
}


my_decimal *Item_func_abs::decimal_op(my_decimal *decimal_value)
{
  my_decimal val, *value= args[0]->val_decimal(&val);
  if (!(null_value= args[0]->null_value))
  {
    my_decimal2decimal(value, decimal_value);
    if (decimal_value->sign())
      my_decimal_neg(decimal_value);
    return decimal_value;
  }
  return 0;
}


void Item_func_abs::fix_length_and_dec()
{
  Item_func_num1::fix_length_and_dec();
  unsigned_flag= args[0]->unsigned_flag;
}


/** Gateway to natural LOG function. */
double Item_func_ln::val_real()
{
  DBUG_ASSERT(fixed == 1);
  double value= args[0]->val_real();
  if ((null_value= args[0]->null_value))
    return 0.0;
  if (value <= 0.0)
  {
    signal_divide_by_null();
    return 0.0;
  }
  return log(value);
}

/** 
  Extended but so slower LOG function.

  We have to check if all values are > zero and first one is not one
  as these are the cases then result is not a number.
*/ 
double Item_func_log::val_real()
{
  DBUG_ASSERT(fixed == 1);
  double value= args[0]->val_real();
  if ((null_value= args[0]->null_value))
    return 0.0;
  if (value <= 0.0)
  {
    signal_divide_by_null();
    return 0.0;
  }
  if (arg_count == 2)
  {
    double value2= args[1]->val_real();
    if ((null_value= args[1]->null_value))
      return 0.0;
    if (value2 <= 0.0 || value == 1.0)
    {
      signal_divide_by_null();
      return 0.0;
    }
    return log(value2) / log(value);
  }
  return log(value);
}

double Item_func_log2::val_real()
{
  DBUG_ASSERT(fixed == 1);
  double value= args[0]->val_real();

  if ((null_value=args[0]->null_value))
    return 0.0;
  if (value <= 0.0)
  {
    signal_divide_by_null();
    return 0.0;
  }
  return log(value) / M_LN2;
}

double Item_func_log10::val_real()
{
  DBUG_ASSERT(fixed == 1);
  double value= args[0]->val_real();
  if ((null_value= args[0]->null_value))
    return 0.0;
  if (value <= 0.0)
  {
    signal_divide_by_null();
    return 0.0;
  }
  return log10(value);
}

double Item_func_exp::val_real()
{
  DBUG_ASSERT(fixed == 1);
  double value= args[0]->val_real();
  if ((null_value=args[0]->null_value))
    return 0.0; /* purecov: inspected */
  return fix_result(exp(value));
}

double Item_func_sqrt::val_real()
{
  DBUG_ASSERT(fixed == 1);
  double value= args[0]->val_real();
  if ((null_value=(args[0]->null_value || value < 0)))
    return 0.0; /* purecov: inspected */
  return sqrt(value);
}

double Item_func_pow::val_real()
{
  DBUG_ASSERT(fixed == 1);
  double value= args[0]->val_real();
  double val2= args[1]->val_real();
  if ((null_value=(args[0]->null_value || args[1]->null_value)))
    return 0.0; /* purecov: inspected */
  return fix_result(pow(value,val2));
}

// Trigonometric functions

double Item_func_acos::val_real()
{
  DBUG_ASSERT(fixed == 1);
  // the volatile's for BUG #2338 to calm optimizer down (because of gcc's bug)
  volatile double value= args[0]->val_real();
  if ((null_value=(args[0]->null_value || (value < -1.0 || value > 1.0))))
    return 0.0;
  return acos(value);
}

double Item_func_asin::val_real()
{
  DBUG_ASSERT(fixed == 1);
  // the volatile's for BUG #2338 to calm optimizer down (because of gcc's bug)
  volatile double value= args[0]->val_real();
  if ((null_value=(args[0]->null_value || (value < -1.0 || value > 1.0))))
    return 0.0;
  return asin(value);
}

double Item_func_atan::val_real()
{
  DBUG_ASSERT(fixed == 1);
  double value= args[0]->val_real();
  if ((null_value=args[0]->null_value))
    return 0.0;
  if (arg_count == 2)
  {
    double val2= args[1]->val_real();
    if ((null_value=args[1]->null_value))
      return 0.0;
    return fix_result(atan2(value,val2));
  }
  return atan(value);
}

double Item_func_cos::val_real()
{
  DBUG_ASSERT(fixed == 1);
  double value= args[0]->val_real();
  if ((null_value=args[0]->null_value))
    return 0.0;
  return cos(value);
}

double Item_func_sin::val_real()
{
  DBUG_ASSERT(fixed == 1);
  double value= args[0]->val_real();
  if ((null_value=args[0]->null_value))
    return 0.0;
  return sin(value);
}

double Item_func_tan::val_real()
{
  DBUG_ASSERT(fixed == 1);
  double value= args[0]->val_real();
  if ((null_value=args[0]->null_value))
    return 0.0;
  return fix_result(tan(value));
}


// Shift-functions, same as << and >> in C/C++


longlong Item_func_shift_left::val_int()
{
  DBUG_ASSERT(fixed == 1);
  uint shift;
  ulonglong res= ((ulonglong) args[0]->val_int() <<
		  (shift=(uint) args[1]->val_int()));
  if (args[0]->null_value || args[1]->null_value)
  {
    null_value=1;
    return 0;
  }
  null_value=0;
  return (shift < sizeof(longlong)*8 ? (longlong) res : LL(0));
}

longlong Item_func_shift_right::val_int()
{
  DBUG_ASSERT(fixed == 1);
  uint shift;
  ulonglong res= (ulonglong) args[0]->val_int() >>
    (shift=(uint) args[1]->val_int());
  if (args[0]->null_value || args[1]->null_value)
  {
    null_value=1;
    return 0;
  }
  null_value=0;
  return (shift < sizeof(longlong)*8 ? (longlong) res : LL(0));
}


longlong Item_func_bit_neg::val_int()
{
  DBUG_ASSERT(fixed == 1);
  ulonglong res= (ulonglong) args[0]->val_int();
  if ((null_value=args[0]->null_value))
    return 0;
  return ~res;
}


// Conversion functions

void Item_func_integer::fix_length_and_dec()
{
  max_length=args[0]->max_length - args[0]->decimals+1;
  uint tmp=float_length(decimals);
  set_if_smaller(max_length,tmp);
  decimals=0;
}

void Item_func_int_val::fix_num_length_and_dec()
{
  max_length= args[0]->max_length - (args[0]->decimals ?
                                     args[0]->decimals + 1 :
                                     0) + 2;
  uint tmp= float_length(decimals);
  set_if_smaller(max_length,tmp);
  decimals= 0;
}


void Item_func_int_val::find_num_type()
{
  DBUG_ENTER("Item_func_int_val::find_num_type");
  DBUG_PRINT("info", ("name %s", func_name()));
  switch(hybrid_type= args[0]->result_type())
  {
  case STRING_RESULT:
  case REAL_RESULT:
    hybrid_type= REAL_RESULT;
    max_length= float_length(decimals);
    break;
  case INT_RESULT:
  case DECIMAL_RESULT:
    /*
      -2 because in most high position can't be used any digit for longlong
      and one position for increasing value during operation
    */
    if ((args[0]->max_length - args[0]->decimals) >=
        (DECIMAL_LONGLONG_DIGITS - 2))
    {
      hybrid_type= DECIMAL_RESULT;
    }
    else
    {
      unsigned_flag= args[0]->unsigned_flag;
      hybrid_type= INT_RESULT;
    }
    break;
  default:
    DBUG_ASSERT(0);
  }
  DBUG_PRINT("info", ("Type: %s",
                      (hybrid_type == REAL_RESULT ? "REAL_RESULT" :
                       hybrid_type == DECIMAL_RESULT ? "DECIMAL_RESULT" :
                       hybrid_type == INT_RESULT ? "INT_RESULT" :
                       "--ILLEGAL!!!--")));

  DBUG_VOID_RETURN;
}


longlong Item_func_ceiling::int_op()
{
  longlong result;
  switch (args[0]->result_type()) {
  case INT_RESULT:
    result= args[0]->val_int();
    null_value= args[0]->null_value;
    break;
  case DECIMAL_RESULT:
  {
    my_decimal dec_buf, *dec;
    if ((dec= Item_func_ceiling::decimal_op(&dec_buf)))
      my_decimal2int(E_DEC_FATAL_ERROR, dec, unsigned_flag, &result);
    else
      result= 0;
    break;
  }
  default:
    result= (longlong)Item_func_ceiling::real_op();
  };
  return result;
}


double Item_func_ceiling::real_op()
{
  /*
    the volatile's for BUG #3051 to calm optimizer down (because of gcc's
    bug)
  */
  volatile double value= args[0]->val_real();
  null_value= args[0]->null_value;
  return ceil(value);
}


my_decimal *Item_func_ceiling::decimal_op(my_decimal *decimal_value)
{
  my_decimal val, *value= args[0]->val_decimal(&val);
  if (!(null_value= (args[0]->null_value ||
                     my_decimal_ceiling(E_DEC_FATAL_ERROR, value,
                                        decimal_value) > 1)))
    return decimal_value;
  return 0;
}


longlong Item_func_floor::int_op()
{
  longlong result;
  switch (args[0]->result_type()) {
  case INT_RESULT:
    result= args[0]->val_int();
    null_value= args[0]->null_value;
    break;
  case DECIMAL_RESULT:
  {
    my_decimal dec_buf, *dec;
    if ((dec= Item_func_floor::decimal_op(&dec_buf)))
      my_decimal2int(E_DEC_FATAL_ERROR, dec, unsigned_flag, &result);
    else
      result= 0;
    break;
  }
  default:
    result= (longlong)Item_func_floor::real_op();
  };
  return result;
}


double Item_func_floor::real_op()
{
  /*
    the volatile's for BUG #3051 to calm optimizer down (because of gcc's
    bug)
  */
  volatile double value= args[0]->val_real();
  null_value= args[0]->null_value;
  return floor(value);
}


my_decimal *Item_func_floor::decimal_op(my_decimal *decimal_value)
{
  my_decimal val, *value= args[0]->val_decimal(&val);
  if (!(null_value= (args[0]->null_value ||
                     my_decimal_floor(E_DEC_FATAL_ERROR, value,
                                      decimal_value) > 1)))
    return decimal_value;
  return 0;
}


void Item_func_round::fix_length_and_dec()
{
  int      decimals_to_set;
  longlong val1;
  bool     val1_unsigned;
  
  unsigned_flag= args[0]->unsigned_flag;
  if (!args[1]->const_item())
  {
    max_length= args[0]->max_length;
    decimals= args[0]->decimals;
    if (args[0]->result_type() == DECIMAL_RESULT)
    {
      max_length++;
      hybrid_type= DECIMAL_RESULT;
    }
    else
      hybrid_type= REAL_RESULT;
    return;
  }

  val1= args[1]->val_int();
  val1_unsigned= args[1]->unsigned_flag;
  if (val1 < 0)
    decimals_to_set= val1_unsigned ? INT_MAX : 0;
  else
    decimals_to_set= (val1 > INT_MAX) ? INT_MAX : (int) val1;

  if (args[0]->decimals == NOT_FIXED_DEC)
  {
    max_length= args[0]->max_length;
    decimals= min(decimals_to_set, NOT_FIXED_DEC);
    hybrid_type= REAL_RESULT;
    return;
  }
  
  switch (args[0]->result_type()) {
  case REAL_RESULT:
  case STRING_RESULT:
    hybrid_type= REAL_RESULT;
    decimals= min(decimals_to_set, NOT_FIXED_DEC);
    max_length= float_length(decimals);
    break;
  case INT_RESULT:
    if ((!decimals_to_set && truncate) || (args[0]->decimal_precision() < DECIMAL_LONGLONG_DIGITS))
    {
      int length_can_increase= test(!truncate && (val1 < 0) && !val1_unsigned);
      max_length= args[0]->max_length + length_can_increase;
      /* Here we can keep INT_RESULT */
      hybrid_type= INT_RESULT;
      decimals= 0;
      break;
    }
    /* fall through */
  case DECIMAL_RESULT:
  {
    hybrid_type= DECIMAL_RESULT;
    decimals_to_set= min(DECIMAL_MAX_SCALE, decimals_to_set);
    int decimals_delta= args[0]->decimals - decimals_to_set;
    int precision= args[0]->decimal_precision();
    int length_increase= ((decimals_delta <= 0) || truncate) ? 0:1;

    precision-= decimals_delta - length_increase;
    decimals= min(decimals_to_set, DECIMAL_MAX_SCALE);
    max_length= my_decimal_precision_to_length(precision, decimals,
                                               unsigned_flag);
    break;
  }
  default:
    DBUG_ASSERT(0); /* This result type isn't handled */
  }
}

double my_double_round(double value, longlong dec, bool dec_unsigned,
                       bool truncate)
{
  double tmp;
  bool dec_negative= (dec < 0) && !dec_unsigned;
  ulonglong abs_dec= dec_negative ? -dec : dec;
  /*
    tmp2 is here to avoid return the value with 80 bit precision
    This will fix that the test round(0.1,1) = round(0.1,1) is true
  */
  volatile double tmp2;

  tmp=(abs_dec < array_elements(log_10) ?
       log_10[abs_dec] : pow(10.0,(double) abs_dec));

  if (dec_negative && my_isinf(tmp))
    tmp2= 0;
  else if (!dec_negative && my_isinf(value * tmp))
    tmp2= value;
  else if (truncate)
  {
    if (value >= 0)
      tmp2= dec < 0 ? floor(value/tmp)*tmp : floor(value*tmp)/tmp;
    else
      tmp2= dec < 0 ? ceil(value/tmp)*tmp : ceil(value*tmp)/tmp;
  }
  else
    tmp2=dec < 0 ? rint(value/tmp)*tmp : rint(value*tmp)/tmp;
  return tmp2;
}


double Item_func_round::real_op()
{
  double value= args[0]->val_real();

  if (!(null_value= args[0]->null_value || args[1]->null_value))
    return my_double_round(value, args[1]->val_int(), args[1]->unsigned_flag,
                           truncate);

  return 0.0;
}

/*
  Rounds a given value to a power of 10 specified as the 'to' argument,
  avoiding overflows when the value is close to the ulonglong range boundary.
*/

static inline ulonglong my_unsigned_round(ulonglong value, ulonglong to)
{
  ulonglong tmp= value / to * to;
  return (value - tmp < (to >> 1)) ? tmp : tmp + to;
}


longlong Item_func_round::int_op()
{
  longlong value= args[0]->val_int();
  longlong dec= args[1]->val_int();
  decimals= 0;
  ulonglong abs_dec;
  if ((null_value= args[0]->null_value || args[1]->null_value))
    return 0;
  if ((dec >= 0) || args[1]->unsigned_flag)
    return value; // integer have not digits after point

  abs_dec= -dec;
  longlong tmp;
  
  if(abs_dec >= array_elements(log_10_int))
    return 0;
  
  tmp= log_10_int[abs_dec];
  
  if (truncate)
    value= (unsigned_flag) ?
      ((ulonglong) value / tmp) * tmp : (value / tmp) * tmp;
  else
    value= (unsigned_flag || value >= 0) ?
      my_unsigned_round((ulonglong) value, tmp) :
      -(longlong) my_unsigned_round((ulonglong) -value, tmp);
  return value;
}


my_decimal *Item_func_round::decimal_op(my_decimal *decimal_value)
{
  my_decimal val, *value= args[0]->val_decimal(&val);
  longlong dec= args[1]->val_int();
  if (dec >= 0 || args[1]->unsigned_flag)
    dec= min((ulonglong) dec, decimals);
  else if (dec < INT_MIN)
    dec= INT_MIN;
    
  if (!(null_value= (args[0]->null_value || args[1]->null_value ||
                     my_decimal_round(E_DEC_FATAL_ERROR, value, (int) dec,
                                      truncate, decimal_value) > 1))) 
  {
    decimal_value->frac= decimals;
    return decimal_value;
  }
  return 0;
}


void Item_func_rand::seed_random(Item *arg)
{
  /*
    TODO: do not do reinit 'rand' for every execute of PS/SP if
    args[0] is a constant.
  */
  uint32 tmp= (uint32) arg->val_int();
  randominit(rand, (uint32) (tmp*0x10001L+55555555L),
             (uint32) (tmp*0x10000001L));
}


bool Item_func_rand::fix_fields(THD *thd,Item **ref)
{
  if (Item_real_func::fix_fields(thd, ref))
    return TRUE;
  used_tables_cache|= RAND_TABLE_BIT;
  if (arg_count)
  {					// Only use argument once in query
    /*
      Allocate rand structure once: we must use thd->stmt_arena
      to create rand in proper mem_root if it's a prepared statement or
      stored procedure.

      No need to send a Rand log event if seed was given eg: RAND(seed),
      as it will be replicated in the query as such.
    */
    if (!rand && !(rand= (struct rand_struct*)
                   thd->stmt_arena->alloc(sizeof(*rand))))
      return TRUE;

    if (args[0]->const_item())
      seed_random (args[0]);
  }
  else
  {
    /*
      Save the seed only the first time RAND() is used in the query
      Once events are forwarded rather than recreated,
      the following can be skipped if inside the slave thread
    */
    if (!thd->rand_used)
    {
      thd->rand_used= 1;
      thd->rand_saved_seed1= thd->rand.seed1;
      thd->rand_saved_seed2= thd->rand.seed2;
    }
    rand= &thd->rand;
  }
  return FALSE;
}

void Item_func_rand::update_used_tables()
{
  Item_real_func::update_used_tables();
  used_tables_cache|= RAND_TABLE_BIT;
}


double Item_func_rand::val_real()
{
  DBUG_ASSERT(fixed == 1);
  if (arg_count && !args[0]->const_item())
    seed_random (args[0]);
  return my_rnd(rand);
}

longlong Item_func_sign::val_int()
{
  DBUG_ASSERT(fixed == 1);
  double value= args[0]->val_real();
  null_value=args[0]->null_value;
  return value < 0.0 ? -1 : (value > 0 ? 1 : 0);
}


double Item_func_units::val_real()
{
  DBUG_ASSERT(fixed == 1);
  double value= args[0]->val_real();
  if ((null_value=args[0]->null_value))
    return 0;
  return value*mul+add;
}


void Item_func_min_max::fix_length_and_dec()
{
  int max_int_part=0;
  bool datetime_found= FALSE;
  decimals=0;
  max_length=0;
  maybe_null=0;
  cmp_type=args[0]->result_type();

  for (uint i=0 ; i < arg_count ; i++)
  {
    set_if_bigger(max_length, args[i]->max_length);
    set_if_bigger(decimals, args[i]->decimals);
    set_if_bigger(max_int_part, args[i]->decimal_int_part());
    if (args[i]->maybe_null)
      maybe_null=1;
    cmp_type=item_cmp_type(cmp_type,args[i]->result_type());
    if (args[i]->result_type() != ROW_RESULT && args[i]->is_datetime())
    {
      datetime_found= TRUE;
      if (!datetime_item || args[i]->field_type() == MYSQL_TYPE_DATETIME)
        datetime_item= args[i];
    }
  }
  if (cmp_type == STRING_RESULT)
  {
    agg_arg_charsets(collation, args, arg_count, MY_COLL_CMP_CONV, 1);
    if (datetime_found)
    {
      thd= current_thd;
      compare_as_dates= TRUE;
    }
  }
  else if ((cmp_type == DECIMAL_RESULT) || (cmp_type == INT_RESULT))
    max_length= my_decimal_precision_to_length(max_int_part+decimals, decimals,
                                            unsigned_flag);
  cached_field_type= agg_field_type(args, arg_count);
}


/*
  Compare item arguments in the DATETIME context.

  SYNOPSIS
    cmp_datetimes()
    value [out]   found least/greatest DATE/DATETIME value

  DESCRIPTION
    Compare item arguments as DATETIME values and return the index of the
    least/greatest argument in the arguments array.
    The correct integer DATE/DATETIME value of the found argument is
    stored to the value pointer, if latter is provided.

  RETURN
   0	If one of arguments is NULL
   #	index of the least/greatest argument
*/

uint Item_func_min_max::cmp_datetimes(ulonglong *value)
{
  longlong min_max;
  uint min_max_idx= 0;
  LINT_INIT(min_max);

  for (uint i=0; i < arg_count ; i++)
  {
    Item **arg= args + i;
    bool is_null;
    longlong res= get_datetime_value(thd, &arg, 0, datetime_item, &is_null);
    if ((null_value= args[i]->null_value))
      return 0;
    if (i == 0 || (res < min_max ? cmp_sign : -cmp_sign) > 0)
    {
      min_max= res;
      min_max_idx= i;
    }
  }
  if (value)
  {
    *value= min_max;
    if (datetime_item->field_type() == MYSQL_TYPE_DATE)
      *value/= 1000000L;
  }
  return min_max_idx;
}


String *Item_func_min_max::val_str(String *str)
{
  DBUG_ASSERT(fixed == 1);
  if (compare_as_dates)
  {
    String *str_res;
    uint min_max_idx= cmp_datetimes(NULL);
    if (null_value)
      return 0;
    str_res= args[min_max_idx]->val_str(str);
    str_res->set_charset(collation.collation);
    return str_res;
  }
  switch (cmp_type) {
  case INT_RESULT:
  {
    longlong nr=val_int();
    if (null_value)
      return 0;
    str->set_int(nr, unsigned_flag, &my_charset_bin);
    return str;
  }
  case DECIMAL_RESULT:
  {
    my_decimal dec_buf, *dec_val= val_decimal(&dec_buf);
    if (null_value)
      return 0;
    my_decimal2string(E_DEC_FATAL_ERROR, dec_val, 0, 0, 0, str);
    return str;
  }
  case REAL_RESULT:
  {
    double nr= val_real();
    if (null_value)
      return 0; /* purecov: inspected */
    str->set_real(nr,decimals,&my_charset_bin);
    return str;
  }
  case STRING_RESULT:
  {
    String *res;
    LINT_INIT(res);
    for (uint i=0; i < arg_count ; i++)
    {
      if (i == 0)
	res=args[i]->val_str(str);
      else
      {
	String *res2;
	res2= args[i]->val_str(res == str ? &tmp_value : str);
	if (res2)
	{
	  int cmp= sortcmp(res,res2,collation.collation);
	  if ((cmp_sign < 0 ? cmp : -cmp) < 0)
	    res=res2;
	}
      }
      if ((null_value= args[i]->null_value))
        return 0;
    }
    res->set_charset(collation.collation);
    return res;
  }
  case ROW_RESULT:
  default:
    // This case should never be chosen
    DBUG_ASSERT(0);
    return 0;
  }
  return 0;					// Keep compiler happy
}


double Item_func_min_max::val_real()
{
  DBUG_ASSERT(fixed == 1);
  double value=0.0;
  if (compare_as_dates)
  {
    ulonglong result= 0;
    (void)cmp_datetimes(&result);
    return (double)result;
  }
  for (uint i=0; i < arg_count ; i++)
  {
    if (i == 0)
      value= args[i]->val_real();
    else
    {
      double tmp= args[i]->val_real();
      if (!args[i]->null_value && (tmp < value ? cmp_sign : -cmp_sign) > 0)
	value=tmp;
    }
    if ((null_value= args[i]->null_value))
      break;
  }
  return value;
}


longlong Item_func_min_max::val_int()
{
  DBUG_ASSERT(fixed == 1);
  longlong value=0;
  if (compare_as_dates)
  {
    ulonglong result= 0;
    (void)cmp_datetimes(&result);
    return (longlong)result;
  }
  for (uint i=0; i < arg_count ; i++)
  {
    if (i == 0)
      value=args[i]->val_int();
    else
    {
      longlong tmp=args[i]->val_int();
      if (!args[i]->null_value && (tmp < value ? cmp_sign : -cmp_sign) > 0)
	value=tmp;
    }
    if ((null_value= args[i]->null_value))
      break;
  }
  return value;
}


my_decimal *Item_func_min_max::val_decimal(my_decimal *dec)
{
  DBUG_ASSERT(fixed == 1);
  my_decimal tmp_buf, *tmp, *res;
  LINT_INIT(res);

  if (compare_as_dates)
  {
    ulonglong value= 0;
    (void)cmp_datetimes(&value);
    ulonglong2decimal(value, dec);
    return dec;
  }
  for (uint i=0; i < arg_count ; i++)
  {
    if (i == 0)
      res= args[i]->val_decimal(dec);
    else
    {
      tmp= args[i]->val_decimal(&tmp_buf);      // Zero if NULL
      if (tmp && (my_decimal_cmp(tmp, res) * cmp_sign) < 0)
      {
        if (tmp == &tmp_buf)
        {
          /* Move value out of tmp_buf as this will be reused on next loop */
          my_decimal2decimal(tmp, dec);
          res= dec;
        }
        else
          res= tmp;
      }
    }
    if ((null_value= args[i]->null_value))
    {
      res= 0;
      break;
    }
  }
  return res;
}


longlong Item_func_length::val_int()
{
  DBUG_ASSERT(fixed == 1);
  String *res=args[0]->val_str(&value);
  if (!res)
  {
    null_value=1;
    return 0; /* purecov: inspected */
  }
  null_value=0;
  return (longlong) res->length();
}


longlong Item_func_char_length::val_int()
{
  DBUG_ASSERT(fixed == 1);
  String *res=args[0]->val_str(&value);
  if (!res)
  {
    null_value=1;
    return 0; /* purecov: inspected */
  }
  null_value=0;
  return (longlong) res->numchars();
}


longlong Item_func_coercibility::val_int()
{
  DBUG_ASSERT(fixed == 1);
  null_value= 0;
  return (longlong) args[0]->collation.derivation;
}


void Item_func_locate::fix_length_and_dec()
{
  max_length= MY_INT32_NUM_DECIMAL_DIGITS;
  agg_arg_charsets(cmp_collation, args, 2, MY_COLL_CMP_CONV, 1);
}


longlong Item_func_locate::val_int()
{
  DBUG_ASSERT(fixed == 1);
  String *a=args[0]->val_str(&value1);
  String *b=args[1]->val_str(&value2);
  if (!a || !b)
  {
    null_value=1;
    return 0; /* purecov: inspected */
  }
  null_value=0;
  /* must be longlong to avoid truncation */
  longlong start=  0; 
  longlong start0= 0;
  my_match_t match;

  if (arg_count == 3)
  {
    start0= start= args[2]->val_int() - 1;

    if ((start < 0) || (start > a->length()))
      return 0;

    /* start is now sufficiently valid to pass to charpos function */
    start= a->charpos((int) start);

    if (start + b->length() > a->length())
      return 0;
  }

  if (!b->length())				// Found empty string at start
    return start + 1;
  
  if (!cmp_collation.collation->coll->instr(cmp_collation.collation,
                                            a->ptr()+start,
                                            (uint) (a->length()-start),
                                            b->ptr(), b->length(),
                                            &match, 1))
    return 0;
  return (longlong) match.mb_len + start0 + 1;
}


void Item_func_locate::print(String *str, enum_query_type query_type)
{
  str->append(STRING_WITH_LEN("locate("));
  args[1]->print(str, query_type);
  str->append(',');
  args[0]->print(str, query_type);
  if (arg_count == 3)
  {
    str->append(',');
    args[2]->print(str, query_type);
  }
  str->append(')');
}


longlong Item_func_field::val_int()
{
  DBUG_ASSERT(fixed == 1);

  if (cmp_type == STRING_RESULT)
  {
    String *field;
    if (!(field= args[0]->val_str(&value)))
      return 0;
    for (uint i=1 ; i < arg_count ; i++)
    {
      String *tmp_value=args[i]->val_str(&tmp);
      if (tmp_value && !sortcmp(field,tmp_value,cmp_collation.collation))
        return (longlong) (i);
    }
  }
  else if (cmp_type == INT_RESULT)
  {
    longlong val= args[0]->val_int();
    if (args[0]->null_value)
      return 0;
    for (uint i=1; i < arg_count ; i++)
    {
      if (val == args[i]->val_int() && !args[i]->null_value)
        return (longlong) (i);
    }
  }
  else if (cmp_type == DECIMAL_RESULT)
  {
    my_decimal dec_arg_buf, *dec_arg,
               dec_buf, *dec= args[0]->val_decimal(&dec_buf);
    if (args[0]->null_value)
      return 0;
    for (uint i=1; i < arg_count; i++)
    {
      dec_arg= args[i]->val_decimal(&dec_arg_buf);
      if (!args[i]->null_value && !my_decimal_cmp(dec_arg, dec))
        return (longlong) (i);
    }
  }
  else
  {
    double val= args[0]->val_real();
    if (args[0]->null_value)
      return 0;
    for (uint i=1; i < arg_count ; i++)
    {
      if (val == args[i]->val_real() && !args[i]->null_value)
        return (longlong) (i);
    }
  }
  return 0;
}


void Item_func_field::fix_length_and_dec()
{
  maybe_null=0; max_length=3;
  cmp_type= args[0]->result_type();
  for (uint i=1; i < arg_count ; i++)
    cmp_type= item_cmp_type(cmp_type, args[i]->result_type());
  if (cmp_type == STRING_RESULT)
    agg_arg_charsets(cmp_collation, args, arg_count, MY_COLL_CMP_CONV, 1);
}


longlong Item_func_ascii::val_int()
{
  DBUG_ASSERT(fixed == 1);
  String *res=args[0]->val_str(&value);
  if (!res)
  {
    null_value=1;
    return 0;
  }
  null_value=0;
  return (longlong) (res->length() ? (uchar) (*res)[0] : (uchar) 0);
}

longlong Item_func_ord::val_int()
{
  DBUG_ASSERT(fixed == 1);
  String *res=args[0]->val_str(&value);
  if (!res)
  {
    null_value=1;
    return 0;
  }
  null_value=0;
  if (!res->length()) return 0;
#ifdef USE_MB
  if (use_mb(res->charset()))
  {
    register const char *str=res->ptr();
    register uint32 n=0, l=my_ismbchar(res->charset(),str,str+res->length());
    if (!l)
      return (longlong)((uchar) *str);
    while (l--)
      n=(n<<8)|(uint32)((uchar) *str++);
    return (longlong) n;
  }
#endif
  return (longlong) ((uchar) (*res)[0]);
}

	/* Search after a string in a string of strings separated by ',' */
	/* Returns number of found type >= 1 or 0 if not found */
	/* This optimizes searching in enums to bit testing! */

void Item_func_find_in_set::fix_length_and_dec()
{
  decimals=0;
  max_length=3;					// 1-999
  if (args[0]->const_item() && args[1]->type() == FIELD_ITEM)
  {
    Field *field= ((Item_field*) args[1])->field;
    if (field->real_type() == MYSQL_TYPE_SET)
    {
      String *find=args[0]->val_str(&value);
      if (find)
      {
	enum_value= find_type(((Field_enum*) field)->typelib,find->ptr(),
			      find->length(), 0);
	enum_bit=0;
	if (enum_value)
	  enum_bit=LL(1) << (enum_value-1);
      }
    }
  }
  agg_arg_charsets(cmp_collation, args, 2, MY_COLL_CMP_CONV, 1);
}

static const char separator=',';

longlong Item_func_find_in_set::val_int()
{
  DBUG_ASSERT(fixed == 1);
  if (enum_value)
  {
    ulonglong tmp=(ulonglong) args[1]->val_int();
    if (!(null_value=args[1]->null_value || args[0]->null_value))
    {
      if (tmp & enum_bit)
	return enum_value;
    }
    return 0L;
  }

  String *find=args[0]->val_str(&value);
  String *buffer=args[1]->val_str(&value2);
  if (!find || !buffer)
  {
    null_value=1;
    return 0; /* purecov: inspected */
  }
  null_value=0;

  int diff;
  if ((diff=buffer->length() - find->length()) >= 0)
  {
    my_wc_t wc= 0;
    CHARSET_INFO *cs= cmp_collation.collation;
    const char *str_begin= buffer->ptr();
    const char *str_end= buffer->ptr();
    const char *real_end= str_end+buffer->length();
    const uchar *find_str= (const uchar *) find->ptr();
    uint find_str_len= find->length();
    int position= 0;
    while (1)
    {
      int symbol_len;
      if ((symbol_len= cs->cset->mb_wc(cs, &wc, (uchar*) str_end, 
                                       (uchar*) real_end)) > 0)
      {
        const char *substr_end= str_end + symbol_len;
        bool is_last_item= (substr_end == real_end);
        bool is_separator= (wc == (my_wc_t) separator);
        if (is_separator || is_last_item)
        {
          position++;
          if (is_last_item && !is_separator)
            str_end= substr_end;
          if (!my_strnncoll(cs, (const uchar *) str_begin,
                            (uint) (str_end - str_begin),
                            find_str, find_str_len))
            return (longlong) position;
          else
            str_begin= substr_end;
        }
        str_end= substr_end;
      }
      else if (str_end - str_begin == 0 &&
               find_str_len == 0 &&
               wc == (my_wc_t) separator)
        return (longlong) ++position;
      else
        return LL(0);
    }
  }
  return 0;
}

longlong Item_func_bit_count::val_int()
{
  DBUG_ASSERT(fixed == 1);
  ulonglong value= (ulonglong) args[0]->val_int();
  if ((null_value= args[0]->null_value))
    return 0; /* purecov: inspected */
  return (longlong) my_count_bits(value);
}


/****************************************************************************
** Functions to handle dynamic loadable functions
** Original source by: Alexis Mikhailov <root@medinf.chuvashia.su>
** Rewritten by monty.
****************************************************************************/

#ifdef HAVE_DLOPEN

void udf_handler::cleanup()
{
  if (!not_original)
  {
    if (initialized)
    {
      if (u_d->func_deinit != NULL)
      {
        Udf_func_deinit deinit= u_d->func_deinit;
        (*deinit)(&initid);
      }
      free_udf(u_d);
      initialized= FALSE;
    }
    if (buffers)				// Because of bug in ecc
      delete [] buffers;
    buffers= 0;
  }
}


bool
udf_handler::fix_fields(THD *thd, Item_result_field *func,
			uint arg_count, Item **arguments)
{
#ifndef EMBEDDED_LIBRARY			// Avoid compiler warning
  uchar buff[STACK_BUFF_ALLOC];			// Max argument in function
#endif
  DBUG_ENTER("Item_udf_func::fix_fields");

  if (check_stack_overrun(thd, STACK_MIN_SIZE, buff))
    DBUG_RETURN(TRUE);				// Fatal error flag is set!

  udf_func *tmp_udf=find_udf(u_d->name.str,(uint) u_d->name.length,1);

  if (!tmp_udf)
  {
    my_error(ER_CANT_FIND_UDF, MYF(0), u_d->name.str, errno);
    DBUG_RETURN(TRUE);
  }
  u_d=tmp_udf;
  args=arguments;

  /* Fix all arguments */
  func->maybe_null=0;
  used_tables_cache=0;
  const_item_cache=1;

  if ((f_args.arg_count=arg_count))
  {
    if (!(f_args.arg_type= (Item_result*)
	  sql_alloc(f_args.arg_count*sizeof(Item_result))))

    {
      free_udf(u_d);
      DBUG_RETURN(TRUE);
    }
    uint i;
    Item **arg,**arg_end;
    for (i=0, arg=arguments, arg_end=arguments+arg_count;
	 arg != arg_end ;
	 arg++,i++)
    {
      if (!(*arg)->fixed &&
          (*arg)->fix_fields(thd, arg))
	DBUG_RETURN(1);
      // we can't assign 'item' before, because fix_fields() can change arg
      Item *item= *arg;
      if (item->check_cols(1))
	DBUG_RETURN(TRUE);
      /*
	TODO: We should think about this. It is not always
	right way just to set an UDF result to return my_charset_bin
	if one argument has binary sorting order.
	The result collation should be calculated according to arguments
	derivations in some cases and should not in other cases.
	Moreover, some arguments can represent a numeric input
	which doesn't effect the result character set and collation.
	There is no a general rule for UDF. Everything depends on
        the particular user defined function.
      */
      if (item->collation.collation->state & MY_CS_BINSORT)
	func->collation.set(&my_charset_bin);
      if (item->maybe_null)
	func->maybe_null=1;
      func->with_sum_func= func->with_sum_func || item->with_sum_func;
      used_tables_cache|=item->used_tables();
      const_item_cache&=item->const_item();
      f_args.arg_type[i]=item->result_type();
    }
    //TODO: why all following memory is not allocated with 1 call of sql_alloc?
    if (!(buffers=new String[arg_count]) ||
	!(f_args.args= (char**) sql_alloc(arg_count * sizeof(char *))) ||
	!(f_args.lengths= (ulong*) sql_alloc(arg_count * sizeof(long))) ||
	!(f_args.maybe_null= (char*) sql_alloc(arg_count * sizeof(char))) ||
	!(num_buffer= (char*) sql_alloc(arg_count *
					ALIGN_SIZE(sizeof(double)))) ||
	!(f_args.attributes= (char**) sql_alloc(arg_count * sizeof(char *))) ||
	!(f_args.attribute_lengths= (ulong*) sql_alloc(arg_count *
						       sizeof(long))))
    {
      free_udf(u_d);
      DBUG_RETURN(TRUE);
    }
  }
  func->fix_length_and_dec();
  initid.max_length=func->max_length;
  initid.maybe_null=func->maybe_null;
  initid.const_item=const_item_cache;
  initid.decimals=func->decimals;
  initid.ptr=0;

  if (u_d->func_init)
  {
    char init_msg_buff[MYSQL_ERRMSG_SIZE];
    char *to=num_buffer;
    for (uint i=0; i < arg_count; i++)
    {
      /*
       For a constant argument i, args->args[i] points to the argument value. 
       For non-constant, args->args[i] is NULL.
      */
      f_args.args[i]= NULL;         /* Non-const unless updated below. */

      f_args.lengths[i]= arguments[i]->max_length;
      f_args.maybe_null[i]= (char) arguments[i]->maybe_null;
      f_args.attributes[i]= arguments[i]->name;
      f_args.attribute_lengths[i]= arguments[i]->name_length;

      if (arguments[i]->const_item())
      {
        switch (arguments[i]->result_type()) 
        {
        case STRING_RESULT:
        case DECIMAL_RESULT:
        {
          String *res= arguments[i]->val_str(&buffers[i]);
          if (arguments[i]->null_value)
            continue;
          f_args.args[i]= (char*) res->c_ptr();
          f_args.lengths[i]= res->length();
          break;
        }
        case INT_RESULT:
          *((longlong*) to)= arguments[i]->val_int();
          if (arguments[i]->null_value)
            continue;
          f_args.args[i]= to;
          to+= ALIGN_SIZE(sizeof(longlong));
          break;
        case REAL_RESULT:
          *((double*) to)= arguments[i]->val_real();
          if (arguments[i]->null_value)
            continue;
          f_args.args[i]= to;
          to+= ALIGN_SIZE(sizeof(double));
          break;
        case ROW_RESULT:
        default:
          // This case should never be chosen
          DBUG_ASSERT(0);
          break;
        }
      }
    }
    Udf_func_init init= u_d->func_init;
    if ((error=(uchar) init(&initid, &f_args, init_msg_buff)))
    {
      my_error(ER_CANT_INITIALIZE_UDF, MYF(0),
               u_d->name.str, init_msg_buff);
      free_udf(u_d);
      DBUG_RETURN(TRUE);
    }
    func->max_length=min(initid.max_length,MAX_BLOB_WIDTH);
    func->maybe_null=initid.maybe_null;
    const_item_cache=initid.const_item;
    /* 
      Keep used_tables_cache in sync with const_item_cache.
      See the comment in Item_udf_func::update_used tables.
    */  
    if (!const_item_cache && !used_tables_cache)
      used_tables_cache= RAND_TABLE_BIT;
    func->decimals=min(initid.decimals,NOT_FIXED_DEC);
  }
  initialized=1;
  if (error)
  {
    my_error(ER_CANT_INITIALIZE_UDF, MYF(0),
             u_d->name.str, ER(ER_UNKNOWN_ERROR));
    DBUG_RETURN(TRUE);
  }
  DBUG_RETURN(FALSE);
}


bool udf_handler::get_arguments()
{
  if (error)
    return 1;					// Got an error earlier
  char *to= num_buffer;
  uint str_count=0;
  for (uint i=0; i < f_args.arg_count; i++)
  {
    f_args.args[i]=0;
    switch (f_args.arg_type[i]) {
    case STRING_RESULT:
    case DECIMAL_RESULT:
      {
	String *res=args[i]->val_str(&buffers[str_count++]);
	if (!(args[i]->null_value))
	{
	  f_args.args[i]=    (char*) res->ptr();
	  f_args.lengths[i]= res->length();
	  break;
	}
      }
    case INT_RESULT:
      *((longlong*) to) = args[i]->val_int();
      if (!args[i]->null_value)
      {
	f_args.args[i]=to;
	to+= ALIGN_SIZE(sizeof(longlong));
      }
      break;
    case REAL_RESULT:
      *((double*) to)= args[i]->val_real();
      if (!args[i]->null_value)
      {
	f_args.args[i]=to;
	to+= ALIGN_SIZE(sizeof(double));
      }
      break;
    case ROW_RESULT:
    default:
      // This case should never be chosen
      DBUG_ASSERT(0);
      break;
    }
  }
  return 0;
}

/**
  @return
    (String*)NULL in case of NULL values
*/
String *udf_handler::val_str(String *str,String *save_str)
{
  uchar is_null_tmp=0;
  ulong res_length;
  DBUG_ENTER("udf_handler::val_str");

  if (get_arguments())
    DBUG_RETURN(0);
  char * (*func)(UDF_INIT *, UDF_ARGS *, char *, ulong *, uchar *, uchar *)=
    (char* (*)(UDF_INIT *, UDF_ARGS *, char *, ulong *, uchar *, uchar *))
    u_d->func;

  if ((res_length=str->alloced_length()) < MAX_FIELD_WIDTH)
  {						// This happens VERY seldom
    if (str->alloc(MAX_FIELD_WIDTH))
    {
      error=1;
      DBUG_RETURN(0);
    }
  }
  char *res=func(&initid, &f_args, (char*) str->ptr(), &res_length,
		 &is_null_tmp, &error);
  DBUG_PRINT("info", ("udf func returned, res_length: %lu", res_length));
  if (is_null_tmp || !res || error)		// The !res is for safety
  {
    DBUG_PRINT("info", ("Null or error"));
    DBUG_RETURN(0);
  }
  if (res == str->ptr())
  {
    str->length(res_length);
    DBUG_PRINT("exit", ("str: %s", str->ptr()));
    DBUG_RETURN(str);
  }
  save_str->set(res, res_length, str->charset());
  DBUG_PRINT("exit", ("save_str: %s", save_str->ptr()));
  DBUG_RETURN(save_str);
}


/*
  For the moment, UDF functions are returning DECIMAL values as strings
*/

my_decimal *udf_handler::val_decimal(my_bool *null_value, my_decimal *dec_buf)
{
  char buf[DECIMAL_MAX_STR_LENGTH+1], *end;
  ulong res_length= DECIMAL_MAX_STR_LENGTH;

  if (get_arguments())
  {
    *null_value=1;
    return 0;
  }
  char *(*func)(UDF_INIT *, UDF_ARGS *, char *, ulong *, uchar *, uchar *)=
    (char* (*)(UDF_INIT *, UDF_ARGS *, char *, ulong *, uchar *, uchar *))
    u_d->func;

  char *res= func(&initid, &f_args, buf, &res_length, &is_null, &error);
  if (is_null || error)
  {
    *null_value= 1;
    return 0;
  }
  end= res+ res_length;
  str2my_decimal(E_DEC_FATAL_ERROR, res, dec_buf, &end);
  return dec_buf;
}


void Item_udf_func::cleanup()
{
  udf.cleanup();
  Item_func::cleanup();
}


void Item_udf_func::print(String *str, enum_query_type query_type)
{
  str->append(func_name());
  str->append('(');
  for (uint i=0 ; i < arg_count ; i++)
  {
    if (i != 0)
      str->append(',');
    args[i]->print_item_w_name(str, query_type);
  }
  str->append(')');
}


double Item_func_udf_float::val_real()
{
  DBUG_ASSERT(fixed == 1);
  DBUG_ENTER("Item_func_udf_float::val");
  DBUG_PRINT("info",("result_type: %d  arg_count: %d",
		     args[0]->result_type(), arg_count));
  DBUG_RETURN(udf.val(&null_value));
}


String *Item_func_udf_float::val_str(String *str)
{
  DBUG_ASSERT(fixed == 1);
  double nr= val_real();
  if (null_value)
    return 0;					/* purecov: inspected */
  str->set_real(nr,decimals,&my_charset_bin);
  return str;
}


longlong Item_func_udf_int::val_int()
{
  DBUG_ASSERT(fixed == 1);
  DBUG_ENTER("Item_func_udf_int::val_int");
  DBUG_RETURN(udf.val_int(&null_value));
}


String *Item_func_udf_int::val_str(String *str)
{
  DBUG_ASSERT(fixed == 1);
  longlong nr=val_int();
  if (null_value)
    return 0;
  str->set_int(nr, unsigned_flag, &my_charset_bin);
  return str;
}


longlong Item_func_udf_decimal::val_int()
{
  my_decimal dec_buf, *dec= udf.val_decimal(&null_value, &dec_buf);
  longlong result;
  if (null_value)
    return 0;
  my_decimal2int(E_DEC_FATAL_ERROR, dec, unsigned_flag, &result);
  return result;
}


double Item_func_udf_decimal::val_real()
{
  my_decimal dec_buf, *dec= udf.val_decimal(&null_value, &dec_buf);
  double result;
  if (null_value)
    return 0.0;
  my_decimal2double(E_DEC_FATAL_ERROR, dec, &result);
  return result;
}


my_decimal *Item_func_udf_decimal::val_decimal(my_decimal *dec_buf)
{
  DBUG_ASSERT(fixed == 1);
  DBUG_ENTER("Item_func_udf_decimal::val_decimal");
  DBUG_PRINT("info",("result_type: %d  arg_count: %d",
                     args[0]->result_type(), arg_count));

  DBUG_RETURN(udf.val_decimal(&null_value, dec_buf));
}


String *Item_func_udf_decimal::val_str(String *str)
{
  my_decimal dec_buf, *dec= udf.val_decimal(&null_value, &dec_buf);
  if (null_value)
    return 0;
  if (str->length() < DECIMAL_MAX_STR_LENGTH)
    str->length(DECIMAL_MAX_STR_LENGTH);
  my_decimal_round(E_DEC_FATAL_ERROR, dec, decimals, FALSE, &dec_buf);
  my_decimal2string(E_DEC_FATAL_ERROR, &dec_buf, 0, 0, '0', str);
  return str;
}


void Item_func_udf_decimal::fix_length_and_dec()
{
  fix_num_length_and_dec();
}


/* Default max_length is max argument length */

void Item_func_udf_str::fix_length_and_dec()
{
  DBUG_ENTER("Item_func_udf_str::fix_length_and_dec");
  max_length=0;
  for (uint i = 0; i < arg_count; i++)
    set_if_bigger(max_length,args[i]->max_length);
  DBUG_VOID_RETURN;
}

String *Item_func_udf_str::val_str(String *str)
{
  DBUG_ASSERT(fixed == 1);
  String *res=udf.val_str(str,&str_value);
  null_value = !res;
  return res;
}


/**
  @note
  This has to come last in the udf_handler methods, or C for AIX
  version 6.0.0.0 fails to compile with debugging enabled. (Yes, really.)
*/

udf_handler::~udf_handler()
{
  /* Everything should be properly cleaned up by this moment. */
  DBUG_ASSERT(not_original || !(initialized || buffers));
}

#else
bool udf_handler::get_arguments() { return 0; }
#endif /* HAVE_DLOPEN */

/*
** User level locks
*/

pthread_mutex_t LOCK_user_locks;
static HASH hash_user_locks;

class User_level_lock
{
  uchar *key;
  size_t key_length;

public:
  int count;
  bool locked;
  pthread_cond_t cond;
  my_thread_id thread_id;
  void set_thread(THD *thd) { thread_id= thd->thread_id; }

  User_level_lock(const uchar *key_arg,uint length, ulong id) 
    :key_length(length),count(1),locked(1), thread_id(id)
  {
    key= (uchar*) my_memdup(key_arg,length,MYF(0));
    pthread_cond_init(&cond,NULL);
    if (key)
    {
      if (my_hash_insert(&hash_user_locks,(uchar*) this))
      {
	my_free(key,MYF(0));
	key=0;
      }
    }
  }
  ~User_level_lock()
  {
    if (key)
    {
      hash_delete(&hash_user_locks,(uchar*) this);
      my_free(key, MYF(0));
    }
    pthread_cond_destroy(&cond);
  }
  inline bool initialized() { return key != 0; }
  friend void item_user_lock_release(User_level_lock *ull);
  friend uchar *ull_get_key(const User_level_lock *ull, size_t *length,
                            my_bool not_used);
};

uchar *ull_get_key(const User_level_lock *ull, size_t *length,
                   my_bool not_used __attribute__((unused)))
{
  *length= ull->key_length;
  return ull->key;
}


static bool item_user_lock_inited= 0;

void item_user_lock_init(void)
{
  pthread_mutex_init(&LOCK_user_locks,MY_MUTEX_INIT_SLOW);
  hash_init(&hash_user_locks,system_charset_info,
	    16,0,0,(hash_get_key) ull_get_key,NULL,0);
  item_user_lock_inited= 1;
}

void item_user_lock_free(void)
{
  if (item_user_lock_inited)
  {
    item_user_lock_inited= 0;
    hash_free(&hash_user_locks);
    pthread_mutex_destroy(&LOCK_user_locks);
  }
}

void item_user_lock_release(User_level_lock *ull)
{
  ull->locked=0;
  ull->thread_id= 0;
  if (--ull->count)
    pthread_cond_signal(&ull->cond);
  else
    delete ull;
}

/**
  Wait until we are at or past the given position in the master binlog
  on the slave.
*/

longlong Item_master_pos_wait::val_int()
{
  DBUG_ASSERT(fixed == 1);
  THD* thd = current_thd;
  String *log_name = args[0]->val_str(&value);
  int event_count= 0;

  null_value=0;
  if (thd->slave_thread || !log_name || !log_name->length())
  {
    null_value = 1;
    return 0;
  }
#ifdef HAVE_REPLICATION
  longlong pos = (ulong)args[1]->val_int();
  longlong timeout = (arg_count==3) ? args[2]->val_int() : 0 ;
  if ((event_count = active_mi->rli.wait_for_pos(thd, log_name, pos, timeout)) == -2)
  {
    null_value = 1;
    event_count=0;
  }
#endif
  return event_count;
}

#ifdef EXTRA_DEBUG
void debug_sync_point(const char* lock_name, uint lock_timeout)
{
  THD* thd=current_thd;
  User_level_lock* ull;
  struct timespec abstime;
  size_t lock_name_len;
  lock_name_len= strlen(lock_name);
  pthread_mutex_lock(&LOCK_user_locks);

  if (thd->ull)
  {
    item_user_lock_release(thd->ull);
    thd->ull=0;
  }

  /*
    If the lock has not been aquired by some client, we do not want to
    create an entry for it, since we immediately release the lock. In
    this case, we will not be waiting, but rather, just waste CPU and
    memory on the whole deal
  */
  if (!(ull= ((User_level_lock*) hash_search(&hash_user_locks,
                                             (uchar*) lock_name,
                                             lock_name_len))))
  {
    pthread_mutex_unlock(&LOCK_user_locks);
    return;
  }
  ull->count++;

  /*
    Structure is now initialized.  Try to get the lock.
    Set up control struct to allow others to abort locks
  */
  thd_proc_info(thd, "User lock");
  thd->mysys_var->current_mutex= &LOCK_user_locks;
  thd->mysys_var->current_cond=  &ull->cond;

  set_timespec(abstime,lock_timeout);
  while (ull->locked && !thd->killed)
  {
    int error= pthread_cond_timedwait(&ull->cond, &LOCK_user_locks, &abstime);
    if (error == ETIMEDOUT || error == ETIME)
      break;
  }

  if (ull->locked)
  {
    if (!--ull->count)
      delete ull;				// Should never happen
  }
  else
  {
    ull->locked=1;
    ull->set_thread(thd);
    thd->ull=ull;
  }
  pthread_mutex_unlock(&LOCK_user_locks);
  pthread_mutex_lock(&thd->mysys_var->mutex);
  thd_proc_info(thd, 0);
  thd->mysys_var->current_mutex= 0;
  thd->mysys_var->current_cond=  0;
  pthread_mutex_unlock(&thd->mysys_var->mutex);
  pthread_mutex_lock(&LOCK_user_locks);
  if (thd->ull)
  {
    item_user_lock_release(thd->ull);
    thd->ull=0;
  }
  pthread_mutex_unlock(&LOCK_user_locks);
}

#endif

/**
  Get a user level lock.  If the thread has an old lock this is first released.

  @retval
    1    : Got lock
  @retval
    0    : Timeout
  @retval
    NULL : Error
*/

longlong Item_func_get_lock::val_int()
{
  DBUG_ASSERT(fixed == 1);
  String *res=args[0]->val_str(&value);
  longlong timeout=args[1]->val_int();
  struct timespec abstime;
  THD *thd=current_thd;
  User_level_lock *ull;
  int error;
  DBUG_ENTER("Item_func_get_lock::val_int");

  /*
    In slave thread no need to get locks, everything is serialized. Anyway
    there is no way to make GET_LOCK() work on slave like it did on master
    (i.e. make it return exactly the same value) because we don't have the
    same other concurrent threads environment. No matter what we return here,
    it's not guaranteed to be same as on master.
  */
  if (thd->slave_thread)
    DBUG_RETURN(1);

  pthread_mutex_lock(&LOCK_user_locks);

  if (!res || !res->length())
  {
    pthread_mutex_unlock(&LOCK_user_locks);
    null_value=1;
    DBUG_RETURN(0);
  }
  DBUG_PRINT("info", ("lock %.*s, thd=%ld", res->length(), res->ptr(),
                      (long) thd->real_id));
  null_value=0;

  if (thd->ull)
  {
    item_user_lock_release(thd->ull);
    thd->ull=0;
  }

  if (!(ull= ((User_level_lock *) hash_search(&hash_user_locks,
                                              (uchar*) res->ptr(),
                                              (size_t) res->length()))))
  {
    ull= new User_level_lock((uchar*) res->ptr(), (size_t) res->length(),
                             thd->thread_id);
    if (!ull || !ull->initialized())
    {
      delete ull;
      pthread_mutex_unlock(&LOCK_user_locks);
      null_value=1;				// Probably out of memory
      DBUG_RETURN(0);
    }
    ull->set_thread(thd);
    thd->ull=ull;
    pthread_mutex_unlock(&LOCK_user_locks);
    DBUG_PRINT("info", ("made new lock"));
    DBUG_RETURN(1);				// Got new lock
  }
  ull->count++;
  DBUG_PRINT("info", ("ull->count=%d", ull->count));

  /*
    Structure is now initialized.  Try to get the lock.
    Set up control struct to allow others to abort locks.
  */
  thd_proc_info(thd, "User lock");
  thd->mysys_var->current_mutex= &LOCK_user_locks;
  thd->mysys_var->current_cond=  &ull->cond;

  set_timespec(abstime,timeout);
  error= 0;
  while (ull->locked && !thd->killed)
  {
    DBUG_PRINT("info", ("waiting on lock"));
    error= pthread_cond_timedwait(&ull->cond,&LOCK_user_locks,&abstime);
    if (error == ETIMEDOUT || error == ETIME)
    {
      DBUG_PRINT("info", ("lock wait timeout"));
      break;
    }
    error= 0;
  }

  if (ull->locked)
  {
    if (!--ull->count)
    {
      DBUG_ASSERT(0);
      delete ull;				// Should never happen
    }
    if (!error)                                 // Killed (thd->killed != 0)
    {
      error=1;
      null_value=1;				// Return NULL
    }
  }
  else                                          // We got the lock
  {
    ull->locked=1;
    ull->set_thread(thd);
    ull->thread_id= thd->thread_id;
    thd->ull=ull;
    error=0;
    DBUG_PRINT("info", ("got the lock"));
  }
  pthread_mutex_unlock(&LOCK_user_locks);

  pthread_mutex_lock(&thd->mysys_var->mutex);
  thd_proc_info(thd, 0);
  thd->mysys_var->current_mutex= 0;
  thd->mysys_var->current_cond=  0;
  pthread_mutex_unlock(&thd->mysys_var->mutex);

  DBUG_RETURN(!error ? 1 : 0);
}


/**
  Release a user level lock.
  @return
    - 1 if lock released
    - 0 if lock wasn't held
    - (SQL) NULL if no such lock
*/

longlong Item_func_release_lock::val_int()
{
  DBUG_ASSERT(fixed == 1);
  String *res=args[0]->val_str(&value);
  User_level_lock *ull;
  longlong result;
  THD *thd=current_thd;
  DBUG_ENTER("Item_func_release_lock::val_int");
  if (!res || !res->length())
  {
    null_value=1;
    DBUG_RETURN(0);
  }
  DBUG_PRINT("info", ("lock %.*s", res->length(), res->ptr()));
  null_value=0;

  result=0;
  pthread_mutex_lock(&LOCK_user_locks);
  if (!(ull= ((User_level_lock*) hash_search(&hash_user_locks,
                                             (const uchar*) res->ptr(),
                                             (size_t) res->length()))))
  {
    null_value=1;
  }
  else
  {
    DBUG_PRINT("info", ("ull->locked=%d ull->thread=%lu thd=%lu", 
                        (int) ull->locked,
                        (long)ull->thread_id,
                        (long)thd->thread_id));
    if (ull->locked && current_thd->thread_id == ull->thread_id)
    {
      DBUG_PRINT("info", ("release lock"));
      result=1;					// Release is ok
      item_user_lock_release(ull);
      thd->ull=0;
    }
  }
  pthread_mutex_unlock(&LOCK_user_locks);
  DBUG_RETURN(result);
}


longlong Item_func_last_insert_id::val_int()
{
  THD *thd= current_thd;
  DBUG_ASSERT(fixed == 1);
  if (arg_count)
  {
    longlong value= args[0]->val_int();
    null_value= args[0]->null_value;
    /*
      LAST_INSERT_ID(X) must affect the client's mysql_insert_id() as
      documented in the manual. We don't want to touch
      first_successful_insert_id_in_cur_stmt because it would make
      LAST_INSERT_ID(X) take precedence over an generated auto_increment
      value for this row.
    */
    thd->arg_of_last_insert_id_function= TRUE;
    thd->first_successful_insert_id_in_prev_stmt= value;
    return value;
  }
  return thd->read_first_successful_insert_id_in_prev_stmt();
}


bool Item_func_last_insert_id::fix_fields(THD *thd, Item **ref)
{
  thd->lex->uncacheable(UNCACHEABLE_SIDEEFFECT);
  return Item_int_func::fix_fields(thd, ref);
}


/* This function is just used to test speed of different functions */

longlong Item_func_benchmark::val_int()
{
  DBUG_ASSERT(fixed == 1);
  char buff[MAX_FIELD_WIDTH];
  String tmp(buff,sizeof(buff), &my_charset_bin);
  my_decimal tmp_decimal;
  THD *thd=current_thd;
  ulonglong loop_count;

  loop_count= (ulonglong) args[0]->val_int();

  if (args[0]->null_value ||
      (!args[0]->unsigned_flag && (((longlong) loop_count) < 0)))
  {
    if (!args[0]->null_value)
    {
      char buff[22];
      llstr(((longlong) loop_count), buff);
      push_warning_printf(current_thd, MYSQL_ERROR::WARN_LEVEL_ERROR,
                          ER_WRONG_VALUE_FOR_TYPE, ER(ER_WRONG_VALUE_FOR_TYPE),
                          "count", buff, "benchmark");
    }

    null_value= 1;
    return 0;
  }

  null_value=0;
  for (ulonglong loop=0 ; loop < loop_count && !thd->killed; loop++)
  {
    switch (args[1]->result_type()) {
    case REAL_RESULT:
      (void) args[1]->val_real();
      break;
    case INT_RESULT:
      (void) args[1]->val_int();
      break;
    case STRING_RESULT:
      (void) args[1]->val_str(&tmp);
      break;
    case DECIMAL_RESULT:
      (void) args[1]->val_decimal(&tmp_decimal);
      break;
    case ROW_RESULT:
    default:
      // This case should never be chosen
      DBUG_ASSERT(0);
      return 0;
    }
  }
  return 0;
}


void Item_func_benchmark::print(String *str, enum_query_type query_type)
{
  str->append(STRING_WITH_LEN("benchmark("));
  args[0]->print(str, query_type);
  str->append(',');
  args[1]->print(str, query_type);
  str->append(')');
}


/** This function is just used to create tests with time gaps. */

longlong Item_func_sleep::val_int()
{
  THD *thd= current_thd;
  struct timespec abstime;
  pthread_cond_t cond;
  int error;

  DBUG_ASSERT(fixed == 1);

  double time= args[0]->val_real();
  /*
    On 64-bit OSX pthread_cond_timedwait() waits forever
    if passed abstime time has already been exceeded by 
    the system time.
    When given a very short timeout (< 10 mcs) just return 
    immediately.
    We assume that the lines between this test and the call 
    to pthread_cond_timedwait() will be executed in less than 0.00001 sec.
  */
  if (time < 0.00001)
    return 0;
    
  set_timespec_nsec(abstime, (ulonglong)(time * ULL(1000000000)));

  pthread_cond_init(&cond, NULL);
  pthread_mutex_lock(&LOCK_user_locks);

  thd_proc_info(thd, "User sleep");
  thd->mysys_var->current_mutex= &LOCK_user_locks;
  thd->mysys_var->current_cond=  &cond;

  error= 0;
  while (!thd->killed)
  {
    error= pthread_cond_timedwait(&cond, &LOCK_user_locks, &abstime);
    if (error == ETIMEDOUT || error == ETIME)
      break;
    error= 0;
  }
  thd_proc_info(thd, 0);
  pthread_mutex_unlock(&LOCK_user_locks);
  pthread_mutex_lock(&thd->mysys_var->mutex);
  thd->mysys_var->current_mutex= 0;
  thd->mysys_var->current_cond=  0;
  pthread_mutex_unlock(&thd->mysys_var->mutex);

  pthread_cond_destroy(&cond);

  return test(!error); 		// Return 1 killed
}


#define extra_size sizeof(double)

static user_var_entry *get_variable(HASH *hash, LEX_STRING &name,
				    bool create_if_not_exists)
{
  user_var_entry *entry;

  if (!(entry = (user_var_entry*) hash_search(hash, (uchar*) name.str,
					      name.length)) &&
      create_if_not_exists)
  {
    uint size=ALIGN_SIZE(sizeof(user_var_entry))+name.length+1+extra_size;
    if (!hash_inited(hash))
      return 0;
    if (!(entry = (user_var_entry*) my_malloc(size,MYF(MY_WME))))
      return 0;
    entry->name.str=(char*) entry+ ALIGN_SIZE(sizeof(user_var_entry))+
      extra_size;
    entry->name.length=name.length;
    entry->value=0;
    entry->length=0;
    entry->update_query_id=0;
    entry->collation.set(NULL, DERIVATION_IMPLICIT, 0);
    entry->unsigned_flag= 0;
    /*
      If we are here, we were called from a SET or a query which sets a
      variable. Imagine it is this:
      INSERT INTO t SELECT @a:=10, @a:=@a+1.
      Then when we have a Item_func_get_user_var (because of the @a+1) so we
      think we have to write the value of @a to the binlog. But before that,
      we have a Item_func_set_user_var to create @a (@a:=10), in this we mark
      the variable as "already logged" (line below) so that it won't be logged
      by Item_func_get_user_var (because that's not necessary).
    */
    entry->used_query_id=current_thd->query_id;
    entry->type=STRING_RESULT;
    memcpy(entry->name.str, name.str, name.length+1);
    if (my_hash_insert(hash,(uchar*) entry))
    {
      my_free((char*) entry,MYF(0));
      return 0;
    }
  }
  return entry;
}


void Item_func_set_user_var::cleanup()
{
  Item_func::cleanup();
  entry= NULL;
}


bool Item_func_set_user_var::set_entry(THD *thd, bool create_if_not_exists)
{
  if (entry && thd->thread_id == entry_thread_id)
    goto end; // update entry->update_query_id for PS
  if (!(entry= get_variable(&thd->user_vars, name, create_if_not_exists)))
  {
    entry_thread_id= 0;
    return TRUE;
  }
  entry_thread_id= thd->thread_id;
  /* 
     Remember the last query which updated it, this way a query can later know
     if this variable is a constant item in the query (it is if update_query_id
     is different from query_id).
  */
end:
  entry->update_query_id= thd->query_id;
  return FALSE;
}


/*
  When a user variable is updated (in a SET command or a query like
  SELECT @a:= ).
*/

bool Item_func_set_user_var::fix_fields(THD *thd, Item **ref)
{
  DBUG_ASSERT(fixed == 0);
  /* fix_fields will call Item_func_set_user_var::fix_length_and_dec */
  if (Item_func::fix_fields(thd, ref) || set_entry(thd, TRUE))
    return TRUE;
  /*
    As it is wrong and confusing to associate any 
    character set with NULL, @a should be latin2
    after this query sequence:

      SET @a=_latin2'string';
      SET @a=NULL;

    I.e. the second query should not change the charset
    to the current default value, but should keep the 
    original value assigned during the first query.
    In order to do it, we don't copy charset
    from the argument if the argument is NULL
    and the variable has previously been initialized.
  */
  null_item= (args[0]->type() == NULL_ITEM);
  if (!entry->collation.collation || !null_item)
    entry->collation.set(args[0]->collation.collation, DERIVATION_IMPLICIT);
  collation.set(entry->collation.collation, DERIVATION_IMPLICIT);
  cached_result_type= args[0]->result_type();
  return FALSE;
}


void
Item_func_set_user_var::fix_length_and_dec()
{
  maybe_null=args[0]->maybe_null;
  max_length=args[0]->max_length;
  decimals=args[0]->decimals;
  collation.set(args[0]->collation.collation, DERIVATION_IMPLICIT);
}


/*
  Mark field in read_map

  NOTES
    This is used by filesort to register used fields in a a temporary
    column read set or to register used fields in a view
*/

bool Item_func_set_user_var::register_field_in_read_map(uchar *arg)
{
  if (result_field)
  {
    TABLE *table= (TABLE *) arg;
    if (result_field->table == table || !table)
      bitmap_set_bit(result_field->table->read_set, result_field->field_index);
  }
  return 0;
}


/**
  Set value to user variable.

  @param entry          pointer to structure representing variable
  @param set_null       should we set NULL value ?
  @param ptr            pointer to buffer with new value
  @param length         length of new value
  @param type           type of new value
  @param cs             charset info for new value
  @param dv             derivation for new value
  @param unsigned_arg   indiates if a value of type INT_RESULT is unsigned

  @retval
    false   success
  @retval
    true    failure
*/

static bool
update_hash(user_var_entry *entry, bool set_null, void *ptr, uint length,
            Item_result type, CHARSET_INFO *cs, Derivation dv,
            bool unsigned_arg)
{
  if (set_null)
  {
    char *pos= (char*) entry+ ALIGN_SIZE(sizeof(user_var_entry));
    if (entry->value && entry->value != pos)
      my_free(entry->value,MYF(0));
    entry->value= 0;
    entry->length= 0;
  }
  else
  {
    if (type == STRING_RESULT)
      length++;					// Store strings with end \0
    if (length <= extra_size)
    {
      /* Save value in value struct */
      char *pos= (char*) entry+ ALIGN_SIZE(sizeof(user_var_entry));
      if (entry->value != pos)
      {
	if (entry->value)
	  my_free(entry->value,MYF(0));
	entry->value=pos;
      }
    }
    else
    {
      /* Allocate variable */
      if (entry->length != length)
      {
	char *pos= (char*) entry+ ALIGN_SIZE(sizeof(user_var_entry));
	if (entry->value == pos)
	  entry->value=0;
        entry->value= (char*) my_realloc(entry->value, length,
                                         MYF(MY_ALLOW_ZERO_PTR | MY_WME));
        if (!entry->value)
	  return 1;
      }
    }
    if (type == STRING_RESULT)
    {
      length--;					// Fix length change above
      entry->value[length]= 0;			// Store end \0
    }
    memcpy(entry->value,ptr,length);
    if (type == DECIMAL_RESULT)
      ((my_decimal*)entry->value)->fix_buffer_pointer();
    entry->length= length;
    entry->collation.set(cs, dv);
    entry->unsigned_flag= unsigned_arg;
  }
  entry->type=type;
  return 0;
}


bool
Item_func_set_user_var::update_hash(void *ptr, uint length,
                                    Item_result res_type,
                                    CHARSET_INFO *cs, Derivation dv,
                                    bool unsigned_arg)
{
  /*
    If we set a variable explicitely to NULL then keep the old
    result type of the variable
  */
  if ((null_value= args[0]->null_value) && null_item)
    res_type= entry->type;                      // Don't change type of item
  if (::update_hash(entry, (null_value= args[0]->null_value),
                    ptr, length, res_type, cs, dv, unsigned_arg))
  {
    current_thd->fatal_error();     // Probably end of memory
    null_value= 1;
    return 1;
  }
  return 0;
}


/** Get the value of a variable as a double. */

double user_var_entry::val_real(my_bool *null_value)
{
  if ((*null_value= (value == 0)))
    return 0.0;

  switch (type) {
  case REAL_RESULT:
    return *(double*) value;
  case INT_RESULT:
    return (double) *(longlong*) value;
  case DECIMAL_RESULT:
  {
    double result;
    my_decimal2double(E_DEC_FATAL_ERROR, (my_decimal *)value, &result);
    return result;
  }
  case STRING_RESULT:
    return my_atof(value);                      // This is null terminated
  case ROW_RESULT:
    DBUG_ASSERT(1);				// Impossible
    break;
  }
  return 0.0;					// Impossible
}


/** Get the value of a variable as an integer. */

longlong user_var_entry::val_int(my_bool *null_value) const
{
  if ((*null_value= (value == 0)))
    return LL(0);

  switch (type) {
  case REAL_RESULT:
    return (longlong) *(double*) value;
  case INT_RESULT:
    return *(longlong*) value;
  case DECIMAL_RESULT:
  {
    longlong result;
    my_decimal2int(E_DEC_FATAL_ERROR, (my_decimal *)value, 0, &result);
    return result;
  }
  case STRING_RESULT:
  {
    int error;
    return my_strtoll10(value, (char**) 0, &error);// String is null terminated
  }
  case ROW_RESULT:
    DBUG_ASSERT(1);				// Impossible
    break;
  }
  return LL(0);					// Impossible
}


/** Get the value of a variable as a string. */

String *user_var_entry::val_str(my_bool *null_value, String *str,
				uint decimals)
{
  if ((*null_value= (value == 0)))
    return (String*) 0;

  switch (type) {
  case REAL_RESULT:
    str->set_real(*(double*) value, decimals, &my_charset_bin);
    break;
  case INT_RESULT:
    if (!unsigned_flag)
      str->set(*(longlong*) value, &my_charset_bin);
    else
      str->set(*(ulonglong*) value, &my_charset_bin);
    break;
  case DECIMAL_RESULT:
    my_decimal2string(E_DEC_FATAL_ERROR, (my_decimal *)value, 0, 0, 0, str);
    break;
  case STRING_RESULT:
    if (str->copy(value, length, collation.collation))
      str= 0;					// EOM error
  case ROW_RESULT:
    DBUG_ASSERT(1);				// Impossible
    break;
  }
  return(str);
}

/** Get the value of a variable as a decimal. */

my_decimal *user_var_entry::val_decimal(my_bool *null_value, my_decimal *val)
{
  if ((*null_value= (value == 0)))
    return 0;

  switch (type) {
  case REAL_RESULT:
    double2my_decimal(E_DEC_FATAL_ERROR, *(double*) value, val);
    break;
  case INT_RESULT:
    int2my_decimal(E_DEC_FATAL_ERROR, *(longlong*) value, 0, val);
    break;
  case DECIMAL_RESULT:
    val= (my_decimal *)value;
    break;
  case STRING_RESULT:
    str2my_decimal(E_DEC_FATAL_ERROR, value, length, collation.collation, val);
    break;
  case ROW_RESULT:
    DBUG_ASSERT(1);				// Impossible
    break;
  }
  return(val);
}

/**
  This functions is invoked on SET \@variable or
  \@variable:= expression.

  Evaluate (and check expression), store results.

  @note
    For now it always return OK. All problem with value evaluating
    will be caught by thd->is_error() check in sql_set_variables().

  @retval
    FALSE OK.
*/

bool
Item_func_set_user_var::check(bool use_result_field)
{
  DBUG_ENTER("Item_func_set_user_var::check");
  if (use_result_field && !result_field)
    use_result_field= FALSE;

  switch (cached_result_type) {
  case REAL_RESULT:
  {
    save_result.vreal= use_result_field ? result_field->val_real() :
                        args[0]->val_real();
    break;
  }
  case INT_RESULT:
  {
    save_result.vint= use_result_field ? result_field->val_int() :
                       args[0]->val_int();
    unsigned_flag= use_result_field ? ((Field_num*)result_field)->unsigned_flag:
                    args[0]->unsigned_flag;
    break;
  }
  case STRING_RESULT:
  {
    save_result.vstr= use_result_field ? result_field->val_str(&value) :
                       args[0]->val_str(&value);
    break;
  }
  case DECIMAL_RESULT:
  {
    save_result.vdec= use_result_field ?
                       result_field->val_decimal(&decimal_buff) :
                       args[0]->val_decimal(&decimal_buff);
    break;
  }
  case ROW_RESULT:
  default:
    // This case should never be chosen
    DBUG_ASSERT(0);
    break;
  }
  DBUG_RETURN(FALSE);
}


/**
<<<<<<< HEAD
  This functions is invoked on
  SET \@variable or \@variable:= expression.
=======
  @brief Evaluate and store item's result.
  This function is invoked on "SELECT ... INTO @var ...".
  
  @param    item    An item to get value from.
*/

void Item_func_set_user_var::save_item_result(Item *item)
{
  DBUG_ENTER("Item_func_set_user_var::save_item_result");

  switch (cached_result_type) {
  case REAL_RESULT:
    save_result.vreal= item->val_result();
    break;
  case INT_RESULT:
    save_result.vint= item->val_int_result();
    unsigned_flag= item->unsigned_flag;
    break;
  case STRING_RESULT:
    save_result.vstr= item->str_result(&value);
    break;
  case DECIMAL_RESULT:
    save_result.vdec= item->val_decimal_result(&decimal_buff);
    break;
  case ROW_RESULT:
  default:
    // Should never happen
    DBUG_ASSERT(0);
    break;
  }
  DBUG_VOID_RETURN;
}


/*
  This functions is invoked on SET @variable or @variable:= expression.

  SYNOPSIS
    Item_func_set_user_var::update()
>>>>>>> 000049f0

  @note
    We have to store the expression as such in the variable, independent of
    the value method used by the user

  @retval
    0	OK
  @retval
    1	EOM Error

*/

bool
Item_func_set_user_var::update()
{
  bool res;
  DBUG_ENTER("Item_func_set_user_var::update");
  LINT_INIT(res);

  switch (cached_result_type) {
  case REAL_RESULT:
  {
    res= update_hash((void*) &save_result.vreal,sizeof(save_result.vreal),
		     REAL_RESULT, &my_charset_bin, DERIVATION_IMPLICIT, 0);
    break;
  }
  case INT_RESULT:
  {
    res= update_hash((void*) &save_result.vint, sizeof(save_result.vint),
                     INT_RESULT, &my_charset_bin, DERIVATION_IMPLICIT,
                     unsigned_flag);
    break;
  }
  case STRING_RESULT:
  {
    if (!save_result.vstr)					// Null value
      res= update_hash((void*) 0, 0, STRING_RESULT, &my_charset_bin,
		       DERIVATION_IMPLICIT, 0);
    else
      res= update_hash((void*) save_result.vstr->ptr(),
		       save_result.vstr->length(), STRING_RESULT,
		       save_result.vstr->charset(),
		       DERIVATION_IMPLICIT, 0);
    break;
  }
  case DECIMAL_RESULT:
  {
    if (!save_result.vdec)					// Null value
      res= update_hash((void*) 0, 0, DECIMAL_RESULT, &my_charset_bin,
                       DERIVATION_IMPLICIT, 0);
    else
      res= update_hash((void*) save_result.vdec,
                       sizeof(my_decimal), DECIMAL_RESULT,
                       &my_charset_bin, DERIVATION_IMPLICIT, 0);
    break;
  }
  case ROW_RESULT:
  default:
    // This case should never be chosen
    DBUG_ASSERT(0);
    break;
  }
  DBUG_RETURN(res);
}


double Item_func_set_user_var::val_real()
{
  DBUG_ASSERT(fixed == 1);
  check(0);
  update();					// Store expression
  return entry->val_real(&null_value);
}

longlong Item_func_set_user_var::val_int()
{
  DBUG_ASSERT(fixed == 1);
  check(0);
  update();					// Store expression
  return entry->val_int(&null_value);
}

String *Item_func_set_user_var::val_str(String *str)
{
  DBUG_ASSERT(fixed == 1);
  check(0);
  update();					// Store expression
  return entry->val_str(&null_value, str, decimals);
}


my_decimal *Item_func_set_user_var::val_decimal(my_decimal *val)
{
  DBUG_ASSERT(fixed == 1);
  check(0);
  update();					// Store expression
  return entry->val_decimal(&null_value, val);
}


double Item_func_set_user_var::val_result()
{
  DBUG_ASSERT(fixed == 1);
  check(TRUE);
  update();					// Store expression
  return entry->val_real(&null_value);
}

longlong Item_func_set_user_var::val_int_result()
{
  DBUG_ASSERT(fixed == 1);
  check(TRUE);
  update();					// Store expression
  return entry->val_int(&null_value);
}

String *Item_func_set_user_var::str_result(String *str)
{
  DBUG_ASSERT(fixed == 1);
  check(TRUE);
  update();					// Store expression
  return entry->val_str(&null_value, str, decimals);
}


my_decimal *Item_func_set_user_var::val_decimal_result(my_decimal *val)
{
  DBUG_ASSERT(fixed == 1);
  check(TRUE);
  update();					// Store expression
  return entry->val_decimal(&null_value, val);
}


bool Item_func_set_user_var::is_null_result()
{
  DBUG_ASSERT(fixed == 1);
  check(TRUE);
  update();					// Store expression
  return is_null();
}


void Item_func_set_user_var::print(String *str, enum_query_type query_type)
{
  str->append(STRING_WITH_LEN("(@"));
  str->append(name.str, name.length);
  str->append(STRING_WITH_LEN(":="));
  args[0]->print(str, query_type);
  str->append(')');
}


void Item_func_set_user_var::print_as_stmt(String *str,
                                           enum_query_type query_type)
{
  str->append(STRING_WITH_LEN("set @"));
  str->append(name.str, name.length);
  str->append(STRING_WITH_LEN(":="));
  args[0]->print(str, query_type);
  str->append(')');
}

bool Item_func_set_user_var::send(Protocol *protocol, String *str_arg)
{
  if (result_field)
  {
    check(1);
    update();
    return protocol->store(result_field);
  }
  return Item::send(protocol, str_arg);
}

void Item_func_set_user_var::make_field(Send_field *tmp_field)
{
  if (result_field)
  {
    result_field->make_field(tmp_field);
    DBUG_ASSERT(tmp_field->table_name != 0);
    if (Item::name)
      tmp_field->col_name=Item::name;               // Use user supplied name
  }
  else
    Item::make_field(tmp_field);
}


/*
  Save the value of a user variable into a field

  SYNOPSIS
    save_in_field()
      field           target field to save the value to
      no_conversion   flag indicating whether conversions are allowed

  DESCRIPTION
    Save the function value into a field and update the user variable
    accordingly. If a result field is defined and the target field doesn't
    coincide with it then the value from the result field will be used as
    the new value of the user variable.

    The reason to have this method rather than simply using the result
    field in the val_xxx() methods is that the value from the result field
    not always can be used when the result field is defined.
    Let's consider the following cases:
    1) when filling a tmp table the result field is defined but the value of it
    is undefined because it has to be produced yet. Thus we can't use it.
    2) on execution of an INSERT ... SELECT statement the save_in_field()
    function will be called to fill the data in the new record. If the SELECT
    part uses a tmp table then the result field is defined and should be
    used in order to get the correct result.

    The difference between the SET_USER_VAR function and regular functions
    like CONCAT is that the Item_func objects for the regular functions are
    replaced by Item_field objects after the values of these functions have
    been stored in a tmp table. Yet an object of the Item_field class cannot
    be used to update a user variable.
    Due to this we have to handle the result field in a special way here and
    in the Item_func_set_user_var::send() function.

  RETURN VALUES
    FALSE       Ok
    TRUE        Error
*/

int Item_func_set_user_var::save_in_field(Field *field, bool no_conversions,
                                          bool can_use_result_field)
{
  bool use_result_field= (!can_use_result_field ? 0 :
                          (result_field && result_field != field));
  int error;

  /* Update the value of the user variable */
  check(use_result_field);
  update();

  if (result_type() == STRING_RESULT ||
      result_type() == REAL_RESULT &&
      field->result_type() == STRING_RESULT)
  {
    String *result;
    CHARSET_INFO *cs= collation.collation;
    char buff[MAX_FIELD_WIDTH];		// Alloc buffer for small columns
    str_value.set_quick(buff, sizeof(buff), cs);
    result= entry->val_str(&null_value, &str_value, decimals);

    if (null_value)
    {
      str_value.set_quick(0, 0, cs);
      return set_field_to_null_with_conversions(field, no_conversions);
    }

    /* NOTE: If null_value == FALSE, "result" must be not NULL.  */

    field->set_notnull();
    error=field->store(result->ptr(),result->length(),cs);
    str_value.set_quick(0, 0, cs);
  }
  else if (result_type() == REAL_RESULT)
  {
    double nr= entry->val_real(&null_value);
    if (null_value)
      return set_field_to_null(field);
    field->set_notnull();
    error=field->store(nr);
  }
  else if (result_type() == DECIMAL_RESULT)
  {
    my_decimal decimal_value;
    my_decimal *val= entry->val_decimal(&null_value, &decimal_value);
    if (null_value)
      return set_field_to_null(field);
    field->set_notnull();
    error=field->store_decimal(val);
  }
  else
  {
    longlong nr= entry->val_int(&null_value);
    if (null_value)
      return set_field_to_null_with_conversions(field, no_conversions);
    field->set_notnull();
    error=field->store(nr, unsigned_flag);
  }
  return error;
}


String *
Item_func_get_user_var::val_str(String *str)
{
  DBUG_ASSERT(fixed == 1);
  DBUG_ENTER("Item_func_get_user_var::val_str");
  if (!var_entry)
    DBUG_RETURN((String*) 0);			// No such variable
  DBUG_RETURN(var_entry->val_str(&null_value, str, decimals));
}


double Item_func_get_user_var::val_real()
{
  DBUG_ASSERT(fixed == 1);
  if (!var_entry)
    return 0.0;					// No such variable
  return (var_entry->val_real(&null_value));
}


my_decimal *Item_func_get_user_var::val_decimal(my_decimal *dec)
{
  DBUG_ASSERT(fixed == 1);
  if (!var_entry)
    return 0;
  return var_entry->val_decimal(&null_value, dec);
}


longlong Item_func_get_user_var::val_int()
{
  DBUG_ASSERT(fixed == 1);
  if (!var_entry)
    return LL(0);				// No such variable
  return (var_entry->val_int(&null_value));
}


/**
  Get variable by name and, if necessary, put the record of variable 
  use into the binary log.

  When a user variable is invoked from an update query (INSERT, UPDATE etc),
  stores this variable and its value in thd->user_var_events, so that it can be
  written to the binlog (will be written just before the query is written, see
  log.cc).

  @param      thd        Current thread
  @param      name       Variable name
  @param[out] out_entry  variable structure or NULL. The pointer is set
                         regardless of whether function succeeded or not.

  @retval
    0  OK
  @retval
    1  Failed to put appropriate record into binary log

*/

int get_var_with_binlog(THD *thd, enum_sql_command sql_command,
                        LEX_STRING &name, user_var_entry **out_entry)
{
  BINLOG_USER_VAR_EVENT *user_var_event;
  user_var_entry *var_entry;
  var_entry= get_variable(&thd->user_vars, name, 0);

  /*
    Any reference to user-defined variable which is done from stored
    function or trigger affects their execution and the execution of the
    calling statement. We must log all such variables even if they are 
    not involved in table-updating statements.
  */
  if (!(opt_bin_log && 
       (is_update_query(sql_command) || thd->in_sub_stmt)))
  {
    *out_entry= var_entry;
    return 0;
  }

  if (!var_entry)
  {
    /*
      If the variable does not exist, it's NULL, but we want to create it so
      that it gets into the binlog (if it didn't, the slave could be
      influenced by a variable of the same name previously set by another
      thread).
      We create it like if it had been explicitly set with SET before.
      The 'new' mimics what sql_yacc.yy does when 'SET @a=10;'.
      sql_set_variables() is what is called from 'case SQLCOM_SET_OPTION'
      in dispatch_command()). Instead of building a one-element list to pass to
      sql_set_variables(), we could instead manually call check() and update();
      this would save memory and time; but calling sql_set_variables() makes
      one unique place to maintain (sql_set_variables()). 

      Manipulation with lex is necessary since free_underlaid_joins
      is going to release memory belonging to the main query.
    */

    List<set_var_base> tmp_var_list;
    LEX *sav_lex= thd->lex, lex_tmp;
    thd->lex= &lex_tmp;
    lex_start(thd);
    tmp_var_list.push_back(new set_var_user(new Item_func_set_user_var(name,
                                                                       new Item_null())));
    /* Create the variable */
    if (sql_set_variables(thd, &tmp_var_list))
    {
      thd->lex= sav_lex;
      goto err;
    }
    thd->lex= sav_lex;
    if (!(var_entry= get_variable(&thd->user_vars, name, 0)))
      goto err;
  }
  else if (var_entry->used_query_id == thd->query_id ||
           mysql_bin_log.is_query_in_union(thd, var_entry->used_query_id))
  {
    /* 
       If this variable was already stored in user_var_events by this query
       (because it's used in more than one place in the query), don't store
       it.
    */
    *out_entry= var_entry;
    return 0;
  }

  uint size;
  /*
    First we need to store value of var_entry, when the next situation
    appears:
    > set @a:=1;
    > insert into t1 values (@a), (@a:=@a+1), (@a:=@a+1);
    We have to write to binlog value @a= 1.

    We allocate the user_var_event on user_var_events_alloc pool, not on
    the this-statement-execution pool because in SPs user_var_event objects 
    may need to be valid after current [SP] statement execution pool is
    destroyed.
  */
  size= ALIGN_SIZE(sizeof(BINLOG_USER_VAR_EVENT)) + var_entry->length;
  if (!(user_var_event= (BINLOG_USER_VAR_EVENT *)
        alloc_root(thd->user_var_events_alloc, size)))
    goto err;

  user_var_event->value= (char*) user_var_event +
    ALIGN_SIZE(sizeof(BINLOG_USER_VAR_EVENT));
  user_var_event->user_var_event= var_entry;
  user_var_event->type= var_entry->type;
  user_var_event->charset_number= var_entry->collation.collation->number;
  if (!var_entry->value)
  {
    /* NULL value*/
    user_var_event->length= 0;
    user_var_event->value= 0;
  }
  else
  {
    user_var_event->length= var_entry->length;
    memcpy(user_var_event->value, var_entry->value,
           var_entry->length);
  }
  /* Mark that this variable has been used by this query */
  var_entry->used_query_id= thd->query_id;
  if (insert_dynamic(&thd->user_var_events, (uchar*) &user_var_event))
    goto err;

  *out_entry= var_entry;
  return 0;

err:
  *out_entry= var_entry;
  return 1;
}

void Item_func_get_user_var::fix_length_and_dec()
{
  THD *thd=current_thd;
  int error;
  maybe_null=1;
  decimals=NOT_FIXED_DEC;
  max_length=MAX_BLOB_WIDTH;

  error= get_var_with_binlog(thd, thd->lex->sql_command, name, &var_entry);

  /*
    If the variable didn't exist it has been created as a STRING-type.
    'var_entry' is NULL only if there occured an error during the call to
    get_var_with_binlog.
  */
  if (var_entry)
  {
    m_cached_result_type= var_entry->type;
    unsigned_flag= var_entry->unsigned_flag;
    max_length= var_entry->length;

    collation.set(var_entry->collation);
    switch(m_cached_result_type) {
    case REAL_RESULT:
      max_length= DBL_DIG + 8;
      break;
    case INT_RESULT:
      max_length= MAX_BIGINT_WIDTH;
      decimals=0;
      break;
    case STRING_RESULT:
      max_length= MAX_BLOB_WIDTH;
      break;
    case DECIMAL_RESULT:
      max_length= DECIMAL_MAX_STR_LENGTH;
      decimals= DECIMAL_MAX_SCALE;
      break;
    case ROW_RESULT:                            // Keep compiler happy
    default:
      DBUG_ASSERT(0);
      break;
    }
  }
  else
  {
    collation.set(&my_charset_bin, DERIVATION_IMPLICIT);
    null_value= 1;
    m_cached_result_type= STRING_RESULT;
    max_length= MAX_BLOB_WIDTH;
  }

  if (error)
    thd->fatal_error();

  return;
}


bool Item_func_get_user_var::const_item() const
{
  return (!var_entry || current_thd->query_id != var_entry->update_query_id);
}


enum Item_result Item_func_get_user_var::result_type() const
{
  return m_cached_result_type;
}


void Item_func_get_user_var::print(String *str, enum_query_type query_type)
{
  str->append(STRING_WITH_LEN("(@"));
  str->append(name.str,name.length);
  str->append(')');
}


bool Item_func_get_user_var::eq(const Item *item, bool binary_cmp) const
{
  /* Assume we don't have rtti */
  if (this == item)
    return 1;					// Same item is same.
  /* Check if other type is also a get_user_var() object */
  if (item->type() != FUNC_ITEM ||
      ((Item_func*) item)->functype() != functype())
    return 0;
  Item_func_get_user_var *other=(Item_func_get_user_var*) item;
  return (name.length == other->name.length &&
	  !memcmp(name.str, other->name.str, name.length));
}


bool Item_func_get_user_var::set_value(THD *thd,
                                       sp_rcontext * /*ctx*/, Item **it)
{
  Item_func_set_user_var *suv= new Item_func_set_user_var(get_name(), *it);
  /*
    Item_func_set_user_var is not fixed after construction, call
    fix_fields().
  */
  return (!suv || suv->fix_fields(thd, it) || suv->check(0) || suv->update());
}


bool Item_user_var_as_out_param::fix_fields(THD *thd, Item **ref)
{
  DBUG_ASSERT(fixed == 0);
  if (Item::fix_fields(thd, ref) ||
      !(entry= get_variable(&thd->user_vars, name, 1)))
    return TRUE;
  entry->type= STRING_RESULT;
  /*
    Let us set the same collation which is used for loading
    of fields in LOAD DATA INFILE.
    (Since Item_user_var_as_out_param is used only there).
  */
  entry->collation.set(thd->variables.collation_database);
  entry->update_query_id= thd->query_id;
  return FALSE;
}


void Item_user_var_as_out_param::set_null_value(CHARSET_INFO* cs)
{
  if (::update_hash(entry, TRUE, 0, 0, STRING_RESULT, cs,
                    DERIVATION_IMPLICIT, 0 /* unsigned_arg */))
    current_thd->fatal_error();			// Probably end of memory
}


void Item_user_var_as_out_param::set_value(const char *str, uint length,
                                           CHARSET_INFO* cs)
{
  if (::update_hash(entry, FALSE, (void*)str, length, STRING_RESULT, cs,
                    DERIVATION_IMPLICIT, 0 /* unsigned_arg */))
    current_thd->fatal_error();			// Probably end of memory
}


double Item_user_var_as_out_param::val_real()
{
  DBUG_ASSERT(0);
  return 0.0;
}


longlong Item_user_var_as_out_param::val_int()
{
  DBUG_ASSERT(0);
  return 0;
}


String* Item_user_var_as_out_param::val_str(String *str)
{
  DBUG_ASSERT(0);
  return 0;
}


my_decimal* Item_user_var_as_out_param::val_decimal(my_decimal *decimal_buffer)
{
  DBUG_ASSERT(0);
  return 0;
}


void Item_user_var_as_out_param::print(String *str, enum_query_type query_type)
{
  str->append('@');
  str->append(name.str,name.length);
}


Item_func_get_system_var::
Item_func_get_system_var(sys_var *var_arg, enum_var_type var_type_arg,
                       LEX_STRING *component_arg, const char *name_arg,
                       size_t name_len_arg)
  :var(var_arg), var_type(var_type_arg), orig_var_type(var_type_arg),
  component(*component_arg), cache_present(0)
{
  /* set_name() will allocate the name */
  set_name(name_arg, (uint) name_len_arg, system_charset_info);
}


bool Item_func_get_system_var::is_written_to_binlog()
{
  return var->is_written_to_binlog(var_type);
}


void Item_func_get_system_var::fix_length_and_dec()
{
  char *cptr;
  maybe_null=0;
  max_length= 0;

  if (var->check_type(var_type))
  {
    if (var_type != OPT_DEFAULT)
    {
      my_error(ER_INCORRECT_GLOBAL_LOCAL_VAR, MYF(0),
               var->name, var_type == OPT_GLOBAL ? "SESSION" : "GLOBAL");
      return;
    }
    /* As there was no local variable, return the global value */
    var_type= OPT_GLOBAL;
  }

  switch (var->show_type())
  {
    case SHOW_LONG:
    case SHOW_INT:
    case SHOW_HA_ROWS:
      unsigned_flag= TRUE;
      max_length= MY_INT64_NUM_DECIMAL_DIGITS;
      decimals=0;
      break;
    case SHOW_LONGLONG:
      unsigned_flag= FALSE;
      max_length= MY_INT64_NUM_DECIMAL_DIGITS;
      decimals=0;
      break;
    case SHOW_CHAR:
    case SHOW_CHAR_PTR:
      pthread_mutex_lock(&LOCK_global_system_variables);
      cptr= var->show_type() == SHOW_CHAR_PTR ? 
        *(char**) var->value_ptr(current_thd, var_type, &component) :
        (char*) var->value_ptr(current_thd, var_type, &component);
      if (cptr)
        max_length= strlen(cptr) * system_charset_info->mbmaxlen;
      pthread_mutex_unlock(&LOCK_global_system_variables);
      collation.set(system_charset_info, DERIVATION_SYSCONST);
      decimals=NOT_FIXED_DEC;
      break;
    case SHOW_BOOL:
    case SHOW_MY_BOOL:
      unsigned_flag= FALSE;
      max_length= 1;
      decimals=0;
      break;
    case SHOW_DOUBLE:
      unsigned_flag= FALSE;
      decimals= 6;
      max_length= DBL_DIG + 6;
      break;
    default:
      my_error(ER_VAR_CANT_BE_READ, MYF(0), var->name);
      break;
  }
}


void Item_func_get_system_var::print(String *str, enum_query_type query_type)
{
  str->append(name, name_length);
}


enum Item_result Item_func_get_system_var::result_type() const
{
  switch (var->show_type())
  {
    case SHOW_BOOL:
    case SHOW_MY_BOOL:
    case SHOW_INT:
    case SHOW_LONG:
    case SHOW_LONGLONG:
    case SHOW_HA_ROWS:
      return INT_RESULT;
    case SHOW_CHAR: 
    case SHOW_CHAR_PTR: 
      return STRING_RESULT;
    case SHOW_DOUBLE:
      return REAL_RESULT;
    default:
      my_error(ER_VAR_CANT_BE_READ, MYF(0), var->name);
      return STRING_RESULT;                   // keep the compiler happy
  }
}


enum_field_types Item_func_get_system_var::field_type() const
{
  switch (var->show_type())
  {
    case SHOW_BOOL:
    case SHOW_MY_BOOL:
    case SHOW_INT:
    case SHOW_LONG:
    case SHOW_LONGLONG:
    case SHOW_HA_ROWS:
      return MYSQL_TYPE_LONGLONG;
    case SHOW_CHAR: 
    case SHOW_CHAR_PTR: 
      return MYSQL_TYPE_VARCHAR;
    case SHOW_DOUBLE:
      return MYSQL_TYPE_DOUBLE;
    default:
      my_error(ER_VAR_CANT_BE_READ, MYF(0), var->name);
      return MYSQL_TYPE_VARCHAR;              // keep the compiler happy
  }
}


/*
  Uses var, var_type, component, cache_present, used_query_id, thd,
  cached_llval, null_value, cached_null_value
*/
#define get_sys_var_safe(type) \
do { \
  type value; \
  pthread_mutex_lock(&LOCK_global_system_variables); \
  value= *(type*) var->value_ptr(thd, var_type, &component); \
  pthread_mutex_unlock(&LOCK_global_system_variables); \
  cache_present |= GET_SYS_VAR_CACHE_LONG; \
  used_query_id= thd->query_id; \
  cached_llval= null_value ? 0 : (longlong) value; \
  cached_null_value= null_value; \
  return cached_llval; \
} while (0)


longlong Item_func_get_system_var::val_int()
{
  THD *thd= current_thd;

  if (cache_present && thd->query_id == used_query_id)
  {
    if (cache_present & GET_SYS_VAR_CACHE_LONG)
    {
      null_value= cached_null_value;
      return cached_llval;
    } 
    else if (cache_present & GET_SYS_VAR_CACHE_DOUBLE)
    {
      null_value= cached_null_value;
      cached_llval= (longlong) cached_dval;
      cache_present|= GET_SYS_VAR_CACHE_LONG;
      return cached_llval;
    }
    else if (cache_present & GET_SYS_VAR_CACHE_STRING)
    {
      null_value= cached_null_value;
      if (!null_value)
        cached_llval= longlong_from_string_with_check (cached_strval.charset(),
                                                       cached_strval.c_ptr(),
                                                       cached_strval.c_ptr() +
                                                       cached_strval.length());
      else
        cached_llval= 0;
      cache_present|= GET_SYS_VAR_CACHE_LONG;
      return cached_llval;
    }
  }

  switch (var->show_type())
  {
    case SHOW_INT:      get_sys_var_safe (uint);
    case SHOW_LONG:     get_sys_var_safe (ulong);
    case SHOW_LONGLONG: get_sys_var_safe (longlong);
    case SHOW_HA_ROWS:  get_sys_var_safe (ha_rows);
    case SHOW_BOOL:     get_sys_var_safe (bool);
    case SHOW_MY_BOOL:  get_sys_var_safe (my_bool);
    case SHOW_DOUBLE:
      {
        double dval= val_real();

        used_query_id= thd->query_id;
        cached_llval= (longlong) dval;
        cache_present|= GET_SYS_VAR_CACHE_LONG;
        return cached_llval;
      }
    case SHOW_CHAR:
    case SHOW_CHAR_PTR:
      {
        String *str_val= val_str(NULL);

        if (str_val && str_val->length())
          cached_llval= longlong_from_string_with_check (system_charset_info,
                                                          str_val->c_ptr(), 
                                                          str_val->c_ptr() + 
                                                          str_val->length());
        else
        {
          null_value= TRUE;
          cached_llval= 0;
        }

        cache_present|= GET_SYS_VAR_CACHE_LONG;
        return cached_llval;
      }

    default:            
      my_error(ER_VAR_CANT_BE_READ, MYF(0), var->name); 
      return 0;                               // keep the compiler happy
  }
}


String* Item_func_get_system_var::val_str(String* str)
{
  THD *thd= current_thd;

  if (cache_present && thd->query_id == used_query_id)
  {
    if (cache_present & GET_SYS_VAR_CACHE_STRING)
    {
      null_value= cached_null_value;
      return null_value ? NULL : &cached_strval;
    }
    else if (cache_present & GET_SYS_VAR_CACHE_LONG)
    {
      null_value= cached_null_value;
      if (!null_value)
        cached_strval.set (cached_llval, collation.collation);
      cache_present|= GET_SYS_VAR_CACHE_STRING;
      return null_value ? NULL : &cached_strval;
    }
    else if (cache_present & GET_SYS_VAR_CACHE_DOUBLE)
    {
      null_value= cached_null_value;
      if (!null_value)
        cached_strval.set_real (cached_dval, decimals, collation.collation);
      cache_present|= GET_SYS_VAR_CACHE_STRING;
      return null_value ? NULL : &cached_strval;
    }
  }

  str= &cached_strval;
  switch (var->show_type())
  {
    case SHOW_CHAR:
    case SHOW_CHAR_PTR:
    {
      pthread_mutex_lock(&LOCK_global_system_variables);
      char *cptr= var->show_type() == SHOW_CHAR_PTR ? 
        *(char**) var->value_ptr(thd, var_type, &component) :
        (char*) var->value_ptr(thd, var_type, &component);
      if (cptr)
      {
        if (str->copy(cptr, strlen(cptr), collation.collation))
        {
          null_value= TRUE;
          str= NULL;
        }
      }
      else
      {
        null_value= TRUE;
        str= NULL;
      }
      pthread_mutex_unlock(&LOCK_global_system_variables);
      break;
    }

    case SHOW_INT:
    case SHOW_LONG:
    case SHOW_LONGLONG:
    case SHOW_HA_ROWS:
    case SHOW_BOOL:
    case SHOW_MY_BOOL:
      str->set (val_int(), collation.collation);
      break;
    case SHOW_DOUBLE:
      str->set_real (val_real(), decimals, collation.collation);
      break;

    default:
      my_error(ER_VAR_CANT_BE_READ, MYF(0), var->name);
      str= NULL;
      break;
  }

  cache_present|= GET_SYS_VAR_CACHE_STRING;
  used_query_id= thd->query_id;
  cached_null_value= null_value;
  return str;
}


double Item_func_get_system_var::val_real()
{
  THD *thd= current_thd;

  if (cache_present && thd->query_id == used_query_id)
  {
    if (cache_present & GET_SYS_VAR_CACHE_DOUBLE)
    {
      null_value= cached_null_value;
      return cached_dval;
    }
    else if (cache_present & GET_SYS_VAR_CACHE_LONG)
    {
      null_value= cached_null_value;
      cached_dval= (double)cached_llval;
      cache_present|= GET_SYS_VAR_CACHE_DOUBLE;
      return cached_dval;
    }
    else if (cache_present & GET_SYS_VAR_CACHE_STRING)
    {
      null_value= cached_null_value;
      if (!null_value)
        cached_dval= double_from_string_with_check (cached_strval.charset(),
                                                    cached_strval.c_ptr(),
                                                    cached_strval.c_ptr() +
                                                    cached_strval.length());
      else
        cached_dval= 0;
      cache_present|= GET_SYS_VAR_CACHE_DOUBLE;
      return cached_dval;
    }
  }

  switch (var->show_type())
  {
    case SHOW_DOUBLE:
      pthread_mutex_lock(&LOCK_global_system_variables);
      cached_dval= *(double*) var->value_ptr(thd, var_type, &component);
      pthread_mutex_unlock(&LOCK_global_system_variables);
      used_query_id= thd->query_id;
      cached_null_value= null_value;
      if (null_value)
        cached_dval= 0;
      cache_present|= GET_SYS_VAR_CACHE_DOUBLE;
      return cached_dval;
    case SHOW_CHAR:
    case SHOW_CHAR_PTR:
      {
        char *cptr;

        pthread_mutex_lock(&LOCK_global_system_variables);
        cptr= var->show_type() == SHOW_CHAR ? 
          (char*) var->value_ptr(thd, var_type, &component) :
          *(char**) var->value_ptr(thd, var_type, &component);
        if (cptr)
          cached_dval= double_from_string_with_check (system_charset_info, 
                                                cptr, cptr + strlen (cptr));
        else
        {
          null_value= TRUE;
          cached_dval= 0;
        }
        pthread_mutex_unlock(&LOCK_global_system_variables);
        used_query_id= thd->query_id;
        cached_null_value= null_value;
        cache_present|= GET_SYS_VAR_CACHE_DOUBLE;
        return cached_dval;
      }
    case SHOW_INT:
    case SHOW_LONG:
    case SHOW_LONGLONG:
    case SHOW_HA_ROWS:
    case SHOW_BOOL:
    case SHOW_MY_BOOL:
        cached_dval= (double) val_int();
        cache_present|= GET_SYS_VAR_CACHE_DOUBLE;
        used_query_id= thd->query_id;
        cached_null_value= null_value;
        return cached_dval;
    default:
      my_error(ER_VAR_CANT_BE_READ, MYF(0), var->name);
      return 0;
  }
}


bool Item_func_get_system_var::eq(const Item *item, bool binary_cmp) const
{
  /* Assume we don't have rtti */
  if (this == item)
    return 1;					// Same item is same.
  /* Check if other type is also a get_user_var() object */
  if (item->type() != FUNC_ITEM ||
      ((Item_func*) item)->functype() != functype())
    return 0;
  Item_func_get_system_var *other=(Item_func_get_system_var*) item;
  return (var == other->var && var_type == other->var_type);
}


void Item_func_get_system_var::cleanup()
{
  Item_func::cleanup();
  cache_present= 0;
  var_type= orig_var_type;
  cached_strval.free();
}


longlong Item_func_inet_aton::val_int()
{
  DBUG_ASSERT(fixed == 1);
  uint byte_result = 0;
  ulonglong result = 0;			// We are ready for 64 bit addresses
  const char *p,* end;
  char c = '.'; // we mark c to indicate invalid IP in case length is 0
  char buff[36];
  int dot_count= 0;

  String *s,tmp(buff,sizeof(buff),&my_charset_bin);
  if (!(s = args[0]->val_str(&tmp)))		// If null value
    goto err;
  null_value=0;

  end= (p = s->ptr()) + s->length();
  while (p < end)
  {
    c = *p++;
    int digit = (int) (c - '0');		// Assume ascii
    if (digit >= 0 && digit <= 9)
    {
      if ((byte_result = byte_result * 10 + digit) > 255)
	goto err;				// Wrong address
    }
    else if (c == '.')
    {
      dot_count++;
      result= (result << 8) + (ulonglong) byte_result;
      byte_result = 0;
    }
    else
      goto err;					// Invalid character
  }
  if (c != '.')					// IP number can't end on '.'
  {
    /*
      Handle short-forms addresses according to standard. Examples:
      127		-> 0.0.0.127
      127.1		-> 127.0.0.1
      127.2.1		-> 127.2.0.1
    */
    switch (dot_count) {
    case 1: result<<= 8; /* Fall through */
    case 2: result<<= 8; /* Fall through */
    }
    return (result << 8) + (ulonglong) byte_result;
  }

err:
  null_value=1;
  return 0;
}


void Item_func_match::init_search(bool no_order)
{
  DBUG_ENTER("Item_func_match::init_search");

  /* Check if init_search() has been called before */
  if (ft_handler)
    DBUG_VOID_RETURN;

  if (key == NO_SUCH_KEY)
  {
    List<Item> fields;
    fields.push_back(new Item_string(" ",1, cmp_collation.collation));
    for (uint i=1; i < arg_count; i++)
      fields.push_back(args[i]);
    concat_ws=new Item_func_concat_ws(fields);
    /*
      Above function used only to get value and do not need fix_fields for it:
      Item_string - basic constant
      fields - fix_fields() was already called for this arguments
      Item_func_concat_ws - do not need fix_fields() to produce value
    */
    concat_ws->quick_fix_field();
  }

  if (master)
  {
    join_key=master->join_key=join_key|master->join_key;
    master->init_search(no_order);
    ft_handler=master->ft_handler;
    join_key=master->join_key;
    DBUG_VOID_RETURN;
  }

  String *ft_tmp= 0;

  // MATCH ... AGAINST (NULL) is meaningless, but possible
  if (!(ft_tmp=key_item()->val_str(&value)))
  {
    ft_tmp= &value;
    value.set("",0,cmp_collation.collation);
  }

  if (ft_tmp->charset() != cmp_collation.collation)
  {
    uint dummy_errors;
    search_value.copy(ft_tmp->ptr(), ft_tmp->length(), ft_tmp->charset(),
                      cmp_collation.collation, &dummy_errors);
    ft_tmp= &search_value;
  }

  if (join_key && !no_order)
    flags|=FT_SORTED;
  ft_handler=table->file->ft_init_ext(flags, key, ft_tmp);

  if (join_key)
    table->file->ft_handler=ft_handler;

  DBUG_VOID_RETURN;
}


bool Item_func_match::fix_fields(THD *thd, Item **ref)
{
  DBUG_ASSERT(fixed == 0);
  Item *item;
  LINT_INIT(item);				// Safe as arg_count is > 1

  maybe_null=1;
  join_key=0;

  /*
    const_item is assumed in quite a bit of places, so it would be difficult
    to remove;  If it would ever to be removed, this should include
    modifications to find_best and auto_close as complement to auto_init code
    above.
   */
  if (Item_func::fix_fields(thd, ref) ||
      !args[0]->const_during_execution())
  {
    my_error(ER_WRONG_ARGUMENTS,MYF(0),"AGAINST");
    return TRUE;
  }

  const_item_cache=0;
  for (uint i=1 ; i < arg_count ; i++)
  {
    item=args[i];
    if (item->type() == Item::REF_ITEM)
      args[i]= item= *((Item_ref *)item)->ref;
    if (item->type() != Item::FIELD_ITEM)
    {
      my_error(ER_WRONG_ARGUMENTS, MYF(0), "AGAINST");
      return TRUE;
    }
  }
  /*
    Check that all columns come from the same table.
    We've already checked that columns in MATCH are fields so
    PARAM_TABLE_BIT can only appear from AGAINST argument.
  */
  if ((used_tables_cache & ~PARAM_TABLE_BIT) != item->used_tables())
    key=NO_SUCH_KEY;

  if (key == NO_SUCH_KEY && !(flags & FT_BOOL))
  {
    my_error(ER_WRONG_ARGUMENTS,MYF(0),"MATCH");
    return TRUE;
  }
  table=((Item_field *)item)->field->table;
  if (!(table->file->ha_table_flags() & HA_CAN_FULLTEXT))
  {
    my_error(ER_TABLE_CANT_HANDLE_FT, MYF(0));
    return 1;
  }
  table->fulltext_searched=1;
  return agg_arg_collations_for_comparison(cmp_collation,
                                           args+1, arg_count-1, 0);
}

bool Item_func_match::fix_index()
{
  Item_field *item;
  uint ft_to_key[MAX_KEY], ft_cnt[MAX_KEY], fts=0, keynr;
  uint max_cnt=0, mkeys=0, i;

  if (key == NO_SUCH_KEY)
    return 0;
  
  if (!table) 
    goto err;

  for (keynr=0 ; keynr < table->s->keys ; keynr++)
  {
    if ((table->key_info[keynr].flags & HA_FULLTEXT) &&
        (flags & FT_BOOL ? table->keys_in_use_for_query.is_set(keynr) :
                           table->s->keys_in_use.is_set(keynr)))

    {
      ft_to_key[fts]=keynr;
      ft_cnt[fts]=0;
      fts++;
    }
  }

  if (!fts)
    goto err;

  for (i=1; i < arg_count; i++)
  {
    item=(Item_field*)args[i];
    for (keynr=0 ; keynr < fts ; keynr++)
    {
      KEY *ft_key=&table->key_info[ft_to_key[keynr]];
      uint key_parts=ft_key->key_parts;

      for (uint part=0 ; part < key_parts ; part++)
      {
	if (item->field->eq(ft_key->key_part[part].field))
	  ft_cnt[keynr]++;
      }
    }
  }

  for (keynr=0 ; keynr < fts ; keynr++)
  {
    if (ft_cnt[keynr] > max_cnt)
    {
      mkeys=0;
      max_cnt=ft_cnt[mkeys]=ft_cnt[keynr];
      ft_to_key[mkeys]=ft_to_key[keynr];
      continue;
    }
    if (max_cnt && ft_cnt[keynr] == max_cnt)
    {
      mkeys++;
      ft_cnt[mkeys]=ft_cnt[keynr];
      ft_to_key[mkeys]=ft_to_key[keynr];
      continue;
    }
  }

  for (keynr=0 ; keynr <= mkeys ; keynr++)
  {
    // partial keys doesn't work
    if (max_cnt < arg_count-1 ||
        max_cnt < table->key_info[ft_to_key[keynr]].key_parts)
      continue;

    key=ft_to_key[keynr];

    return 0;
  }

err:
  if (flags & FT_BOOL)
  {
    key=NO_SUCH_KEY;
    return 0;
  }
  my_message(ER_FT_MATCHING_KEY_NOT_FOUND,
             ER(ER_FT_MATCHING_KEY_NOT_FOUND), MYF(0));
  return 1;
}


bool Item_func_match::eq(const Item *item, bool binary_cmp) const
{
  if (item->type() != FUNC_ITEM ||
      ((Item_func*)item)->functype() != FT_FUNC ||
      flags != ((Item_func_match*)item)->flags)
    return 0;

  Item_func_match *ifm=(Item_func_match*) item;

  if (key == ifm->key && table == ifm->table &&
      key_item()->eq(ifm->key_item(), binary_cmp))
    return 1;

  return 0;
}


double Item_func_match::val_real()
{
  DBUG_ASSERT(fixed == 1);
  DBUG_ENTER("Item_func_match::val");
  if (ft_handler == NULL)
    DBUG_RETURN(-1.0);

  if (key != NO_SUCH_KEY && table->null_row) /* NULL row from an outer join */
    DBUG_RETURN(0.0);

  if (join_key)
  {
    if (table->file->ft_handler)
      DBUG_RETURN(ft_handler->please->get_relevance(ft_handler));
    join_key=0;
  }

  if (key == NO_SUCH_KEY)
  {
    String *a= concat_ws->val_str(&value);
    if ((null_value= (a == 0)) || !a->length())
      DBUG_RETURN(0);
    DBUG_RETURN(ft_handler->please->find_relevance(ft_handler,
				      (uchar *)a->ptr(), a->length()));
  }
  DBUG_RETURN(ft_handler->please->find_relevance(ft_handler,
                                                 table->record[0], 0));
}

void Item_func_match::print(String *str, enum_query_type query_type)
{
  str->append(STRING_WITH_LEN("(match "));
  print_args(str, 1, query_type);
  str->append(STRING_WITH_LEN(" against ("));
  args[0]->print(str, query_type);
  if (flags & FT_BOOL)
    str->append(STRING_WITH_LEN(" in boolean mode"));
  else if (flags & FT_EXPAND)
    str->append(STRING_WITH_LEN(" with query expansion"));
  str->append(STRING_WITH_LEN("))"));
}

longlong Item_func_bit_xor::val_int()
{
  DBUG_ASSERT(fixed == 1);
  ulonglong arg1= (ulonglong) args[0]->val_int();
  ulonglong arg2= (ulonglong) args[1]->val_int();
  if ((null_value= (args[0]->null_value || args[1]->null_value)))
    return 0;
  return (longlong) (arg1 ^ arg2);
}


/***************************************************************************
  System variables
****************************************************************************/

/**
  Return value of an system variable base[.name] as a constant item.

  @param thd			Thread handler
  @param var_type		global / session
  @param name		        Name of base or system variable
  @param component		Component.

  @note
    If component.str = 0 then the variable name is in 'name'

  @return
    - 0  : error
    - #  : constant item
*/


Item *get_system_var(THD *thd, enum_var_type var_type, LEX_STRING name,
		     LEX_STRING component)
{
  sys_var *var;
  LEX_STRING *base_name, *component_name;

  if (component.str)
  {
    base_name= &component;
    component_name= &name;
  }
  else
  {
    base_name= &name;
    component_name= &component;			// Empty string
  }

  if (!(var= find_sys_var(thd, base_name->str, base_name->length)))
    return 0;
  if (component.str)
  {
    if (!var->is_struct())
    {
      my_error(ER_VARIABLE_IS_NOT_STRUCT, MYF(0), base_name->str);
      return 0;
    }
  }
  thd->lex->uncacheable(UNCACHEABLE_SIDEEFFECT);

  set_if_smaller(component_name->length, MAX_SYS_VAR_LENGTH);

  return new Item_func_get_system_var(var, var_type, component_name,
                                      NULL, 0);
}


/**
  Check a user level lock.

  Sets null_value=TRUE on error.

  @retval
    1		Available
  @retval
    0		Already taken, or error
*/

longlong Item_func_is_free_lock::val_int()
{
  DBUG_ASSERT(fixed == 1);
  String *res=args[0]->val_str(&value);
  User_level_lock *ull;

  null_value=0;
  if (!res || !res->length())
  {
    null_value=1;
    return 0;
  }
  
  pthread_mutex_lock(&LOCK_user_locks);
  ull= (User_level_lock *) hash_search(&hash_user_locks, (uchar*) res->ptr(),
                                       (size_t) res->length());
  pthread_mutex_unlock(&LOCK_user_locks);
  if (!ull || !ull->locked)
    return 1;
  return 0;
}

longlong Item_func_is_used_lock::val_int()
{
  DBUG_ASSERT(fixed == 1);
  String *res=args[0]->val_str(&value);
  User_level_lock *ull;

  null_value=1;
  if (!res || !res->length())
    return 0;
  
  pthread_mutex_lock(&LOCK_user_locks);
  ull= (User_level_lock *) hash_search(&hash_user_locks, (uchar*) res->ptr(),
                                       (size_t) res->length());
  pthread_mutex_unlock(&LOCK_user_locks);
  if (!ull || !ull->locked)
    return 0;

  null_value=0;
  return ull->thread_id;
}


longlong Item_func_row_count::val_int()
{
  DBUG_ASSERT(fixed == 1);
  THD *thd= current_thd;

  return thd->row_count_func;
}




Item_func_sp::Item_func_sp(Name_resolution_context *context_arg, sp_name *name)
  :Item_func(), context(context_arg), m_name(name), m_sp(NULL), sp_result_field(NULL)
{
  maybe_null= 1;
  m_name->init_qname(current_thd);
  dummy_table= (TABLE*) sql_calloc(sizeof(TABLE)+ sizeof(TABLE_SHARE));
  dummy_table->s= (TABLE_SHARE*) (dummy_table+1);
}


Item_func_sp::Item_func_sp(Name_resolution_context *context_arg,
                           sp_name *name, List<Item> &list)
  :Item_func(list), context(context_arg), m_name(name), m_sp(NULL),sp_result_field(NULL)
{
  maybe_null= 1;
  m_name->init_qname(current_thd);
  dummy_table= (TABLE*) sql_calloc(sizeof(TABLE)+ sizeof(TABLE_SHARE));
  dummy_table->s= (TABLE_SHARE*) (dummy_table+1);
}


void
Item_func_sp::cleanup()
{
  if (sp_result_field)
  {
    delete sp_result_field;
    sp_result_field= NULL;
  }
  m_sp= NULL;
  dummy_table->alias= NULL;
  Item_func::cleanup();
}

const char *
Item_func_sp::func_name() const
{
  THD *thd= current_thd;
  /* Calculate length to avoid reallocation of string for sure */
  uint len= (((m_name->m_explicit_name ? m_name->m_db.length : 0) +
              m_name->m_name.length)*2 + //characters*quoting
             2 +                         // ` and `
             (m_name->m_explicit_name ?
              3 : 0) +                   // '`', '`' and '.' for the db
             1 +                         // end of string
             ALIGN_SIZE(1));             // to avoid String reallocation
  String qname((char *)alloc_root(thd->mem_root, len), len,
               system_charset_info);

  qname.length(0);
  if (m_name->m_explicit_name)
  {
    append_identifier(thd, &qname, m_name->m_db.str, m_name->m_db.length);
    qname.append('.');
  }
  append_identifier(thd, &qname, m_name->m_name.str, m_name->m_name.length);
  return qname.ptr();
}



/**
  @brief Initialize the result field by creating a temporary dummy table
    and assign it to a newly created field object. Meta data used to
    create the field is fetched from the sp_head belonging to the stored
    proceedure found in the stored procedure functon cache.
  
  @note This function should be called from fix_fields to init the result
    field. It is some what related to Item_field.

  @see Item_field

  @param thd A pointer to the session and thread context.

  @return Function return error status.
  @retval TRUE is returned on an error
  @retval FALSE is returned on success.
*/

bool
Item_func_sp::init_result_field(THD *thd)
{
  LEX_STRING empty_name= { C_STRING_WITH_LEN("") };
  TABLE_SHARE *share;
  DBUG_ENTER("Item_func_sp::init_result_field");

  DBUG_ASSERT(m_sp == NULL);
  DBUG_ASSERT(sp_result_field == NULL);

  if (!(m_sp= sp_find_routine(thd, TYPE_ENUM_FUNCTION, m_name,
                               &thd->sp_func_cache, TRUE)))
  {
    my_error(ER_SP_DOES_NOT_EXIST, MYF(0), "FUNCTION", m_name->m_qname.str);
    context->process_error(thd);
    DBUG_RETURN(TRUE);
  }

  /*
     A Field need to be attached to a Table.
     Below we "create" a dummy table by initializing 
     the needed pointers.
   */
  
  share= dummy_table->s;
  dummy_table->alias = "";
  dummy_table->maybe_null = maybe_null;
  dummy_table->in_use= thd;
  dummy_table->copy_blobs= TRUE;
  share->table_cache_key = empty_name;
  share->table_name = empty_name;

  if (!(sp_result_field= m_sp->create_result_field(max_length, name,
                                                   dummy_table)))
  {
   DBUG_RETURN(TRUE);
  }
  
  if (sp_result_field->pack_length() > sizeof(result_buf))
  {
    void *tmp;
    if (!(tmp= sql_alloc(sp_result_field->pack_length())))
      DBUG_RETURN(TRUE);
    sp_result_field->move_field((uchar*) tmp);
  }
  else
    sp_result_field->move_field(result_buf);
  
  sp_result_field->null_ptr= (uchar *) &null_value;
  sp_result_field->null_bit= 1;
  DBUG_RETURN(FALSE);
}


/**
  @brief Initialize local members with values from the Field interface.

  @note called from Item::fix_fields.
*/

void Item_func_sp::fix_length_and_dec()
{
  DBUG_ENTER("Item_func_sp::fix_length_and_dec");

  DBUG_ASSERT(sp_result_field);
  decimals= sp_result_field->decimals();
  max_length= sp_result_field->field_length;
  collation.set(sp_result_field->charset());
  maybe_null= 1;
  unsigned_flag= test(sp_result_field->flags & UNSIGNED_FLAG);

  DBUG_VOID_RETURN;
}


/**
  @brief Execute function & store value in field.

  @return Function returns error status.
  @retval FALSE on success.
  @retval TRUE if an error occurred.
*/

bool
Item_func_sp::execute()
{
  THD *thd= current_thd;
  
  /* Execute function and store the return value in the field. */

  if (execute_impl(thd))
  {
    null_value= 1;
    context->process_error(thd);
    if (thd->killed)
      thd->send_kill_message();
    return TRUE;
  }

  /* Check that the field (the value) is not NULL. */

  null_value= sp_result_field->is_null();

  return null_value;
}


/**
   @brief Execute function and store the return value in the field.

   @note This function was intended to be the concrete implementation of
    the interface function execute. This was never realized.

   @return The error state.
   @retval FALSE on success
   @retval TRUE if an error occurred.
*/
bool
Item_func_sp::execute_impl(THD *thd)
{
  bool err_status= TRUE;
  Sub_statement_state statement_state;
#ifndef NO_EMBEDDED_ACCESS_CHECKS
  Security_context *save_security_ctx= thd->security_ctx;
#endif

  DBUG_ENTER("Item_func_sp::execute_impl");

#ifndef NO_EMBEDDED_ACCESS_CHECKS
  if (context->security_ctx)
  {
    /* Set view definer security context */
    thd->security_ctx= context->security_ctx;
  }
#endif
  if (sp_check_access(thd))
    goto error;

  /*
    Throw an error if a non-deterministic function is called while
    statement-based replication (SBR) is active.
  */
  if (!m_sp->m_chistics->detistic && !trust_function_creators &&
      (mysql_bin_log.is_open() &&
       thd->variables.binlog_format == BINLOG_FORMAT_STMT))
  {
    my_error(ER_BINLOG_ROW_RBR_TO_SBR, MYF(0));
    goto error;
  }

  /*
    Disable the binlogging if this is not a SELECT statement. If this is a
    SELECT, leave binlogging on, so execute_function() code writes the
    function call into binlog.
  */
  thd->reset_sub_statement_state(&statement_state, SUB_STMT_FUNCTION);
  err_status= m_sp->execute_function(thd, args, arg_count, sp_result_field); 
  thd->restore_sub_statement_state(&statement_state);

error:
#ifndef NO_EMBEDDED_ACCESS_CHECKS
  thd->security_ctx= save_security_ctx;
#endif

  DBUG_RETURN(err_status);
}


void
Item_func_sp::make_field(Send_field *tmp_field)
{
  DBUG_ENTER("Item_func_sp::make_field");
  DBUG_ASSERT(sp_result_field);
  sp_result_field->make_field(tmp_field);
  if (name)
    tmp_field->col_name= name;
  DBUG_VOID_RETURN;
}


enum enum_field_types
Item_func_sp::field_type() const
{
  DBUG_ENTER("Item_func_sp::field_type");
  DBUG_ASSERT(sp_result_field);
  DBUG_RETURN(sp_result_field->type());
}

Item_result
Item_func_sp::result_type() const
{
  DBUG_ENTER("Item_func_sp::result_type");
  DBUG_PRINT("info", ("m_sp = %p", (void *) m_sp));
  DBUG_ASSERT(sp_result_field);
  DBUG_RETURN(sp_result_field->result_type());
}

longlong Item_func_found_rows::val_int()
{
  DBUG_ASSERT(fixed == 1);
  return current_thd->found_rows();
}


Field *
Item_func_sp::tmp_table_field(TABLE *t_arg)
{
  DBUG_ENTER("Item_func_sp::tmp_table_field");

  DBUG_ASSERT(sp_result_field);
  DBUG_RETURN(sp_result_field);
}


/**
  @brief Checks if requested access to function can be granted to user.
    If function isn't found yet, it searches function first.
    If function can't be found or user don't have requested access
    error is raised.

  @param thd thread handler

  @return Indication if the access was granted or not.
  @retval FALSE Access is granted.
  @retval TRUE Requested access can't be granted or function doesn't exists.
    
*/

bool
Item_func_sp::sp_check_access(THD *thd)
{
  DBUG_ENTER("Item_func_sp::sp_check_access");
  DBUG_ASSERT(m_sp);
#ifndef NO_EMBEDDED_ACCESS_CHECKS
  if (check_routine_access(thd, EXECUTE_ACL,
			   m_sp->m_db.str, m_sp->m_name.str, 0, FALSE))
    DBUG_RETURN(TRUE);
#endif

  DBUG_RETURN(FALSE);
}


bool
Item_func_sp::fix_fields(THD *thd, Item **ref)
{
  bool res;
  DBUG_ENTER("Item_func_sp::fix_fields");
  DBUG_ASSERT(fixed == 0);
 
  /*
    We must call init_result_field before Item_func::fix_fields() 
    to make m_sp and result_field members available to fix_length_and_dec(),
    which is called from Item_func::fix_fields().
  */
  res= init_result_field(thd);

  if (res)
    DBUG_RETURN(res);

  res= Item_func::fix_fields(thd, ref);

  if (res)
    DBUG_RETURN(res);

  if (thd->lex->view_prepare_mode)
  {
    /*
      Here we check privileges of the stored routine only during view
      creation, in order to validate the view.  A runtime check is
      perfomed in Item_func_sp::execute(), and this method is not
      called during context analysis.  Notice, that during view
      creation we do not infer into stored routine bodies and do not
      check privileges of its statements, which would probably be a
      good idea especially if the view has SQL SECURITY DEFINER and
      the used stored procedure has SQL SECURITY DEFINER.
    */
    res= sp_check_access(thd);
#ifndef NO_EMBEDDED_ACCESS_CHECKS
    /*
      Try to set and restore the security context to see whether it's valid
    */
    Security_context *save_secutiry_ctx;
    res= set_routine_security_ctx(thd, m_sp, false, &save_secutiry_ctx);
    if (!res)
      m_sp->m_security_ctx.restore_security_context(thd, save_secutiry_ctx);
    
#endif /* ! NO_EMBEDDED_ACCESS_CHECKS */
  }

  if (!m_sp->m_chistics->detistic)
  {
    used_tables_cache |= RAND_TABLE_BIT;
    const_item_cache= FALSE;
  }

  DBUG_RETURN(res);
}


void Item_func_sp::update_used_tables()
{
  Item_func::update_used_tables();

  if (!m_sp->m_chistics->detistic)
  {
    used_tables_cache |= RAND_TABLE_BIT;
    const_item_cache= FALSE;
  }
}


/*
  uuid_short handling.

  The short uuid is defined as a longlong that contains the following bytes:

  Bytes  Comment
  1      Server_id & 255
  4      Startup time of server in seconds
  3      Incrementor

  This means that an uuid is guaranteed to be unique
  even in a replication environment if the following holds:

  - The last byte of the server id is unique
  - If you between two shutdown of the server don't get more than
    an average of 2^24 = 16M calls to uuid_short() per second.
*/

ulonglong uuid_value;

void uuid_short_init()
{
  uuid_value= ((((ulonglong) server_id) << 56) + 
               (((ulonglong) server_start_time) << 24));
}


longlong Item_func_uuid_short::val_int()
{
  ulonglong val;
  pthread_mutex_lock(&LOCK_uuid_generator);
  val= uuid_value++;
  pthread_mutex_unlock(&LOCK_uuid_generator);
  return (longlong) val;
}<|MERGE_RESOLUTION|>--- conflicted
+++ resolved
@@ -4178,10 +4178,6 @@
 
 
 /**
-<<<<<<< HEAD
-  This functions is invoked on
-  SET \@variable or \@variable:= expression.
-=======
   @brief Evaluate and store item's result.
   This function is invoked on "SELECT ... INTO @var ...".
   
@@ -4216,12 +4212,9 @@
 }
 
 
-/*
-  This functions is invoked on SET @variable or @variable:= expression.
-
-  SYNOPSIS
-    Item_func_set_user_var::update()
->>>>>>> 000049f0
+/**
+  This functions is invoked on
+  SET \@variable or \@variable:= expression.
 
   @note
     We have to store the expression as such in the variable, independent of
