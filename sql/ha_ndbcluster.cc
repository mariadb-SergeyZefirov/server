/* Copyright (C) 2000-2003 MySQL AB

  This program is free software; you can redistribute it and/or modify
  it under the terms of the GNU General Public License as published by
  the Free Software Foundation; either version 2 of the License, or
  (at your option) any later version.

  This program is distributed in the hope that it will be useful,
  but WITHOUT ANY WARRANTY; without even the implied warranty of
  MERCHANTABILITY or FITNESS FOR A PARTICULAR PURPOSE.  See the
  GNU General Public License for more details.

  You should have received a copy of the GNU General Public License
  along with this program; if not, write to the Free Software
  Foundation, Inc., 59 Temple Place, Suite 330, Boston, MA  02111-1307  USA 
*/

/*
  This file defines the NDB Cluster handler: the interface between MySQL and
  NDB Cluster
*/

#ifdef __GNUC__
#pragma implementation                          // gcc: Class implementation
#endif

#include "mysql_priv.h"

#ifdef HAVE_NDBCLUSTER_DB
#include <my_dir.h>
#include "ha_ndbcluster.h"
#include <ndbapi/NdbApi.hpp>
#include <ndbapi/NdbScanFilter.hpp>

// Default value for parallelism
static const int parallelism= 240;

// Default value for max number of transactions
// createable against NDB from this handler
static const int max_transactions= 256;

// Default value for prefetch of autoincrement values
static const ha_rows autoincrement_prefetch= 32;

// connectstring to cluster if given by mysqld
const char *ndbcluster_connectstring= 0;

static const char *ha_ndb_ext=".ndb";

#define NDB_HIDDEN_PRIMARY_KEY_LENGTH 8


#define ERR_PRINT(err) \
  DBUG_PRINT("error", ("%d  message: %s", err.code, err.message))

#define ERR_RETURN(err)		         \
{				         \
  ERR_PRINT(err);		         \
  DBUG_RETURN(ndb_to_mysql_error(&err)); \
}

// Typedefs for long names
typedef NdbDictionary::Column NDBCOL;
typedef NdbDictionary::Table NDBTAB;
typedef NdbDictionary::Index  NDBINDEX;
typedef NdbDictionary::Dictionary  NDBDICT;

bool ndbcluster_inited= false;

static Ndb* g_ndb= NULL;
static Ndb_cluster_connection* g_ndb_cluster_connection= NULL;

// Handler synchronization
pthread_mutex_t ndbcluster_mutex;

// Table lock handling
static HASH ndbcluster_open_tables;

static byte *ndbcluster_get_key(NDB_SHARE *share,uint *length,
                                my_bool not_used __attribute__((unused)));
static NDB_SHARE *get_share(const char *table_name);
static void free_share(NDB_SHARE *share);

static int packfrm(const void *data, uint len, const void **pack_data, uint *pack_len);
static int unpackfrm(const void **data, uint *len,
		     const void* pack_data);

static int ndb_get_table_statistics(Ndb*, const char *, 
				    Uint64* rows, Uint64* commits);


/*
  Error handling functions
*/

struct err_code_mapping
{
  int ndb_err;
  int my_err;
};

static const err_code_mapping err_map[]= 
{
  { 626, HA_ERR_KEY_NOT_FOUND },
  { 630, HA_ERR_FOUND_DUPP_KEY },
  { 893, HA_ERR_FOUND_DUPP_UNIQUE },
  { 721, HA_ERR_TABLE_EXIST },
  { 4244, HA_ERR_TABLE_EXIST },

  { 709, HA_ERR_NO_SUCH_TABLE },
  { 284, HA_ERR_NO_SUCH_TABLE },

  { 266, HA_ERR_LOCK_WAIT_TIMEOUT },
  { 274, HA_ERR_LOCK_WAIT_TIMEOUT },
  { 296, HA_ERR_LOCK_WAIT_TIMEOUT },
  { 297, HA_ERR_LOCK_WAIT_TIMEOUT },
  { 237, HA_ERR_LOCK_WAIT_TIMEOUT },

  { 623, HA_ERR_RECORD_FILE_FULL },
  { 624, HA_ERR_RECORD_FILE_FULL },
  { 625, HA_ERR_RECORD_FILE_FULL },
  { 826, HA_ERR_RECORD_FILE_FULL },
  { 827, HA_ERR_RECORD_FILE_FULL },
  { 832, HA_ERR_RECORD_FILE_FULL },

  { 0, 1 },

  { -1, -1 }
};


static int ndb_to_mysql_error(const NdbError *err)
{
  uint i;
  for (i=0 ; err_map[i].ndb_err != err->code ; i++)
  {
    if (err_map[i].my_err == -1)
      return err->code;
  }
  return err_map[i].my_err;
}



inline
int execute_no_commit(ha_ndbcluster *h, NdbConnection *trans)
{
  int m_batch_execute= 0;
  if (false && m_batch_execute)
    return 0;
  return trans->execute(NoCommit,AbortOnError,1);
}

inline
int execute_commit(ha_ndbcluster *h, NdbConnection *trans)
{
  int m_batch_execute= 0;
  if (false && m_batch_execute)
    return 0;
  return trans->execute(Commit,AbortOnError,1);
}

inline
int execute_no_commit_ie(ha_ndbcluster *h, NdbConnection *trans)
{
  int m_batch_execute= 0;
  if (false && m_batch_execute)
    return 0;
  return trans->execute(NoCommit,IgnoreError,1);
}

/*
  Place holder for ha_ndbcluster thread specific data
*/

Thd_ndb::Thd_ndb()
{
  ndb= new Ndb(g_ndb_cluster_connection, "");
  lock_count= 0;
  count= 0;
  error= 0;
}

Thd_ndb::~Thd_ndb()
{
  if (ndb)
    delete ndb;
}

/*
 * manage uncommitted insert/deletes during transactio to get records correct
 */

struct Ndb_table_local_info {
  int no_uncommitted_rows_count;
  ulong last_count;
  ha_rows records;
};

void ha_ndbcluster::set_rec_per_key()
{
  DBUG_ENTER("ha_ndbcluster::get_status_const");
  for (uint i=0 ; i < table->keys ; i++)
  {
    table->key_info[i].rec_per_key[table->key_info[i].key_parts-1]= 1;
  }
  DBUG_VOID_RETURN;
}

void ha_ndbcluster::records_update()
{
  DBUG_ENTER("ha_ndbcluster::get_status_variable");
  struct Ndb_table_local_info *info= (struct Ndb_table_local_info *)m_table_info;
  DBUG_PRINT("info", ("id=%d, no_uncommitted_rows_count=%d",
		      ((const NDBTAB *)m_table)->getTableId(),
		      info->no_uncommitted_rows_count));
  //  if (info->records == ~(ha_rows)0)
  {
    Uint64 rows;
    if(ndb_get_table_statistics(m_ndb, m_tabname, &rows, 0) == 0){
      info->records= rows;
    }
  }
  {
    THD *thd= current_thd;
    if (((Thd_ndb*)(thd->transaction.thd_ndb))->error)
      info->no_uncommitted_rows_count= 0;
  }
  records= info->records+ info->no_uncommitted_rows_count;
  DBUG_VOID_RETURN;
}

void ha_ndbcluster::no_uncommitted_rows_execute_failure()
{
  DBUG_ENTER("ha_ndbcluster::no_uncommitted_rows_execute_failure");
  THD *thd= current_thd;
  ((Thd_ndb*)(thd->transaction.thd_ndb))->error= 1;
  DBUG_VOID_RETURN;
}

void ha_ndbcluster::no_uncommitted_rows_init(THD *thd)
{
  DBUG_ENTER("ha_ndbcluster::no_uncommitted_rows_init");
  struct Ndb_table_local_info *info= (struct Ndb_table_local_info *)m_table_info;
  Thd_ndb *thd_ndb= (Thd_ndb *)thd->transaction.thd_ndb;
  if (info->last_count != thd_ndb->count)
  {
    info->last_count = thd_ndb->count;
    info->no_uncommitted_rows_count= 0;
    info->records= ~(ha_rows)0;
    DBUG_PRINT("info", ("id=%d, no_uncommitted_rows_count=%d",
			((const NDBTAB *)m_table)->getTableId(),
			info->no_uncommitted_rows_count));
  }
  DBUG_VOID_RETURN;
}

void ha_ndbcluster::no_uncommitted_rows_update(int c)
{
  DBUG_ENTER("ha_ndbcluster::no_uncommitted_rows_update");
  struct Ndb_table_local_info *info=
    (struct Ndb_table_local_info *)m_table_info;
  info->no_uncommitted_rows_count+= c;
  DBUG_PRINT("info", ("id=%d, no_uncommitted_rows_count=%d",
		      ((const NDBTAB *)m_table)->getTableId(),
		      info->no_uncommitted_rows_count));
  DBUG_VOID_RETURN;
}

void ha_ndbcluster::no_uncommitted_rows_reset(THD *thd)
{
  DBUG_ENTER("ha_ndbcluster::no_uncommitted_rows_reset");
  ((Thd_ndb*)(thd->transaction.thd_ndb))->count++;
  ((Thd_ndb*)(thd->transaction.thd_ndb))->error= 0;
  DBUG_VOID_RETURN;
}

/*
  Take care of the error that occured in NDB
  
  RETURN
    0	No error
    #   The mapped error code
*/


int ha_ndbcluster::ndb_err(NdbConnection *trans)
{
  int res;
  const NdbError err= trans->getNdbError();
  DBUG_ENTER("ndb_err");
  
  ERR_PRINT(err);
  switch (err.classification) {
  case NdbError::SchemaError:
  {
    NDBDICT *dict= m_ndb->getDictionary();
    DBUG_PRINT("info", ("invalidateTable %s", m_tabname));
    dict->invalidateTable(m_tabname);
    table->version=0L;			/* Free when thread is ready */
    break;
  }
  default:
    break;
  }
  res= ndb_to_mysql_error(&err);
  DBUG_PRINT("info", ("transformed ndbcluster error %d to mysql error %d", 
		      err.code, res));
  if (res == HA_ERR_FOUND_DUPP_KEY)
    dupkey= table->primary_key;
  
  DBUG_RETURN(res);
}


/*
  Override the default get_error_message in order to add the 
  error message of NDB 
 */

bool ha_ndbcluster::get_error_message(int error, 
				      String *buf)
{
  DBUG_ENTER("ha_ndbcluster::get_error_message");
  DBUG_PRINT("enter", ("error: %d", error));

  Ndb *ndb= ((Thd_ndb*)current_thd->transaction.thd_ndb)->ndb;
  if (!ndb)
    DBUG_RETURN(false);

  const NdbError err= ndb->getNdbError(error);
  bool temporary= err.status==NdbError::TemporaryError;
  buf->set(err.message, strlen(err.message), &my_charset_bin);
  DBUG_PRINT("exit", ("message: %s, temporary: %d", buf->ptr(), temporary));
  DBUG_RETURN(temporary);
}


/*
  Check if type is supported by NDB.
  TODO Use this once in open(), not in every operation

*/

static inline bool ndb_supported_type(enum_field_types type)
{
  switch (type) {
  case MYSQL_TYPE_DECIMAL:    
  case MYSQL_TYPE_TINY:        
  case MYSQL_TYPE_SHORT:
  case MYSQL_TYPE_LONG:
  case MYSQL_TYPE_INT24:       
  case MYSQL_TYPE_LONGLONG:
  case MYSQL_TYPE_FLOAT:
  case MYSQL_TYPE_DOUBLE:
  case MYSQL_TYPE_TIMESTAMP:
  case MYSQL_TYPE_DATETIME:    
  case MYSQL_TYPE_DATE:
  case MYSQL_TYPE_NEWDATE:
  case MYSQL_TYPE_TIME:        
  case MYSQL_TYPE_YEAR:        
  case MYSQL_TYPE_STRING:      
  case MYSQL_TYPE_VAR_STRING:
  case MYSQL_TYPE_TINY_BLOB:
  case MYSQL_TYPE_BLOB:    
  case MYSQL_TYPE_MEDIUM_BLOB:   
  case MYSQL_TYPE_LONG_BLOB:  
  case MYSQL_TYPE_ENUM:
  case MYSQL_TYPE_SET:         
    return true;
  case MYSQL_TYPE_NULL:   
  case MYSQL_TYPE_GEOMETRY:
    break;
  }
  return false;
}


/*
  Instruct NDB to set the value of the hidden primary key
*/

bool ha_ndbcluster::set_hidden_key(NdbOperation *ndb_op,
				   uint fieldnr, const byte *field_ptr)
{
  DBUG_ENTER("set_hidden_key");
  DBUG_RETURN(ndb_op->equal(fieldnr, (char*)field_ptr,
			    NDB_HIDDEN_PRIMARY_KEY_LENGTH) != 0);
}


/*
  Instruct NDB to set the value of one primary key attribute
*/

int ha_ndbcluster::set_ndb_key(NdbOperation *ndb_op, Field *field,
                               uint fieldnr, const byte *field_ptr)
{
  uint32 pack_len= field->pack_length();
  DBUG_ENTER("set_ndb_key");
  DBUG_PRINT("enter", ("%d: %s, ndb_type: %u, len=%d", 
                       fieldnr, field->field_name, field->type(),
                       pack_len));
  DBUG_DUMP("key", (char*)field_ptr, pack_len);
  
  if (ndb_supported_type(field->type()))
  {
    if (! (field->flags & BLOB_FLAG))
      // Common implementation for most field types
      DBUG_RETURN(ndb_op->equal(fieldnr, (char*) field_ptr, pack_len) != 0);
  }
  // Unhandled field types
  DBUG_PRINT("error", ("Field type %d not supported", field->type()));
  DBUG_RETURN(2);
}


/*
 Instruct NDB to set the value of one attribute
*/

int ha_ndbcluster::set_ndb_value(NdbOperation *ndb_op, Field *field, 
                                 uint fieldnr, bool *set_blob_value)
{
  const byte* field_ptr= field->ptr;
  uint32 pack_len=  field->pack_length();
  DBUG_ENTER("set_ndb_value");
  DBUG_PRINT("enter", ("%d: %s, type: %u, len=%d, is_null=%s", 
                       fieldnr, field->field_name, field->type(), 
                       pack_len, field->is_null()?"Y":"N"));
  DBUG_DUMP("value", (char*) field_ptr, pack_len);

  if (ndb_supported_type(field->type()))
  {
    if (! (field->flags & BLOB_FLAG))
    {
      if (field->is_null())
        // Set value to NULL
        DBUG_RETURN((ndb_op->setValue(fieldnr, (char*)NULL, pack_len) != 0));
      // Common implementation for most field types
      DBUG_RETURN(ndb_op->setValue(fieldnr, (char*)field_ptr, pack_len) != 0);
    }

    // Blob type
    NdbBlob *ndb_blob= ndb_op->getBlobHandle(fieldnr);
    if (ndb_blob != NULL)
    {
      if (field->is_null())
        DBUG_RETURN(ndb_blob->setNull() != 0);

      Field_blob *field_blob= (Field_blob*)field;

      // Get length and pointer to data
      uint32 blob_len= field_blob->get_length(field_ptr);
      char* blob_ptr= NULL;
      field_blob->get_ptr(&blob_ptr);

      // Looks like NULL ptr signals length 0 blob
      if (blob_ptr == NULL) {
        DBUG_ASSERT(blob_len == 0);
        blob_ptr= (char*)"";
      }

      DBUG_PRINT("value", ("set blob ptr=%x len=%u",
                           (unsigned)blob_ptr, blob_len));
      DBUG_DUMP("value", (char*)blob_ptr, min(blob_len, 26));

      if (set_blob_value)
	*set_blob_value= true;
      // No callback needed to write value
      DBUG_RETURN(ndb_blob->setValue(blob_ptr, blob_len) != 0);
    }
    DBUG_RETURN(1);
  }
  // Unhandled field types
  DBUG_PRINT("error", ("Field type %d not supported", field->type()));
  DBUG_RETURN(2);
}


/*
  Callback to read all blob values.
  - not done in unpack_record because unpack_record is valid
    after execute(Commit) but reading blobs is not
  - may only generate read operations; they have to be executed
    somewhere before the data is available
  - due to single buffer for all blobs, we let the last blob
    process all blobs (last so that all are active)
  - null bit is still set in unpack_record
  - TODO allocate blob part aligned buffers
*/

NdbBlob::ActiveHook g_get_ndb_blobs_value;

int g_get_ndb_blobs_value(NdbBlob *ndb_blob, void *arg)
{
  DBUG_ENTER("g_get_ndb_blobs_value");
  if (ndb_blob->blobsNextBlob() != NULL)
    DBUG_RETURN(0);
  ha_ndbcluster *ha= (ha_ndbcluster *)arg;
  DBUG_RETURN(ha->get_ndb_blobs_value(ndb_blob));
}

int ha_ndbcluster::get_ndb_blobs_value(NdbBlob *last_ndb_blob)
{
  DBUG_ENTER("get_ndb_blobs_value");

  // Field has no field number so cannot use TABLE blob_field
  // Loop twice, first only counting total buffer size
  for (int loop= 0; loop <= 1; loop++)
  {
    uint32 offset= 0;
    for (uint i= 0; i < table->fields; i++)
    {
      Field *field= table->field[i];
      NdbValue value= m_value[i];
      if (value.ptr != NULL && (field->flags & BLOB_FLAG))
      {
        Field_blob *field_blob= (Field_blob *)field;
        NdbBlob *ndb_blob= value.blob;
        Uint64 blob_len= 0;
        if (ndb_blob->getLength(blob_len) != 0)
          DBUG_RETURN(-1);
        // Align to Uint64
        uint32 blob_size= blob_len;
        if (blob_size % 8 != 0)
          blob_size+= 8 - blob_size % 8;
        if (loop == 1)
        {
          char *buf= blobs_buffer + offset;
          uint32 len= 0xffffffff;  // Max uint32
          DBUG_PRINT("value", ("read blob ptr=%x len=%u",
                               (uint)buf, (uint)blob_len));
          if (ndb_blob->readData(buf, len) != 0)
            DBUG_RETURN(-1);
          DBUG_ASSERT(len == blob_len);
          field_blob->set_ptr(len, buf);
        }
        offset+= blob_size;
      }
    }
    if (loop == 0 && offset > blobs_buffer_size)
    {
      my_free(blobs_buffer, MYF(MY_ALLOW_ZERO_PTR));
      blobs_buffer_size= 0;
      DBUG_PRINT("value", ("allocate blobs buffer size %u", offset));
      blobs_buffer= my_malloc(offset, MYF(MY_WME));
      if (blobs_buffer == NULL)
        DBUG_RETURN(-1);
      blobs_buffer_size= offset;
    }
  }
  DBUG_RETURN(0);
}


/*
  Instruct NDB to fetch one field
  - data is read directly into buffer provided by field
    if field is NULL, data is read into memory provided by NDBAPI
*/

int ha_ndbcluster::get_ndb_value(NdbOperation *ndb_op, Field *field,
                                 uint fieldnr, byte* buf)
{
  DBUG_ENTER("get_ndb_value");
  DBUG_PRINT("enter", ("fieldnr: %d flags: %o", fieldnr,
                       (int)(field != NULL ? field->flags : 0)));

  if (field != NULL)
  {
    DBUG_ASSERT(buf);
    if (ndb_supported_type(field->type()))
    {
      DBUG_ASSERT(field->ptr != NULL);
      if (! (field->flags & BLOB_FLAG))
      {	
	byte *field_buf= buf + (field->ptr - table->record[0]);
        m_value[fieldnr].rec= ndb_op->getValue(fieldnr, 
					       field_buf);
        DBUG_RETURN(m_value[fieldnr].rec == NULL);
      }

      // Blob type
      NdbBlob *ndb_blob= ndb_op->getBlobHandle(fieldnr);
      m_value[fieldnr].blob= ndb_blob;
      if (ndb_blob != NULL)
      {
        // Set callback
        void *arg= (void *)this;
        DBUG_RETURN(ndb_blob->setActiveHook(g_get_ndb_blobs_value, arg) != 0);
      }
      DBUG_RETURN(1);
    }
    // Unhandled field types
    DBUG_PRINT("error", ("Field type %d not supported", field->type()));
    DBUG_RETURN(2);
  }

  // Used for hidden key only
  m_value[fieldnr].rec= ndb_op->getValue(fieldnr, NULL);
  DBUG_RETURN(m_value[fieldnr].rec == NULL);
}


/*
  Check if any set or get of blob value in current query.
*/
bool ha_ndbcluster::uses_blob_value(bool all_fields)
{
  if (table->blob_fields == 0)
    return false;
  if (all_fields)
    return true;
  {
    uint no_fields= table->fields;
    int i;
    THD *thd= current_thd;
    // They always put blobs at the end..
    for (i= no_fields - 1; i >= 0; i--)
    {
      Field *field= table->field[i];
      if (thd->query_id == field->query_id)
      {
        return true;
      }
    }
  }
  return false;
}


/*
  Get metadata for this table from NDB 

  IMPLEMENTATION
    - save the NdbDictionary::Table for easy access
    - check that frm-file on disk is equal to frm-file
      of table accessed in NDB
    - build a list of the indexes for the table
*/

int ha_ndbcluster::get_metadata(const char *path)
{
  NDBDICT *dict= m_ndb->getDictionary();
  const NDBTAB *tab;
  int error;
  bool invalidating_ndb_table= false;

  DBUG_ENTER("get_metadata");
  DBUG_PRINT("enter", ("m_tabname: %s, path: %s", m_tabname, path));

  do {
    const void *data, *pack_data;
    uint length, pack_length;

    if (!(tab= dict->getTable(m_tabname)))
      ERR_RETURN(dict->getNdbError());
    DBUG_PRINT("info", ("Table schema version: %d", tab->getObjectVersion()));
    /*
      Compare FrmData in NDB with frm file from disk.
    */
    error= 0;
    if (readfrm(path, &data, &length) ||
	packfrm(data, length, &pack_data, &pack_length))
    {
      my_free((char*)data, MYF(MY_ALLOW_ZERO_PTR));
      my_free((char*)pack_data, MYF(MY_ALLOW_ZERO_PTR));
      DBUG_RETURN(1);
    }
    
    if ((pack_length != tab->getFrmLength()) || 
	(memcmp(pack_data, tab->getFrmData(), pack_length)))
    {
      if (!invalidating_ndb_table)
      {
	DBUG_PRINT("info", ("Invalidating table"));
	dict->invalidateTable(m_tabname);
	invalidating_ndb_table= true;
      }
      else
      {
	DBUG_PRINT("error", 
		   ("metadata, pack_length: %d getFrmLength: %d memcmp: %d", 
		    pack_length, tab->getFrmLength(),
		    memcmp(pack_data, tab->getFrmData(), pack_length)));      
	DBUG_DUMP("pack_data", (char*)pack_data, pack_length);
	DBUG_DUMP("frm", (char*)tab->getFrmData(), tab->getFrmLength());
	error= 3;
	invalidating_ndb_table= false;
      }
    }
    else
    {
      invalidating_ndb_table= false;
    }
    my_free((char*)data, MYF(0));
    my_free((char*)pack_data, MYF(0));
  } while (invalidating_ndb_table);

  if (error)
    DBUG_RETURN(error);

  m_table= NULL;
  m_table_info= NULL;
  
  DBUG_RETURN(build_index_list(table, ILBP_OPEN));  
}


int ha_ndbcluster::build_index_list(TABLE *tab, enum ILBP phase)
{
  uint i;
  int error= 0;
  const char *name, *index_name;
  char unique_index_name[FN_LEN];
  static const char* unique_suffix= "$unique";
  KEY* key_info= tab->key_info;
  const char **key_name= tab->keynames.type_names;
  NdbDictionary::Dictionary *dict= m_ndb->getDictionary();
  DBUG_ENTER("build_index_list");
  
  // Save information about all known indexes
  for (i= 0; i < tab->keys; i++, key_info++, key_name++)
  {
    index_name= *key_name;
    NDB_INDEX_TYPE idx_type= get_index_type_from_table(i);
    m_index[i].type= idx_type;
    if (idx_type == UNIQUE_ORDERED_INDEX || idx_type == UNIQUE_INDEX)
    {
      strxnmov(unique_index_name, FN_LEN, index_name, unique_suffix, NullS);
      DBUG_PRINT("info", ("Created unique index name \'%s\' for index %d",
			  unique_index_name, i));
    }
    // Create secondary indexes if in create phase
    if (phase == ILBP_CREATE)
    {
      DBUG_PRINT("info", ("Creating index %u: %s", i, index_name));      
      switch (idx_type){
	
      case PRIMARY_KEY_INDEX:
	// Do nothing, already created
	break;
      case PRIMARY_KEY_ORDERED_INDEX:
	error= create_ordered_index(index_name, key_info);
	break;
      case UNIQUE_ORDERED_INDEX:
	if (!(error= create_ordered_index(index_name, key_info)))
	  error= create_unique_index(unique_index_name, key_info);
	break;
      case UNIQUE_INDEX:
	error= create_unique_index(unique_index_name, key_info);
	break;
      case ORDERED_INDEX:
	error= create_ordered_index(index_name, key_info);
	break;
      default:
	DBUG_ASSERT(false);
	break;
      }
      if (error)
      {
	DBUG_PRINT("error", ("Failed to create index %u", i));
	drop_table();
	break;
      }
    }
    // Add handles to index objects
    if (idx_type != PRIMARY_KEY_INDEX && idx_type != UNIQUE_INDEX)
    {
      DBUG_PRINT("info", ("Get handle to index %s", index_name));
      const NDBINDEX *index= dict->getIndex(index_name, m_tabname);
      if (!index) DBUG_RETURN(1);
      m_index[i].index= (void *) index;
    }
    if (idx_type == UNIQUE_ORDERED_INDEX || idx_type == UNIQUE_INDEX)
    {
      DBUG_PRINT("info", ("Get handle to unique_index %s", unique_index_name));
      const NDBINDEX *index= dict->getIndex(unique_index_name, m_tabname);
      if (!index) DBUG_RETURN(1);
      m_index[i].unique_index= (void *) index;
    }      
  }
  
  DBUG_RETURN(error);
}


/*
  Decode the type of an index from information 
  provided in table object
*/
NDB_INDEX_TYPE ha_ndbcluster::get_index_type_from_table(uint inx) const
{
  bool is_hash_index=  (table->key_info[inx].algorithm == HA_KEY_ALG_HASH);
  if (inx == table->primary_key)
    return is_hash_index ? PRIMARY_KEY_INDEX : PRIMARY_KEY_ORDERED_INDEX;
  else
    return ((table->key_info[inx].flags & HA_NOSAME) ? 
	    (is_hash_index ? UNIQUE_INDEX : UNIQUE_ORDERED_INDEX) :
	    ORDERED_INDEX);
} 


void ha_ndbcluster::release_metadata()
{
  uint i;

  DBUG_ENTER("release_metadata");
  DBUG_PRINT("enter", ("m_tabname: %s", m_tabname));

  m_table= NULL;
  m_table_info= NULL;

  // Release index list 
  for (i= 0; i < MAX_KEY; i++)
  {
    m_index[i].unique_index= NULL;      
    m_index[i].index= NULL;      
  }

  DBUG_VOID_RETURN;
}

int ha_ndbcluster::get_ndb_lock_type(enum thr_lock_type type)
{
  if (type == TL_WRITE_ALLOW_WRITE)
    return NdbOperation::LM_Exclusive;
  else if (uses_blob_value(retrieve_all_fields))
    /*
      TODO use a new scan mode to read + lock + keyinfo
    */
    return NdbOperation::LM_Exclusive;
  else
    return NdbOperation::LM_CommittedRead;
}

static const ulong index_type_flags[]=
{
  /* UNDEFINED_INDEX */
  0,                         

  /* PRIMARY_KEY_INDEX */
  HA_ONLY_WHOLE_INDEX, 

  /* PRIMARY_KEY_ORDERED_INDEX */
  /* 
     Enable HA_KEYREAD_ONLY when "sorted" indexes are supported, 
     thus ORDERD BY clauses can be optimized by reading directly 
     through the index.
  */
  // HA_KEYREAD_ONLY | 
  HA_READ_NEXT |
  HA_READ_RANGE |
  HA_READ_ORDER,

  /* UNIQUE_INDEX */
  HA_ONLY_WHOLE_INDEX,

  /* UNIQUE_ORDERED_INDEX */
  HA_READ_NEXT |
  HA_READ_RANGE |
  HA_READ_ORDER,

  /* ORDERED_INDEX */
  HA_READ_NEXT |
  HA_READ_RANGE |
  HA_READ_ORDER
};

static const int index_flags_size= sizeof(index_type_flags)/sizeof(ulong);

inline NDB_INDEX_TYPE ha_ndbcluster::get_index_type(uint idx_no) const
{
  DBUG_ASSERT(idx_no < MAX_KEY);
  return m_index[idx_no].type;
}


/*
  Get the flags for an index

  RETURN
    flags depending on the type of the index.
*/

inline ulong ha_ndbcluster::index_flags(uint idx_no, uint part,
                                        bool all_parts) const 
{ 
  DBUG_ENTER("index_flags");
  DBUG_PRINT("info", ("idx_no: %d", idx_no));
  DBUG_ASSERT(get_index_type_from_table(idx_no) < index_flags_size);
  DBUG_RETURN(index_type_flags[get_index_type_from_table(idx_no)]);
}


int ha_ndbcluster::set_primary_key(NdbOperation *op, const byte *key)
{
  KEY* key_info= table->key_info + table->primary_key;
  KEY_PART_INFO* key_part= key_info->key_part;
  KEY_PART_INFO* end= key_part+key_info->key_parts;
  DBUG_ENTER("set_primary_key");

  for (; key_part != end; key_part++) 
  {
    Field* field= key_part->field;
    if (set_ndb_key(op, field, 
		    key_part->fieldnr-1, key))
      ERR_RETURN(op->getNdbError());
    key += key_part->length;
  }
  DBUG_RETURN(0);
}


int ha_ndbcluster::set_primary_key_from_old_data(NdbOperation *op, const byte *old_data)
{
  KEY* key_info= table->key_info + table->primary_key;
  KEY_PART_INFO* key_part= key_info->key_part;
  KEY_PART_INFO* end= key_part+key_info->key_parts;
  DBUG_ENTER("set_primary_key_from_old_data");

  for (; key_part != end; key_part++) 
  {
    Field* field= key_part->field;
    if (set_ndb_key(op, field, 
		    key_part->fieldnr-1, old_data+key_part->offset))
      ERR_RETURN(op->getNdbError());
  }
  DBUG_RETURN(0);
}


int ha_ndbcluster::set_primary_key(NdbOperation *op)
{
  DBUG_ENTER("set_primary_key");
  KEY* key_info= table->key_info + table->primary_key;
  KEY_PART_INFO* key_part= key_info->key_part;
  KEY_PART_INFO* end= key_part+key_info->key_parts;

  for (; key_part != end; key_part++) 
  {
    Field* field= key_part->field;
    if (set_ndb_key(op, field, 
                    key_part->fieldnr-1, field->ptr))
      ERR_RETURN(op->getNdbError());
  }
  DBUG_RETURN(0);
}


/*
  Read one record from NDB using primary key
*/

int ha_ndbcluster::pk_read(const byte *key, uint key_len, byte *buf) 
{
  uint no_fields= table->fields, i;
  NdbConnection *trans= m_active_trans;
  NdbOperation *op;
  THD *thd= current_thd;
  DBUG_ENTER("pk_read");
  DBUG_PRINT("enter", ("key_len: %u", key_len));
  DBUG_DUMP("key", (char*)key, key_len);

  NdbOperation::LockMode lm=
    (NdbOperation::LockMode)get_ndb_lock_type(m_lock.type);
  if (!(op= trans->getNdbOperation((const NDBTAB *) m_table)) || 
      op->readTuple(lm) != 0)
    ERR_RETURN(trans->getNdbError());

  if (table->primary_key == MAX_KEY) 
  {
    // This table has no primary key, use "hidden" primary key
    DBUG_PRINT("info", ("Using hidden key"));
    DBUG_DUMP("key", (char*)key, 8);    
    if (set_hidden_key(op, no_fields, key))
      ERR_RETURN(trans->getNdbError());

    // Read key at the same time, for future reference
    if (get_ndb_value(op, NULL, no_fields, NULL))
      ERR_RETURN(trans->getNdbError());
  } 
  else 
  {
    int res;
    if ((res= set_primary_key(op, key)))
      return res;
  }
  
  // Read all wanted non-key field(s) unless HA_EXTRA_RETRIEVE_ALL_COLS
  for (i= 0; i < no_fields; i++) 
  {
    Field *field= table->field[i];
    if ((thd->query_id == field->query_id) ||
	retrieve_all_fields)
    {
      if (get_ndb_value(op, field, i, buf))
	ERR_RETURN(trans->getNdbError());
    }
    else
    {
      // Attribute was not to be read
      m_value[i].ptr= NULL;
    }
  }
  
  if (execute_no_commit_ie(this,trans) != 0) 
  {
    table->status= STATUS_NOT_FOUND;
    DBUG_RETURN(ndb_err(trans));
  }

  // The value have now been fetched from NDB  
  unpack_record(buf);
  table->status= 0;     
  DBUG_RETURN(0);
}


/*
  Read one complementing record from NDB using primary key from old_data
*/

int ha_ndbcluster::complemented_pk_read(const byte *old_data, byte *new_data)
{
  uint no_fields= table->fields, i;
  NdbConnection *trans= m_active_trans;
  NdbOperation *op;
  THD *thd= current_thd;
  DBUG_ENTER("complemented_pk_read");

  if (retrieve_all_fields)
    // We have allready retrieved all fields, nothing to complement
    DBUG_RETURN(0);

  NdbOperation::LockMode lm=
    (NdbOperation::LockMode)get_ndb_lock_type(m_lock.type);
  if (!(op= trans->getNdbOperation((const NDBTAB *) m_table)) || 
      op->readTuple(lm) != 0)
    ERR_RETURN(trans->getNdbError());

    int res;
    if ((res= set_primary_key_from_old_data(op, old_data)))
      ERR_RETURN(trans->getNdbError());
    
  // Read all unreferenced non-key field(s)
  for (i= 0; i < no_fields; i++) 
  {
    Field *field= table->field[i];
    if (!(field->flags & PRI_KEY_FLAG) &&
	(thd->query_id != field->query_id))
    {
      if (get_ndb_value(op, field, i, new_data))
	ERR_RETURN(trans->getNdbError());
    }
  }
  
  if (execute_no_commit(this,trans) != 0) 
  {
    table->status= STATUS_NOT_FOUND;
    DBUG_RETURN(ndb_err(trans));
  }

  // The value have now been fetched from NDB  
  unpack_record(new_data);
  table->status= 0;     
  DBUG_RETURN(0);
}


/*
  Read one record from NDB using unique secondary index
*/

int ha_ndbcluster::unique_index_read(const byte *key,
				     uint key_len, byte *buf)
{
  NdbConnection *trans= m_active_trans;
  NdbIndexOperation *op;
  THD *thd= current_thd;
  byte *key_ptr;
  KEY* key_info;
  KEY_PART_INFO *key_part, *end;
  uint i;
  DBUG_ENTER("unique_index_read");
  DBUG_PRINT("enter", ("key_len: %u, index: %u", key_len, active_index));
  DBUG_DUMP("key", (char*)key, key_len);
  
  NdbOperation::LockMode lm=
    (NdbOperation::LockMode)get_ndb_lock_type(m_lock.type);
  if (!(op= trans->getNdbIndexOperation((NDBINDEX *) 
					m_index[active_index].unique_index, 
                                        (const NDBTAB *) m_table)) ||
      op->readTuple(lm) != 0)
    ERR_RETURN(trans->getNdbError());
  
  // Set secondary index key(s)
  key_ptr= (byte *) key;
  key_info= table->key_info + active_index;
  DBUG_ASSERT(key_info->key_length == key_len);
  end= (key_part= key_info->key_part) + key_info->key_parts;

  for (i= 0; key_part != end; key_part++, i++) 
  {
    if (set_ndb_key(op, key_part->field, i, key_ptr))
      ERR_RETURN(trans->getNdbError());
    key_ptr+= key_part->length;
  }

  // Get non-index attribute(s)
  for (i= 0; i < table->fields; i++) 
  {
    Field *field= table->field[i];
    if ((thd->query_id == field->query_id) ||
        (field->flags & PRI_KEY_FLAG))
    {
      if (get_ndb_value(op, field, i, buf))
        ERR_RETURN(op->getNdbError());
    }
    else
    {
      // Attribute was not to be read
      m_value[i].ptr= NULL;
    }
  }

  if (execute_no_commit_ie(this,trans) != 0) 
  {
    table->status= STATUS_NOT_FOUND;
    DBUG_RETURN(ndb_err(trans));
  }
  // The value have now been fetched from NDB
  unpack_record(buf);
  table->status= 0;
  DBUG_RETURN(0);
}

/*
  Get the next record of a started scan. Try to fetch
  it locally from NdbApi cached records if possible, 
  otherwise ask NDB for more.

  NOTE
  If this is a update/delete make sure to not contact 
  NDB before any pending ops have been sent to NDB.

*/

inline int ha_ndbcluster::next_result(byte *buf)
{  
  int check;
  NdbConnection *trans= m_active_trans;
  NdbResultSet *cursor= m_active_cursor; 
  DBUG_ENTER("next_result");

  if (!cursor)
    DBUG_RETURN(HA_ERR_END_OF_FILE);
    
  /* 
     If this an update or delete, call nextResult with false
     to process any records already cached in NdbApi
  */
  bool contact_ndb= m_lock.type != TL_WRITE_ALLOW_WRITE;
  do {
    DBUG_PRINT("info", ("Call nextResult, contact_ndb: %d", contact_ndb));
    /*
      We can only handle one tuple with blobs at a time.
    */
    if (ops_pending && blobs_pending)
    {
      if (execute_no_commit(this,trans) != 0)
	DBUG_RETURN(ndb_err(trans));
      ops_pending= 0;
      blobs_pending= false;
    }
    check= cursor->nextResult(contact_ndb);
    if (check == 0)
    {
      // One more record found
      DBUG_PRINT("info", ("One more record found"));    

      unpack_record(buf);
      table->status= 0;
      DBUG_RETURN(0);
    } 
    else if (check == 1 || check == 2)
    {
      // 1: No more records
      // 2: No more cached records

      /*
	Before fetching more rows and releasing lock(s),
	all pending update or delete operations should 
	be sent to NDB
      */
      DBUG_PRINT("info", ("ops_pending: %d", ops_pending));    
      if (current_thd->transaction.on)
      {
	if (ops_pending && (execute_no_commit(this,trans) != 0))
	  DBUG_RETURN(ndb_err(trans));
      }
      else
      {
	if (ops_pending && (execute_commit(this,trans) != 0))
	  DBUG_RETURN(ndb_err(trans));
	trans->restart();
      }
      ops_pending= 0;
      
      contact_ndb= (check == 2);
    }
  } while (check == 2);
    
  table->status= STATUS_NOT_FOUND;
  if (check == -1)
    DBUG_RETURN(ndb_err(trans));

  // No more records
  DBUG_PRINT("info", ("No more records"));
  DBUG_RETURN(HA_ERR_END_OF_FILE);
}


/*
  Set bounds for a ordered index scan, use key_range
*/

int ha_ndbcluster::set_bounds(NdbIndexScanOperation *op,
			      const key_range *key,
			      int bound)
{
  uint key_len, key_store_len, tot_len, key_tot_len;
  byte *key_ptr;
  KEY* key_info= table->key_info + active_index;
  KEY_PART_INFO* key_part= key_info->key_part;
  KEY_PART_INFO* end= key_part+key_info->key_parts;
  Field* field;
  bool key_nullable, key_null;

  DBUG_ENTER("set_bounds");
  DBUG_PRINT("enter", ("bound: %d", bound));
  DBUG_PRINT("enter", ("key_parts: %d", key_info->key_parts));
  DBUG_PRINT("enter", ("key->length: %d", key->length));
  DBUG_PRINT("enter", ("key->flag: %d", key->flag));

  // Set bounds using key data
  tot_len= 0;
  key_ptr= (byte *) key->key;
  key_tot_len= key->length;
  for (; key_part != end; key_part++)
  {
    field= key_part->field;
    key_len=  key_part->length;
    key_store_len=  key_part->store_length;
    key_nullable= (bool) key_part->null_bit;
    key_null= (field->maybe_null() && *key_ptr);
    tot_len+= key_store_len;

    const char* bounds[]= {"LE", "LT", "GE", "GT", "EQ"};
    DBUG_ASSERT(bound >= 0 && bound <= 4);    
    DBUG_PRINT("info", ("Set Bound%s on %s %s %s", 
			bounds[bound],
			field->field_name,
			key_nullable ? "NULLABLE" : "",
			key_null ? "NULL":""));
    DBUG_PRINT("info", ("Total length %d", tot_len));
    
    DBUG_DUMP("key", (char*) key_ptr, key_store_len);
    
    if (op->setBound(field->field_name,
		     bound, 
		     key_null ? 0 : (key_nullable ? key_ptr + 1 : key_ptr),
		     key_null ? 0 : key_len) != 0)
      ERR_RETURN(op->getNdbError());
    
    key_ptr+= key_store_len;

    if (tot_len >= key_tot_len)
      break;

    /*
      Only one bound which is not EQ can be set
      so if this bound was not EQ, bail out and make 
      a best effort attempt
    */
    if (bound != NdbIndexScanOperation::BoundEQ)
      break;
  }

  DBUG_RETURN(0);
}

#ifndef DBUG_OFF

const char* key_flag_strs[] = 
{  "HA_READ_KEY_EXACT", 
   "HA_READ_KEY_OR_NEXT",
   "HA_READ_KEY_OR_PREV",
   "HA_READ_AFTER_KEY",
   "HA_READ_BEFORE_KEY",
   "HA_READ_PREFIX",
   "HA_READ_PREFIX_LAST",
   "HA_READ_PREFIX_LAST_OR_PREV",
   "HA_READ_MBR_CONTAIN",
   "HA_READ_MBR_INTERSECT",
   "HA_READ_MBR_WITHIN",
   "HA_READ_MBR_DISJOINT",
   "HA_READ_MBR_EQUAL"
};

const int no_of_key_flags = sizeof(key_flag_strs)/sizeof(char*);

void print_key(const key_range* key, const char* info)
{
  if (key)
  {  
    const char* str= key->flag < no_of_key_flags ? 
      key_flag_strs[key->flag] : "Unknown flag";
    
    DBUG_LOCK_FILE;
    fprintf(DBUG_FILE,"%s: %s, length=%d, key=", info, str, key->length);
    uint i;
    for (i=0; i<key->length-1; i++)
      fprintf(DBUG_FILE,"%0d ", key->key[i]);
    fprintf(DBUG_FILE, "\n");
    DBUG_UNLOCK_FILE;
  }
  return;
}
#endif

/*
  Start ordered index scan in NDB
*/

int ha_ndbcluster::ordered_index_scan(const key_range *start_key,
				      const key_range *end_key,
				      bool sorted, byte* buf)
{  
  NdbConnection *trans= m_active_trans;
  NdbResultSet *cursor;
  NdbIndexScanOperation *op;

  DBUG_ENTER("ordered_index_scan");
  DBUG_PRINT("enter", ("index: %u, sorted: %d", active_index, sorted));  
  DBUG_PRINT("enter", ("Starting new ordered scan on %s", m_tabname));

  DBUG_EXECUTE("enter", print_key(start_key, "start_key"););
  DBUG_EXECUTE("enter", print_key(end_key, "end_key"););
  

  NdbOperation::LockMode lm=
    (NdbOperation::LockMode)get_ndb_lock_type(m_lock.type);
  if (!(op= trans->getNdbIndexScanOperation((NDBINDEX *)
					   m_index[active_index].index, 
					   (const NDBTAB *) m_table)) ||
      !(cursor= op->readTuples(lm, 0, parallelism, sorted)))
    ERR_RETURN(trans->getNdbError());
  m_active_cursor= cursor;

  if (start_key && 
      set_bounds(op, start_key, 
		 (start_key->flag == HA_READ_KEY_EXACT) ? 
		 NdbIndexScanOperation::BoundEQ :
		 (start_key->flag == HA_READ_AFTER_KEY) ? 
		 NdbIndexScanOperation::BoundLT : 
		 NdbIndexScanOperation::BoundLE))
    DBUG_RETURN(1);

  if (end_key)
  {
    if (start_key && start_key->flag == HA_READ_KEY_EXACT)
    {
      DBUG_PRINT("info", ("start_key is HA_READ_KEY_EXACT ignoring end_key"));
    }
    else if (set_bounds(op, end_key, 
			(end_key->flag == HA_READ_AFTER_KEY) ? 
			NdbIndexScanOperation::BoundGE : 
			NdbIndexScanOperation::BoundGT))
      DBUG_RETURN(1);    
  }
  DBUG_RETURN(define_read_attrs(buf, op));
} 


/*
  Start a filtered scan in NDB.

  NOTE
  This function is here as an example of how to start a
  filtered scan. It should be possible to replace full_table_scan 
  with this function and make a best effort attempt 
  at filtering out the irrelevant data by converting the "items" 
  into interpreted instructions.
  This would speed up table scans where there is a limiting WHERE clause
  that doesn't match any index in the table.

 */

int ha_ndbcluster::filtered_scan(const byte *key, uint key_len, 
				 byte *buf,
				 enum ha_rkey_function find_flag)
{  
  NdbConnection *trans= m_active_trans;
  NdbResultSet *cursor;
  NdbScanOperation *op;

  DBUG_ENTER("filtered_scan");
  DBUG_PRINT("enter", ("key_len: %u, index: %u", 
                       key_len, active_index));
  DBUG_DUMP("key", (char*)key, key_len);  
  DBUG_PRINT("info", ("Starting a new filtered scan on %s",
		      m_tabname));

  NdbOperation::LockMode lm=
    (NdbOperation::LockMode)get_ndb_lock_type(m_lock.type);
  if (!(op= trans->getNdbScanOperation((const NDBTAB *) m_table)) ||
      !(cursor= op->readTuples(lm, 0, parallelism)))
    ERR_RETURN(trans->getNdbError());
  m_active_cursor= cursor;
  
  {
    // Start scan filter
    NdbScanFilter sf(op);
    sf.begin();
      
    // Set filter using the supplied key data
    byte *key_ptr= (byte *) key;    
    uint tot_len= 0;
    KEY* key_info= table->key_info + active_index;
    for (uint k= 0; k < key_info->key_parts; k++) 
    {
      KEY_PART_INFO* key_part= key_info->key_part+k;
      Field* field= key_part->field;
      uint ndb_fieldnr= key_part->fieldnr-1;
      DBUG_PRINT("key_part", ("fieldnr: %d", ndb_fieldnr));
      //      const NDBCOL *col= tab->getColumn(ndb_fieldnr);
      uint32 field_len=  field->pack_length();
      DBUG_DUMP("key", (char*)key, field_len);
	
      DBUG_PRINT("info", ("Column %s, type: %d, len: %d", 
			  field->field_name, field->real_type(), field_len));
	
      // Define scan filter
      if (field->real_type() == MYSQL_TYPE_STRING)
	sf.eq(ndb_fieldnr, key_ptr, field_len);
      else 
      {
	if (field_len == 8)
	  sf.eq(ndb_fieldnr, (Uint64)*key_ptr);
	else if (field_len <= 4)
	  sf.eq(ndb_fieldnr, (Uint32)*key_ptr);
	else 
	  DBUG_RETURN(1);
      }
	
      key_ptr += field_len;
      tot_len += field_len;
	
      if (tot_len >= key_len)
	break;
    }
    // End scan filter
    sf.end();
  }

  DBUG_RETURN(define_read_attrs(buf, op));
} 


/*
  Start full table scan in NDB
 */

int ha_ndbcluster::full_table_scan(byte *buf)
{
  uint i;
  NdbResultSet *cursor;
  NdbScanOperation *op;
  NdbConnection *trans= m_active_trans;

  DBUG_ENTER("full_table_scan");  
  DBUG_PRINT("enter", ("Starting new scan on %s", m_tabname));

  NdbOperation::LockMode lm=
    (NdbOperation::LockMode)get_ndb_lock_type(m_lock.type);
  if (!(op=trans->getNdbScanOperation((const NDBTAB *) m_table)) ||
      !(cursor= op->readTuples(lm, 0, parallelism)))
    ERR_RETURN(trans->getNdbError());
  m_active_cursor= cursor;
  DBUG_RETURN(define_read_attrs(buf, op));
}

inline 
int ha_ndbcluster::define_read_attrs(byte* buf, NdbOperation* op)
{
  uint i;
  THD *thd= current_thd;
  NdbConnection *trans= m_active_trans;

  DBUG_ENTER("define_read_attrs");  

  // Define attributes to read
  for (i= 0; i < table->fields; i++) 
  {
    Field *field= table->field[i];
    if ((thd->query_id == field->query_id) ||
	(field->flags & PRI_KEY_FLAG) || 
	retrieve_all_fields)
    {      
      if (get_ndb_value(op, field, i, buf))
	ERR_RETURN(op->getNdbError());
    } 
    else 
    {
      m_value[i].ptr= NULL;
    }
  }
    
  if (table->primary_key == MAX_KEY) 
  {
    DBUG_PRINT("info", ("Getting hidden key"));
    // Scanning table with no primary key
    int hidden_no= table->fields;      
#ifndef DBUG_OFF
    const NDBTAB *tab= (const NDBTAB *) m_table;    
    if (!tab->getColumn(hidden_no))
      DBUG_RETURN(1);
#endif
    if (get_ndb_value(op, NULL, hidden_no, NULL))
      ERR_RETURN(op->getNdbError());
  }

  if (execute_no_commit(this,trans) != 0)
    DBUG_RETURN(ndb_err(trans));
  DBUG_PRINT("exit", ("Scan started successfully"));
  DBUG_RETURN(next_result(buf));
} 


/*
  Insert one record into NDB
*/
int ha_ndbcluster::write_row(byte *record)
{
  bool has_auto_increment;
  uint i;
  NdbConnection *trans= m_active_trans;
  NdbOperation *op;
  int res;
  DBUG_ENTER("write_row");

  if(m_ignore_dup_key_not_supported)
  {
    DBUG_RETURN(HA_ERR_WRONG_COMMAND);
  }
  
  statistic_increment(ha_write_count,&LOCK_status);
  if (table->timestamp_field_type & TIMESTAMP_AUTO_SET_ON_INSERT)
    table->timestamp_field->set_time();
  has_auto_increment= (table->next_number_field && record == table->record[0]);

  if (!(op= trans->getNdbOperation((const NDBTAB *) m_table)))
    ERR_RETURN(trans->getNdbError());

  res= (m_use_write) ? op->writeTuple() :op->insertTuple(); 
  if (res != 0)
    ERR_RETURN(trans->getNdbError());  
 
  if (table->primary_key == MAX_KEY) 
  {
    // Table has hidden primary key
    Uint64 auto_value= m_ndb->getAutoIncrementValue((const NDBTAB *) m_table);
    if (set_hidden_key(op, table->fields, (const byte*)&auto_value))
      ERR_RETURN(op->getNdbError());
  } 
  else 
  {
    int res;

    if (has_auto_increment) 
    {
      skip_auto_increment= false;
      update_auto_increment();
      skip_auto_increment= !auto_increment_column_changed;
    }

    if ((res= set_primary_key(op)))
      return res;
  }

  // Set non-key attribute(s)
  bool set_blob_value= false;
  for (i= 0; i < table->fields; i++) 
  {
    Field *field= table->field[i];
    if (!(field->flags & PRI_KEY_FLAG) &&
	set_ndb_value(op, field, i, &set_blob_value))
    {
      skip_auto_increment= true;
      ERR_RETURN(op->getNdbError());
    }
  }

  /*
    Execute write operation
    NOTE When doing inserts with many values in 
    each INSERT statement it should not be necessary
    to NoCommit the transaction between each row.
    Find out how this is detected!
  */
  rows_inserted++;
  no_uncommitted_rows_update(1);
  bulk_insert_not_flushed= true;
  if ((rows_to_insert == 1) || 
      ((rows_inserted % bulk_insert_rows) == 0) ||
      set_blob_value)
  {
    THD *thd= current_thd;
    // Send rows to NDB
    DBUG_PRINT("info", ("Sending inserts to NDB, "\
			"rows_inserted:%d, bulk_insert_rows: %d", 
			(int)rows_inserted, (int)bulk_insert_rows));

    bulk_insert_not_flushed= false;
    if (thd->transaction.on)
    {
      if (execute_no_commit(this,trans) != 0)
      {
	skip_auto_increment= true;
	no_uncommitted_rows_execute_failure();
	DBUG_RETURN(ndb_err(trans));
      }
    }
    else
    {
      if (execute_commit(this,trans) != 0)
      {
	skip_auto_increment= true;
	no_uncommitted_rows_execute_failure();
	DBUG_RETURN(ndb_err(trans));
      }
      trans->restart();
    }
  }
  if ((has_auto_increment) && (skip_auto_increment))
  {
    Uint64 next_val= (Uint64) table->next_number_field->val_int() + 1;
    DBUG_PRINT("info", 
	       ("Trying to set next auto increment value to %lu",
                (ulong) next_val));
    if (m_ndb->setAutoIncrementValue((const NDBTAB *) m_table, next_val, true))
      DBUG_PRINT("info", 
		 ("Setting next auto increment value to %u", next_val));  
  }
  skip_auto_increment= true;

  DBUG_RETURN(0);
}


/* Compare if a key in a row has changed */

int ha_ndbcluster::key_cmp(uint keynr, const byte * old_row,
			   const byte * new_row)
{
  KEY_PART_INFO *key_part=table->key_info[keynr].key_part;
  KEY_PART_INFO *end=key_part+table->key_info[keynr].key_parts;

  for (; key_part != end ; key_part++)
  {
    if (key_part->null_bit)
    {
      if ((old_row[key_part->null_offset] & key_part->null_bit) !=
	  (new_row[key_part->null_offset] & key_part->null_bit))
	return 1;
    }
    if (key_part->key_part_flag & (HA_BLOB_PART | HA_VAR_LENGTH))
    {

      if (key_part->field->cmp_binary((char*) (old_row + key_part->offset),
				      (char*) (new_row + key_part->offset),
				      (ulong) key_part->length))
	return 1;
    }
    else
    {
      if (memcmp(old_row+key_part->offset, new_row+key_part->offset,
		 key_part->length))
	return 1;
    }
  }
  return 0;
}

/*
  Update one record in NDB using primary key
*/

int ha_ndbcluster::update_row(const byte *old_data, byte *new_data)
{
  THD *thd= current_thd;
  NdbConnection *trans= m_active_trans;
  NdbResultSet* cursor= m_active_cursor;
  NdbOperation *op;
  uint i;
  DBUG_ENTER("update_row");
  
  statistic_increment(ha_update_count,&LOCK_status);
  if (table->timestamp_field_type & TIMESTAMP_AUTO_SET_ON_UPDATE)
    table->timestamp_field->set_time();

  /* Check for update of primary key for special handling */  
  if ((table->primary_key != MAX_KEY) &&
      (key_cmp(table->primary_key, old_data, new_data)))
  {
    int read_res, insert_res, delete_res;

    DBUG_PRINT("info", ("primary key update, doing pk read+insert+delete"));
    // Get all old fields, since we optimize away fields not in query
    read_res= complemented_pk_read(old_data, new_data);
    if (read_res)
    {
      DBUG_PRINT("info", ("pk read failed"));
      DBUG_RETURN(read_res);
    }
    // Insert new row
    insert_res= write_row(new_data);
    if (insert_res)
    {
      DBUG_PRINT("info", ("insert failed"));
      DBUG_RETURN(insert_res);
    }
    // Delete old row
    DBUG_PRINT("info", ("insert succeded"));
    delete_res= delete_row(old_data);
    if (delete_res)
    {
      DBUG_PRINT("info", ("delete failed"));
      // Undo write_row(new_data)
      DBUG_RETURN(delete_row(new_data));
    }     
    DBUG_PRINT("info", ("insert+delete succeeded"));
    DBUG_RETURN(0);
  }

  if (cursor)
  {
    /*
      We are scanning records and want to update the record
      that was just found, call updateTuple on the cursor 
      to take over the lock to a new update operation
      And thus setting the primary key of the record from 
      the active record in cursor
    */
    DBUG_PRINT("info", ("Calling updateTuple on cursor"));
    if (!(op= cursor->updateTuple()))
      ERR_RETURN(trans->getNdbError());
    ops_pending++;
    if (uses_blob_value(false))
      blobs_pending= true;
  }
  else
  {  
    if (!(op= trans->getNdbOperation((const NDBTAB *) m_table)) ||
	op->updateTuple() != 0)
      ERR_RETURN(trans->getNdbError());  
    
    if (table->primary_key == MAX_KEY) 
    {
      // This table has no primary key, use "hidden" primary key
      DBUG_PRINT("info", ("Using hidden key"));
      
      // Require that the PK for this record has previously been 
      // read into m_value
      uint no_fields= table->fields;
      NdbRecAttr* rec= m_value[no_fields].rec;
      DBUG_ASSERT(rec);
      DBUG_DUMP("key", (char*)rec->aRef(), NDB_HIDDEN_PRIMARY_KEY_LENGTH);
      
      if (set_hidden_key(op, no_fields, rec->aRef()))
	ERR_RETURN(op->getNdbError());
    } 
    else 
    {
      int res;
      if ((res= set_primary_key_from_old_data(op, old_data)))
	DBUG_RETURN(res);
    }
  }

  // Set non-key attribute(s)
  for (i= 0; i < table->fields; i++) 
  {
    Field *field= table->field[i];
    if ((thd->query_id == field->query_id) &&
        (!(field->flags & PRI_KEY_FLAG)) &&
	set_ndb_value(op, field, i))
      ERR_RETURN(op->getNdbError());
  }

  // Execute update operation
  if (!cursor && execute_no_commit(this,trans) != 0) {
    no_uncommitted_rows_execute_failure();
    DBUG_RETURN(ndb_err(trans));
  }
  
  DBUG_RETURN(0);
}


/*
  Delete one record from NDB, using primary key 
*/

int ha_ndbcluster::delete_row(const byte *record)
{
  NdbConnection *trans= m_active_trans;
  NdbResultSet* cursor= m_active_cursor;
  NdbOperation *op;
  DBUG_ENTER("delete_row");

  statistic_increment(ha_delete_count,&LOCK_status);

  if (cursor)
  {
    /*
      We are scanning records and want to delete the record
      that was just found, call deleteTuple on the cursor 
      to take over the lock to a new delete operation
      And thus setting the primary key of the record from 
      the active record in cursor
    */
    DBUG_PRINT("info", ("Calling deleteTuple on cursor"));
    if (cursor->deleteTuple() != 0)
      ERR_RETURN(trans->getNdbError());     
    ops_pending++;

    no_uncommitted_rows_update(-1);

    // If deleting from cursor, NoCommit will be handled in next_result
    DBUG_RETURN(0);
  }
  else
  {
    
    if (!(op=trans->getNdbOperation((const NDBTAB *) m_table)) || 
	op->deleteTuple() != 0)
      ERR_RETURN(trans->getNdbError());
    
    no_uncommitted_rows_update(-1);
    
    if (table->primary_key == MAX_KEY) 
    {
      // This table has no primary key, use "hidden" primary key
      DBUG_PRINT("info", ("Using hidden key"));
      uint no_fields= table->fields;
      NdbRecAttr* rec= m_value[no_fields].rec;
      DBUG_ASSERT(rec != NULL);
      
      if (set_hidden_key(op, no_fields, rec->aRef()))
	ERR_RETURN(op->getNdbError());
    } 
    else 
    {
      int res;
      if ((res= set_primary_key(op)))
	return res;  
    }
  }
  
  // Execute delete operation
  if (execute_no_commit(this,trans) != 0) {
    no_uncommitted_rows_execute_failure();
    DBUG_RETURN(ndb_err(trans));
  }
  DBUG_RETURN(0);
}
  
/*
  Unpack a record read from NDB 

  SYNOPSIS
    unpack_record()
    buf			Buffer to store read row

  NOTE
    The data for each row is read directly into the
    destination buffer. This function is primarily 
    called in order to check if any fields should be 
    set to null.
*/

void ha_ndbcluster::unpack_record(byte* buf)
{
  uint row_offset= (uint) (buf - table->record[0]);
  Field **field, **end;
  NdbValue *value= m_value;
  DBUG_ENTER("unpack_record");
  
  // Set null flag(s)
  bzero(buf, table->null_bytes);
  for (field= table->field, end= field+table->fields;
       field < end;
       field++, value++)
  {
    if ((*value).ptr)
    {
      if (! ((*field)->flags & BLOB_FLAG))
      {
        if ((*value).rec->isNULL())
         (*field)->set_null(row_offset);
      }
      else
      {
        NdbBlob* ndb_blob= (*value).blob;
        bool isNull= true;
        int ret= ndb_blob->getNull(isNull);
        DBUG_ASSERT(ret == 0);
        if (isNull)
         (*field)->set_null(row_offset);
      }
    }
  }

#ifndef DBUG_OFF
  // Read and print all values that was fetched
  if (table->primary_key == MAX_KEY)
  {
    // Table with hidden primary key
    int hidden_no= table->fields;
    const NDBTAB *tab= (const NDBTAB *) m_table;
    const NDBCOL *hidden_col= tab->getColumn(hidden_no);
    NdbRecAttr* rec= m_value[hidden_no].rec;
    DBUG_ASSERT(rec);
    DBUG_PRINT("hidden", ("%d: %s \"%llu\"", hidden_no, 
                          hidden_col->getName(), rec->u_64_value()));
  } 
  print_results();
#endif
  DBUG_VOID_RETURN;
}

/*
  Utility function to print/dump the fetched field
 */

void ha_ndbcluster::print_results()
{
  const NDBTAB *tab= (const NDBTAB*) m_table;
  DBUG_ENTER("print_results");

#ifndef DBUG_OFF
  if (!_db_on_)
    DBUG_VOID_RETURN;
  
  for (uint f=0; f<table->fields;f++)
  {
    Field *field;
    const NDBCOL *col;
    NdbValue value;

    if (!(value= m_value[f]).ptr)
    {
      fprintf(DBUG_FILE, "Field %d was not read\n", f);
      continue;
    }
    field= table->field[f];
    DBUG_DUMP("field->ptr", (char*)field->ptr, field->pack_length());
    col= tab->getColumn(f);
    fprintf(DBUG_FILE, "%d: %s\t", f, col->getName());

    NdbBlob *ndb_blob= NULL;
    if (! (field->flags & BLOB_FLAG))
    {
      if (value.rec->isNULL())
      {
        fprintf(DBUG_FILE, "NULL\n");
        continue;
      }
    }
    else
    {
      ndb_blob= value.blob;
      bool isNull= true;
      ndb_blob->getNull(isNull);
      if (isNull) {
        fprintf(DBUG_FILE, "NULL\n");
        continue;
      }
    }

    switch (col->getType()) {
    case NdbDictionary::Column::Tinyint: {
      char value= *field->ptr;
      fprintf(DBUG_FILE, "Tinyint\t%d", value);
      break;
    }
    case NdbDictionary::Column::Tinyunsigned: {
      unsigned char value= *field->ptr;
      fprintf(DBUG_FILE, "Tinyunsigned\t%u", value);
      break;
    }
    case NdbDictionary::Column::Smallint: {
      short value= *field->ptr;
      fprintf(DBUG_FILE, "Smallint\t%d", value);
      break;
    }
    case NdbDictionary::Column::Smallunsigned: {
      unsigned short value= *field->ptr;
      fprintf(DBUG_FILE, "Smallunsigned\t%u", value);
      break;
    }
    case NdbDictionary::Column::Mediumint: {
      byte value[3];
      memcpy(value, field->ptr, 3);
      fprintf(DBUG_FILE, "Mediumint\t%d,%d,%d", value[0], value[1], value[2]);
      break;
    }
    case NdbDictionary::Column::Mediumunsigned: {
      byte value[3];
      memcpy(value, field->ptr, 3);
      fprintf(DBUG_FILE, "Mediumunsigned\t%u,%u,%u", value[0], value[1], value[2]);
      break;
    }
    case NdbDictionary::Column::Int: {
      fprintf(DBUG_FILE, "Int\t%lld", field->val_int());
      break;
    }
    case NdbDictionary::Column::Unsigned: {
      Uint32 value= (Uint32) *field->ptr;
      fprintf(DBUG_FILE, "Unsigned\t%u", value);
      break;
    }
    case NdbDictionary::Column::Bigint: {
      Int64 value= (Int64) *field->ptr;
      fprintf(DBUG_FILE, "Bigint\t%lld", value);
      break;
    }
    case NdbDictionary::Column::Bigunsigned: {
      Uint64 value= (Uint64) *field->ptr;
      fprintf(DBUG_FILE, "Bigunsigned\t%llu", value);
      break;
    }
    case NdbDictionary::Column::Float: {
      float value= (float) *field->ptr;
      fprintf(DBUG_FILE, "Float\t%f", value);
      break;
    }
    case NdbDictionary::Column::Double: {
      double value= (double) *field->ptr;
      fprintf(DBUG_FILE, "Double\t%f", value);
      break;
    }
    case NdbDictionary::Column::Decimal: {
      char *value= field->ptr;

      fprintf(DBUG_FILE, "Decimal\t'%-*s'", field->pack_length(), value);
      break;
    }
    case NdbDictionary::Column::Char:{
      char buf[field->pack_length()+1];
      char *value= (char *) field->ptr;
      snprintf(buf, field->pack_length(), "%s", value);
      fprintf(DBUG_FILE, "Char\t'%s'", buf);
      break;
    }
    case NdbDictionary::Column::Varchar:
    case NdbDictionary::Column::Binary:
    case NdbDictionary::Column::Varbinary: {
      char *value= (char *) field->ptr;
      fprintf(DBUG_FILE, "'%s'", value);
      break;
    }
    case NdbDictionary::Column::Datetime: {
      Uint64 value= (Uint64) *field->ptr;
      fprintf(DBUG_FILE, "Datetime\t%llu", value);
      break;
    }
    case NdbDictionary::Column::Timespec: {
      Uint64 value= (Uint64) *field->ptr;
      fprintf(DBUG_FILE, "Timespec\t%llu", value);
      break;
    }
    case NdbDictionary::Column::Blob: {
      Uint64 len= 0;
      ndb_blob->getLength(len);
      fprintf(DBUG_FILE, "Blob\t[len=%u]", (unsigned)len);
      break;
    }
    case NdbDictionary::Column::Text: {
      Uint64 len= 0;
      ndb_blob->getLength(len);
      fprintf(DBUG_FILE, "Text\t[len=%u]", (unsigned)len);
      break;
    }
    case NdbDictionary::Column::Undefined:
      fprintf(DBUG_FILE, "Unknown type: %d", col->getType());
      break;
    }
    fprintf(DBUG_FILE, "\n");
    
  }
#endif
  DBUG_VOID_RETURN;
}


int ha_ndbcluster::index_init(uint index)
{
  DBUG_ENTER("index_init");
  DBUG_PRINT("enter", ("index: %u", index));
  DBUG_RETURN(handler::index_init(index));
}


int ha_ndbcluster::index_end()
{
  DBUG_ENTER("index_end");
  DBUG_RETURN(close_scan());
}


int ha_ndbcluster::index_read(byte *buf,
			      const byte *key, uint key_len, 
			      enum ha_rkey_function find_flag)
{
  DBUG_ENTER("index_read");
  DBUG_PRINT("enter", ("active_index: %u, key_len: %u, find_flag: %d", 
                       active_index, key_len, find_flag));

  key_range start_key;
  start_key.key=    key;
  start_key.length= key_len;
  start_key.flag=   find_flag;
  DBUG_RETURN(read_range_first_to_buf(&start_key, NULL, false, true, buf));
}


int ha_ndbcluster::index_read_idx(byte *buf, uint index_no, 
			      const byte *key, uint key_len, 
			      enum ha_rkey_function find_flag)
{
  statistic_increment(ha_read_key_count,&LOCK_status);
  DBUG_ENTER("index_read_idx");
  DBUG_PRINT("enter", ("index_no: %u, key_len: %u", index_no, key_len));  
  index_init(index_no);  
  DBUG_RETURN(index_read(buf, key, key_len, find_flag));
}


int ha_ndbcluster::index_next(byte *buf)
{
  DBUG_ENTER("index_next");

  int error= 1;
  statistic_increment(ha_read_next_count,&LOCK_status);
  DBUG_RETURN(next_result(buf));
}


int ha_ndbcluster::index_prev(byte *buf)
{
  DBUG_ENTER("index_prev");
  statistic_increment(ha_read_prev_count,&LOCK_status);
  DBUG_RETURN(1);
}


int ha_ndbcluster::index_first(byte *buf)
{
  DBUG_ENTER("index_first");
  statistic_increment(ha_read_first_count,&LOCK_status);
  // Start the ordered index scan and fetch the first row

  // Only HA_READ_ORDER indexes get called by index_first
  DBUG_RETURN(ordered_index_scan(0, 0, true, buf));
}


int ha_ndbcluster::index_last(byte *buf)
{
  DBUG_ENTER("index_last");
  statistic_increment(ha_read_last_count,&LOCK_status);
  int res;
  if((res= ordered_index_scan(0, 0, true, buf)) == 0){
    NdbResultSet *cursor= m_active_cursor; 
    while((res= cursor->nextResult(true)) == 0);
    if(res == 1){
      unpack_record(buf);
      table->status= 0;     
      DBUG_RETURN(0);
    }
  }
  DBUG_RETURN(1);
}


int ha_ndbcluster::read_range_first(const key_range *start_key,
				    const key_range *end_key,
				    bool eq_range, bool sorted)
{
  byte* buf= table->record[0];
  DBUG_ENTER("ha_ndbcluster::read_range_first");
  
  DBUG_RETURN(read_range_first_to_buf(start_key,
				      end_key,
				      eq_range, 
				      sorted,
				      buf));
}

inline
int ha_ndbcluster::read_range_first_to_buf(const key_range *start_key,
					   const key_range *end_key,
					   bool eq_range, bool sorted,
					   byte* buf)
{
  KEY* key_info;
  int error= 1; 
  DBUG_ENTER("ha_ndbcluster::read_range_first_to_buf");
  DBUG_PRINT("info", ("eq_range: %d, sorted: %d", eq_range, sorted));

  if (m_active_cursor)
    close_scan();

  switch (get_index_type(active_index)){
  case PRIMARY_KEY_ORDERED_INDEX:
  case PRIMARY_KEY_INDEX:
    key_info= table->key_info + active_index;
    if (start_key && 
	start_key->length == key_info->key_length &&
	start_key->flag == HA_READ_KEY_EXACT)
    {
      error= pk_read(start_key->key, start_key->length, buf);      
      DBUG_RETURN(error == HA_ERR_KEY_NOT_FOUND ? HA_ERR_END_OF_FILE : error);
    }
    break;
  case UNIQUE_ORDERED_INDEX:
  case UNIQUE_INDEX:
    key_info= table->key_info + active_index;
    if (start_key && 
	start_key->length == key_info->key_length &&
	start_key->flag == HA_READ_KEY_EXACT)
    {
      error= unique_index_read(start_key->key, start_key->length, buf);
      DBUG_RETURN(error == HA_ERR_KEY_NOT_FOUND ? HA_ERR_END_OF_FILE : error);
    }
    break;
  default:
    break;
  }


  // Start the ordered index scan and fetch the first row
  error= ordered_index_scan(start_key, end_key, sorted,
			    buf);

  DBUG_RETURN(error);
}


int ha_ndbcluster::read_range_next()
{
  DBUG_ENTER("ha_ndbcluster::read_range_next");
  DBUG_RETURN(next_result(table->record[0]));
}


int ha_ndbcluster::rnd_init(bool scan)
{
  NdbResultSet *cursor= m_active_cursor;
  DBUG_ENTER("rnd_init");
  DBUG_PRINT("enter", ("scan: %d", scan));
  // Check if scan is to be restarted
  if (cursor)
  {
    if (!scan)
      DBUG_RETURN(1);
    cursor->restart();    
  }
  index_init(table->primary_key);
  DBUG_RETURN(0);
}

int ha_ndbcluster::close_scan()
{
  NdbResultSet *cursor= m_active_cursor;
  NdbConnection *trans= m_active_trans;
  DBUG_ENTER("close_scan");

  if (!cursor)
    DBUG_RETURN(1);

  
  if (ops_pending)
  {
    /*
      Take over any pending transactions to the 
      deleteing/updating transaction before closing the scan    
    */
    DBUG_PRINT("info", ("ops_pending: %d", ops_pending));    
    if (execute_no_commit(this,trans) != 0) {
      no_uncommitted_rows_execute_failure();
      DBUG_RETURN(ndb_err(trans));
    }
    ops_pending= 0;
  }
  
  cursor->close();
  m_active_cursor= NULL;
  DBUG_RETURN(0);
}

int ha_ndbcluster::rnd_end()
{
  DBUG_ENTER("rnd_end");
  DBUG_RETURN(close_scan());
}


int ha_ndbcluster::rnd_next(byte *buf)
{
  DBUG_ENTER("rnd_next");
  statistic_increment(ha_read_rnd_next_count, &LOCK_status);

  if (!m_active_cursor)
    DBUG_RETURN(full_table_scan(buf));
  DBUG_RETURN(next_result(buf));
}


/*
  An "interesting" record has been found and it's pk 
  retrieved by calling position
  Now it's time to read the record from db once 
  again
*/

int ha_ndbcluster::rnd_pos(byte *buf, byte *pos)
{
  DBUG_ENTER("rnd_pos");
  statistic_increment(ha_read_rnd_count,&LOCK_status);
  // The primary key for the record is stored in pos
  // Perform a pk_read using primary key "index"
  DBUG_RETURN(pk_read(pos, ref_length, buf));  
}


/*
  Store the primary key of this record in ref 
  variable, so that the row can be retrieved again later
  using "reference" in rnd_pos
*/

void ha_ndbcluster::position(const byte *record)
{
  KEY *key_info;
  KEY_PART_INFO *key_part;
  KEY_PART_INFO *end;
  byte *buff;
  DBUG_ENTER("position");

  if (table->primary_key != MAX_KEY) 
  {
    key_info= table->key_info + table->primary_key;
    key_part= key_info->key_part;
    end= key_part + key_info->key_parts;
    buff= ref;
    
    for (; key_part != end; key_part++) 
    {
      if (key_part->null_bit) {
        /* Store 0 if the key part is a NULL part */      
        if (record[key_part->null_offset]
            & key_part->null_bit) {
          *buff++= 1;
          continue;
        }      
        *buff++= 0;
      }
      memcpy(buff, record + key_part->offset, key_part->length);
      buff += key_part->length;
    }
  } 
  else 
  {
    // No primary key, get hidden key
    DBUG_PRINT("info", ("Getting hidden key"));
    int hidden_no= table->fields;
    NdbRecAttr* rec= m_value[hidden_no].rec;
    const NDBTAB *tab= (const NDBTAB *) m_table;  
    const NDBCOL *hidden_col= tab->getColumn(hidden_no);
    DBUG_ASSERT(hidden_col->getPrimaryKey() && 
                hidden_col->getAutoIncrement() &&
                rec != NULL && 
                ref_length == NDB_HIDDEN_PRIMARY_KEY_LENGTH);
    memcpy(ref, (const void*)rec->aRef(), ref_length);
  }
  
  DBUG_DUMP("ref", (char*)ref, ref_length);
  DBUG_VOID_RETURN;
}


void ha_ndbcluster::info(uint flag)
{
  DBUG_ENTER("info");
  DBUG_PRINT("enter", ("flag: %d", flag));
  
  if (flag & HA_STATUS_POS)
    DBUG_PRINT("info", ("HA_STATUS_POS"));
  if (flag & HA_STATUS_NO_LOCK)
    DBUG_PRINT("info", ("HA_STATUS_NO_LOCK"));
  if (flag & HA_STATUS_TIME)
    DBUG_PRINT("info", ("HA_STATUS_TIME"));
  if (flag & HA_STATUS_VARIABLE)
  {
    DBUG_PRINT("info", ("HA_STATUS_VARIABLE"));
    if (m_table_info)
    {
      records_update();
    }
    else
    {
      Uint64 rows;
      if(ndb_get_table_statistics(m_ndb, m_tabname, &rows, 0) == 0){
	records= rows;
      }
    }
  }
  if (flag & HA_STATUS_CONST)
  {
    DBUG_PRINT("info", ("HA_STATUS_CONST"));
    set_rec_per_key();
  }
  if (flag & HA_STATUS_ERRKEY)
  {
    DBUG_PRINT("info", ("HA_STATUS_ERRKEY"));
    errkey= dupkey;
  }
  if (flag & HA_STATUS_AUTO)
    DBUG_PRINT("info", ("HA_STATUS_AUTO"));
  DBUG_VOID_RETURN;
}


int ha_ndbcluster::extra(enum ha_extra_function operation)
{
  DBUG_ENTER("extra");
  switch (operation) {
  case HA_EXTRA_NORMAL:              /* Optimize for space (def) */
    DBUG_PRINT("info", ("HA_EXTRA_NORMAL"));
    break;
  case HA_EXTRA_QUICK:                 /* Optimize for speed */
    DBUG_PRINT("info", ("HA_EXTRA_QUICK"));
    break;
  case HA_EXTRA_RESET:                 /* Reset database to after open */
    DBUG_PRINT("info", ("HA_EXTRA_RESET"));
    break;
  case HA_EXTRA_CACHE:                 /* Cash record in HA_rrnd() */
    DBUG_PRINT("info", ("HA_EXTRA_CACHE"));
    break;
  case HA_EXTRA_NO_CACHE:              /* End cacheing of records (def) */
    DBUG_PRINT("info", ("HA_EXTRA_NO_CACHE"));
    break;
  case HA_EXTRA_NO_READCHECK:          /* No readcheck on update */
    DBUG_PRINT("info", ("HA_EXTRA_NO_READCHECK"));
    break;
  case HA_EXTRA_READCHECK:             /* Use readcheck (def) */
    DBUG_PRINT("info", ("HA_EXTRA_READCHECK"));
    break;
  case HA_EXTRA_KEYREAD:               /* Read only key to database */
    DBUG_PRINT("info", ("HA_EXTRA_KEYREAD"));
    break;
  case HA_EXTRA_NO_KEYREAD:            /* Normal read of records (def) */
    DBUG_PRINT("info", ("HA_EXTRA_NO_KEYREAD"));
    break;
  case HA_EXTRA_NO_USER_CHANGE:        /* No user is allowed to write */
    DBUG_PRINT("info", ("HA_EXTRA_NO_USER_CHANGE"));
    break;
  case HA_EXTRA_KEY_CACHE:
    DBUG_PRINT("info", ("HA_EXTRA_KEY_CACHE"));
    break;
  case HA_EXTRA_NO_KEY_CACHE:
    DBUG_PRINT("info", ("HA_EXTRA_NO_KEY_CACHE"));
    break;
  case HA_EXTRA_WAIT_LOCK:            /* Wait until file is avalably (def) */
    DBUG_PRINT("info", ("HA_EXTRA_WAIT_LOCK"));
    break;
  case HA_EXTRA_NO_WAIT_LOCK:         /* If file is locked, return quickly */
    DBUG_PRINT("info", ("HA_EXTRA_NO_WAIT_LOCK"));
    break;
  case HA_EXTRA_WRITE_CACHE:           /* Use write cache in ha_write() */
    DBUG_PRINT("info", ("HA_EXTRA_WRITE_CACHE"));
    break;
  case HA_EXTRA_FLUSH_CACHE:           /* flush write_record_cache */
    DBUG_PRINT("info", ("HA_EXTRA_FLUSH_CACHE"));
    break;
  case HA_EXTRA_NO_KEYS:               /* Remove all update of keys */
    DBUG_PRINT("info", ("HA_EXTRA_NO_KEYS"));
    break;
  case HA_EXTRA_KEYREAD_CHANGE_POS:         /* Keyread, but change pos */
    DBUG_PRINT("info", ("HA_EXTRA_KEYREAD_CHANGE_POS")); /* xxxxchk -r must be used */
    break;                                  
  case HA_EXTRA_REMEMBER_POS:          /* Remember pos for next/prev */
    DBUG_PRINT("info", ("HA_EXTRA_REMEMBER_POS"));
    break;
  case HA_EXTRA_RESTORE_POS:
    DBUG_PRINT("info", ("HA_EXTRA_RESTORE_POS"));
    break;
  case HA_EXTRA_REINIT_CACHE:          /* init cache from current record */
    DBUG_PRINT("info", ("HA_EXTRA_REINIT_CACHE"));
    break;
  case HA_EXTRA_FORCE_REOPEN:          /* Datafile have changed on disk */
    DBUG_PRINT("info", ("HA_EXTRA_FORCE_REOPEN"));
    break;
  case HA_EXTRA_FLUSH:                 /* Flush tables to disk */
    DBUG_PRINT("info", ("HA_EXTRA_FLUSH"));
    break;
  case HA_EXTRA_NO_ROWS:               /* Don't write rows */
    DBUG_PRINT("info", ("HA_EXTRA_NO_ROWS"));
    break;
  case HA_EXTRA_RESET_STATE:           /* Reset positions */
    DBUG_PRINT("info", ("HA_EXTRA_RESET_STATE"));
    break;
  case HA_EXTRA_IGNORE_DUP_KEY:       /* Dup keys don't rollback everything*/
    DBUG_PRINT("info", ("HA_EXTRA_IGNORE_DUP_KEY"));
    if (current_thd->lex->sql_command == SQLCOM_REPLACE)
    {
      DBUG_PRINT("info", ("Turning ON use of write instead of insert"));
      m_use_write= TRUE;
    } else 
    {
      m_ignore_dup_key_not_supported= TRUE;
    }
    break;
  case HA_EXTRA_NO_IGNORE_DUP_KEY:
    DBUG_PRINT("info", ("HA_EXTRA_NO_IGNORE_DUP_KEY"));
    DBUG_PRINT("info", ("Turning OFF use of write instead of insert"));
    m_use_write= false;
    m_ignore_dup_key_not_supported= false;
    break;
  case HA_EXTRA_RETRIEVE_ALL_COLS:    /* Retrieve all columns, not just those
					 where field->query_id is the same as
					 the current query id */
    DBUG_PRINT("info", ("HA_EXTRA_RETRIEVE_ALL_COLS"));
    retrieve_all_fields= TRUE;
    break;
  case HA_EXTRA_PREPARE_FOR_DELETE:
    DBUG_PRINT("info", ("HA_EXTRA_PREPARE_FOR_DELETE"));
    break;
  case HA_EXTRA_PREPARE_FOR_UPDATE:     /* Remove read cache if problems */
    DBUG_PRINT("info", ("HA_EXTRA_PREPARE_FOR_UPDATE"));
    break;
  case HA_EXTRA_PRELOAD_BUFFER_SIZE: 
    DBUG_PRINT("info", ("HA_EXTRA_PRELOAD_BUFFER_SIZE"));
    break;
  case HA_EXTRA_RETRIEVE_PRIMARY_KEY: 
    DBUG_PRINT("info", ("HA_EXTRA_RETRIEVE_PRIMARY_KEY"));
    break;
  case HA_EXTRA_CHANGE_KEY_TO_UNIQUE: 
    DBUG_PRINT("info", ("HA_EXTRA_CHANGE_KEY_TO_UNIQUE"));
    break;
  case HA_EXTRA_CHANGE_KEY_TO_DUP: 
    DBUG_PRINT("info", ("HA_EXTRA_CHANGE_KEY_TO_DUP"));
    break;

  }
  
  DBUG_RETURN(0);
}

/* 
   Start of an insert, remember number of rows to be inserted, it will
   be used in write_row and get_autoincrement to send an optimal number
   of rows in each roundtrip to the server

   SYNOPSIS
   rows     number of rows to insert, 0 if unknown

*/

void ha_ndbcluster::start_bulk_insert(ha_rows rows)
{
  int bytes, batch;
  const NDBTAB *tab= (const NDBTAB *) m_table;    

  DBUG_ENTER("start_bulk_insert");
  DBUG_PRINT("enter", ("rows: %d", (int)rows));
  
  rows_inserted= 0;
  rows_to_insert= rows; 

  /* 
    Calculate how many rows that should be inserted
    per roundtrip to NDB. This is done in order to minimize the 
    number of roundtrips as much as possible. However performance will 
    degrade if too many bytes are inserted, thus it's limited by this 
    calculation.   
  */
  const int bytesperbatch= 8192;
  bytes= 12 + tab->getRowSizeInBytes() + 4 * tab->getNoOfColumns();
  batch= bytesperbatch/bytes;
  batch= batch == 0 ? 1 : batch;
  DBUG_PRINT("info", ("batch: %d, bytes: %d", batch, bytes));
  bulk_insert_rows= batch;

  DBUG_VOID_RETURN;
}

/*
  End of an insert
 */
int ha_ndbcluster::end_bulk_insert()
{
  int error= 0;

  DBUG_ENTER("end_bulk_insert");
  // Check if last inserts need to be flushed
  if (bulk_insert_not_flushed)
  {
    NdbConnection *trans= m_active_trans;
    // Send rows to NDB
    DBUG_PRINT("info", ("Sending inserts to NDB, "\
                        "rows_inserted:%d, bulk_insert_rows: %d", 
                        rows_inserted, bulk_insert_rows)); 
    bulk_insert_not_flushed= false;
    if (execute_no_commit(this,trans) != 0) {
      no_uncommitted_rows_execute_failure();
      my_errno= error= ndb_err(trans);
    }
  }

  rows_inserted= 0;
  rows_to_insert= 1;
  DBUG_RETURN(error);
}


int ha_ndbcluster::extra_opt(enum ha_extra_function operation, ulong cache_size)
{
  DBUG_ENTER("extra_opt");
  DBUG_PRINT("enter", ("cache_size: %lu", cache_size));
  DBUG_RETURN(extra(operation));
}


int ha_ndbcluster::reset()
{
  DBUG_ENTER("reset");
  // Reset what?
  DBUG_RETURN(1);
}


const char **ha_ndbcluster::bas_ext() const
{ static const char *ext[]= { ".ndb", NullS }; return ext; }


/*
  How many seeks it will take to read through the table
  This is to be comparable to the number returned by records_in_range so
  that we can decide if we should scan the table or use keys.
*/

double ha_ndbcluster::scan_time()
{
  DBUG_ENTER("ha_ndbcluster::scan_time()");
  double res= rows2double(records*1000);
  DBUG_PRINT("exit", ("table: %s value: %f", 
		      m_tabname, res));
  DBUG_RETURN(res);
}


THR_LOCK_DATA **ha_ndbcluster::store_lock(THD *thd,
                                          THR_LOCK_DATA **to,
                                          enum thr_lock_type lock_type)
{
  DBUG_ENTER("store_lock");
  if (lock_type != TL_IGNORE && m_lock.type == TL_UNLOCK) 
  {

    /* If we are not doing a LOCK TABLE, then allow multiple
       writers */
    
    if ((lock_type >= TL_WRITE_ALLOW_WRITE &&
         lock_type <= TL_WRITE) && !thd->in_lock_tables)      
      lock_type= TL_WRITE_ALLOW_WRITE;
    
    /* In queries of type INSERT INTO t1 SELECT ... FROM t2 ...
       MySQL would use the lock TL_READ_NO_INSERT on t2, and that
       would conflict with TL_WRITE_ALLOW_WRITE, blocking all inserts
       to t2. Convert the lock to a normal read lock to allow
       concurrent inserts to t2. */
    
    if (lock_type == TL_READ_NO_INSERT && !thd->in_lock_tables)
      lock_type= TL_READ;
    
    m_lock.type=lock_type;
  }
  *to++= &m_lock;

  DBUG_PRINT("exit", ("lock_type: %d", lock_type));
  
  DBUG_RETURN(to);
}

#ifndef DBUG_OFF
#define PRINT_OPTION_FLAGS(t) { \
      if (t->options & OPTION_NOT_AUTOCOMMIT) \
        DBUG_PRINT("thd->options", ("OPTION_NOT_AUTOCOMMIT")); \
      if (t->options & OPTION_BEGIN) \
        DBUG_PRINT("thd->options", ("OPTION_BEGIN")); \
      if (t->options & OPTION_TABLE_LOCK) \
        DBUG_PRINT("thd->options", ("OPTION_TABLE_LOCK")); \
}
#else
#define PRINT_OPTION_FLAGS(t)
#endif


/*
  As MySQL will execute an external lock for every new table it uses
  we can use this to start the transactions.
  If we are in auto_commit mode we just need to start a transaction
  for the statement, this will be stored in transaction.stmt.
  If not, we have to start a master transaction if there doesn't exist
  one from before, this will be stored in transaction.all
 
  When a table lock is held one transaction will be started which holds
  the table lock and for each statement a hupp transaction will be started  
 */

int ha_ndbcluster::external_lock(THD *thd, int lock_type)
{
  int error=0;
  NdbConnection* trans= NULL;

  DBUG_ENTER("external_lock");
  /*
    Check that this handler instance has a connection
    set up to the Ndb object of thd
   */
  if (check_ndb_connection())
    DBUG_RETURN(1);
 
  Thd_ndb *thd_ndb= (Thd_ndb*)thd->transaction.thd_ndb;

  DBUG_PRINT("enter", ("transaction.thd_ndb->lock_count: %d", 
                       thd_ndb->lock_count));

  if (lock_type != F_UNLCK)
  {
    DBUG_PRINT("info", ("lock_type != F_UNLCK"));
    if (!thd_ndb->lock_count++)
    {
      PRINT_OPTION_FLAGS(thd);

      if (!(thd->options & (OPTION_NOT_AUTOCOMMIT | OPTION_BEGIN | OPTION_TABLE_LOCK))) 
      {
        // Autocommit transaction
        DBUG_ASSERT(!thd->transaction.stmt.ndb_tid);
        DBUG_PRINT("trans",("Starting transaction stmt"));      

        trans= m_ndb->startTransaction();
        if (trans == NULL)
          ERR_RETURN(m_ndb->getNdbError());
	no_uncommitted_rows_reset(thd);
        thd->transaction.stmt.ndb_tid= trans;
      } 
      else 
      { 
        if (!thd->transaction.all.ndb_tid)
	{
          // Not autocommit transaction
          // A "master" transaction ha not been started yet
          DBUG_PRINT("trans",("starting transaction, all"));
          
          trans= m_ndb->startTransaction();
          if (trans == NULL)
            ERR_RETURN(m_ndb->getNdbError());
	  no_uncommitted_rows_reset(thd);

          /*
            If this is the start of a LOCK TABLE, a table look 
            should be taken on the table in NDB
           
            Check if it should be read or write lock
           */
          if (thd->options & (OPTION_TABLE_LOCK))
	  {
            //lockThisTable();
            DBUG_PRINT("info", ("Locking the table..." ));
          }

          thd->transaction.all.ndb_tid= trans; 
        }
      }
    }
    /*
      This is the place to make sure this handler instance
      has a started transaction.
     
      The transaction is started by the first handler on which 
      MySQL Server calls external lock
     
      Other handlers in the same stmt or transaction should use 
      the same NDB transaction. This is done by setting up the m_active_trans
      pointer to point to the NDB transaction. 
     */

    m_active_trans= thd->transaction.all.ndb_tid ? 
      (NdbConnection*)thd->transaction.all.ndb_tid:
      (NdbConnection*)thd->transaction.stmt.ndb_tid;
    DBUG_ASSERT(m_active_trans);
    // Start of transaction
    retrieve_all_fields= FALSE;
    ops_pending= 0;    
    {
      NDBDICT *dict= m_ndb->getDictionary();
      const NDBTAB *tab;
      void *tab_info;
      if (!(tab= dict->getTable(m_tabname, &tab_info)))
	ERR_RETURN(dict->getNdbError());
      DBUG_PRINT("info", ("Table schema version: %d", tab->getObjectVersion()));
      m_table= (void *)tab;
      m_table_info= tab_info;
    }
    no_uncommitted_rows_init(thd);
  } 
  else 
  {
    DBUG_PRINT("info", ("lock_type == F_UNLCK"));
    if (!--thd_ndb->lock_count)
    {
      DBUG_PRINT("trans", ("Last external_lock"));
      PRINT_OPTION_FLAGS(thd);

      if (thd->transaction.stmt.ndb_tid)
      {
        /*
          Unlock is done without a transaction commit / rollback.
          This happens if the thread didn't update any rows
          We must in this case close the transaction to release resources
        */
        DBUG_PRINT("trans",("ending non-updating transaction"));
        m_ndb->closeTransaction(m_active_trans);
        thd->transaction.stmt.ndb_tid= 0;
      }
    }
    m_table= NULL;
    m_table_info= NULL;
    /*
      This is the place to make sure this handler instance
      no longer are connected to the active transaction.

      And since the handler is no longer part of the transaction 
      it can't have open cursors, ops or blobs pending.
    */
    m_active_trans= NULL;    

    if (m_active_cursor)
      DBUG_PRINT("warning", ("m_active_cursor != NULL"));
    m_active_cursor= NULL;

    if (blobs_pending)
      DBUG_PRINT("warning", ("blobs_pending != 0"));
    blobs_pending= 0;
    
    if (ops_pending)
      DBUG_PRINT("warning", ("ops_pending != 0L"));
    ops_pending= 0;
  }
  DBUG_RETURN(error);
}

/*
  When using LOCK TABLE's external_lock is only called when the actual
  TABLE LOCK is done.
  Under LOCK TABLES, each used tables will force a call to start_stmt.
  Ndb doesn't currently support table locks, and will do ordinary
  startTransaction for each transaction/statement.
*/

int ha_ndbcluster::start_stmt(THD *thd)
{
  int error=0;
  DBUG_ENTER("start_stmt");
  PRINT_OPTION_FLAGS(thd);

  NdbConnection *trans= (NdbConnection*)thd->transaction.stmt.ndb_tid;
  if (!trans){
    DBUG_PRINT("trans",("Starting transaction stmt"));  
    
    NdbConnection *tablock_trans= 
      (NdbConnection*)thd->transaction.all.ndb_tid;
    DBUG_PRINT("info", ("tablock_trans: %x", (uint)tablock_trans));
    DBUG_ASSERT(tablock_trans);
//    trans= m_ndb->hupp(tablock_trans);
    trans= m_ndb->startTransaction();
    if (trans == NULL)
      ERR_RETURN(m_ndb->getNdbError());
    no_uncommitted_rows_reset(thd);
    thd->transaction.stmt.ndb_tid= trans;
  }
  m_active_trans= trans;

  // Start of statement
  retrieve_all_fields= FALSE;
  ops_pending= 0;    
  
  DBUG_RETURN(error);
}


/*
  Commit a transaction started in NDB 
 */

int ndbcluster_commit(THD *thd, void *ndb_transaction)
{
  int res= 0;
  Ndb *ndb= ((Thd_ndb*)thd->transaction.thd_ndb)->ndb;
  NdbConnection *trans= (NdbConnection*)ndb_transaction;

  DBUG_ENTER("ndbcluster_commit");
  DBUG_PRINT("transaction",("%s",
                            trans == thd->transaction.stmt.ndb_tid ? 
                            "stmt" : "all"));
  DBUG_ASSERT(ndb && trans);

  if (execute_commit(0,trans) != 0)
  {
    const NdbError err= trans->getNdbError();
    const NdbOperation *error_op= trans->getNdbErrorOperation();
    ERR_PRINT(err);     
    res= ndb_to_mysql_error(&err);
    if (res != -1) 
      ndbcluster_print_error(res, error_op);
  }
  ndb->closeTransaction(trans);
  DBUG_RETURN(res);
}


/*
  Rollback a transaction started in NDB
 */

int ndbcluster_rollback(THD *thd, void *ndb_transaction)
{
  int res= 0;
  Ndb *ndb= ((Thd_ndb*)thd->transaction.thd_ndb)->ndb;
  NdbConnection *trans= (NdbConnection*)ndb_transaction;

  DBUG_ENTER("ndbcluster_rollback");
  DBUG_PRINT("transaction",("%s",
                            trans == thd->transaction.stmt.ndb_tid ? 
                            "stmt" : "all"));
  DBUG_ASSERT(ndb && trans);

  if (trans->execute(Rollback) != 0)
  {
    const NdbError err= trans->getNdbError();
    const NdbOperation *error_op= trans->getNdbErrorOperation();
    ERR_PRINT(err);     
    res= ndb_to_mysql_error(&err);
    if (res != -1) 
      ndbcluster_print_error(res, error_op);
  }
  ndb->closeTransaction(trans);
  DBUG_RETURN(0);
}


/*
  Define NDB column based on Field.
  Returns 0 or mysql error code.
  Not member of ha_ndbcluster because NDBCOL cannot be declared.
 */

static int create_ndb_column(NDBCOL &col,
                             Field *field,
                             HA_CREATE_INFO *info)
{
  // Set name
  col.setName(field->field_name);
  // Get char set
  CHARSET_INFO *cs= field->charset();
  // Set type and sizes
  const enum enum_field_types mysql_type= field->real_type();
  switch (mysql_type) {
  // Numeric types
  case MYSQL_TYPE_DECIMAL:    
    col.setType(NDBCOL::Char);
    col.setLength(field->pack_length());
    break;
  case MYSQL_TYPE_TINY:        
    if (field->flags & UNSIGNED_FLAG)
      col.setType(NDBCOL::Tinyunsigned);
    else
      col.setType(NDBCOL::Tinyint);
    col.setLength(1);
    break;
  case MYSQL_TYPE_SHORT:
    if (field->flags & UNSIGNED_FLAG)
      col.setType(NDBCOL::Smallunsigned);
    else
      col.setType(NDBCOL::Smallint);
    col.setLength(1);
    break;
  case MYSQL_TYPE_LONG:
    if (field->flags & UNSIGNED_FLAG)
      col.setType(NDBCOL::Unsigned);
    else
      col.setType(NDBCOL::Int);
    col.setLength(1);
    break;
  case MYSQL_TYPE_INT24:       
    if (field->flags & UNSIGNED_FLAG)
      col.setType(NDBCOL::Mediumunsigned);
    else
      col.setType(NDBCOL::Mediumint);
    col.setLength(1);
    break;
  case MYSQL_TYPE_LONGLONG:
    if (field->flags & UNSIGNED_FLAG)
      col.setType(NDBCOL::Bigunsigned);
    else
      col.setType(NDBCOL::Bigint);
    col.setLength(1);
    break;
  case MYSQL_TYPE_FLOAT:
    col.setType(NDBCOL::Float);
    col.setLength(1);
    break;
  case MYSQL_TYPE_DOUBLE:
    col.setType(NDBCOL::Double);
    col.setLength(1);
    break;
  // Date types
  case MYSQL_TYPE_TIMESTAMP:
    col.setType(NDBCOL::Unsigned);
    col.setLength(1);
    break;
  case MYSQL_TYPE_DATETIME:    
    col.setType(NDBCOL::Datetime);
    col.setLength(1);
    break;
  case MYSQL_TYPE_DATE:
  case MYSQL_TYPE_NEWDATE:
  case MYSQL_TYPE_TIME:        
  case MYSQL_TYPE_YEAR:        
    col.setType(NDBCOL::Char);
    col.setLength(field->pack_length());
    break;
  // Char types
  case MYSQL_TYPE_STRING:      
    if (field->flags & BINARY_FLAG)
      col.setType(NDBCOL::Binary);
    else {
      col.setType(NDBCOL::Char);
      col.setCharset(cs);
    }
    col.setLength(field->pack_length());
    break;
  case MYSQL_TYPE_VAR_STRING:
    if (field->flags & BINARY_FLAG)
      col.setType(NDBCOL::Varbinary);
    else {
      col.setType(NDBCOL::Varchar);
      col.setCharset(cs);
    }
    col.setLength(field->pack_length());
    break;
  // Blob types (all come in as MYSQL_TYPE_BLOB)
  mysql_type_tiny_blob:
  case MYSQL_TYPE_TINY_BLOB:
    if (field->flags & BINARY_FLAG)
      col.setType(NDBCOL::Blob);
    else {
      col.setType(NDBCOL::Text);
      col.setCharset(cs);
    }
    col.setInlineSize(256);
    // No parts
    col.setPartSize(0);
    col.setStripeSize(0);
    break;
  mysql_type_blob:
  case MYSQL_TYPE_BLOB:    
    if (field->flags & BINARY_FLAG)
      col.setType(NDBCOL::Blob);
    else {
      col.setType(NDBCOL::Text);
      col.setCharset(cs);
    }
    // Use "<=" even if "<" is the exact condition
    if (field->max_length() <= (1 << 8))
      goto mysql_type_tiny_blob;
    else if (field->max_length() <= (1 << 16))
    {
      col.setInlineSize(256);
      col.setPartSize(2000);
      col.setStripeSize(16);
    }
    else if (field->max_length() <= (1 << 24))
      goto mysql_type_medium_blob;
    else
      goto mysql_type_long_blob;
    break;
  mysql_type_medium_blob:
  case MYSQL_TYPE_MEDIUM_BLOB:   
    if (field->flags & BINARY_FLAG)
      col.setType(NDBCOL::Blob);
    else {
      col.setType(NDBCOL::Text);
      col.setCharset(cs);
    }
    col.setInlineSize(256);
    col.setPartSize(4000);
    col.setStripeSize(8);
    break;
  mysql_type_long_blob:
  case MYSQL_TYPE_LONG_BLOB:  
    if (field->flags & BINARY_FLAG)
      col.setType(NDBCOL::Blob);
    else {
      col.setType(NDBCOL::Text);
      col.setCharset(cs);
    }
    col.setInlineSize(256);
    col.setPartSize(8000);
    col.setStripeSize(4);
    break;
  // Other types
  case MYSQL_TYPE_ENUM:
    col.setType(NDBCOL::Char);
    col.setLength(field->pack_length());
    break;
  case MYSQL_TYPE_SET:         
    col.setType(NDBCOL::Char);
    col.setLength(field->pack_length());
    break;
  case MYSQL_TYPE_NULL:        
  case MYSQL_TYPE_GEOMETRY:
    goto mysql_type_unsupported;
  mysql_type_unsupported:
  default:
    return HA_ERR_UNSUPPORTED;
  }
  // Set nullable and pk
  col.setNullable(field->maybe_null());
  col.setPrimaryKey(field->flags & PRI_KEY_FLAG);
  // Set autoincrement
  if (field->flags & AUTO_INCREMENT_FLAG) 
  {
    col.setAutoIncrement(TRUE);
    ulonglong value= info->auto_increment_value ?
      info->auto_increment_value : (ulonglong) 1;
    DBUG_PRINT("info", ("Autoincrement key, initial: %llu", value));
    col.setAutoIncrementInitialValue(value);
  }
  else
    col.setAutoIncrement(false);
  return 0;
}

/*
  Create a table in NDB Cluster
 */

int ha_ndbcluster::create(const char *name, 
			  TABLE *form, 
			  HA_CREATE_INFO *info)
{
  NDBTAB tab;
  NDBCOL col;
  uint pack_length, length, i;
  const void *data, *pack_data;
  const char **key_names= form->keynames.type_names;
  char name2[FN_HEADLEN];
  bool create_from_engine= (info->table_options & HA_CREATE_FROM_ENGINE);
   
  DBUG_ENTER("create");
  DBUG_PRINT("enter", ("name: %s", name));
  fn_format(name2, name, "", "",2);       // Remove the .frm extension
  set_dbname(name2);
  set_tabname(name2);    

  if (create_from_engine)
  {
    /*
      Table alreay exists in NDB and frm file has been created by 
      caller.
      Do Ndb specific stuff, such as create a .ndb file
    */
    my_errno= write_ndb_file();
    DBUG_RETURN(my_errno);
  }

  DBUG_PRINT("table", ("name: %s", m_tabname));  
  tab.setName(m_tabname);
  tab.setLogging(!(info->options & HA_LEX_CREATE_TMP_TABLE));    
   
  // Save frm data for this table
  if (readfrm(name, &data, &length))
    DBUG_RETURN(1);
  if (packfrm(data, length, &pack_data, &pack_length))
    DBUG_RETURN(2);
  
  DBUG_PRINT("info", ("setFrm data=%x, len=%d", pack_data, pack_length));
  tab.setFrm(pack_data, pack_length);      
  my_free((char*)data, MYF(0));
  my_free((char*)pack_data, MYF(0));
  
  for (i= 0; i < form->fields; i++) 
  {
    Field *field= form->field[i];
    DBUG_PRINT("info", ("name: %s, type: %u, pack_length: %d", 
                        field->field_name, field->real_type(),
			field->pack_length()));
    if ((my_errno= create_ndb_column(col, field, info)))
      DBUG_RETURN(my_errno);
    tab.addColumn(col);
  }
  
  // No primary key, create shadow key as 64 bit, auto increment  
  if (form->primary_key == MAX_KEY) 
  {
    DBUG_PRINT("info", ("Generating shadow key"));
    col.setName("$PK");
    col.setType(NdbDictionary::Column::Bigunsigned);
    col.setLength(1);
    col.setNullable(false);
    col.setPrimaryKey(TRUE);
    col.setAutoIncrement(TRUE);
    tab.addColumn(col);
  }
  
  if ((my_errno= check_ndb_connection()))
    DBUG_RETURN(my_errno);
  
  // Create the table in NDB     
  NDBDICT *dict= m_ndb->getDictionary();
  if (dict->createTable(tab) != 0) 
  {
    const NdbError err= dict->getNdbError();
    ERR_PRINT(err);
    my_errno= ndb_to_mysql_error(&err);
    DBUG_RETURN(my_errno);
  }
  DBUG_PRINT("info", ("Table %s/%s created successfully", 
                      m_dbname, m_tabname));

  // Create secondary indexes
  my_errno= build_index_list(form, ILBP_CREATE);

  if (!my_errno)
    my_errno= write_ndb_file();

  DBUG_RETURN(my_errno);
}


int ha_ndbcluster::create_ordered_index(const char *name, 
					KEY *key_info)
{
  DBUG_ENTER("create_ordered_index");
  DBUG_RETURN(create_index(name, key_info, false));
}

int ha_ndbcluster::create_unique_index(const char *name, 
				       KEY *key_info)
{

  DBUG_ENTER("create_unique_index");
  DBUG_RETURN(create_index(name, key_info, true));
}


/*
  Create an index in NDB Cluster
 */

int ha_ndbcluster::create_index(const char *name, 
				KEY *key_info,
				bool unique)
{
  NdbDictionary::Dictionary *dict= m_ndb->getDictionary();
  KEY_PART_INFO *key_part= key_info->key_part;
  KEY_PART_INFO *end= key_part + key_info->key_parts;
  
  DBUG_ENTER("create_index");
  DBUG_PRINT("enter", ("name: %s ", name));

  NdbDictionary::Index ndb_index(name);
  if (unique)
    ndb_index.setType(NdbDictionary::Index::UniqueHashIndex);
  else 
  {
    ndb_index.setType(NdbDictionary::Index::OrderedIndex);
    // TODO Only temporary ordered indexes supported
    ndb_index.setLogging(false); 
  }
  ndb_index.setTable(m_tabname);

  for (; key_part != end; key_part++) 
  {
    Field *field= key_part->field;
    DBUG_PRINT("info", ("attr: %s", field->field_name));
    ndb_index.addColumnName(field->field_name);
  }
  
  if (dict->createIndex(ndb_index))
    ERR_RETURN(dict->getNdbError());

  // Success
  DBUG_PRINT("info", ("Created index %s", name));
  DBUG_RETURN(0);  
}


/*
  Rename a table in NDB Cluster
*/

int ha_ndbcluster::rename_table(const char *from, const char *to)
{
  char new_tabname[FN_HEADLEN];

  DBUG_ENTER("ha_ndbcluster::rename_table");
  set_dbname(from);
  set_tabname(from);
  set_tabname(to, new_tabname);

  if (check_ndb_connection())
    DBUG_RETURN(my_errno= HA_ERR_NO_CONNECTION);


  int result= alter_table_name(m_tabname, new_tabname);
  if (result == 0)
  {
    set_tabname(to);
    handler::rename_table(from, to);
  }
  
  DBUG_RETURN(result);
}


/*
  Rename a table in NDB Cluster using alter table
 */

int ha_ndbcluster::alter_table_name(const char *from, const char *to)
{
  NDBDICT *dict= m_ndb->getDictionary();
  const NDBTAB *orig_tab;
  DBUG_ENTER("alter_table_name_table");
  DBUG_PRINT("enter", ("Renaming %s to %s", from, to));

  if (!(orig_tab= dict->getTable(from)))
    ERR_RETURN(dict->getNdbError());
      
  NdbDictionary::Table copy_tab= dict->getTableForAlteration(from);
  copy_tab.setName(to);
  if (dict->alterTable(copy_tab) != 0)
    ERR_RETURN(dict->getNdbError());

  m_table= NULL;
  m_table_info= NULL;
                                                                             
  DBUG_RETURN(0);
}


/*
  Delete a table from NDB Cluster
 */

int ha_ndbcluster::delete_table(const char *name)
{
  DBUG_ENTER("delete_table");
  DBUG_PRINT("enter", ("name: %s", name));
  set_dbname(name);
  set_tabname(name);
  
  if (check_ndb_connection())
    DBUG_RETURN(HA_ERR_NO_CONNECTION);

  handler::delete_table(name);
  DBUG_RETURN(drop_table());
}


/*
  Drop a table in NDB Cluster
 */

int ha_ndbcluster::drop_table()
{
  NdbDictionary::Dictionary *dict= m_ndb->getDictionary();

  DBUG_ENTER("drop_table");
  DBUG_PRINT("enter", ("Deleting %s", m_tabname));
  
  if (dict->dropTable(m_tabname)) 
  {
    const NdbError err= dict->getNdbError();
    if (err.code == 709)
      ; // 709: No such table existed
    else 
      ERR_RETURN(dict->getNdbError());
  }  
  release_metadata();
  DBUG_RETURN(0);
}


/*
  Drop a database in NDB Cluster
 */

int ndbcluster_drop_database(const char *path)
{
  DBUG_ENTER("ndbcluster_drop_database");
  // TODO drop all tables for this database
  DBUG_RETURN(1);
}


longlong ha_ndbcluster::get_auto_increment()
{  
  DBUG_ENTER("get_auto_increment");
  DBUG_PRINT("enter", ("m_tabname: %s", m_tabname));
  int cache_size= 
    (rows_to_insert - rows_inserted < autoincrement_prefetch) ?
    rows_to_insert - rows_inserted 
    : (rows_to_insert > autoincrement_prefetch) ? 
    rows_to_insert 
    : autoincrement_prefetch;
  Uint64 auto_value= 
    (skip_auto_increment) ? 
    m_ndb->readAutoIncrementValue((const NDBTAB *) m_table)
    : m_ndb->getAutoIncrementValue((const NDBTAB *) m_table, cache_size);
  DBUG_RETURN((longlong)auto_value);
}


/*
  Constructor for the NDB Cluster table handler 
 */

ha_ndbcluster::ha_ndbcluster(TABLE *table_arg):
  handler(table_arg),
  m_active_trans(NULL),
  m_active_cursor(NULL),
  m_ndb(NULL),
  m_table(NULL),
  m_table_info(NULL),
  m_table_flags(HA_REC_NOT_IN_SEQ |
		HA_NULL_IN_KEY |
		HA_AUTO_PART_KEY |
		HA_NO_PREFIX_CHAR_KEYS),
  m_share(0),
  m_use_write(false),
  m_ignore_dup_key_not_supported(false),
  retrieve_all_fields(FALSE),
  rows_to_insert(1),
  rows_inserted(0),
  bulk_insert_rows(1024),
  bulk_insert_not_flushed(false),
  ops_pending(0),
  skip_auto_increment(true),
  blobs_pending(0),
  blobs_buffer(0),
  blobs_buffer_size(0),
  dupkey((uint) -1)
{ 
  int i;
  
  DBUG_ENTER("ha_ndbcluster");

  m_tabname[0]= '\0';
  m_dbname[0]= '\0';

  records= ~(ha_rows)0; // uninitialized
  block_size= 1024;

  for (i= 0; i < MAX_KEY; i++)
  {
    m_index[i].type= UNDEFINED_INDEX;   
    m_index[i].unique_index= NULL;      
    m_index[i].index= NULL;      
  }

  DBUG_VOID_RETURN;
}


/*
  Destructor for NDB Cluster table handler
 */

ha_ndbcluster::~ha_ndbcluster() 
{
  DBUG_ENTER("~ha_ndbcluster");

  if (m_share)
    free_share(m_share);
  release_metadata();
  my_free(blobs_buffer, MYF(MY_ALLOW_ZERO_PTR));
  blobs_buffer= 0;

  // Check for open cursor/transaction
  if (m_active_cursor) {
  }
  DBUG_ASSERT(m_active_cursor == NULL);
  if (m_active_trans) {
  }
  DBUG_ASSERT(m_active_trans == NULL);

  DBUG_VOID_RETURN;
}


/*
  Open a table for further use
  - fetch metadata for this table from NDB
  - check that table exists
*/

int ha_ndbcluster::open(const char *name, int mode, uint test_if_locked)
{
  int res;
  KEY *key;
  DBUG_ENTER("open");
  DBUG_PRINT("enter", ("name: %s mode: %d test_if_locked: %d",
                       name, mode, test_if_locked));
  
  // Setup ref_length to make room for the whole 
  // primary key to be written in the ref variable
  
  if (table->primary_key != MAX_KEY) 
  {
    key= table->key_info+table->primary_key;
    ref_length= key->key_length;
    DBUG_PRINT("info", (" ref_length: %d", ref_length));
  }
  // Init table lock structure 
  if (!(m_share=get_share(name)))
    DBUG_RETURN(1);
  thr_lock_data_init(&m_share->lock,&m_lock,(void*) 0);
  
  set_dbname(name);
  set_tabname(name);
  
  if (check_ndb_connection()) {
    free_share(m_share); m_share= 0;
    DBUG_RETURN(HA_ERR_NO_CONNECTION);
  }
<<<<<<< HEAD
  res= get_metadata(name);
  if (!res)
    info(HA_STATUS_VARIABLE | HA_STATUS_CONST);

  DBUG_RETURN(res);
=======
  
  DBUG_RETURN(get_metadata(name));
>>>>>>> 673dc109
}


/*
  Close the table
  - release resources setup by open()
 */

int ha_ndbcluster::close(void)
{
  DBUG_ENTER("close");  
  free_share(m_share); m_share= 0;
  release_metadata();
  m_ndb= NULL;
  DBUG_RETURN(0);
}


Thd_ndb* ha_ndbcluster::seize_thd_ndb()
{
  Thd_ndb *thd_ndb;
  DBUG_ENTER("seize_thd_ndb");

  thd_ndb= new Thd_ndb();
  thd_ndb->ndb->getDictionary()->set_local_table_data_size(sizeof(Ndb_table_local_info));
  if (thd_ndb->ndb->init(max_transactions) != 0)
  {
    ERR_PRINT(thd_ndb->ndb->getNdbError());
    /*
      TODO 
      Alt.1 If init fails because to many allocated Ndb 
      wait on condition for a Ndb object to be released.
      Alt.2 Seize/release from pool, wait until next release 
    */
    delete thd_ndb;
    thd_ndb= NULL;
  }
  DBUG_RETURN(thd_ndb);
}


void ha_ndbcluster::release_thd_ndb(Thd_ndb* thd_ndb)
{
  DBUG_ENTER("release_thd_ndb");
  delete thd_ndb;
  DBUG_VOID_RETURN;
}


/*
  If this thread already has a Thd_ndb object allocated
  in current THD, reuse it. Otherwise
  seize a Thd_ndb object, assign it to current THD and use it.
 
*/

Ndb* check_ndb_in_thd(THD* thd)
{
  DBUG_ENTER("check_ndb_in_thd");
  Thd_ndb *thd_ndb= (Thd_ndb*)thd->transaction.thd_ndb;
  
  if (!thd_ndb)
  {
    if (!(thd_ndb= ha_ndbcluster::seize_thd_ndb()))
      DBUG_RETURN(NULL);
    thd->transaction.thd_ndb= thd_ndb;
  }
  DBUG_RETURN(thd_ndb->ndb);
}


int ha_ndbcluster::check_ndb_connection()
{
  THD* thd= current_thd;
  DBUG_ENTER("check_ndb_connection");
  
  if (!(m_ndb= check_ndb_in_thd(thd)))
    DBUG_RETURN(HA_ERR_NO_CONNECTION);
  m_ndb->setDatabaseName(m_dbname);
  DBUG_RETURN(0);
}


void ndbcluster_close_connection(THD *thd)
{
  Thd_ndb *thd_ndb= (Thd_ndb*)thd->transaction.thd_ndb;
  DBUG_ENTER("ndbcluster_close_connection");
  if (thd_ndb)
  {
    ha_ndbcluster::release_thd_ndb(thd_ndb);
    thd->transaction.thd_ndb= NULL;
  }
  DBUG_VOID_RETURN;
}


/*
  Try to discover one table from NDB
 */

int ndbcluster_discover(THD* thd, const char *db, const char *name,
			const void** frmblob, uint* frmlen)
{
  uint len;
  const void* data;
  const NDBTAB* tab;
  Ndb* ndb;
  DBUG_ENTER("ndbcluster_discover");
  DBUG_PRINT("enter", ("db: %s, name: %s", db, name)); 

  if (!(ndb= check_ndb_in_thd(thd)))
    DBUG_RETURN(HA_ERR_NO_CONNECTION);  
  ndb->setDatabaseName(db);

  NDBDICT* dict= ndb->getDictionary();
  dict->set_local_table_data_size(sizeof(Ndb_table_local_info));
  dict->invalidateTable(name);
  if (!(tab= dict->getTable(name)))
  {    
    const NdbError err= dict->getNdbError();
    if (err.code == 709)
      DBUG_RETURN(1);
    ERR_RETURN(err);
  }
  
  DBUG_PRINT("info", ("Found table %s", tab->getName()));
  
  len= tab->getFrmLength();  
  if (len == 0 || tab->getFrmData() == NULL)
  {
    DBUG_PRINT("No frm data found",
               ("Table is probably created via NdbApi")); 
    DBUG_RETURN(2);
  }
  
  if (unpackfrm(&data, &len, tab->getFrmData()))
    DBUG_RETURN(3);

  *frmlen= len;
  *frmblob= data;
  
  DBUG_RETURN(0);
}

/*
  Check if a table exists in NDB
   
 */

int ndbcluster_table_exists(THD* thd, const char *db, const char *name)
{
  uint len;
  const void* data;
  const NDBTAB* tab;
  Ndb* ndb;
  DBUG_ENTER("ndbcluster_table_exists");
  DBUG_PRINT("enter", ("db: %s, name: %s", db, name)); 

  if (!(ndb= check_ndb_in_thd(thd)))
    DBUG_RETURN(HA_ERR_NO_CONNECTION);  
  ndb->setDatabaseName(db);

  NDBDICT* dict= ndb->getDictionary();
  dict->set_local_table_data_size(sizeof(Ndb_table_local_info));
  dict->invalidateTable(name);
  if (!(tab= dict->getTable(name)))
  {    
    const NdbError err= dict->getNdbError();
    if (err.code == 709)
      DBUG_RETURN(0);
    ERR_RETURN(err);
  }
  
  DBUG_PRINT("info", ("Found table %s", tab->getName()));
  DBUG_RETURN(1);
}



extern "C" byte* tables_get_key(const char *entry, uint *length,
				my_bool not_used __attribute__((unused)))
{
  *length= strlen(entry);
  return (byte*) entry;
}


int ndbcluster_find_files(THD *thd,const char *db,const char *path,
			  const char *wild, bool dir, List<char> *files)
{
  uint i;
  Ndb* ndb;
  char name[FN_REFLEN];
  HASH ndb_tables, ok_tables;
  NdbDictionary::Dictionary::List list;
  DBUG_ENTER("ndbcluster_find_files");
  DBUG_PRINT("enter", ("db: %s", db));

  if (!(ndb= check_ndb_in_thd(thd)))
    DBUG_RETURN(HA_ERR_NO_CONNECTION);

  if (dir)
    DBUG_RETURN(0); // Discover of databases not yet supported

  // List tables in NDB
  NDBDICT *dict= ndb->getDictionary();
  if (dict->listObjects(list, 
			NdbDictionary::Object::UserTable) != 0)
    ERR_RETURN(dict->getNdbError());

  if (hash_init(&ndb_tables, system_charset_info,list.count,0,0,
		(hash_get_key)tables_get_key,0,0))
  {
    DBUG_PRINT("error", ("Failed to init HASH ndb_tables"));
    DBUG_RETURN(-1);
  }

  if (hash_init(&ok_tables, system_charset_info,32,0,0,
		(hash_get_key)tables_get_key,0,0))
  {
    DBUG_PRINT("error", ("Failed to init HASH ok_tables"));
    hash_free(&ndb_tables);
    DBUG_RETURN(-1);
  }  

  for (i= 0 ; i < list.count ; i++)
  {
    NdbDictionary::Dictionary::List::Element& t= list.elements[i];
    DBUG_PRINT("info", ("Found %s/%s in NDB", t.database, t.name));     

    // Apply wildcard to list of tables in NDB
    if (wild)
    {
      if (lower_case_table_names)
      {
	if (wild_case_compare(files_charset_info, t.name, wild))
	  continue;
      }
      else if (wild_compare(t.name,wild,0))
	continue;
    }
    DBUG_PRINT("info", ("Inserting %s into ndb_tables hash", t.name));     
    my_hash_insert(&ndb_tables, (byte*)thd->strdup(t.name));
  }

  char *file_name;
  List_iterator<char> it(*files);
  List<char> delete_list;
  while ((file_name=it++))
  {
    DBUG_PRINT("info", ("%s", file_name));     
    if (hash_search(&ndb_tables, file_name, strlen(file_name)))
    {
      DBUG_PRINT("info", ("%s existed in NDB _and_ on disk ", file_name));
      // File existed in NDB and as frm file, put in ok_tables list
      my_hash_insert(&ok_tables, (byte*)file_name);
      continue;
    }
    
    // File is not in NDB, check for .ndb file with this name
    (void)strxnmov(name, FN_REFLEN, 
		   mysql_data_home,"/",db,"/",file_name,ha_ndb_ext,NullS);
    DBUG_PRINT("info", ("Check access for %s", name));
    if (access(name, F_OK))
    {
      DBUG_PRINT("info", ("%s did not exist on disk", name));     
      // .ndb file did not exist on disk, another table type
      continue;
    }

    DBUG_PRINT("info", ("%s existed on disk", name));     
    // The .ndb file exists on disk, but it's not in list of tables in ndb
    // Verify that handler agrees table is gone.
    if (ndbcluster_table_exists(thd, db, file_name) == 0)    
    {
      DBUG_PRINT("info", ("NDB says %s does not exists", file_name));     
      it.remove();
      // Put in list of tables to remove from disk
      delete_list.push_back(thd->strdup(file_name));
    }
  }

  // Check for new files to discover
  DBUG_PRINT("info", ("Checking for new files to discover"));       
  List<char> create_list;
  for (i= 0 ; i < ndb_tables.records ; i++)
  {
    file_name= hash_element(&ndb_tables, i);
    if (!hash_search(&ok_tables, file_name, strlen(file_name)))
    {
      DBUG_PRINT("info", ("%s must be discovered", file_name));       
      // File is in list of ndb tables and not in ok_tables
      // This table need to be created
      create_list.push_back(thd->strdup(file_name));
    }
  }

  // Lock mutex before deleting and creating frm files
  pthread_mutex_lock(&LOCK_open);

  if (!global_read_lock)
  {
    // Delete old files
    List_iterator_fast<char> it3(delete_list);
    while ((file_name=it3++))
    {  
      DBUG_PRINT("info", ("Remove table %s/%s",db, file_name ));
      // Delete the table and all related files
      TABLE_LIST table_list;
      bzero((char*) &table_list,sizeof(table_list));
      table_list.db= (char*) db;
      table_list.real_name=(char*)file_name;
      (void)mysql_rm_table_part2(thd, &table_list, 
				 /* if_exists */ true, 
				 /* drop_temporary */ false, 
				 /* dont_log_query*/ true);
    }
  }

  // Create new files
  List_iterator_fast<char> it2(create_list);
  while ((file_name=it2++))
  {  
    DBUG_PRINT("info", ("Table %s need discovery", name));
    ha_create_table_from_engine(thd, db, file_name, true);    
    files->push_back(thd->strdup(file_name)); 
  }

  pthread_mutex_unlock(&LOCK_open);      
  
  hash_free(&ok_tables);
  hash_free(&ndb_tables);
  DBUG_RETURN(0);    
}


/*
  Initialise all gloal variables before creating 
  a NDB Cluster table handler
 */

bool ndbcluster_init()
{
  int res;
  DBUG_ENTER("ndbcluster_init");
  // Set connectstring if specified
  if (ndbcluster_connectstring != 0)
    DBUG_PRINT("connectstring", ("%s", ndbcluster_connectstring));     
  if ((g_ndb_cluster_connection=
       new Ndb_cluster_connection(ndbcluster_connectstring)) == 0)
  {
    DBUG_PRINT("error",("Ndb_cluster_connection(%s)",ndbcluster_connectstring));
    DBUG_RETURN(TRUE);
  }

  // Create a Ndb object to open the connection  to NDB
  g_ndb= new Ndb(g_ndb_cluster_connection, "sys");
  g_ndb->getDictionary()->set_local_table_data_size(sizeof(Ndb_table_local_info));
  if (g_ndb->init() != 0)
  {
    ERR_PRINT (g_ndb->getNdbError());
    DBUG_RETURN(TRUE);
  }

  if ((res= g_ndb_cluster_connection->connect(1)) == 0)
  {
    g_ndb->waitUntilReady(10);
  } 
  else if(res == 1)
  {
    if (g_ndb_cluster_connection->start_connect_thread()) {
      DBUG_PRINT("error", ("g_ndb_cluster_connection->start_connect_thread()"));
      DBUG_RETURN(TRUE);
    }
  }
  else
  {
    DBUG_ASSERT(res == -1);
    DBUG_PRINT("error", ("permanent error"));
    DBUG_RETURN(TRUE);
  }
  
  (void) hash_init(&ndbcluster_open_tables,system_charset_info,32,0,0,
                   (hash_get_key) ndbcluster_get_key,0,0);
  pthread_mutex_init(&ndbcluster_mutex,MY_MUTEX_INIT_FAST);

  ndbcluster_inited= 1;
#ifdef USE_DISCOVER_ON_STARTUP
  if (ndb_discover_tables() != 0)
    DBUG_RETURN(TRUE);    
#endif
  DBUG_RETURN(false);
}


/*
  End use of the NDB Cluster table handler
  - free all global variables allocated by 
    ndcluster_init()
*/

bool ndbcluster_end()
{
  DBUG_ENTER("ndbcluster_end");
  if(g_ndb)
    delete g_ndb;
  g_ndb= NULL;
  if (g_ndb_cluster_connection)
    delete g_ndb_cluster_connection;
  g_ndb_cluster_connection= NULL;
  if (!ndbcluster_inited)
    DBUG_RETURN(0);
  hash_free(&ndbcluster_open_tables);
  pthread_mutex_destroy(&ndbcluster_mutex);
  ndbcluster_inited= 0;
  DBUG_RETURN(0);
}

/*
  Static error print function called from
  static handler method ndbcluster_commit
  and ndbcluster_rollback
*/

void ndbcluster_print_error(int error, const NdbOperation *error_op)
{
  DBUG_ENTER("ndbcluster_print_error");
  TABLE tab;
  const char *tab_name= (error_op) ? error_op->getTableName() : "";
  tab.table_name= (char *) tab_name;
  ha_ndbcluster error_handler(&tab);
  tab.file= &error_handler;
  error_handler.print_error(error, MYF(0));
  DBUG_VOID_RETURN;
}

/*
  Set m_tabname from full pathname to table file 
 */

void ha_ndbcluster::set_tabname(const char *path_name)
{
  char *end, *ptr;
  
  /* Scan name from the end */
  end= strend(path_name)-1;
  ptr= end;
  while (ptr >= path_name && *ptr != '\\' && *ptr != '/') {
    ptr--;
  }
  uint name_len= end - ptr;
  memcpy(m_tabname, ptr + 1, end - ptr);
  m_tabname[name_len]= '\0';
#ifdef __WIN__
  /* Put to lower case */
  ptr= m_tabname;
  
  while (*ptr != '\0') {
    *ptr= tolower(*ptr);
    ptr++;
  }
#endif
}

/**
 * Set a given location from full pathname to table file
 *
 */
void
ha_ndbcluster::set_tabname(const char *path_name, char * tabname)
{
  char *end, *ptr;
  
  /* Scan name from the end */
  end= strend(path_name)-1;
  ptr= end;
  while (ptr >= path_name && *ptr != '\\' && *ptr != '/') {
    ptr--;
  }
  uint name_len= end - ptr;
  memcpy(tabname, ptr + 1, end - ptr);
  tabname[name_len]= '\0';
#ifdef __WIN__
  /* Put to lower case */
  ptr= tabname;
  
  while (*ptr != '\0') {
    *ptr= tolower(*ptr);
    ptr++;
  }
#endif
}


/*
  Set m_dbname from full pathname to table file
 
 */

void ha_ndbcluster::set_dbname(const char *path_name)
{
  char *end, *ptr;
  
  /* Scan name from the end */
  ptr= strend(path_name)-1;
  while (ptr >= path_name && *ptr != '\\' && *ptr != '/') {
    ptr--;
  }
  ptr--;
  end= ptr;
  while (ptr >= path_name && *ptr != '\\' && *ptr != '/') {
    ptr--;
  }
  uint name_len= end - ptr;
  memcpy(m_dbname, ptr + 1, name_len);
  m_dbname[name_len]= '\0';
#ifdef __WIN__
  /* Put to lower case */
  
  ptr= m_dbname;
  
  while (*ptr != '\0') {
    *ptr= tolower(*ptr);
    ptr++;
  }
#endif
}


ha_rows 
ha_ndbcluster::records_in_range(uint inx, key_range *min_key,
                                key_range *max_key)
{
  KEY *key_info= table->key_info + inx;
  uint key_length= key_info->key_length;
  NDB_INDEX_TYPE idx_type= get_index_type(inx);  

  DBUG_ENTER("records_in_range");
  // Prevent partial read of hash indexes by returning HA_POS_ERROR
  if ((idx_type == UNIQUE_INDEX || idx_type == PRIMARY_KEY_INDEX) &&
      ((min_key && min_key->length < key_length) ||
       (max_key && max_key->length < key_length)))
    DBUG_RETURN(HA_POS_ERROR);
  
  // Read from hash index with full key
  // This is a "const" table which returns only one record!      
  if ((idx_type != ORDERED_INDEX) &&
      ((min_key && min_key->length == key_length) || 
       (max_key && max_key->length == key_length)))
    DBUG_RETURN(1);
  
  DBUG_RETURN(10); /* Good guess when you don't know anything */
}


/*
  Handling the shared NDB_SHARE structure that is needed to 
  provide table locking.
  It's also used for sharing data with other NDB handlers
  in the same MySQL Server. There is currently not much
  data we want to or can share.
 */

static byte* ndbcluster_get_key(NDB_SHARE *share,uint *length,
				my_bool not_used __attribute__((unused)))
{
  *length=share->table_name_length;
  return (byte*) share->table_name;
}

static NDB_SHARE* get_share(const char *table_name)
{
  NDB_SHARE *share;
  pthread_mutex_lock(&ndbcluster_mutex);
  uint length=(uint) strlen(table_name);
  if (!(share=(NDB_SHARE*) hash_search(&ndbcluster_open_tables,
                                       (byte*) table_name,
                                       length)))
  {
    if ((share=(NDB_SHARE *) my_malloc(sizeof(*share)+length+1,
                                       MYF(MY_WME | MY_ZEROFILL))))
    {
      share->table_name_length=length;
      share->table_name=(char*) (share+1);
      strmov(share->table_name,table_name);
      if (my_hash_insert(&ndbcluster_open_tables, (byte*) share))
      {
        pthread_mutex_unlock(&ndbcluster_mutex);
        my_free((gptr) share,0);
        return 0;
      }
      thr_lock_init(&share->lock);
      pthread_mutex_init(&share->mutex,MY_MUTEX_INIT_FAST);
    }
  }
  share->use_count++;
  pthread_mutex_unlock(&ndbcluster_mutex);
  return share;
}


static void free_share(NDB_SHARE *share)
{
  pthread_mutex_lock(&ndbcluster_mutex);
  if (!--share->use_count)
  {
    hash_delete(&ndbcluster_open_tables, (byte*) share);
    thr_lock_delete(&share->lock);
    pthread_mutex_destroy(&share->mutex);
    my_free((gptr) share, MYF(0));
  }
  pthread_mutex_unlock(&ndbcluster_mutex);
}



/*
  Internal representation of the frm blob
   
*/

struct frm_blob_struct 
{
  struct frm_blob_header 
  {
    uint ver;      // Version of header
    uint orglen;   // Original length of compressed data
    uint complen;  // Compressed length of data, 0=uncompressed
  } head;
  char data[1];  
};



static int packfrm(const void *data, uint len, 
		   const void **pack_data, uint *pack_len)
{
  int error;
  ulong org_len, comp_len;
  uint blob_len;
  frm_blob_struct* blob;
  DBUG_ENTER("packfrm");
  DBUG_PRINT("enter", ("data: %x, len: %d", data, len));
  
  error= 1;
  org_len= len;
  if (my_compress((byte*)data, &org_len, &comp_len))
    goto err;
  
  DBUG_PRINT("info", ("org_len: %d, comp_len: %d", org_len, comp_len));
  DBUG_DUMP("compressed", (char*)data, org_len);
  
  error= 2;
  blob_len= sizeof(frm_blob_struct::frm_blob_header)+org_len;
  if (!(blob= (frm_blob_struct*) my_malloc(blob_len,MYF(MY_WME))))
    goto err;
  
  // Store compressed blob in machine independent format
  int4store((char*)(&blob->head.ver), 1);
  int4store((char*)(&blob->head.orglen), comp_len);
  int4store((char*)(&blob->head.complen), org_len);
  
  // Copy frm data into blob, already in machine independent format
  memcpy(blob->data, data, org_len);  
  
  *pack_data= blob;
  *pack_len= blob_len;
  error= 0;
  
  DBUG_PRINT("exit", ("pack_data: %x, pack_len: %d", *pack_data, *pack_len));
err:
  DBUG_RETURN(error);
  
}


static int unpackfrm(const void **unpack_data, uint *unpack_len,
		    const void *pack_data)
{
   const frm_blob_struct *blob= (frm_blob_struct*)pack_data;
   byte *data;
   ulong complen, orglen, ver;
   DBUG_ENTER("unpackfrm");
   DBUG_PRINT("enter", ("pack_data: %x", pack_data));

   complen=	uint4korr((char*)&blob->head.complen);
   orglen=	uint4korr((char*)&blob->head.orglen);
   ver=		uint4korr((char*)&blob->head.ver);
 
   DBUG_PRINT("blob",("ver: %d complen: %d orglen: %d",
 		     ver,complen,orglen));
   DBUG_DUMP("blob->data", (char*) blob->data, complen);
 
   if (ver != 1)
     DBUG_RETURN(1);
   if (!(data= my_malloc(max(orglen, complen), MYF(MY_WME))))
     DBUG_RETURN(2);
   memcpy(data, blob->data, complen);
 
   if (my_uncompress(data, &complen, &orglen))
   {
     my_free((char*)data, MYF(0));
     DBUG_RETURN(3);
   }

   *unpack_data= data;
   *unpack_len= complen;

   DBUG_PRINT("exit", ("frmdata: %x, len: %d", *unpack_data, *unpack_len));

   DBUG_RETURN(0);
}

static 
int
ndb_get_table_statistics(Ndb* ndb, const char * table, 
			 Uint64* row_count, Uint64* commit_count)
{
  DBUG_ENTER("ndb_get_table_statistics");
  DBUG_PRINT("enter", ("table: %s", table));
  
  do 
  {
    NdbConnection* pTrans= ndb->startTransaction();
    if (pTrans == NULL)
      break;
    
    NdbScanOperation* pOp= pTrans->getNdbScanOperation(table);
    if (pOp == NULL)
      break;
    
    NdbResultSet* rs= pOp->readTuples(NdbOperation::LM_CommittedRead); 
    if (rs == 0)
      break;
    
    int check= pOp->interpret_exit_last_row();
    if (check == -1)
      break;
    
    Uint64 rows, commits;
    pOp->getValue(NdbDictionary::Column::ROW_COUNT, (char*)&rows);
    pOp->getValue(NdbDictionary::Column::COMMIT_COUNT, (char*)&commits);
    
    check= pTrans->execute(NoCommit);
    if (check == -1)
      break;
    
    Uint64 sum_rows= 0;
    Uint64 sum_commits= 0;
    while((check= rs->nextResult(true)) == 0)
    {
      sum_rows+= rows;
      sum_commits+= commits;
    }
    
    if (check == -1)
      break;

    ndb->closeTransaction(pTrans);
    if(row_count)
      * row_count= sum_rows;
    if(commit_count)
      * commit_count= sum_commits;
    DBUG_PRINT("exit", ("records: %u commits: %u", sum_rows, sum_commits));
    DBUG_RETURN(0);
  } while(0);

  DBUG_PRINT("exit", ("failed"));
  DBUG_RETURN(-1);
}

/*
  Create a .ndb file to serve as a placeholder indicating 
  that the table with this name is a ndb table
*/

int ha_ndbcluster::write_ndb_file()
{
  File file;
  bool error=1;
  char path[FN_REFLEN];
  
  DBUG_ENTER("write_ndb_file");
  DBUG_PRINT("enter", ("db: %s, name: %s", m_dbname, m_tabname));

  (void)strxnmov(path, FN_REFLEN, 
		 mysql_data_home,"/",m_dbname,"/",m_tabname,ha_ndb_ext,NullS);

  if ((file=my_create(path, CREATE_MODE,O_RDWR | O_TRUNC,MYF(MY_WME))) >= 0)
  {
    // It's an empty file
    error=0;
    my_close(file,MYF(0));
  }
  DBUG_RETURN(error);
}

#endif /* HAVE_NDBCLUSTER_DB */<|MERGE_RESOLUTION|>--- conflicted
+++ resolved
@@ -197,19 +197,9 @@
   ha_rows records;
 };
 
-void ha_ndbcluster::set_rec_per_key()
-{
-  DBUG_ENTER("ha_ndbcluster::get_status_const");
-  for (uint i=0 ; i < table->keys ; i++)
-  {
-    table->key_info[i].rec_per_key[table->key_info[i].key_parts-1]= 1;
-  }
-  DBUG_VOID_RETURN;
-}
-
 void ha_ndbcluster::records_update()
 {
-  DBUG_ENTER("ha_ndbcluster::get_status_variable");
+  DBUG_ENTER("ha_ndbcluster::records_update");
   struct Ndb_table_local_info *info= (struct Ndb_table_local_info *)m_table_info;
   DBUG_PRINT("info", ("id=%d, no_uncommitted_rows_count=%d",
 		      ((const NDBTAB *)m_table)->getTableId(),
@@ -1557,8 +1547,8 @@
   }
   
   statistic_increment(ha_write_count,&LOCK_status);
-  if (table->timestamp_field_type & TIMESTAMP_AUTO_SET_ON_INSERT)
-    table->timestamp_field->set_time();
+  if (table->timestamp_default_now)
+    update_timestamp(record+table->timestamp_default_now-1);
   has_auto_increment= (table->next_number_field && record == table->record[0]);
 
   if (!(op= trans->getNdbOperation((const NDBTAB *) m_table)))
@@ -1708,9 +1698,9 @@
   DBUG_ENTER("update_row");
   
   statistic_increment(ha_update_count,&LOCK_status);
-  if (table->timestamp_field_type & TIMESTAMP_AUTO_SET_ON_UPDATE)
-    table->timestamp_field->set_time();
-
+  if (table->timestamp_on_update_now)
+    update_timestamp(new_data+table->timestamp_on_update_now-1);
+  
   /* Check for update of primary key for special handling */  
   if ((table->primary_key != MAX_KEY) &&
       (key_cmp(table->primary_key, old_data, new_data)))
@@ -2415,6 +2405,8 @@
     DBUG_PRINT("info", ("HA_STATUS_NO_LOCK"));
   if (flag & HA_STATUS_TIME)
     DBUG_PRINT("info", ("HA_STATUS_TIME"));
+  if (flag & HA_STATUS_CONST)
+    DBUG_PRINT("info", ("HA_STATUS_CONST"));
   if (flag & HA_STATUS_VARIABLE)
   {
     DBUG_PRINT("info", ("HA_STATUS_VARIABLE"));
@@ -2429,11 +2421,6 @@
 	records= rows;
       }
     }
-  }
-  if (flag & HA_STATUS_CONST)
-  {
-    DBUG_PRINT("info", ("HA_STATUS_CONST"));
-    set_rec_per_key();
   }
   if (flag & HA_STATUS_ERRKEY)
   {
@@ -3536,7 +3523,6 @@
 
 int ha_ndbcluster::open(const char *name, int mode, uint test_if_locked)
 {
-  int res;
   KEY *key;
   DBUG_ENTER("open");
   DBUG_PRINT("enter", ("name: %s mode: %d test_if_locked: %d",
@@ -3563,16 +3549,8 @@
     free_share(m_share); m_share= 0;
     DBUG_RETURN(HA_ERR_NO_CONNECTION);
   }
-<<<<<<< HEAD
-  res= get_metadata(name);
-  if (!res)
-    info(HA_STATUS_VARIABLE | HA_STATUS_CONST);
-
-  DBUG_RETURN(res);
-=======
   
   DBUG_RETURN(get_metadata(name));
->>>>>>> 673dc109
 }
 
 
