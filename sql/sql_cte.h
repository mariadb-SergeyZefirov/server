/*
   Copyright (c) 2016, 2017 MariaDB

   This program is free software; you can redistribute it and/or modify
   it under the terms of the GNU General Public License as published by
   the Free Software Foundation; version 2 of the License.

   This program is distributed in the hope that it will be useful,
   but WITHOUT ANY WARRANTY; without even the implied warranty of
   MERCHANTABILITY or FITNESS FOR A PARTICULAR PURPOSE.  See the
   GNU General Public License for more details.

   You should have received a copy of the GNU General Public License
   along with this program; if not, write to the Free Software
   Foundation, Inc., 51 Franklin St, Fifth Floor, Boston, MA 02110-1301  USA */

#ifndef SQL_CTE_INCLUDED
#define SQL_CTE_INCLUDED
#include "sql_list.h"
#include "sql_lex.h"
#include "sql_select.h"

class select_unit;
struct st_unit_ctxt_elem;


/**
  @class With_element
  @brief Definition of a CTE table
	
  It contains a reference to the name of the table introduced by this with element,
  and a reference to the unit that specificies this table. Also it contains
  a reference to the with clause to which this element belongs to.	
*/

class With_element : public Sql_alloc
{
private:
  With_clause *owner;      // with clause this object belongs to
  With_element *next;      // next element in the with clause
  uint number;  // number of the element in the with clause (starting from 0)
  table_map elem_map;  // The map where with only one 1 set in this->number   
  /* 
    The map base_dep_map has 1 in the i-th position if the query that
    specifies this with element contains a reference to the with element number i
    in the query FROM list.
    (In this case this with element depends directly on the i-th with element.)  
  */
  table_map base_dep_map; 
  /* 
    The map derived_dep_map has 1 in i-th position if this with element depends
    directly or indirectly from the i-th with element. 
  */
  table_map derived_dep_map;
  /* 
    The map sq_dep_map has 1 in i-th position if there is a reference to this
    with element somewhere in subqueries of the specifications of the tables
    defined in the with clause containing this element;
  */   
  table_map sq_dep_map;
  table_map work_dep_map;  // dependency map used for work
  /* Dependency map of with elements mutually recursive with this with element */
  table_map mutually_recursive;
  /* 
    Dependency map built only for the top level references i.e. for those that
    are encountered in from lists of the selects of the specification unit
  */ 
  table_map top_level_dep_map;
  /*
    Points to a recursive reference in subqueries.
    Used only for specifications without recursive references on the top level.
  */
  TABLE_LIST *sq_rec_ref;
  /* 
    The next with element from the circular chain of the with elements
    mutually recursive with this with element. 
    (If This element is simply recursive than next_mutually_recursive contains
    the pointer to itself. If it's not recursive than next_mutually_recursive
    is set to NULL.) 
  */  
  With_element *next_mutually_recursive;
  /* 
    Total number of references to this element in the FROM lists of
    the queries that are in the scope of the element (including
    subqueries and specifications of other with elements).
  */ 
  uint references;
  /* 
    Unparsed specification of the query that specifies this element.
    It used to build clones of the specification if they are needed.
  */
<<<<<<< HEAD
  LEX_CSTRING unparsed_spec;
=======
  LEX_STRING unparsed_spec;
  /* Offset of the specification in the input string */
  uint unparsed_spec_offset;

  /* True if the with element is used a prepared statement */
  bool stmt_prepare_mode;
>>>>>>> dcbd51ce

  /* Return the map where 1 is set only in the position for this element */
  table_map get_elem_map() { return (table_map) 1 << number; }
 
public:
  /*
    The name of the table introduced by this with elememt. The name
     can be used in FROM lists of the queries in the scope of the element.
  */
  LEX_CSTRING *query_name;
  /*
    Optional list of column names to name the columns of the table introduced
    by this with element. It is used in the case when the names are not
    inherited from the query that specified the table. Otherwise the list is
    always empty.
  */
  List <LEX_CSTRING> column_list;
  /* The query that specifies the table introduced by this with element */
  st_select_lex_unit *spec;
  /* 
    Set to true is recursion is used (directly or indirectly)
    for the definition of this element
  */
  bool is_recursive;
  /*
    For a simple recursive CTE: the number of references to the CTE from
    outside of the CTE specification.
    For a CTE mutually recursive with other CTEs : the total number of
    references to all these CTEs outside of their specification.
    Each of these mutually recursive CTEs has the same value in this field.
  */
  uint rec_outer_references;
  /*
    Any non-recursive select in the specification of a recursive
    with element is a called anchor. In the case mutually recursive
    elements the specification of some them may be without any anchor.
    Yet at least one of them must contain an anchor.
    All anchors of any recursivespecification are moved ahead before
    the prepare stage.
  */  
  /* Set to true if this is a recursive element with an anchor */ 
  bool with_anchor;
  /* 
    Set to the first recursive select of the unit specifying the element
    after all anchor have been moved to the head of the unit.
  */
  st_select_lex *first_recursive;
  
  /* 
    The number of the last performed iteration for recursive table
    (the number of the initial non-recursive step is 0, the number
     of the first iteration is 1).
  */
  uint level;

  /* 
    The pointer to the object used to materialize this with element
    if it's recursive. This object is built at the end of prepare 
    stage and is used at the execution stage.
  */
  select_union_recursive *rec_result;

  /* List of Item_subselects containing recursive references to this CTE */
  SQL_I_List<Item_subselect> sq_with_rec_ref;
  /* List of derived tables containing recursive references to this CTE */
  SQL_I_List<TABLE_LIST> derived_with_rec_ref;

  With_element(LEX_CSTRING *name,
               List <LEX_CSTRING> list,
               st_select_lex_unit *unit)
    : next(NULL), base_dep_map(0), derived_dep_map(0),
      sq_dep_map(0), work_dep_map(0), mutually_recursive(0),
      top_level_dep_map(0), sq_rec_ref(NULL),
      next_mutually_recursive(NULL), references(0), 
      query_name(name), column_list(list), spec(unit),
      is_recursive(false), rec_outer_references(0), with_anchor(false),
      level(0), rec_result(NULL)
  { unit->with_element= this; }

  bool check_dependencies_in_spec();
  
  void check_dependencies_in_select(st_select_lex *sl, st_unit_ctxt_elem *ctxt,
                                    bool in_subq, table_map *dep_map);
      
  void check_dependencies_in_unit(st_select_lex_unit *unit,
                                  st_unit_ctxt_elem *ctxt,
                                  bool in_subq,
                                  table_map *dep_map);

  void check_dependencies_in_with_clause(With_clause *with_clause, 
                                         st_unit_ctxt_elem *ctxt,
                                         bool in_subq,
                                         table_map *dep_map);

  void  set_dependency_on(With_element *with_elem)
  { base_dep_map|= with_elem->get_elem_map(); }

  bool check_dependency_on(With_element *with_elem)
  { return base_dep_map & with_elem->get_elem_map(); }

  TABLE_LIST *find_first_sq_rec_ref_in_select(st_select_lex *sel);

  bool set_unparsed_spec(THD *thd, char *spec_start, char *spec_end,
                         uint spec_offset);

  st_select_lex_unit *clone_parsed_spec(THD *thd, TABLE_LIST *with_table);

  bool is_referenced() { return references != 0; }

  void inc_references() { references++; }

  bool rename_columns_of_derived_unit(THD *thd, st_select_lex_unit *unit);

  bool prepare_unreferenced(THD *thd);

  bool check_unrestricted_recursive(st_select_lex *sel,
                                    table_map &unrestricted,
                                    table_map &encountered);

  void print(String *str, enum_query_type query_type);

  With_clause *get_owner() { return owner; }

  bool contains_sq_with_recursive_reference()
  { return sq_dep_map & mutually_recursive; }

  bool no_rec_ref_on_top_level()
  { return !(top_level_dep_map & mutually_recursive); }

  table_map get_mutually_recursive() { return mutually_recursive; }

  With_element *get_next_mutually_recursive()
  { return next_mutually_recursive; }

  TABLE_LIST *get_sq_rec_ref() { return sq_rec_ref; }

  bool is_anchor(st_select_lex *sel);

  void move_anchors_ahead(); 

  bool is_unrestricted();

  bool is_with_prepared_anchor();

  void mark_as_with_prepared_anchor();

  bool is_cleaned();

  void mark_as_cleaned();

  void reset_recursive_for_exec();

  void cleanup_stabilized();

  void set_as_stabilized();

  bool is_stabilized();

  bool all_are_stabilized();

  bool instantiate_tmp_tables();

  void prepare_for_next_iteration();

  friend class With_clause;
};

const uint max_number_of_elements_in_with_clause= sizeof(table_map)*8;

/**
  @class With_clause
  @brief Set of with_elements

  It has a reference to the first with element from this with clause.
  This reference allows to navigate through all the elements of the with clause.
  It contains a reference to the unit to which this with clause is attached.
  It also contains a flag saying whether this with clause was specified as recursive.
*/ 

class With_clause : public Sql_alloc
{
private:
  st_select_lex_unit *owner; // the unit this with clause attached to

  /* The list of all with elements from this with clause */
  SQL_I_List<With_element> with_list; 
  /*
    The with clause immediately containing this with clause if there is any,
    otherwise NULL. Now used  only at parsing.
  */
  With_clause *embedding_with_clause;
  /*
    The next with the clause of the chain of with clauses encountered
    in the current statement
  */
  With_clause *next_with_clause;
  /* Set to true if dependencies between with elements have been checked */
  bool dependencies_are_checked; 

  /* 
    The bitmap of all recursive with elements whose specifications
    are not complied with restrictions imposed by the SQL standards
    on recursive specifications.
  */ 
  table_map unrestricted;
  /* 
    The bitmap of all recursive with elements whose anchors
    has been already prepared.
  */
  table_map with_prepared_anchor;
  table_map cleaned;
  /* 
    The bitmap of all recursive with elements that
    has been already materialized
  */
  table_map stabilized;

public:
 /* If true the specifier RECURSIVE is present in the with clause */
  bool with_recursive;

  With_clause(bool recursive_fl, With_clause *emb_with_clause)
    : owner(NULL),
      embedding_with_clause(emb_with_clause), next_with_clause(NULL),
      dependencies_are_checked(false),  unrestricted(0),
      with_prepared_anchor(0), cleaned(0), stabilized(0),
      with_recursive(recursive_fl)
  { }

  bool add_with_element(With_element *elem);

  /* Add this with clause to the list of with clauses used in the statement */
  void add_to_list(With_clause ** &last_next)
  {
    *last_next= this;
    last_next= &this->next_with_clause;
  }

  void set_owner(st_select_lex_unit *unit) { owner= unit; }

  With_clause *pop() { return embedding_with_clause; }
      
  bool check_dependencies();

  bool check_anchors();

  void move_anchors_ahead();

  With_element *find_table_def(TABLE_LIST *table, With_element *barrier);

  With_element *find_table_def_in_with_clauses(TABLE_LIST *table);

  bool prepare_unreferenced_elements(THD *thd);

  void add_unrestricted(table_map map) { unrestricted|= map; }

  void print(String *str, enum_query_type query_type);

  friend class With_element;

  friend
  bool
  check_dependencies_in_with_clauses(With_clause *with_clauses_list);
};

inline
bool With_element::is_unrestricted() 
{
  return owner->unrestricted & get_elem_map();
}

inline

bool With_element::is_with_prepared_anchor() 
{
  return owner->with_prepared_anchor & get_elem_map();
}

inline
void With_element::mark_as_with_prepared_anchor() 
{
  owner->with_prepared_anchor|= mutually_recursive;
}


inline
bool With_element::is_cleaned() 
{
  return owner->cleaned & get_elem_map();
}


inline
void With_element::mark_as_cleaned() 
{
  owner->cleaned|= get_elem_map();
}


inline
void With_element::reset_recursive_for_exec()
{
  DBUG_ASSERT(is_recursive);
  level= 0;
  owner->with_prepared_anchor&= ~mutually_recursive;
  owner->cleaned&= ~get_elem_map();
  cleanup_stabilized();
  spec->columns_are_renamed= false;
}



inline
void With_element::cleanup_stabilized()
{
  owner->stabilized&= ~mutually_recursive;
}


inline
void With_element::set_as_stabilized()
{
  owner->stabilized|= get_elem_map();
}


inline
bool With_element::is_stabilized()
{
  return owner->stabilized & get_elem_map();
}


inline
bool With_element::all_are_stabilized()
{
  return (owner->stabilized & mutually_recursive) == mutually_recursive;
}


inline
void With_element::prepare_for_next_iteration()
{
  With_element *with_elem= this;
  while ((with_elem= with_elem->get_next_mutually_recursive()) != this)
  {
    TABLE *rec_table= with_elem->rec_result->first_rec_table_to_update;
    if (rec_table)
      rec_table->reginfo.join_tab->preread_init_done= false;        
  }
}


inline
void  st_select_lex_unit::set_with_clause(With_clause *with_cl)
{ 
    with_clause= with_cl;
    if (with_clause)
      with_clause->set_owner(this);
}


inline
void st_select_lex::set_with_clause(With_clause *with_clause)
{
  master_unit()->with_clause= with_clause;
  if (with_clause)
    with_clause->set_owner(master_unit());
}

#endif /* SQL_CTE_INCLUDED */<|MERGE_RESOLUTION|>--- conflicted
+++ resolved
@@ -89,16 +89,12 @@
     Unparsed specification of the query that specifies this element.
     It used to build clones of the specification if they are needed.
   */
-<<<<<<< HEAD
   LEX_CSTRING unparsed_spec;
-=======
-  LEX_STRING unparsed_spec;
   /* Offset of the specification in the input string */
-  uint unparsed_spec_offset;
+  my_ptrdiff_t unparsed_spec_offset;
 
   /* True if the with element is used a prepared statement */
   bool stmt_prepare_mode;
->>>>>>> dcbd51ce
 
   /* Return the map where 1 is set only in the position for this element */
   table_map get_elem_map() { return (table_map) 1 << number; }
@@ -202,7 +198,7 @@
   TABLE_LIST *find_first_sq_rec_ref_in_select(st_select_lex *sel);
 
   bool set_unparsed_spec(THD *thd, char *spec_start, char *spec_end,
-                         uint spec_offset);
+                         my_ptrdiff_t spec_offset);
 
   st_select_lex_unit *clone_parsed_spec(THD *thd, TABLE_LIST *with_table);
 
