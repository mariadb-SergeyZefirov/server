/*
   Copyright (c) 2000, 2013, Oracle and/or its affiliates.
   Copyright (c) 2010, 2013, Monty Program Ab.

   This program is free software; you can redistribute it and/or modify
   it under the terms of the GNU General Public License as published by
   the Free Software Foundation; version 2 of the License.

   This program is distributed in the hope that it will be useful,
   but WITHOUT ANY WARRANTY; without even the implied warranty of
   MERCHANTABILITY or FITNESS FOR A PARTICULAR PURPOSE.  See the
   GNU General Public License for more details.

   You should have received a copy of the GNU General Public License
   along with this program; if not, write to the Free Software
   Foundation, Inc., 51 Franklin St, Fifth Floor, Boston, MA 02110-1301  USA */


#ifdef USE_PRAGMA_IMPLEMENTATION
#pragma implementation				// gcc: Class implementation
#endif
#include "my_global.h"                          /* NO_EMBEDDED_ACCESS_CHECKS */
#include "sql_priv.h"
#include "unireg.h"                    // REQUIRED: for other includes
#include <mysql.h>
#include <m_ctype.h>
#include "my_dir.h"
#include "sp_rcontext.h"
#include "sp_head.h"
#include "sql_trigger.h"
#include "sql_select.h"
#include "sql_show.h"                           // append_identifier
#include "sql_view.h"                           // VIEW_ANY_SQL
#include "sql_time.h"                  // str_to_datetime_with_warn,
                                       // make_truncated_value_warning
#include "sql_acl.h"                   // get_column_grant,
                                       // SELECT_ACL, UPDATE_ACL,
                                       // INSERT_ACL,
                                       // check_grant_column
#include "sql_base.h"                  // enum_resolution_type,
                                       // REPORT_EXCEPT_NOT_FOUND,
                                       // find_item_in_list,
                                       // RESOLVED_AGAINST_ALIAS, ...
#include "log_event.h"                 // append_query_string
#include "sql_expression_cache.h"

const String my_null_string("NULL", 4, default_charset_info);

static int save_field_in_field(Field *from, bool *null_value,
                               Field *to, bool no_conversions);


/**
  Compare two Items for List<Item>::add_unique()
*/

bool cmp_items(Item *a, Item *b)
{
  return a->eq(b, FALSE);
}

/****************************************************************************/

/* Hybrid_type_traits {_real} */

void Hybrid_type_traits::fix_length_and_dec(Item *item, Item *arg) const
{
  item->decimals= NOT_FIXED_DEC;
  item->max_length= item->float_length(arg->decimals);
}

static const Hybrid_type_traits real_traits_instance;

const Hybrid_type_traits *Hybrid_type_traits::instance()
{
  return &real_traits_instance;
}


my_decimal *
Hybrid_type_traits::val_decimal(Hybrid_type *val, my_decimal *to) const
{
  double2my_decimal(E_DEC_FATAL_ERROR, val->real, val->dec_buf);
  return val->dec_buf;
}


String *
Hybrid_type_traits::val_str(Hybrid_type *val, String *to, uint8 decimals) const
{
  to->set_real(val->real, decimals, &my_charset_bin);
  return to;
}

/* Hybrid_type_traits_decimal */
static const Hybrid_type_traits_decimal decimal_traits_instance;

const Hybrid_type_traits_decimal *Hybrid_type_traits_decimal::instance()
{
  return &decimal_traits_instance;
}


void
Hybrid_type_traits_decimal::fix_length_and_dec(Item *item, Item *arg) const
{
  item->decimals= arg->decimals;
  item->max_length= min(arg->max_length + DECIMAL_LONGLONG_DIGITS,
                        DECIMAL_MAX_STR_LENGTH);
}


void Hybrid_type_traits_decimal::set_zero(Hybrid_type *val) const
{
  my_decimal_set_zero(&val->dec_buf[0]);
  val->used_dec_buf_no= 0;
}


void Hybrid_type_traits_decimal::add(Hybrid_type *val, Field *f) const
{
  my_decimal_add(E_DEC_FATAL_ERROR,
                 &val->dec_buf[val->used_dec_buf_no ^ 1],
                 &val->dec_buf[val->used_dec_buf_no],
                 f->val_decimal(&val->dec_buf[2]));
  val->used_dec_buf_no^= 1;
}


/**
  @todo
  what is '4' for scale?
*/
void Hybrid_type_traits_decimal::div(Hybrid_type *val, ulonglong u) const
{
  int2my_decimal(E_DEC_FATAL_ERROR, u, TRUE, &val->dec_buf[2]);
  /* XXX: what is '4' for scale? */
  my_decimal_div(E_DEC_FATAL_ERROR,
                 &val->dec_buf[val->used_dec_buf_no ^ 1],
                 &val->dec_buf[val->used_dec_buf_no],
                 &val->dec_buf[2], 4);
  val->used_dec_buf_no^= 1;
}


longlong
Hybrid_type_traits_decimal::val_int(Hybrid_type *val, bool unsigned_flag) const
{
  longlong result;
  my_decimal2int(E_DEC_FATAL_ERROR, &val->dec_buf[val->used_dec_buf_no],
                 unsigned_flag, &result);
  return result;
}


double
Hybrid_type_traits_decimal::val_real(Hybrid_type *val) const
{
  my_decimal2double(E_DEC_FATAL_ERROR, &val->dec_buf[val->used_dec_buf_no],
                    &val->real);
  return val->real;
}


String *
Hybrid_type_traits_decimal::val_str(Hybrid_type *val, String *to,
                                    uint8 decimals) const
{
  my_decimal_round(E_DEC_FATAL_ERROR, &val->dec_buf[val->used_dec_buf_no],
                   decimals, FALSE, &val->dec_buf[2]);
  my_decimal2string(E_DEC_FATAL_ERROR, &val->dec_buf[2], 0, 0, 0, to);
  return to;
}

/* Hybrid_type_traits_integer */
static const Hybrid_type_traits_integer integer_traits_instance;

const Hybrid_type_traits_integer *Hybrid_type_traits_integer::instance()
{
  return &integer_traits_instance;
}

void
Hybrid_type_traits_integer::fix_length_and_dec(Item *item, Item *arg) const
{
  item->decimals= 0;
  item->max_length= MY_INT64_NUM_DECIMAL_DIGITS;
  item->unsigned_flag= 0;
}

/*****************************************************************************
** Item functions
*****************************************************************************/

/**
  Init all special items.
*/

void item_init(void)
{
  item_user_lock_init();
  uuid_short_init();
}


/**
  @todo
    Make this functions class dependent
*/

bool Item::val_bool()
{
  switch(result_type()) {
  case INT_RESULT:
    return val_int() != 0;
  case DECIMAL_RESULT:
  {
    my_decimal decimal_value;
    my_decimal *val= val_decimal(&decimal_value);
    if (val)
      return !my_decimal_is_zero(val);
    return 0;
  }
  case REAL_RESULT:
  case STRING_RESULT:
    return val_real() != 0.0;
  case ROW_RESULT:
  case TIME_RESULT:
  case IMPOSSIBLE_RESULT:
    DBUG_ASSERT(0);
    return 0;                                   // Wrong (but safe)
  }
  return 0;                                   // Wrong (but safe)
}


/*
  For the items which don't have its own fast val_str_ascii()
  implementation we provide a generic slower version,
  which converts from the Item character set to ASCII.
  For better performance conversion happens only in 
  case of a "tricky" Item character set (e.g. UCS2).
  Normally conversion does not happen.
*/
String *Item::val_str_ascii(String *str)
{
  if (!(collation.collation->state & MY_CS_NONASCII))
    return val_str(str);
  
  DBUG_ASSERT(str != &str_value);
  
  uint errors;
  String *res= val_str(&str_value);
  if (!res)
    return 0;
  
  if ((null_value= str->copy(res->ptr(), res->length(),
                             collation.collation, &my_charset_latin1,
                             &errors)))
    return 0;
  
  return str;
}


String *Item::val_str(String *str, String *converter, CHARSET_INFO *cs)
{
  String *res= val_str(str);
  if (null_value)
    return (String *) 0;

  if (!cs)
    return res;

  uint errors;
  if ((null_value= converter->copy(res->ptr(), res->length(),
                                   collation.collation, cs,  &errors)))
    return (String *) 0;

  return converter;
}


String *Item::val_string_from_real(String *str)
{
  double nr= val_real();
  if (null_value)
    return 0;					/* purecov: inspected */
  str->set_real(nr,decimals, &my_charset_numeric);
  return str;
}


String *Item::val_string_from_int(String *str)
{
  longlong nr= val_int();
  if (null_value)
    return 0;
  str->set_int(nr, unsigned_flag, &my_charset_numeric);
  return str;
}


String *Item::val_string_from_decimal(String *str)
{
  my_decimal dec_buf, *dec= val_decimal(&dec_buf);
  if (null_value)
    return 0;
  my_decimal_round(E_DEC_FATAL_ERROR, dec, decimals, FALSE, &dec_buf);
  my_decimal2string(E_DEC_FATAL_ERROR, &dec_buf, 0, 0, 0, str);
  return str;
}


String *Item::val_string_from_date(String *str)
{
  MYSQL_TIME ltime;
  if (get_date(&ltime,
               field_type() == MYSQL_TYPE_TIME ? TIME_TIME_ONLY : 0) ||
      str->alloc(MAX_DATE_STRING_REP_LENGTH))
  {
    null_value= 1;
    return (String *) 0;
  }
  str->length(my_TIME_to_str(&ltime, const_cast<char*>(str->ptr()), decimals));
  str->set_charset(&my_charset_numeric);
  return str;
}


my_decimal *Item::val_decimal_from_real(my_decimal *decimal_value)
{
  double nr= val_real();
  if (null_value)
    return 0;
  double2my_decimal(E_DEC_FATAL_ERROR, nr, decimal_value);
  return (decimal_value);
}


my_decimal *Item::val_decimal_from_int(my_decimal *decimal_value)
{
  longlong nr= val_int();
  if (null_value)
    return 0;
  int2my_decimal(E_DEC_FATAL_ERROR, nr, unsigned_flag, decimal_value);
  return decimal_value;
}


my_decimal *Item::val_decimal_from_string(my_decimal *decimal_value)
{
  String *res;

  if (!(res= val_str(&str_value)))
    return 0;

  if (str2my_decimal(E_DEC_FATAL_ERROR & ~E_DEC_BAD_NUM,
                     res->ptr(), res->length(), res->charset(),
                     decimal_value) & E_DEC_BAD_NUM)
  {
    ErrConvString err(res);
    push_warning_printf(current_thd, MYSQL_ERROR::WARN_LEVEL_WARN,
                        ER_TRUNCATED_WRONG_VALUE,
                        ER(ER_TRUNCATED_WRONG_VALUE), "DECIMAL",
                        err.ptr());
  }
  return decimal_value;
}


my_decimal *Item::val_decimal_from_date(my_decimal *decimal_value)
{
  DBUG_ASSERT(fixed == 1);
  MYSQL_TIME ltime;
  if (get_date(&ltime, 0))
  {
    my_decimal_set_zero(decimal_value);
    null_value= 1;                               // set NULL, stop processing
    return 0;
  }
  return date2my_decimal(&ltime, decimal_value);
}


my_decimal *Item::val_decimal_from_time(my_decimal *decimal_value)
{
  DBUG_ASSERT(fixed == 1);
  MYSQL_TIME ltime;
  if (get_time(&ltime))
  {
    my_decimal_set_zero(decimal_value);
    return 0;
  }
  return date2my_decimal(&ltime, decimal_value);
}


longlong Item::val_int_from_date()
{
  DBUG_ASSERT(fixed == 1);
  MYSQL_TIME ltime;
  if (get_date(&ltime, 0))
    return 0;
  longlong v= TIME_to_ulonglong(&ltime);
  return ltime.neg ? -v : v;
}


double Item::val_real_from_date()
{
  DBUG_ASSERT(fixed == 1);
  MYSQL_TIME ltime;
  if (get_date(&ltime, 0))
    return 0;
  return TIME_to_double(&ltime);
}


double Item::val_real_from_decimal()
{
  /* Note that fix_fields may not be called for Item_avg_field items */
  double result;
  my_decimal value_buff, *dec_val= val_decimal(&value_buff);
  if (null_value)
    return 0.0;
  my_decimal2double(E_DEC_FATAL_ERROR, dec_val, &result);
  return result;
}


longlong Item::val_int_from_decimal()
{
  /* Note that fix_fields may not be called for Item_avg_field items */
  longlong result;
  my_decimal value, *dec_val= val_decimal(&value);
  if (null_value)
    return 0;
  my_decimal2int(E_DEC_FATAL_ERROR, dec_val, unsigned_flag, &result);
  return result;
}

int Item::save_time_in_field(Field *field)
{
  MYSQL_TIME ltime;
  if (get_time(&ltime))
    return set_field_to_null_with_conversions(field, 0);
  field->set_notnull();
  return field->store_time_dec(&ltime, decimals);
}


int Item::save_date_in_field(Field *field)
{
  MYSQL_TIME ltime;
  if (get_date(&ltime, (current_thd->variables.sql_mode &
                        (MODE_NO_ZERO_IN_DATE | MODE_NO_ZERO_DATE |
                         MODE_INVALID_DATES))))
    return set_field_to_null_with_conversions(field, 0);
  field->set_notnull();
  return field->store_time_dec(&ltime, decimals);
}


/*
  Store the string value in field directly

  SYNOPSIS
    Item::save_str_value_in_field()
    field   a pointer to field where to store
    result  the pointer to the string value to be stored

  DESCRIPTION
    The method is used by Item_*::save_in_field implementations
    when we don't need to calculate the value to store
    See Item_string::save_in_field() implementation for example

  IMPLEMENTATION
    Check if the Item is null and stores the NULL or the
    result value in the field accordingly.

  RETURN
    Nonzero value if error
*/

int Item::save_str_value_in_field(Field *field, String *result)
{
  if (null_value)
    return set_field_to_null(field);
  field->set_notnull();
  return field->store(result->ptr(), result->length(),
		      collation.collation);
}


Item::Item():
  is_expensive_cache(-1), rsize(0), name(0), orig_name(0), name_length(0),
  fixed(0), is_autogenerated_name(TRUE),
  collation(&my_charset_bin, DERIVATION_COERCIBLE)
{
  marker= 0;
  maybe_null=null_value=with_sum_func=with_field=unsigned_flag=0;
  in_rollup= 0;
  decimals= 0; max_length= 0;
  with_subselect= 0;
  cmp_context= IMPOSSIBLE_RESULT;
   /* Initially this item is not attached to any JOIN_TAB. */
  join_tab_idx= MAX_TABLES;

  /* Put item in free list so that we can free all items at end */
  THD *thd= current_thd;
  next= thd->free_list;
  thd->free_list= this;
  /*
    Item constructor can be called during execution other then SQL_COM
    command => we should check thd->lex->current_select on zero (thd->lex
    can be uninitialised)
  */
  if (thd->lex->current_select)
  {
    enum_parsing_place place= 
      thd->lex->current_select->parsing_place;
    if (place == SELECT_LIST ||
	place == IN_HAVING)
      thd->lex->current_select->select_n_having_items++;
  }
}

/**
  Constructor used by Item_field, Item_ref & aggregate (sum)
  functions.

  Used for duplicating lists in processing queries with temporary
  tables.
*/
Item::Item(THD *thd, Item *item):
  join_tab_idx(item->join_tab_idx),
  is_expensive_cache(-1),
  rsize(0),
  str_value(item->str_value),
  name(item->name),
  orig_name(item->orig_name),
  max_length(item->max_length),
  name_length(item->name_length),
  decimals(item->decimals),
  marker(item->marker),
  maybe_null(item->maybe_null),
  in_rollup(item->in_rollup),
  null_value(item->null_value),
  unsigned_flag(item->unsigned_flag),
  with_sum_func(item->with_sum_func),
  with_field(item->with_field),
  fixed(item->fixed),
  is_autogenerated_name(item->is_autogenerated_name),
  with_subselect(item->has_subquery()),
  collation(item->collation),
  cmp_context(item->cmp_context)
{
  next= thd->free_list;				// Put in free list
  thd->free_list= this;
}


uint Item::decimal_precision() const
{
  Item_result restype= result_type();

  if ((restype == DECIMAL_RESULT) || (restype == INT_RESULT))
  {
    uint prec= 
      my_decimal_length_to_precision(max_char_length(), decimals,
                                     unsigned_flag);
    return min(prec, DECIMAL_MAX_PRECISION);
  }
  return min(max_char_length(), DECIMAL_MAX_PRECISION);
}


#if MARIADB_VERSION_ID < 1000000
static uint ms_to_precision(uint ms)
{
  uint cut, precision;
  for (cut= 10, precision= 6 ; precision > 0 ; cut*= 10, precision--)
  {
    if (ms % cut)
      return precision;
  }
  return 0;
}
#else
#error Change the code to use MYSQL_TIME_STATUS::precision instead.
#endif


uint Item::temporal_precision(enum_field_types type)
{
  if (const_item() && result_type() == STRING_RESULT &&
      !is_temporal_type(field_type()))
  {
    MYSQL_TIME ltime;
    String buf, *tmp;
    int was_cut;
    DBUG_ASSERT(fixed);
    if ((tmp= val_str(&buf)) &&
        (type == MYSQL_TYPE_TIME ?
         str_to_time(tmp->charset(), tmp->ptr(), tmp->length(),
                     &ltime, TIME_TIME_ONLY, &was_cut) :
         str_to_datetime(tmp->charset(), tmp->ptr(), tmp->length(),
                         &ltime, TIME_FUZZY_DATES, &was_cut)) >
        MYSQL_TIMESTAMP_ERROR)
      return min(ms_to_precision(ltime.second_part), TIME_SECOND_PART_DIGITS);
  }
  return min(decimals, TIME_SECOND_PART_DIGITS);
}


void Item::print_item_w_name(String *str, enum_query_type query_type)
{
  print(str, query_type);

  if (name)
  {
    THD *thd= current_thd;
    str->append(STRING_WITH_LEN(" AS "));
    append_identifier(thd, str, name, (uint) strlen(name));
  }
}


void Item::print_value(String *str)
{
  char buff[MAX_FIELD_WIDTH];
  String *ptr, tmp(buff,sizeof(buff),str->charset());
  ptr= val_str(&tmp);
  if (!ptr)
    str->append("NULL");
  else
  {
    switch (result_type()) {
    case STRING_RESULT:
      append_unescaped(str, ptr->ptr(), ptr->length());
      break;
    case DECIMAL_RESULT:
    case REAL_RESULT:
    case INT_RESULT:
      str->append(*ptr);
      break;
    case ROW_RESULT:
    case TIME_RESULT:
    case IMPOSSIBLE_RESULT:
      DBUG_ASSERT(0);
    }
  }
}


void Item::cleanup()
{
  DBUG_ENTER("Item::cleanup");
  DBUG_PRINT("enter", ("this: %p", this));
  fixed=0;
  marker= 0;
  join_tab_idx= MAX_TABLES;
  if (orig_name)
    name= orig_name;
  DBUG_VOID_RETURN;
}


/**
  cleanup() item if it is 'fixed'.

  @param arg   a dummy parameter, is not used here
*/

bool Item::cleanup_processor(uchar *arg)
{
  if (fixed)
    cleanup();
  return FALSE;
}


/**
  rename item (used for views, cleanup() return original name).

  @param new_name	new name of item;
*/

void Item::rename(char *new_name)
{
  /*
    we can compare pointers to names here, because if name was not changed,
    pointer will be same
  */
  if (!orig_name && new_name != name)
    orig_name= name;
  name= new_name;
}

Item_result Item::cmp_type() const
{
  switch (field_type()) {
  case MYSQL_TYPE_DECIMAL:
  case MYSQL_TYPE_NEWDECIMAL:
                           return DECIMAL_RESULT;
  case MYSQL_TYPE_TINY:
  case MYSQL_TYPE_SHORT:
  case MYSQL_TYPE_LONG:
  case MYSQL_TYPE_LONGLONG:
  case MYSQL_TYPE_INT24:
  case MYSQL_TYPE_YEAR:
  case MYSQL_TYPE_BIT:
                           return INT_RESULT;
  case MYSQL_TYPE_FLOAT:
  case MYSQL_TYPE_DOUBLE:
                           return REAL_RESULT;
  case MYSQL_TYPE_NULL:
  case MYSQL_TYPE_VARCHAR:
  case MYSQL_TYPE_TINY_BLOB:
  case MYSQL_TYPE_MEDIUM_BLOB:
  case MYSQL_TYPE_LONG_BLOB:
  case MYSQL_TYPE_BLOB:
  case MYSQL_TYPE_VAR_STRING:
  case MYSQL_TYPE_STRING:
  case MYSQL_TYPE_ENUM:
  case MYSQL_TYPE_SET:
  case MYSQL_TYPE_GEOMETRY:
                           return STRING_RESULT;
  case MYSQL_TYPE_TIMESTAMP:
  case MYSQL_TYPE_DATE:
  case MYSQL_TYPE_TIME:
  case MYSQL_TYPE_DATETIME:
  case MYSQL_TYPE_NEWDATE:
                           return TIME_RESULT;
  };
  DBUG_ASSERT(0);
  return IMPOSSIBLE_RESULT;
}

/**
  Traverse item tree possibly transforming it (replacing items).

  This function is designed to ease transformation of Item trees.
  Re-execution note: every such transformation is registered for
  rollback by THD::change_item_tree() and is rolled back at the end
  of execution by THD::rollback_item_tree_changes().

  Therefore:
  - this function can not be used at prepared statement prepare
  (in particular, in fix_fields!), as only permanent
  transformation of Item trees are allowed at prepare.
  - the transformer function shall allocate new Items in execution
  memory root (thd->mem_root) and not anywhere else: allocated
  items will be gone in the end of execution.

  If you don't need to transform an item tree, but only traverse
  it, please use Item::walk() instead.


  @param transformer    functor that performs transformation of a subtree
  @param arg            opaque argument passed to the functor

  @return
    Returns pointer to the new subtree root.  THD::change_item_tree()
    should be called for it if transformation took place, i.e. if a
    pointer to newly allocated item is returned.
*/

Item* Item::transform(Item_transformer transformer, uchar *arg)
{
  DBUG_ASSERT(!current_thd->stmt_arena->is_stmt_prepare());

  return (this->*transformer)(arg);
}


/**
  Create and set up an expression cache for this item

  @param thd             Thread handle
  @param depends_on      List of the expression parameters

  @details
  The function creates an expression cache for an item and its parameters
  specified by the 'depends_on' list. Then the expression cache is placed
  into a cache wrapper that is returned as the result of the function.

  @returns
  A pointer to created wrapper item if successful, NULL - otherwise
*/

Item* Item::set_expr_cache(THD *thd)
{
  DBUG_ENTER("Item::set_expr_cache");
  Item_cache_wrapper *wrapper;
  if ((wrapper= new Item_cache_wrapper(this)) &&
      !wrapper->fix_fields(thd, (Item**)&wrapper))
  {
    if (wrapper->set_cache(thd))
      DBUG_RETURN(NULL);
    DBUG_RETURN(wrapper);
  }
  DBUG_RETURN(NULL);
}


Item_ident::Item_ident(Name_resolution_context *context_arg,
                       const char *db_name_arg,const char *table_name_arg,
		       const char *field_name_arg)
  :orig_db_name(db_name_arg), orig_table_name(table_name_arg),
   orig_field_name(field_name_arg), context(context_arg),
   db_name(db_name_arg), table_name(table_name_arg),
   field_name(field_name_arg),
   alias_name_used(FALSE), cached_field_index(NO_CACHED_FIELD_INDEX),
   cached_table(0), depended_from(0), can_be_depended(TRUE)
{
  name = (char*) field_name_arg;
}


Item_ident::Item_ident(TABLE_LIST *view_arg, const char *field_name_arg)
  :orig_db_name(NullS), orig_table_name(view_arg->table_name),
   orig_field_name(field_name_arg), context(&view_arg->view->select_lex.context),
   db_name(NullS), table_name(view_arg->alias),
   field_name(field_name_arg),
   alias_name_used(FALSE), cached_field_index(NO_CACHED_FIELD_INDEX),
   cached_table(NULL), depended_from(NULL), can_be_depended(TRUE)
{
  name = (char*) field_name_arg;
}


/**
  Constructor used by Item_field & Item_*_ref (see Item comment)
*/

Item_ident::Item_ident(THD *thd, Item_ident *item)
  :Item(thd, item),
   orig_db_name(item->orig_db_name),
   orig_table_name(item->orig_table_name), 
   orig_field_name(item->orig_field_name),
   context(item->context),
   db_name(item->db_name),
   table_name(item->table_name),
   field_name(item->field_name),
   alias_name_used(item->alias_name_used),
   cached_field_index(item->cached_field_index),
   cached_table(item->cached_table),
   depended_from(item->depended_from),
   can_be_depended(item->can_be_depended)
{}

void Item_ident::cleanup()
{
  DBUG_ENTER("Item_ident::cleanup");
#ifdef CANT_BE_USED_AS_MEMORY_IS_FREED
		       db_name ? db_name : "(null)",
                       orig_db_name ? orig_db_name : "(null)",
		       table_name ? table_name : "(null)",
                       orig_table_name ? orig_table_name : "(null)",
		       field_name ? field_name : "(null)",
                       orig_field_name ? orig_field_name : "(null)"));
#endif
  Item::cleanup();
  db_name= orig_db_name; 
  table_name= orig_table_name;
  field_name= orig_field_name;
  /* Store if this Item was depended */
  can_be_depended= test(depended_from);
  DBUG_VOID_RETURN;
}

bool Item_ident::remove_dependence_processor(uchar * arg)
{
  DBUG_ENTER("Item_ident::remove_dependence_processor");
  if (get_depended_from() == (st_select_lex *) arg)
    depended_from= 0;
  context= &((st_select_lex *) arg)->context;
  DBUG_RETURN(0);
}


bool Item_ident::collect_outer_ref_processor(uchar *param)
{
  Collect_deps_prm *prm= (Collect_deps_prm *)param;
  if (depended_from && 
      depended_from->nest_level_base == prm->nest_level_base &&
      depended_from->nest_level < prm->nest_level)
    prm->parameters->add_unique(this, &cmp_items);
  return FALSE;
}


/**
  Store the pointer to this item field into a list if not already there.

  The method is used by Item::walk to collect all unique Item_field objects
  from a tree of Items into a set of items represented as a list.

  Item_cond::walk() and Item_func::walk() stop the evaluation of the
  processor function for its arguments once the processor returns
  true.Therefore in order to force this method being called for all item
  arguments in a condition the method must return false.

  @param arg  pointer to a List<Item_field>

  @return
    FALSE to force the evaluation of collect_item_field_processor
    for the subsequent items.
*/

bool Item_field::collect_item_field_processor(uchar *arg)
{
  DBUG_ENTER("Item_field::collect_item_field_processor");
  DBUG_PRINT("info", ("%s", field->field_name ? field->field_name : "noname"));
  List<Item_field> *item_list= (List<Item_field>*) arg;
  List_iterator<Item_field> item_list_it(*item_list);
  Item_field *curr_item;
  while ((curr_item= item_list_it++))
  {
    if (curr_item->eq(this, 1))
      DBUG_RETURN(FALSE); /* Already in the set. */
  }
  item_list->push_back(this);
  DBUG_RETURN(FALSE);
}


bool Item_field::add_field_to_set_processor(uchar *arg)
{
  DBUG_ENTER("Item_field::add_field_to_set_processor");
  DBUG_PRINT("info", ("%s", field->field_name ? field->field_name : "noname"));
  TABLE *table= (TABLE *) arg;
  if (field->table == table)
    bitmap_set_bit(&table->tmp_set, field->field_index);
  DBUG_RETURN(FALSE);
}

/**
  Check if an Item_field references some field from a list of fields.

  Check whether the Item_field represented by 'this' references any
  of the fields in the keyparts passed via 'arg'. Used with the
  method Item::walk() to test whether any keypart in a sequence of
  keyparts is referenced in an expression.

  @param arg   Field being compared, arg must be of type Field

  @retval
    TRUE  if 'this' references the field 'arg'
  @retval
    FALSE otherwise
*/

bool Item_field::find_item_in_field_list_processor(uchar *arg)
{
  KEY_PART_INFO *first_non_group_part= *((KEY_PART_INFO **) arg);
  KEY_PART_INFO *last_part= *(((KEY_PART_INFO **) arg) + 1);
  KEY_PART_INFO *cur_part;

  for (cur_part= first_non_group_part; cur_part != last_part; cur_part++)
  {
    if (field->eq(cur_part->field))
      return TRUE;
  }
  return FALSE;
}


/*
  Mark field in read_map

  NOTES
    This is used by filesort to register used fields in a a temporary
    column read set or to register used fields in a view
*/

bool Item_field::register_field_in_read_map(uchar *arg)
{
  TABLE *table= (TABLE *) arg;
  if (field->table == table || !table)
    bitmap_set_bit(field->table->read_set, field->field_index);
  if (field->vcol_info && field->vcol_info->expr_item)
    return field->vcol_info->expr_item->walk(&Item::register_field_in_read_map, 
                                             1, arg);
  return 0;
}

/*
  @brief
  Mark field in bitmap supplied as *arg
*/

bool Item_field::register_field_in_bitmap(uchar *arg)
{
  MY_BITMAP *bitmap= (MY_BITMAP *) arg;
  DBUG_ASSERT(bitmap);
  bitmap_set_bit(bitmap, field->field_index);
  return 0;
}


/*
  Mark field in write_map

  NOTES
    This is used by UPDATE to register underlying fields of used view fields.
*/

bool Item_field::register_field_in_write_map(uchar *arg)
{
  TABLE *table= (TABLE *) arg;
  if (field->table == table || !table)
    bitmap_set_bit(field->table->write_set, field->field_index);
  return 0;
}


bool Item::check_cols(uint c)
{
  if (c != 1)
  {
    my_error(ER_OPERAND_COLUMNS, MYF(0), c);
    return 1;
  }
  return 0;
}


void Item::set_name(const char *str, uint length, CHARSET_INFO *cs)
{
  if (!length)
  {
    /* Empty string, used by AS or internal function like last_insert_id() */
    name= (char*) str;
    name_length= 0;
    return;
  }
  if (cs->ctype)
  {
    const char *str_start= str;

    /*
      This will probably need a better implementation in the future:
      a function in CHARSET_INFO structure.
    */
    while (length && !my_isgraph(cs,*str))
    {						// Fix problem with yacc
      length--;
      str++;
    }
    if (str != str_start && !is_autogenerated_name)
    {
      char buff[SAFE_NAME_LEN];
      strmake(buff, str_start,
              min(sizeof(buff)-1, length + (int) (str-str_start)));

      if (length == 0)
        push_warning_printf(current_thd, MYSQL_ERROR::WARN_LEVEL_WARN,
                            ER_NAME_BECOMES_EMPTY, ER(ER_NAME_BECOMES_EMPTY),
                            buff);
      else
        push_warning_printf(current_thd, MYSQL_ERROR::WARN_LEVEL_WARN,
                            ER_REMOVED_SPACES, ER(ER_REMOVED_SPACES),
                            buff);
    }
  }
  if (!my_charset_same(cs, system_charset_info))
  {
    size_t res_length;
    name= sql_strmake_with_convert(str, length, cs,
				   MAX_ALIAS_NAME, system_charset_info,
				   &res_length);
    name_length= res_length;
  }
  else
    name= sql_strmake(str, (name_length= min(length,MAX_ALIAS_NAME)));
}


void Item::set_name_no_truncate(const char *str, uint length, CHARSET_INFO *cs)
{
  if (!my_charset_same(cs, system_charset_info))
  {
    size_t res_length;
    name= sql_strmake_with_convert(str, length, cs,
				   UINT_MAX, system_charset_info,
				   &res_length);
    name_length= res_length;
  }
  else
    name= sql_strmake(str, (name_length= length));
}


void Item::set_name_for_rollback(THD *thd, const char *str, uint length,
                                 CHARSET_INFO *cs)
{
  char *old_name, *new_name; 
  old_name= name;
  set_name(str, length, cs);
  new_name= name;
  if (old_name != new_name)
  {
    name= old_name;
    thd->change_item_tree((Item **) &name, (Item *) new_name);
  }
}


/**
  @details
  This function is called when:
  - Comparing items in the WHERE clause (when doing where optimization)
  - When trying to find an ORDER BY/GROUP BY item in the SELECT part
*/

bool Item::eq(const Item *item, bool binary_cmp) const
{
  /*
    Note, that this is never TRUE if item is a Item_param:
    for all basic constants we have special checks, and Item_param's
    type() can be only among basic constant types.
  */
  return type() == item->type() && name && item->name &&
    !my_strcasecmp(system_charset_info,name,item->name);
}


Item *Item::safe_charset_converter(CHARSET_INFO *tocs)
{
  Item_func_conv_charset *conv= new Item_func_conv_charset(this, tocs, 1);
  return conv->safe ? conv : NULL;
}


/**
  @details
  Created mostly for mysql_prepare_table(). Important
  when a string ENUM/SET column is described with a numeric default value:

  CREATE TABLE t1(a SET('a') DEFAULT 1);

  We cannot use generic Item::safe_charset_converter(), because
  the latter returns a non-fixed Item, so val_str() crashes afterwards.
  Override Item_num method, to return a fixed item.
*/
Item *Item_num::safe_charset_converter(CHARSET_INFO *tocs)
{
  /*
    Item_num returns pure ASCII result,
    so conversion is needed only in case of "tricky" character
    sets like UCS2. If tocs is not "tricky", return the item itself.
  */
  if (!(tocs->state & MY_CS_NONASCII))
    return this;
  
  Item_string *conv;
  uint conv_errors;
  char buf[64], buf2[64];
  String tmp(buf, sizeof(buf), &my_charset_bin);
  String cstr(buf2, sizeof(buf2), &my_charset_bin);
  String *ostr= val_str(&tmp);
  char *ptr;
  cstr.copy(ostr->ptr(), ostr->length(), ostr->charset(), tocs, &conv_errors);
  if (conv_errors || !(conv= new Item_string(cstr.ptr(), cstr.length(),
                                             cstr.charset(),
                                             collation.derivation)))
  {
    /*
      Safe conversion is not possible (or EOM).
      We could not convert a string into the requested character set
      without data loss. The target charset does not cover all the
      characters from the string. Operation cannot be done correctly.
    */
    return NULL;
  }
  if (!(ptr= current_thd->strmake(cstr.ptr(), cstr.length())))
    return NULL;
  conv->str_value.set(ptr, cstr.length(), cstr.charset());
  /* Ensure that no one is going to change the result string */
  conv->str_value.mark_as_const();
  conv->fix_char_length(max_char_length());
  return conv;
}


Item *Item_static_float_func::safe_charset_converter(CHARSET_INFO *tocs)
{
  Item_string *conv;
  char buf[64];
  String *s, tmp(buf, sizeof(buf), &my_charset_bin);
  s= val_str(&tmp);
  if ((conv= new Item_static_string_func(func_name, s->ptr(), s->length(),
                                         s->charset())))
  {
    conv->str_value.copy();
    conv->str_value.mark_as_const();
  }
  return conv;
}


Item *Item_string::safe_charset_converter(CHARSET_INFO *tocs)
{
  Item_string *conv;
  uint conv_errors;
  char *ptr;
  String tmp, cstr, *ostr= val_str(&tmp);
  cstr.copy(ostr->ptr(), ostr->length(), ostr->charset(), tocs, &conv_errors);
  if (conv_errors || !(conv= new Item_string(cstr.ptr(), cstr.length(),
                                             cstr.charset(),
                                             collation.derivation)))
  {
    /*
      Safe conversion is not possible (or EOM).
      We could not convert a string into the requested character set
      without data loss. The target charset does not cover all the
      characters from the string. Operation cannot be done correctly.
    */
    return NULL;
  }
  if (!(ptr= current_thd->strmake(cstr.ptr(), cstr.length())))
    return NULL;
  conv->str_value.set(ptr, cstr.length(), cstr.charset());
  /* Ensure that no one is going to change the result string */
  conv->str_value.mark_as_const();
  return conv;
}


Item *Item_param::safe_charset_converter(CHARSET_INFO *tocs)
{
  if (const_item())
  {
    uint cnv_errors;
    String *ostr= val_str(&cnvstr);
    cnvitem->str_value.copy(ostr->ptr(), ostr->length(),
                            ostr->charset(), tocs, &cnv_errors);
    if (cnv_errors)
       return NULL;
    cnvitem->str_value.mark_as_const();
    cnvitem->max_length= cnvitem->str_value.numchars() * tocs->mbmaxlen;
    return cnvitem;
  }
  return Item::safe_charset_converter(tocs);
}


Item *Item_static_string_func::safe_charset_converter(CHARSET_INFO *tocs)
{
  Item_string *conv;
  uint conv_errors;
  String tmp, cstr, *ostr= val_str(&tmp);
  cstr.copy(ostr->ptr(), ostr->length(), ostr->charset(), tocs, &conv_errors);
  if (conv_errors ||
      !(conv= new Item_static_string_func(func_name,
                                          cstr.ptr(), cstr.length(),
                                          cstr.charset(),
                                          collation.derivation)))
  {
    /*
      Safe conversion is not possible (or EOM).
      We could not convert a string into the requested character set
      without data loss. The target charset does not cover all the
      characters from the string. Operation cannot be done correctly.
    */
    return NULL;
  }
  conv->str_value.copy();
  /* Ensure that no one is going to change the result string */
  conv->str_value.mark_as_const();
  return conv;
}


bool Item_string::eq(const Item *item, bool binary_cmp) const
{
  if (type() == item->type() && item->basic_const_item())
  {
    if (binary_cmp)
      return !stringcmp(&str_value, &item->str_value);
    return (collation.collation == item->collation.collation &&
	    !sortcmp(&str_value, &item->str_value, collation.collation));
  }
  return 0;
}


/**
  Get the value of the function as a MYSQL_TIME structure.
  As a extra convenience the time structure is reset on error or NULL values!
*/

bool Item::get_date(MYSQL_TIME *ltime,ulonglong fuzzydate)
{
  if (field_type() == MYSQL_TYPE_TIME)
    fuzzydate|= TIME_TIME_ONLY;

  switch (result_type()) {
  case INT_RESULT:
  {
    longlong value= val_int();
    if (field_type() == MYSQL_TYPE_YEAR)
    {
      if (max_length == 2)
      {
        if (value < 70)
          value+= 2000;
        else if (value <= 1900)
          value+= 1900;
      }
      value*= 10000; /* make it YYYYMMHH */
    }
    if (null_value || int_to_datetime_with_warn(value, ltime, fuzzydate,
                                                field_name_or_null()))
      goto err;
    break;
  }
  case REAL_RESULT:
  {
    double value= val_real();
    if (null_value || double_to_datetime_with_warn(value, ltime, fuzzydate,
                                                   field_name_or_null()))
      goto err;
    break;
  }
  case DECIMAL_RESULT:
  {
    my_decimal value, *res;
    if (!(res= val_decimal(&value)) ||
        decimal_to_datetime_with_warn(res, ltime, fuzzydate,
                                      field_name_or_null()))
      goto err;
    break;
  }
  case STRING_RESULT:
  {
    char buff[40];
    String tmp(buff,sizeof(buff), &my_charset_bin),*res;
    if (!(res=val_str(&tmp)) ||
        str_to_datetime_with_warn(res->charset(), res->ptr(), res->length(),
                                  ltime, fuzzydate) <= MYSQL_TIMESTAMP_ERROR)
      goto err;
    break;
  }
  default:
    DBUG_ASSERT(0);
  }

  return null_value= 0;

err:
  /*
    if the item was not null and convertion failed, we return a zero date
    if allowed, otherwise - null.
  */
  bzero((char*) ltime,sizeof(*ltime));
  return null_value|= !(fuzzydate & TIME_FUZZY_DATES);
}

bool Item::get_seconds(ulonglong *sec, ulong *sec_part)
{
  if (decimals == 0)
  { // optimize for an important special case
    longlong val= val_int();
    bool neg= val < 0 && !unsigned_flag;
    *sec= neg ? -val : val;
    *sec_part= 0;
    return neg;
  }
  my_decimal tmp, *dec= val_decimal(&tmp);
  if (!dec)
    return 0;
  return my_decimal2seconds(dec, sec, sec_part);
}

CHARSET_INFO *Item::default_charset()
{
  return current_thd->variables.collation_connection;
}


/*
  Save value in field, but don't give any warnings

  NOTES
   This is used to temporary store and retrieve a value in a column,
   for example in opt_range to adjust the key value to fit the column.
*/

int Item::save_in_field_no_warnings(Field *field, bool no_conversions)
{
  int res;
  TABLE *table= field->table;
  THD *thd= table->in_use;
  enum_check_fields tmp= thd->count_cuted_fields;
  my_bitmap_map *old_map= dbug_tmp_use_all_columns(table, table->write_set);
  ulonglong sql_mode= thd->variables.sql_mode;
  thd->variables.sql_mode&= ~(MODE_NO_ZERO_IN_DATE | MODE_NO_ZERO_DATE);
  thd->variables.sql_mode|= MODE_INVALID_DATES;
  thd->count_cuted_fields= CHECK_FIELD_IGNORE;

  res= save_in_field(field, no_conversions);

  thd->count_cuted_fields= tmp;
  dbug_tmp_restore_column_map(table->write_set, old_map);
  thd->variables.sql_mode= sql_mode;
  return res;
}


/*****************************************************************************
  Item_sp_variable methods
*****************************************************************************/

Item_sp_variable::Item_sp_variable(char *sp_var_name_str,
                                   uint sp_var_name_length)
  :m_thd(0)
#ifndef DBUG_OFF
   , m_sp(0)
#endif
{
  m_name.str= sp_var_name_str;
  m_name.length= sp_var_name_length;
}


bool Item_sp_variable::fix_fields(THD *thd, Item **)
{
  Item *it;

  m_thd= thd; /* NOTE: this must be set before any this_xxx() */
  it= this_item();

  DBUG_ASSERT(it->fixed);

  max_length= it->max_length;
  decimals= it->decimals;
  unsigned_flag= it->unsigned_flag;
  fixed= 1;
  collation.set(it->collation.collation, it->collation.derivation);

  return FALSE;
}


double Item_sp_variable::val_real()
{
  DBUG_ASSERT(fixed);
  Item *it= this_item();
  double ret= it->val_real();
  null_value= it->null_value;
  return ret;
}


longlong Item_sp_variable::val_int()
{
  DBUG_ASSERT(fixed);
  Item *it= this_item();
  longlong ret= it->val_int();
  null_value= it->null_value;
  return ret;
}


String *Item_sp_variable::val_str(String *sp)
{
  DBUG_ASSERT(fixed);
  Item *it= this_item();
  String *res= it->val_str(sp);

  null_value= it->null_value;

  if (!res)
    return NULL;

  /*
    This way we mark returned value of val_str as const,
    so that various functions (e.g. CONCAT) won't try to
    modify the value of the Item. Analogous mechanism is
    implemented for Item_param.
    Without this trick Item_splocal could be changed as a
    side-effect of expression computation. Here is an example
    of what happens without it: suppose x is varchar local
    variable in a SP with initial value 'ab' Then
      select concat(x,'c');
    would change x's value to 'abc', as Item_func_concat::val_str()
    would use x's internal buffer to compute the result.
    This is intended behaviour of Item_func_concat. Comments to
    Item_param class contain some more details on the topic.
  */

  if (res != &str_value)
    str_value.set(res->ptr(), res->length(), res->charset());
  else
    res->mark_as_const();

  return &str_value;
}


my_decimal *Item_sp_variable::val_decimal(my_decimal *decimal_value)
{
  DBUG_ASSERT(fixed);
  Item *it= this_item();
  my_decimal *val= it->val_decimal(decimal_value);
  null_value= it->null_value;
  return val;
}


bool Item_sp_variable::is_null()
{
  return this_item()->is_null();
}


/*****************************************************************************
  Item_splocal methods
*****************************************************************************/

Item_splocal::Item_splocal(const LEX_STRING &sp_var_name,
                           uint sp_var_idx,
                           enum_field_types sp_var_type,
                           uint pos_in_q, uint len_in_q)
  :Item_sp_variable(sp_var_name.str, sp_var_name.length),
   m_var_idx(sp_var_idx),
   limit_clause_param(FALSE),
   pos_in_query(pos_in_q), len_in_query(len_in_q)
{
  maybe_null= TRUE;

  m_type= sp_map_item_type(sp_var_type);
  m_field_type= sp_var_type;
  m_result_type= sp_map_result_type(sp_var_type);
}


Item *
Item_splocal::this_item()
{
  DBUG_ASSERT(m_sp == m_thd->spcont->sp);

  return m_thd->spcont->get_item(m_var_idx);
}

const Item *
Item_splocal::this_item() const
{
  DBUG_ASSERT(m_sp == m_thd->spcont->sp);

  return m_thd->spcont->get_item(m_var_idx);
}


Item **
Item_splocal::this_item_addr(THD *thd, Item **)
{
  DBUG_ASSERT(m_sp == thd->spcont->sp);

  return thd->spcont->get_item_addr(m_var_idx);
}


void Item_splocal::print(String *str, enum_query_type)
{
  str->reserve(m_name.length+8);
  str->append(m_name.str, m_name.length);
  str->append('@');
  str->qs_append(m_var_idx);
}


bool Item_splocal::set_value(THD *thd, sp_rcontext *ctx, Item **it)
{
  return ctx->set_variable(thd, get_var_idx(), it);
}


/*****************************************************************************
  Item_case_expr methods
*****************************************************************************/

Item_case_expr::Item_case_expr(uint case_expr_id)
  :Item_sp_variable( C_STRING_WITH_LEN("case_expr")),
   m_case_expr_id(case_expr_id)
{
}


Item *
Item_case_expr::this_item()
{
  DBUG_ASSERT(m_sp == m_thd->spcont->sp);

  return m_thd->spcont->get_case_expr(m_case_expr_id);
}



const Item *
Item_case_expr::this_item() const
{
  DBUG_ASSERT(m_sp == m_thd->spcont->sp);

  return m_thd->spcont->get_case_expr(m_case_expr_id);
}


Item **
Item_case_expr::this_item_addr(THD *thd, Item **)
{
  DBUG_ASSERT(m_sp == thd->spcont->sp);

  return thd->spcont->get_case_expr_addr(m_case_expr_id);
}


void Item_case_expr::print(String *str, enum_query_type)
{
  if (str->reserve(MAX_INT_WIDTH + sizeof("case_expr@")))
    return;                                    /* purecov: inspected */
  (void) str->append(STRING_WITH_LEN("case_expr@"));
  str->qs_append(m_case_expr_id);
}


/*****************************************************************************
  Item_name_const methods
*****************************************************************************/

double Item_name_const::val_real()
{
  DBUG_ASSERT(fixed);
  double ret= value_item->val_real();
  null_value= value_item->null_value;
  return ret;
}


longlong Item_name_const::val_int()
{
  DBUG_ASSERT(fixed);
  longlong ret= value_item->val_int();
  null_value= value_item->null_value;
  return ret;
}


String *Item_name_const::val_str(String *sp)
{
  DBUG_ASSERT(fixed);
  String *ret= value_item->val_str(sp);
  null_value= value_item->null_value;
  return ret;
}


my_decimal *Item_name_const::val_decimal(my_decimal *decimal_value)
{
  DBUG_ASSERT(fixed);
  my_decimal *val= value_item->val_decimal(decimal_value);
  null_value= value_item->null_value;
  return val;
}


bool Item_name_const::is_null()
{
  return value_item->is_null();
}


Item_name_const::Item_name_const(Item *name_arg, Item *val):
    value_item(val), name_item(name_arg)
{
  if (!(valid_args= name_item->basic_const_item() &&
                    (value_item->basic_const_item() ||
                     ((value_item->type() == FUNC_ITEM) &&
                      ((((Item_func *) value_item)->functype() ==
                         Item_func::COLLATE_FUNC) ||
                      ((((Item_func *) value_item)->functype() ==
                         Item_func::NEG_FUNC) &&
                      (((Item_func *) value_item)->key_item()->type() !=
                         FUNC_ITEM)))))))
    my_error(ER_WRONG_ARGUMENTS, MYF(0), "NAME_CONST");
  Item::maybe_null= TRUE;
}


Item::Type Item_name_const::type() const
{
  /*
    As 
    1. one can try to create the Item_name_const passing non-constant 
    arguments, although it's incorrect and 
    2. the type() method can be called before the fix_fields() to get
    type information for a further type cast, e.g. 
    if (item->type() == FIELD_ITEM) 
      ((Item_field *) item)->... 
    we return NULL_ITEM in the case to avoid wrong casting.

    valid_args guarantees value_item->basic_const_item(); if type is
    FUNC_ITEM, then we have a fudged item_func_neg() on our hands
    and return the underlying type.
    For Item_func_set_collation()
    e.g. NAME_CONST('name', 'value' COLLATE collation) we return its
    'value' argument type. 
  */
  if (!valid_args)
    return NULL_ITEM;
  Item::Type value_type= value_item->type();
  if (value_type == FUNC_ITEM)
  {
    /* 
      The second argument of NAME_CONST('name', 'value') must be 
      a simple constant item or a NEG_FUNC/COLLATE_FUNC.
    */
    DBUG_ASSERT(((Item_func *) value_item)->functype() == 
                Item_func::NEG_FUNC ||
                ((Item_func *) value_item)->functype() == 
                Item_func::COLLATE_FUNC);
    return ((Item_func *) value_item)->key_item()->type();            
  }
  return value_type;
}


bool Item_name_const::fix_fields(THD *thd, Item **ref)
{
  char buf[128];
  String *item_name;
  String s(buf, sizeof(buf), &my_charset_bin);
  s.length(0);

  if (value_item->fix_fields(thd, &value_item) ||
      name_item->fix_fields(thd, &name_item) ||
      !value_item->const_item() ||
      !name_item->const_item() ||
      !(item_name= name_item->val_str(&s))) // Can't have a NULL name 
  {
    my_error(ER_RESERVED_SYNTAX, MYF(0), "NAME_CONST");
    return TRUE;
  }
  if (is_autogenerated_name)
  {
    set_name(item_name->ptr(), (uint) item_name->length(), system_charset_info);
  }
  collation.set(value_item->collation.collation, DERIVATION_IMPLICIT);
  max_length= value_item->max_length;
  decimals= value_item->decimals;
  fixed= 1;
  return FALSE;
}


void Item_name_const::print(String *str, enum_query_type query_type)
{
  str->append(STRING_WITH_LEN("NAME_CONST("));
  name_item->print(str, query_type);
  str->append(',');
  value_item->print(str, query_type);
  str->append(')');
}


/*
 need a special class to adjust printing : references to aggregate functions 
 must not be printed as refs because the aggregate functions that are added to
 the front of select list are not printed as well.
*/
class Item_aggregate_ref : public Item_ref
{
public:
  Item_aggregate_ref(Name_resolution_context *context_arg, Item **item,
                  const char *table_name_arg, const char *field_name_arg)
    :Item_ref(context_arg, item, table_name_arg, field_name_arg) {}

  virtual inline void print (String *str, enum_query_type query_type)
  {
    if (ref)
      (*ref)->print(str, query_type);
    else
      Item_ident::print(str, query_type);
  }
  virtual Ref_Type ref_type() { return AGGREGATE_REF; }
};


/**
  Move SUM items out from item tree and replace with reference.

  @param thd			Thread handler
  @param ref_pointer_array	Pointer to array of reference fields
  @param fields		All fields in select
  @param ref			Pointer to item
  @param skip_registered       <=> function be must skipped for registered
                               SUM items

  @note
    This is from split_sum_func2() for items that should be split

    All found SUM items are added FIRST in the fields list and
    we replace the item with a reference.

    thd->fatal_error() may be called if we are out of memory
*/

void Item::split_sum_func2(THD *thd, Item **ref_pointer_array,
                           List<Item> &fields, Item **ref, 
                           bool skip_registered)
{
  /* An item of type Item_sum  is registered <=> ref_by != 0 */ 
  if (type() == SUM_FUNC_ITEM && skip_registered && 
      ((Item_sum *) this)->ref_by)
    return;
  if ((type() != SUM_FUNC_ITEM && with_sum_func) ||
      (type() == FUNC_ITEM &&
       (((Item_func *) this)->functype() == Item_func::ISNOTNULLTEST_FUNC ||
        ((Item_func *) this)->functype() == Item_func::TRIG_COND_FUNC)))
  {
    /* Will split complicated items and ignore simple ones */
    split_sum_func(thd, ref_pointer_array, fields);
  }
  else if ((type() == SUM_FUNC_ITEM || (used_tables() & ~PARAM_TABLE_BIT)) &&
           type() != SUBSELECT_ITEM &&
           (type() != REF_ITEM ||
           ((Item_ref*)this)->ref_type() == Item_ref::VIEW_REF))
  {
    /*
      Replace item with a reference so that we can easily calculate
      it (in case of sum functions) or copy it (in case of fields)

      The test above is to ensure we don't do a reference for things
      that are constants (PARAM_TABLE_BIT is in effect a constant)
      or already referenced (for example an item in HAVING)
      Exception is Item_direct_view_ref which we need to convert to
      Item_ref to allow fields from view being stored in tmp table.
    */
    Item_aggregate_ref *item_ref;
    uint el= fields.elements;
    /*
      If this is an item_ref, get the original item
      This is a safety measure if this is called for things that is
      already a reference.
    */
    Item *real_itm= real_item();

    ref_pointer_array[el]= real_itm;
    if (!(item_ref= new Item_aggregate_ref(&thd->lex->current_select->context,
                                           ref_pointer_array + el, 0, name)))
      return;                                   // fatal_error is set
    if (type() == SUM_FUNC_ITEM)
      item_ref->depended_from= ((Item_sum *) this)->depended_from(); 
    fields.push_front(real_itm);
    thd->change_item_tree(ref, item_ref);
  }
}


static bool
left_is_superset(DTCollation *left, DTCollation *right)
{
  /* Allow convert to Unicode */
  if (left->collation->state & MY_CS_UNICODE &&
      (left->derivation < right->derivation ||
       (left->derivation == right->derivation &&
        (!(right->collation->state & MY_CS_UNICODE) ||
         /* The code below makes 4-byte utf8 a superset over 3-byte utf8 */
         (left->collation->state & MY_CS_UNICODE_SUPPLEMENT &&
          !(right->collation->state & MY_CS_UNICODE_SUPPLEMENT) &&
          left->collation->mbmaxlen > right->collation->mbmaxlen &&
          left->collation->mbminlen == right->collation->mbminlen)))))
    return TRUE;
  /* Allow convert from ASCII */
  if (right->repertoire == MY_REPERTOIRE_ASCII &&
      (left->derivation < right->derivation ||
       (left->derivation == right->derivation &&
        !(left->repertoire == MY_REPERTOIRE_ASCII))))
    return TRUE;
  /* Disallow conversion otherwise */
  return FALSE;
}

/**
  Aggregate two collations together taking
  into account their coercibility (aka derivation):.

  0 == DERIVATION_EXPLICIT  - an explicitly written COLLATE clause @n
  1 == DERIVATION_NONE      - a mix of two different collations @n
  2 == DERIVATION_IMPLICIT  - a column @n
  3 == DERIVATION_COERCIBLE - a string constant.

  The most important rules are:
  -# If collations are the same:
  chose this collation, and the strongest derivation.
  -# If collations are different:
  - Character sets may differ, but only if conversion without
  data loss is possible. The caller provides flags whether
  character set conversion attempts should be done. If no
  flags are substituted, then the character sets must be the same.
  Currently processed flags are:
  MY_COLL_ALLOW_SUPERSET_CONV  - allow conversion to a superset
  MY_COLL_ALLOW_COERCIBLE_CONV - allow conversion of a coercible value
  - two EXPLICIT collations produce an error, e.g. this is wrong:
  CONCAT(expr1 collate latin1_swedish_ci, expr2 collate latin1_german_ci)
  - the side with smaller derivation value wins,
  i.e. a column is stronger than a string constant,
  an explicit COLLATE clause is stronger than a column.
  - if derivations are the same, we have DERIVATION_NONE,
  we'll wait for an explicit COLLATE clause which possibly can
  come from another argument later: for example, this is valid,
  but we don't know yet when collecting the first two arguments:
     @code
       CONCAT(latin1_swedish_ci_column,
              latin1_german1_ci_column,
              expr COLLATE latin1_german2_ci)
  @endcode
*/

bool DTCollation::aggregate(DTCollation &dt, uint flags)
{
  if (!my_charset_same(collation, dt.collation))
  {
    /* 
       We do allow to use binary strings (like BLOBS)
       together with character strings.
       Binaries have more precedence than a character
       string of the same derivation.
    */
    if (collation == &my_charset_bin)
    {
      if (derivation <= dt.derivation)
      {
	/* Do nothing */
      }
      else
      {
	set(dt); 
      }
    }
    else if (dt.collation == &my_charset_bin)
    {
      if (dt.derivation <= derivation)
      {
        set(dt);
      }
    }
    else if ((flags & MY_COLL_ALLOW_SUPERSET_CONV) &&
             left_is_superset(this, &dt))
    {
      /* Do nothing */
    }
    else if ((flags & MY_COLL_ALLOW_SUPERSET_CONV) &&
             left_is_superset(&dt, this))
    {
      set(dt);
    }
    else if ((flags & MY_COLL_ALLOW_COERCIBLE_CONV) &&
             derivation < dt.derivation &&
             dt.derivation >= DERIVATION_SYSCONST)
    {
      /* Do nothing */
    }
    else if ((flags & MY_COLL_ALLOW_COERCIBLE_CONV) &&
             dt.derivation < derivation &&
             derivation >= DERIVATION_SYSCONST)
    {
      set(dt);
    }
    else
    {
      // Cannot apply conversion
      set(&my_charset_bin, DERIVATION_NONE,
          (dt.repertoire|repertoire));
      return 1;
    }
  }
  else if (derivation < dt.derivation)
  {
    /* Do nothing */
  }
  else if (dt.derivation < derivation)
  {
    set(dt);
  }
  else
  { 
    if (collation == dt.collation)
    {
      /* Do nothing */
    }
    else 
    {
      if (derivation == DERIVATION_EXPLICIT)
      {
        set(0, DERIVATION_NONE, 0);
        return 1;
      }
      if (collation->state & MY_CS_BINSORT)
        return 0;
      if (dt.collation->state & MY_CS_BINSORT)
      {
        set(dt);
        return 0;
      }
      CHARSET_INFO *bin= get_charset_by_csname(collation->csname, 
                                               MY_CS_BINSORT,MYF(0));
      set(bin, DERIVATION_NONE);
    }
  }
  repertoire|= dt.repertoire;
  return 0;
}

/******************************/
static
void my_coll_agg_error(DTCollation &c1, DTCollation &c2, const char *fname)
{
  my_error(ER_CANT_AGGREGATE_2COLLATIONS,MYF(0),
           c1.collation->name,c1.derivation_name(),
           c2.collation->name,c2.derivation_name(),
           fname);
}


static
void my_coll_agg_error(DTCollation &c1, DTCollation &c2, DTCollation &c3,
                       const char *fname)
{
  my_error(ER_CANT_AGGREGATE_3COLLATIONS,MYF(0),
  	   c1.collation->name,c1.derivation_name(),
	   c2.collation->name,c2.derivation_name(),
	   c3.collation->name,c3.derivation_name(),
	   fname);
}


static
void my_coll_agg_error(Item** args, uint count, const char *fname,
                       int item_sep)
{
  if (count == 2)
    my_coll_agg_error(args[0]->collation, args[item_sep]->collation, fname);
  else if (count == 3)
    my_coll_agg_error(args[0]->collation, args[item_sep]->collation,
                      args[2*item_sep]->collation, fname);
  else
    my_error(ER_CANT_AGGREGATE_NCOLLATIONS,MYF(0),fname);
}


bool agg_item_collations(DTCollation &c, const char *fname,
                         Item **av, uint count, uint flags, int item_sep)
{
  uint i;
  Item **arg;
  bool unknown_cs= 0;

  c.set(av[0]->collation);
  for (i= 1, arg= &av[item_sep]; i < count; i++, arg++)
  {
    if (c.aggregate((*arg)->collation, flags))
    {
      if (c.derivation == DERIVATION_NONE &&
          c.collation == &my_charset_bin)
      {
        unknown_cs= 1;
        continue;
      }
      my_coll_agg_error(av, count, fname, item_sep);
      return TRUE;
    }
  }

  if (unknown_cs &&
      c.derivation != DERIVATION_EXPLICIT)
  {
    my_coll_agg_error(av, count, fname, item_sep);
    return TRUE;
  }

  if ((flags & MY_COLL_DISALLOW_NONE) &&
      c.derivation == DERIVATION_NONE)
  {
    my_coll_agg_error(av, count, fname, item_sep);
    return TRUE;
  }
  
  /* If all arguments where numbers, reset to @@collation_connection */
  if (flags & MY_COLL_ALLOW_NUMERIC_CONV &&
      c.derivation == DERIVATION_NUMERIC)
    c.set(Item::default_charset(), DERIVATION_COERCIBLE, MY_REPERTOIRE_NUMERIC);

  return FALSE;
}


bool agg_item_collations_for_comparison(DTCollation &c, const char *fname,
                                        Item **av, uint count, uint flags)
{
  return (agg_item_collations(c, fname, av, count,
                              flags | MY_COLL_DISALLOW_NONE, 1));
}


bool agg_item_set_converter(DTCollation &coll, const char *fname,
                            Item **args, uint nargs, uint flags, int item_sep)
{
  Item **arg, *safe_args[2]= {NULL, NULL};

  /*
    For better error reporting: save the first and the second argument.
    We need this only if the the number of args is 3 or 2:
    - for a longer argument list, "Illegal mix of collations"
      doesn't display each argument's characteristics.
    - if nargs is 1, then this error cannot happen.
  */
  if (nargs >=2 && nargs <= 3)
  {
    safe_args[0]= args[0];
    safe_args[1]= args[item_sep];
  }

  THD *thd= current_thd;
  bool res= FALSE;
  uint i;

  /*
    In case we're in statement prepare, create conversion item
    in its memory: it will be reused on each execute.
  */
  Query_arena backup;
  Query_arena *arena= thd->stmt_arena->is_stmt_prepare() ?
                      thd->activate_stmt_arena_if_needed(&backup) :
                      NULL;

  for (i= 0, arg= args; i < nargs; i++, arg+= item_sep)
  {
    Item* conv;
    uint32 dummy_offset;
    if (!String::needs_conversion(1, (*arg)->collation.collation,
                                  coll.collation,
                                  &dummy_offset))
      continue;

    /*
      No needs to add converter if an "arg" is NUMERIC or DATETIME
      value (which is pure ASCII) and at the same time target DTCollation
      is ASCII-compatible. For example, no needs to rewrite:
        SELECT * FROM t1 WHERE datetime_field = '2010-01-01';
      to
        SELECT * FROM t1 WHERE CONVERT(datetime_field USING cs) = '2010-01-01';
      
      TODO: avoid conversion of any values with
      repertoire ASCII and 7bit-ASCII-compatible,
      not only numeric/datetime origin.
    */
    if ((*arg)->collation.derivation == DERIVATION_NUMERIC &&
        (*arg)->collation.repertoire == MY_REPERTOIRE_ASCII &&
        !((*arg)->collation.collation->state & MY_CS_NONASCII) &&
        !(coll.collation->state & MY_CS_NONASCII))
      continue;

    if (!(conv= (*arg)->safe_charset_converter(coll.collation)) &&
        ((*arg)->collation.repertoire == MY_REPERTOIRE_ASCII))
      conv= new Item_func_conv_charset(*arg, coll.collation, 1);

    if (!conv)
    {
      if (nargs >=2 && nargs <= 3)
      {
        /* restore the original arguments for better error message */
        args[0]= safe_args[0];
        args[item_sep]= safe_args[1];
      }
      my_coll_agg_error(args, nargs, fname, item_sep);
      res= TRUE;
      break; // we cannot return here, we need to restore "arena".
    }
    if ((*arg)->type() == Item::FIELD_ITEM)
      ((Item_field *)(*arg))->no_const_subst= 1;
    /*
      If in statement prepare, then we create a converter for two
      constant items, do it once and then reuse it.
      If we're in execution of a prepared statement, arena is NULL,
      and the conv was created in runtime memory. This can be
      the case only if the argument is a parameter marker ('?'),
      because for all true constants the charset converter has already
      been created in prepare. In this case register the change for
      rollback.
    */
    if (thd->stmt_arena->is_stmt_prepare())
      *arg= conv;
    else
      thd->change_item_tree(arg, conv);

    if (conv->fix_fields(thd, arg))
    {
      res= TRUE;
      break; // we cannot return here, we need to restore "arena".
    }
  }
  if (arena)
    thd->restore_active_arena(arena, &backup);
  return res;
}


/* 
  Collect arguments' character sets together.
  We allow to apply automatic character set conversion in some cases.
  The conditions when conversion is possible are:
  - arguments A and B have different charsets
  - A wins according to coercibility rules
    (i.e. a column is stronger than a string constant,
     an explicit COLLATE clause is stronger than a column)
  - character set of A is either superset for character set of B,
    or B is a string constant which can be converted into the
    character set of A without data loss.
    
  If all of the above is true, then it's possible to convert
  B into the character set of A, and then compare according
  to the collation of A.
  
  For functions with more than two arguments:

    collect(A,B,C) ::= collect(collect(A,B),C)

  Since this function calls THD::change_item_tree() on the passed Item **
  pointers, it is necessary to pass the original Item **'s, not copies.
  Otherwise their values will not be properly restored (see BUG#20769).
  If the items are not consecutive (eg. args[2] and args[5]), use the
  item_sep argument, ie.

    agg_item_charsets(coll, fname, &args[2], 2, flags, 3)

*/

bool agg_item_charsets(DTCollation &coll, const char *fname,
                       Item **args, uint nargs, uint flags, int item_sep)
{
  if (agg_item_collations(coll, fname, args, nargs, flags, item_sep))
    return TRUE;

  return agg_item_set_converter(coll, fname, args, nargs, flags, item_sep);
}


void Item_ident_for_show::make_field(Send_field *tmp_field)
{
  tmp_field->table_name= tmp_field->org_table_name= table_name;
  tmp_field->db_name= db_name;
  tmp_field->col_name= tmp_field->org_col_name= field->field_name;
  tmp_field->charsetnr= field->charset()->number;
  tmp_field->length=field->field_length;
  tmp_field->type=field->type();
  tmp_field->flags= field->table->maybe_null ? 
    (field->flags & ~NOT_NULL_FLAG) : field->flags;
  tmp_field->decimals= field->decimals();
}

/**********************************************/

Item_field::Item_field(Field *f)
  :Item_ident(0, NullS, *f->table_name, f->field_name),
   item_equal(0), no_const_subst(0),
   have_privileges(0), any_privileges(0)
{
  set_field(f);
  /*
    field_name and table_name should not point to garbage
    if this item is to be reused
  */
  orig_table_name= orig_field_name= "";
  with_field= 1;
}


/**
  Constructor used inside setup_wild().

  Ensures that field, table, and database names will live as long as
  Item_field (this is important in prepared statements).
*/

Item_field::Item_field(THD *thd, Name_resolution_context *context_arg,
                       Field *f)
  :Item_ident(context_arg, f->table->s->db.str, *f->table_name, f->field_name),
   item_equal(0), no_const_subst(0),
   have_privileges(0), any_privileges(0)
{
  /*
    We always need to provide Item_field with a fully qualified field
    name to avoid ambiguity when executing prepared statements like
    SELECT * from d1.t1, d2.t1; (assuming d1.t1 and d2.t1 have columns
    with same names).
    This is because prepared statements never deal with wildcards in
    select list ('*') and always fix fields using fully specified path
    (i.e. db.table.column).
    No check for OOM: if db_name is NULL, we'll just get
    "Field not found" error.
    We need to copy db_name, table_name and field_name because they must
    be allocated in the statement memory, not in table memory (the table
    structure can go away and pop up again between subsequent executions
    of a prepared statement or after the close_tables_for_reopen() call
    in mysql_multi_update_prepare() or due to wildcard expansion in stored
    procedures).
  */
  {
    if (db_name)
      orig_db_name= thd->strdup(db_name);
    if (table_name)
      orig_table_name= thd->strdup(table_name);
    if (field_name)
      orig_field_name= thd->strdup(field_name);
    /*
      We don't restore 'name' in cleanup because it's not changed
      during execution. Still we need it to point to persistent
      memory if this item is to be reused.
    */
    name= (char*) orig_field_name;
  }
  set_field(f);
  with_field= 1;
}


Item_field::Item_field(Name_resolution_context *context_arg,
                       const char *db_arg,const char *table_name_arg,
                       const char *field_name_arg)
  :Item_ident(context_arg, db_arg,table_name_arg,field_name_arg),
   field(0), result_field(0), item_equal(0), no_const_subst(0),
   have_privileges(0), any_privileges(0)
{
  SELECT_LEX *select= current_thd->lex->current_select;
  collation.set(DERIVATION_IMPLICIT);
  if (select && select->parsing_place != IN_HAVING)
      select->select_n_where_fields++;
  with_field= 1;
}

/**
  Constructor need to process subselect with temporary tables (see Item)
*/

Item_field::Item_field(THD *thd, Item_field *item)
  :Item_ident(thd, item),
   field(item->field),
   result_field(item->result_field),
   item_equal(item->item_equal),
   no_const_subst(item->no_const_subst),
   have_privileges(item->have_privileges),
   any_privileges(item->any_privileges)
{
  collation.set(DERIVATION_IMPLICIT);
  with_field= 1;
}


/**
  Calculate the max column length not taking into account the
  limitations over integer types.

  When storing data into fields the server currently just ignores the
  limits specified on integer types, e.g. 1234 can safely be stored in
  an int(2) and will not cause an error.
  Thus when creating temporary tables and doing transformations
  we must adjust the maximum field length to reflect this fact.
  We take the un-restricted maximum length and adjust it similarly to
  how the declared length is adjusted wrt unsignedness etc.
  TODO: this all needs to go when we disable storing 1234 in int(2).

  @param field_par   Original field the use to calculate the lengths
  @param max_length  Item's calculated explicit max length
  @return            The adjusted max length
*/

inline static uint32
adjust_max_effective_column_length(Field *field_par, uint32 max_length)
{
  uint32 new_max_length= field_par->max_display_length();
  uint32 sign_length= (field_par->flags & UNSIGNED_FLAG) ? 0 : 1;

  switch (field_par->type())
  {
  case MYSQL_TYPE_INT24:
    /*
      Compensate for MAX_MEDIUMINT_WIDTH being 1 too long (8)
      compared to the actual number of digits that can fit into
      the column.
    */
    new_max_length+= 1;
    /* fall through */
  case MYSQL_TYPE_LONG:
  case MYSQL_TYPE_TINY:
  case MYSQL_TYPE_SHORT:

    /* Take out the sign and add a conditional sign */
    new_max_length= new_max_length - 1 + sign_length;
    break;

  /* BINGINT is always 20 no matter the sign */
  case MYSQL_TYPE_LONGLONG:
  /* make gcc happy */
  default:
    break;
  }

  /* Adjust only if the actual precision based one is bigger than specified */
  return new_max_length > max_length ? new_max_length : max_length;
}


void Item_field::set_field(Field *field_par)
{
  field=result_field=field_par;			// for easy coding with fields
  maybe_null=field->maybe_null();
  decimals= field->decimals();
  table_name= *field_par->table_name;
  field_name= field_par->field_name;
  db_name= field_par->table->s->db.str;
  alias_name_used= field_par->table->alias_name_used;
  unsigned_flag=test(field_par->flags & UNSIGNED_FLAG);
  collation.set(field_par->charset(), field_par->derivation(),
                field_par->repertoire());
  fix_char_length(field_par->char_length());

  max_length= adjust_max_effective_column_length(field_par, max_length);

  fixed= 1;
  if (field->table->s->tmp_table == SYSTEM_TMP_TABLE)
    any_privileges= 0;
}


/**
  Reset this item to point to a field from the new temporary table.
  This is used when we create a new temporary table for each execution
  of prepared statement.
*/

void Item_field::reset_field(Field *f)
{
  set_field(f);
  /* 'name' is pointing at field->field_name of old field */
  name= (char*) f->field_name;
}


bool Item_field::enumerate_field_refs_processor(uchar *arg)
{
  Field_enumerator *fe= (Field_enumerator*)arg;
  fe->visit_field(this);
  return FALSE;
}

bool Item_field::update_table_bitmaps_processor(uchar *arg)
{
  update_table_bitmaps();
  return FALSE;
}

const char *Item_ident::full_name() const
{
  char *tmp;
  if (!table_name || !field_name)
    return field_name ? field_name : name ? name : "tmp_field";
  if (db_name && db_name[0])
  {
    tmp=(char*) sql_alloc((uint) strlen(db_name)+(uint) strlen(table_name)+
			  (uint) strlen(field_name)+3);
    strxmov(tmp,db_name,".",table_name,".",field_name,NullS);
  }
  else
  {
    if (table_name[0])
    {
      tmp= (char*) sql_alloc((uint) strlen(table_name) +
			     (uint) strlen(field_name) + 2);
      strxmov(tmp, table_name, ".", field_name, NullS);
    }
    else
      tmp= (char*) field_name;
  }
  return tmp;
}

void Item_ident::print(String *str, enum_query_type query_type)
{
  THD *thd= current_thd;
  char d_name_buff[MAX_ALIAS_NAME], t_name_buff[MAX_ALIAS_NAME];
  const char *d_name= db_name, *t_name= table_name;
  if (lower_case_table_names== 1 ||
      (lower_case_table_names == 2 && !alias_name_used))
  {
    if (table_name && table_name[0])
    {
      strmov(t_name_buff, table_name);
      my_casedn_str(files_charset_info, t_name_buff);
      t_name= t_name_buff;
    }
    if (db_name && db_name[0])
    {
      strmov(d_name_buff, db_name);
      my_casedn_str(files_charset_info, d_name_buff);
      d_name= d_name_buff;
    }
  }

  if (!table_name || !field_name || !field_name[0])
  {
    const char *nm= (field_name && field_name[0]) ?
                      field_name : name ? name : "tmp_field";
    append_identifier(thd, str, nm, (uint) strlen(nm));
    return;
  }
  if (db_name && db_name[0] && !alias_name_used)
  {
    if (!(cached_table && cached_table->belong_to_view &&
          cached_table->belong_to_view->compact_view_format))
    {
      append_identifier(thd, str, d_name, (uint)strlen(d_name));
      str->append('.');
    }
    append_identifier(thd, str, t_name, (uint)strlen(t_name));
    str->append('.');
    append_identifier(thd, str, field_name, (uint)strlen(field_name));
  }
  else
  {
    if (table_name[0])
    {
      append_identifier(thd, str, t_name, (uint) strlen(t_name));
      str->append('.');
      append_identifier(thd, str, field_name, (uint) strlen(field_name));
    }
    else
      append_identifier(thd, str, field_name, (uint) strlen(field_name));
  }
}

/* ARGSUSED */
String *Item_field::val_str(String *str)
{
  DBUG_ASSERT(fixed == 1);
  if ((null_value=field->is_null()))
    return 0;
  str->set_charset(str_value.charset());
  return field->val_str(str,&str_value);
}


double Item_field::val_real()
{
  DBUG_ASSERT(fixed == 1);
  if ((null_value=field->is_null()))
    return 0.0;
  return field->val_real();
}


longlong Item_field::val_int()
{
  DBUG_ASSERT(fixed == 1);
  if ((null_value=field->is_null()))
    return 0;
  return field->val_int();
}


my_decimal *Item_field::val_decimal(my_decimal *decimal_value)
{
  if ((null_value= field->is_null()))
    return 0;
  return field->val_decimal(decimal_value);
}


String *Item_field::str_result(String *str)
{
  if ((null_value=result_field->is_null()))
    return 0;
  str->set_charset(str_value.charset());
  return result_field->val_str(str,&str_value);
}

bool Item_field::get_date(MYSQL_TIME *ltime,ulonglong fuzzydate)
{
  if ((null_value=field->is_null()) || field->get_date(ltime,fuzzydate))
  {
    bzero((char*) ltime,sizeof(*ltime));
    return 1;
  }
  return 0;
}

bool Item_field::get_date_result(MYSQL_TIME *ltime, ulonglong fuzzydate)
{
  if (result_field->is_null() || result_field->get_date(ltime,fuzzydate))
  {
    bzero((char*) ltime,sizeof(*ltime));
    return (null_value= 1);
  }
  return (null_value= 0);
}


void Item_field::save_result(Field *to)
{
  save_field_in_field(result_field, &null_value, to, TRUE);
}


double Item_field::val_result()
{
  if ((null_value=result_field->is_null()))
    return 0.0;
  return result_field->val_real();
}

longlong Item_field::val_int_result()
{
  if ((null_value=result_field->is_null()))
    return 0;
  return result_field->val_int();
}


my_decimal *Item_field::val_decimal_result(my_decimal *decimal_value)
{
  if ((null_value= result_field->is_null()))
    return 0;
  return result_field->val_decimal(decimal_value);
}


bool Item_field::val_bool_result()
{
  if ((null_value= result_field->is_null()))
    return FALSE;
  switch (result_field->result_type()) {
  case INT_RESULT:
    return result_field->val_int() != 0;
  case DECIMAL_RESULT:
  {
    my_decimal decimal_value;
    my_decimal *val= result_field->val_decimal(&decimal_value);
    if (val)
      return !my_decimal_is_zero(val);
    return 0;
  }
  case REAL_RESULT:
  case STRING_RESULT:
    return result_field->val_real() != 0.0;
  case ROW_RESULT:
  case TIME_RESULT:
  case IMPOSSIBLE_RESULT:
    DBUG_ASSERT(0);
    return 0;                                   // Shut up compiler
  }
  return 0;
}


bool Item_field::is_null_result()
{
  return (null_value=result_field->is_null());
}


bool Item_field::eq(const Item *item, bool binary_cmp) const
{
  Item *real_item= ((Item *) item)->real_item();
  if (real_item->type() != FIELD_ITEM)
    return 0;
  
  Item_field *item_field= (Item_field*) real_item;
  if (item_field->field && field)
    return item_field->field == field;
  /*
    We may come here when we are trying to find a function in a GROUP BY
    clause from the select list.
    In this case the '100 % correct' way to do this would be to first
    run fix_fields() on the GROUP BY item and then retry this function, but
    I think it's better to relax the checking a bit as we will in
    most cases do the correct thing by just checking the field name.
    (In cases where we would choose wrong we would have to generate a
    ER_NON_UNIQ_ERROR).
  */
  return (!my_strcasecmp(system_charset_info, item_field->name,
			 field_name) &&
	  (!item_field->table_name || !table_name ||
	   (!my_strcasecmp(table_alias_charset, item_field->table_name,
			   table_name) &&
	    (!item_field->db_name || !db_name ||
	     (item_field->db_name && !strcmp(item_field->db_name,
					     db_name))))));
}


table_map Item_field::used_tables() const
{
  if (field->table->const_table)
    return 0;					// const item
  return (get_depended_from() ? OUTER_REF_TABLE_BIT : field->table->map);
}

table_map Item_field::all_used_tables() const
{
  return (get_depended_from() ? OUTER_REF_TABLE_BIT : field->table->map);
}

void Item_field::fix_after_pullout(st_select_lex *new_parent, Item **ref)
{
  if (new_parent == get_depended_from())
    depended_from= NULL;
  if (context)
  {
    Name_resolution_context *ctx= new Name_resolution_context();
    ctx->outer_context= NULL; // We don't build a complete name resolver
    ctx->table_list= NULL;    // We rely on first_name_resolution_table instead
    ctx->select_lex= new_parent;
    ctx->first_name_resolution_table= context->first_name_resolution_table;
    ctx->last_name_resolution_table=  context->last_name_resolution_table;
    ctx->error_processor=             context->error_processor;
    ctx->error_processor_data=        context->error_processor_data;
    ctx->resolve_in_select_list=      context->resolve_in_select_list;
    ctx->security_ctx=                context->security_ctx;
    this->context=ctx;
  }
}


Item *Item_field::get_tmp_table_item(THD *thd)
{
  Item_field *new_item= new Item_field(thd, this);
  if (new_item)
    new_item->field= new_item->result_field;
  return new_item;
}

longlong Item_field::val_int_endpoint(bool left_endp, bool *incl_endp)
{
  longlong res= val_int();
  return null_value? LONGLONG_MIN : res;
}

/**
  Create an item from a string we KNOW points to a valid longlong
  end \\0 terminated number string.
  This is always 'signed'. Unsigned values are created with Item_uint()
*/

Item_int::Item_int(const char *str_arg, uint length)
{
  char *end_ptr= (char*) str_arg + length;
  int error;
  value= my_strtoll10(str_arg, &end_ptr, &error);
  max_length= (uint) (end_ptr - str_arg);
  name= (char*) str_arg;
  fixed= 1;
}


my_decimal *Item_int::val_decimal(my_decimal *decimal_value)
{
  int2my_decimal(E_DEC_FATAL_ERROR, value, unsigned_flag, decimal_value);
  return decimal_value;
}

String *Item_int::val_str(String *str)
{
  // following assert is redundant, because fixed=1 assigned in constructor
  DBUG_ASSERT(fixed == 1);
  str->set_int(value, unsigned_flag, collation.collation);
  return str;
}

void Item_int::print(String *str, enum_query_type query_type)
{
  // my_charset_bin is good enough for numbers
  str_value.set_int(value, unsigned_flag, &my_charset_bin);
  str->append(str_value);
}


Item_uint::Item_uint(const char *str_arg, uint length):
  Item_int(str_arg, length)
{
  unsigned_flag= 1;
}


Item_uint::Item_uint(const char *str_arg, longlong i, uint length):
  Item_int(str_arg, i, length)
{
  unsigned_flag= 1;
}


String *Item_uint::val_str(String *str)
{
  // following assert is redundant, because fixed=1 assigned in constructor
  DBUG_ASSERT(fixed == 1);
  str->set((ulonglong) value, collation.collation);
  return str;
}


void Item_uint::print(String *str, enum_query_type query_type)
{
  // latin1 is good enough for numbers
  str_value.set((ulonglong) value, default_charset());
  str->append(str_value);
}


Item_decimal::Item_decimal(const char *str_arg, uint length,
                           CHARSET_INFO *charset)
{
  str2my_decimal(E_DEC_FATAL_ERROR, str_arg, length, charset, &decimal_value);
  name= (char*) str_arg;
  decimals= (uint8) decimal_value.frac;
  fixed= 1;
  max_length= my_decimal_precision_to_length_no_truncation(decimal_value.intg +
                                                           decimals,
                                                           decimals,
                                                           unsigned_flag);
}

Item_decimal::Item_decimal(longlong val, bool unsig)
{
  int2my_decimal(E_DEC_FATAL_ERROR, val, unsig, &decimal_value);
  decimals= (uint8) decimal_value.frac;
  fixed= 1;
  max_length= my_decimal_precision_to_length_no_truncation(decimal_value.intg +
                                                           decimals,
                                                           decimals,
                                                           unsigned_flag);
}


Item_decimal::Item_decimal(double val, int precision, int scale)
{
  double2my_decimal(E_DEC_FATAL_ERROR, val, &decimal_value);
  decimals= (uint8) decimal_value.frac;
  fixed= 1;
  max_length= my_decimal_precision_to_length_no_truncation(decimal_value.intg +
                                                           decimals,
                                                           decimals,
                                                           unsigned_flag);
}


Item_decimal::Item_decimal(const char *str, const my_decimal *val_arg,
                           uint decimal_par, uint length)
{
  my_decimal2decimal(val_arg, &decimal_value);
  name= (char*) str;
  decimals= (uint8) decimal_par;
  max_length= length;
  fixed= 1;
}


Item_decimal::Item_decimal(my_decimal *value_par)
{
  my_decimal2decimal(value_par, &decimal_value);
  decimals= (uint8) decimal_value.frac;
  fixed= 1;
  max_length= my_decimal_precision_to_length_no_truncation(decimal_value.intg +
                                                           decimals,
                                                           decimals,
                                                           unsigned_flag);
}


Item_decimal::Item_decimal(const uchar *bin, int precision, int scale)
{
  binary2my_decimal(E_DEC_FATAL_ERROR, bin,
                    &decimal_value, precision, scale);
  decimals= (uint8) decimal_value.frac;
  fixed= 1;
  max_length= my_decimal_precision_to_length_no_truncation(precision, decimals,
                                                           unsigned_flag);
}


longlong Item_decimal::val_int()
{
  longlong result;
  my_decimal2int(E_DEC_FATAL_ERROR, &decimal_value, unsigned_flag, &result);
  return result;
}

double Item_decimal::val_real()
{
  double result;
  my_decimal2double(E_DEC_FATAL_ERROR, &decimal_value, &result);
  return result;
}

String *Item_decimal::val_str(String *result)
{
  result->set_charset(&my_charset_numeric);
  my_decimal2string(E_DEC_FATAL_ERROR, &decimal_value, 0, 0, 0, result);
  return result;
}

void Item_decimal::print(String *str, enum_query_type query_type)
{
  my_decimal2string(E_DEC_FATAL_ERROR, &decimal_value, 0, 0, 0, &str_value);
  str->append(str_value);
}


bool Item_decimal::eq(const Item *item, bool binary_cmp) const
{
  if (type() == item->type() && item->basic_const_item())
  {
    /*
      We need to cast off const to call val_decimal(). This should
      be OK for a basic constant. Additionally, we can pass 0 as
      a true decimal constant will return its internal decimal
      storage and ignore the argument.
    */
    Item *arg= (Item*) item;
    my_decimal *value= arg->val_decimal(0);
    return !my_decimal_cmp(&decimal_value, value);
  }
  return 0;
}


void Item_decimal::set_decimal_value(my_decimal *value_par)
{
  my_decimal2decimal(value_par, &decimal_value);
  decimals= (uint8) decimal_value.frac;
  unsigned_flag= !decimal_value.sign();
  max_length= my_decimal_precision_to_length_no_truncation(decimal_value.intg +
                                                           decimals,
                                                           decimals,
                                                           unsigned_flag);
}


String *Item_float::val_str(String *str)
{
  // following assert is redundant, because fixed=1 assigned in constructor
  DBUG_ASSERT(fixed == 1);
  str->set_real(value,decimals,&my_charset_bin);
  return str;
}


my_decimal *Item_float::val_decimal(my_decimal *decimal_value)
{
  // following assert is redundant, because fixed=1 assigned in constructor
  DBUG_ASSERT(fixed == 1);
  double2my_decimal(E_DEC_FATAL_ERROR, value, decimal_value);
  return (decimal_value);
}


void Item_string::print(String *str, enum_query_type query_type)
{
  const bool print_introducer=
    !(query_type & QT_WITHOUT_INTRODUCERS) && is_cs_specified();
  if (print_introducer)
  {
    str->append('_');
    str->append(collation.collation->csname);
  }

  str->append('\'');

  if (query_type & QT_TO_SYSTEM_CHARSET)
  {
    if (print_introducer)
    {
      /*
        Because we wrote an introducer, we must print str_value in its
        charset, and the resulting bytes must not be changed until they
        reach the end client.
        But the caller is asking for system_charset_info, and may later
        convert into character_set_results. That means two conversions: we
        must ensure that they don't change our printed bytes.
        So we print str_value in the least common denominator of the three
        charsets involved: ASCII. Non-ASCII characters are printed as \xFF
        sequences (which is ASCII too). This way, our bytes will not be
        changed.
      */
      ErrConvString tmp(str_value.ptr(), str_value.length(), &my_charset_bin);
      str->append(tmp.ptr());
    }
    else
    {
      if (my_charset_same(str_value.charset(), system_charset_info))
        str_value.print(str); // already in system_charset_info
      else // need to convert
      {
        THD *thd= current_thd;
        LEX_STRING utf8_lex_str;

        thd->convert_string(&utf8_lex_str,
                            system_charset_info,
                            str_value.c_ptr_safe(),
                            str_value.length(),
                            str_value.charset());

        String utf8_str(utf8_lex_str.str,
                        utf8_lex_str.length,
                        system_charset_info);

        utf8_str.print(str);
      }
    }
  }
  else
  {
    // Caller wants a result in the charset of str_value.
    str_value.print(str);
  }

  str->append('\'');
}


double 
double_from_string_with_check(CHARSET_INFO *cs, const char *cptr,
                              const char *end)
{
  int error;
  char *end_of_num= (char*) end;
  double tmp;

  tmp= my_strntod(cs, (char*) cptr, end - cptr, &end_of_num, &error);
  if (error || (end != end_of_num &&
                !check_if_only_end_space(cs, end_of_num, end)))
  {
    ErrConvString err(cptr, end - cptr, cs);
    /*
      We can use err.ptr() here as ErrConvString is guranteed to put an
      end \0 here.
    */
    push_warning_printf(current_thd, MYSQL_ERROR::WARN_LEVEL_WARN,
                        ER_TRUNCATED_WRONG_VALUE,
                        ER(ER_TRUNCATED_WRONG_VALUE), "DOUBLE",
                        err.ptr());
  }
  return tmp;
}


double Item_string::val_real()
{
  DBUG_ASSERT(fixed == 1);
  return double_from_string_with_check(str_value.charset(),
                                       str_value.ptr(), 
                                       str_value.ptr() +
                                       str_value.length());
}


longlong 
longlong_from_string_with_check(CHARSET_INFO *cs, const char *cptr,
                                const char *end)
{
  int err;
  longlong tmp;
  char *end_of_num= (char*) end;

  tmp= (*(cs->cset->strtoll10))(cs, cptr, &end_of_num, &err);
  /*
    TODO: Give error if we wanted a signed integer and we got an unsigned
    one
  */
  if (!current_thd->no_errors &&
      (err > 0 ||
       (end != end_of_num && !check_if_only_end_space(cs, end_of_num, end))))
  {
    ErrConvString err(cptr, end - cptr, cs);
    push_warning_printf(current_thd, MYSQL_ERROR::WARN_LEVEL_WARN,
                        ER_TRUNCATED_WRONG_VALUE,
                        ER(ER_TRUNCATED_WRONG_VALUE), "INTEGER",
                        err.ptr());
  }
  return tmp;
}


/**
  @todo
  Give error if we wanted a signed integer and we got an unsigned one
*/
longlong Item_string::val_int()
{
  DBUG_ASSERT(fixed == 1);
  return longlong_from_string_with_check(str_value.charset(), str_value.ptr(),
                                         str_value.ptr()+ str_value.length());
}


my_decimal *Item_string::val_decimal(my_decimal *decimal_value)
{
  return val_decimal_from_string(decimal_value);
}


bool Item_null::eq(const Item *item, bool binary_cmp) const
{ return item->type() == type(); }


double Item_null::val_real()
{
  // following assert is redundant, because fixed=1 assigned in constructor
  DBUG_ASSERT(fixed == 1);
  null_value=1;
  return 0.0;
}
longlong Item_null::val_int()
{
  // following assert is redundant, because fixed=1 assigned in constructor
  DBUG_ASSERT(fixed == 1);
  null_value=1;
  return 0;
}
/* ARGSUSED */
String *Item_null::val_str(String *str)
{
  // following assert is redundant, because fixed=1 assigned in constructor
  DBUG_ASSERT(fixed == 1);
  null_value=1;
  return 0;
}

my_decimal *Item_null::val_decimal(my_decimal *decimal_value)
{
  return 0;
}


Item *Item_null::safe_charset_converter(CHARSET_INFO *tocs)
{
  collation.set(tocs);
  return this;
}

/*********************** Item_param related ******************************/

/** 
  Default function of Item_param::set_param_func, so in case
  of malformed packet the server won't SIGSEGV.
*/

static void
default_set_param_func(Item_param *param,
                       uchar **pos __attribute__((unused)),
                       ulong len __attribute__((unused)))
{
  param->set_null();
}


Item_param::Item_param(uint pos_in_query_arg) :
  state(NO_VALUE),
  item_result_type(STRING_RESULT),
  /* Don't pretend to be a literal unless value for this item is set. */
  item_type(PARAM_ITEM),
  param_type(MYSQL_TYPE_VARCHAR),
  pos_in_query(pos_in_query_arg),
  set_param_func(default_set_param_func),
  limit_clause_param(FALSE),
  m_out_param_info(NULL)
{
  name= (char*) "?";
  /* 
    Since we can't say whenever this item can be NULL or cannot be NULL
    before mysql_stmt_execute(), so we assuming that it can be NULL until
    value is set.
  */
  maybe_null= 1;
  cnvitem= new Item_string("", 0, &my_charset_bin, DERIVATION_COERCIBLE);
  cnvstr.set(cnvbuf, sizeof(cnvbuf), &my_charset_bin);
}


void Item_param::set_null()
{
  DBUG_ENTER("Item_param::set_null");
  /* These are cleared after each execution by reset() method */
  null_value= 1;
  /* 
    Because of NULL and string values we need to set max_length for each new
    placeholder value: user can submit NULL for any placeholder type, and 
    string length can be different in each execution.
  */
  max_length= 0;
  decimals= 0;
  state= NULL_VALUE;
  item_type= Item::NULL_ITEM;
  DBUG_VOID_RETURN;
}

void Item_param::set_int(longlong i, uint32 max_length_arg)
{
  DBUG_ENTER("Item_param::set_int");
  value.integer= (longlong) i;
  state= INT_VALUE;
  max_length= max_length_arg;
  decimals= 0;
  maybe_null= 0;
  DBUG_VOID_RETURN;
}

void Item_param::set_double(double d)
{
  DBUG_ENTER("Item_param::set_double");
  value.real= d;
  state= REAL_VALUE;
  max_length= DBL_DIG + 8;
  decimals= NOT_FIXED_DEC;
  maybe_null= 0;
  DBUG_VOID_RETURN;
}


/**
  Set decimal parameter value from string.

  @param str      character string
  @param length   string length

  @note
    As we use character strings to send decimal values in
    binary protocol, we use str2my_decimal to convert it to
    internal decimal value.
*/

void Item_param::set_decimal(const char *str, ulong length)
{
  char *end;
  DBUG_ENTER("Item_param::set_decimal");

  end= (char*) str+length;
  str2my_decimal(E_DEC_FATAL_ERROR, str, &decimal_value, &end);
  state= DECIMAL_VALUE;
  decimals= decimal_value.frac;
  max_length=
    my_decimal_precision_to_length_no_truncation(decimal_value.precision(),
                                                 decimals, unsigned_flag);
  maybe_null= 0;
  DBUG_VOID_RETURN;
}

void Item_param::set_decimal(const my_decimal *dv)
{
  state= DECIMAL_VALUE;

  my_decimal2decimal(dv, &decimal_value);

  decimals= (uint8) decimal_value.frac;
  unsigned_flag= !decimal_value.sign();
  max_length= my_decimal_precision_to_length(decimal_value.intg + decimals,
                                             decimals, unsigned_flag);
}

/**
  Set parameter value from MYSQL_TIME value.

  @param tm              datetime value to set (time_type is ignored)
  @param type            type of datetime value
  @param max_length_arg  max length of datetime value as string

  @note
    If we value to be stored is not normalized, zero value will be stored
    instead and proper warning will be produced. This function relies on
    the fact that even wrong value sent over binary protocol fits into
    MAX_DATE_STRING_REP_LENGTH buffer.
*/
void Item_param::set_time(MYSQL_TIME *tm, timestamp_type time_type,
                          uint32 max_length_arg)
{ 
  DBUG_ENTER("Item_param::set_time");

  value.time= *tm;
  value.time.time_type= time_type;

  if (value.time.year > 9999 || value.time.month > 12 ||
      value.time.day > 31 ||
      (time_type != MYSQL_TIMESTAMP_TIME && value.time.hour > 23) ||
      value.time.minute > 59 || value.time.second > 59 ||
      value.time.second_part > TIME_MAX_SECOND_PART)
  {
    ErrConvTime str(&value.time);
    make_truncated_value_warning(current_thd, MYSQL_ERROR::WARN_LEVEL_WARN,
                                 &str, time_type, 0);
    set_zero_time(&value.time, MYSQL_TIMESTAMP_ERROR);
  }

  state= TIME_VALUE;
  maybe_null= 0;
  max_length= max_length_arg;
  decimals= tm->second_part > 0 ? TIME_SECOND_PART_DIGITS : 0;
  DBUG_VOID_RETURN;
}


bool Item_param::set_str(const char *str, ulong length)
{
  DBUG_ENTER("Item_param::set_str");
  /*
    Assign string with no conversion: data is converted only after it's
    been written to the binary log.
  */
  uint dummy_errors;
  if (str_value.copy(str, length, &my_charset_bin, &my_charset_bin,
                     &dummy_errors))
    DBUG_RETURN(TRUE);
  state= STRING_VALUE;
  max_length= length;
  maybe_null= 0;
  /* max_length and decimals are set after charset conversion */
  /* sic: str may be not null-terminated, don't add DBUG_PRINT here */
  DBUG_RETURN(FALSE);
}


bool Item_param::set_longdata(const char *str, ulong length)
{
  DBUG_ENTER("Item_param::set_longdata");

  /*
    If client character set is multibyte, end of long data packet
    may hit at the middle of a multibyte character.  Additionally,
    if binary log is open we must write long data value to the
    binary log in character set of client. This is why we can't
    convert long data to connection character set as it comes
    (here), and first have to concatenate all pieces together,
    write query to the binary log and only then perform conversion.
  */
  if (str_value.length() + length > max_long_data_size)
  {
    my_message(ER_UNKNOWN_ERROR,
               "Parameter of prepared statement which is set through "
               "mysql_send_long_data() is longer than "
               "'max_long_data_size' bytes",
               MYF(0));
    DBUG_RETURN(true);
  }

  if (str_value.append(str, length, &my_charset_bin))
    DBUG_RETURN(TRUE);
  state= LONG_DATA_VALUE;
  maybe_null= 0;

  DBUG_RETURN(FALSE);
}


/**
  Set parameter value from user variable value.

  @param thd   Current thread
  @param entry User variable structure (NULL means use NULL value)

  @retval
    0 OK
  @retval
    1 Out of memory
*/

bool Item_param::set_from_user_var(THD *thd, const user_var_entry *entry)
{
  DBUG_ENTER("Item_param::set_from_user_var");
  if (entry && entry->value)
  {
    item_result_type= entry->type;
    unsigned_flag= entry->unsigned_flag;
    if (limit_clause_param)
    {
      bool unused;
      set_int(entry->val_int(&unused), MY_INT64_NUM_DECIMAL_DIGITS);
      item_type= Item::INT_ITEM;
      DBUG_RETURN(!unsigned_flag && value.integer < 0 ? 1 : 0);
    }
    switch (item_result_type) {
    case REAL_RESULT:
      set_double(*(double*)entry->value);
      item_type= Item::REAL_ITEM;
      param_type= MYSQL_TYPE_DOUBLE;
      break;
    case INT_RESULT:
      set_int(*(longlong*)entry->value, MY_INT64_NUM_DECIMAL_DIGITS);
      item_type= Item::INT_ITEM;
      param_type= MYSQL_TYPE_LONGLONG;
      break;
    case STRING_RESULT:
    {
      CHARSET_INFO *fromcs= entry->collation.collation;
      CHARSET_INFO *tocs= thd->variables.collation_connection;
      uint32 dummy_offset;

      value.cs_info.character_set_of_placeholder= fromcs;
      value.cs_info.character_set_client= thd->variables.character_set_client;
      /*
        Setup source and destination character sets so that they
        are different only if conversion is necessary: this will
        make later checks easier.
      */
      value.cs_info.final_character_set_of_str_value=
        String::needs_conversion(0, fromcs, tocs, &dummy_offset) ?
        tocs : fromcs;
      /*
        Exact value of max_length is not known unless data is converted to
        charset of connection, so we have to set it later.
      */
      item_type= Item::STRING_ITEM;
      param_type= MYSQL_TYPE_VARCHAR;

      if (set_str((const char *)entry->value, entry->length))
        DBUG_RETURN(1);
      break;
    }
    case DECIMAL_RESULT:
    {
      const my_decimal *ent_value= (const my_decimal *)entry->value;
      my_decimal2decimal(ent_value, &decimal_value);
      state= DECIMAL_VALUE;
      decimals= ent_value->frac;
      max_length=
        my_decimal_precision_to_length_no_truncation(ent_value->precision(),
                                                     decimals, unsigned_flag);
      item_type= Item::DECIMAL_ITEM;
      param_type= MYSQL_TYPE_NEWDECIMAL;
      break;
    }
    case ROW_RESULT:
    case TIME_RESULT:
    case IMPOSSIBLE_RESULT:
      DBUG_ASSERT(0);
      set_null();
    }
  }
  else
    set_null();

  DBUG_RETURN(0);
}

/**
  Resets parameter after execution.

  @note
    We clear null_value here instead of setting it in set_* methods,
    because we want more easily handle case for long data.
*/

void Item_param::reset()
{
  DBUG_ENTER("Item_param::reset");
  /* Shrink string buffer if it's bigger than max possible CHAR column */
  if (str_value.alloced_length() > MAX_CHAR_WIDTH)
    str_value.free();
  else
    str_value.length(0);
  str_value_ptr.length(0);
  /*
    We must prevent all charset conversions until data has been written
    to the binary log.
  */
  str_value.set_charset(&my_charset_bin);
  collation.set(&my_charset_bin, DERIVATION_COERCIBLE);
  state= NO_VALUE;
  maybe_null= 1;
  null_value= 0;
  /*
    Don't reset item_type to PARAM_ITEM: it's only needed to guard
    us from item optimizations at prepare stage, when item doesn't yet
    contain a literal of some kind.
    In all other cases when this object is accessed its value is
    set (this assumption is guarded by 'state' and
    DBUG_ASSERTS(state != NO_VALUE) in all Item_param::get_*
    methods).
  */
  DBUG_VOID_RETURN;
}


int Item_param::save_in_field(Field *field, bool no_conversions)
{
  field->set_notnull();

  switch (state) {
  case INT_VALUE:
    return field->store(value.integer, unsigned_flag);
  case REAL_VALUE:
    return field->store(value.real);
  case DECIMAL_VALUE:
    return field->store_decimal(&decimal_value);
  case TIME_VALUE:
    field->store_time_dec(&value.time, decimals);
    return 0;
  case STRING_VALUE:
  case LONG_DATA_VALUE:
    return field->store(str_value.ptr(), str_value.length(),
                        str_value.charset());
  case NULL_VALUE:
    return set_field_to_null_with_conversions(field, no_conversions);
  case NO_VALUE:
  default:
    DBUG_ASSERT(0);
  }
  return 1;
}


bool Item_param::get_date(MYSQL_TIME *res, ulonglong fuzzydate)
{
  if (state == TIME_VALUE)
  {
    *res= value.time;
    return 0;
  }
  return Item::get_date(res, fuzzydate);
}


double Item_param::val_real()
{
  switch (state) {
  case REAL_VALUE:
    return value.real;
  case INT_VALUE:
    return (double) value.integer;
  case DECIMAL_VALUE:
  {
    double result;
    my_decimal2double(E_DEC_FATAL_ERROR, &decimal_value, &result);
    return result;
  }
  case STRING_VALUE:
  case LONG_DATA_VALUE:
  {
    int dummy_err;
    char *end_not_used;
    return my_strntod(str_value.charset(), (char*) str_value.ptr(),
                      str_value.length(), &end_not_used, &dummy_err);
  }
  case TIME_VALUE:
    /*
      This works for example when user says SELECT ?+0.0 and supplies
      time value for the placeholder.
    */
    return ulonglong2double(TIME_to_ulonglong(&value.time));
  case NULL_VALUE:
    return 0.0;
  default:
    DBUG_ASSERT(0);
  }
  return 0.0;
} 


longlong Item_param::val_int() 
{ 
  switch (state) {
  case REAL_VALUE:
    return (longlong) rint(value.real);
  case INT_VALUE:
    return value.integer;
  case DECIMAL_VALUE:
  {
    longlong i;
    my_decimal2int(E_DEC_FATAL_ERROR, &decimal_value, unsigned_flag, &i);
    return i;
  }
  case STRING_VALUE:
  case LONG_DATA_VALUE:
    {
      int dummy_err;
      return my_strntoll(str_value.charset(), str_value.ptr(),
                         str_value.length(), 10, (char**) 0, &dummy_err);
    }
  case TIME_VALUE:
    return (longlong) TIME_to_ulonglong(&value.time);
  case NULL_VALUE:
    return 0; 
  default:
    DBUG_ASSERT(0);
  }
  return 0;
}


my_decimal *Item_param::val_decimal(my_decimal *dec)
{
  switch (state) {
  case DECIMAL_VALUE:
    return &decimal_value;
  case REAL_VALUE:
    double2my_decimal(E_DEC_FATAL_ERROR, value.real, dec);
    return dec;
  case INT_VALUE:
    int2my_decimal(E_DEC_FATAL_ERROR, value.integer, unsigned_flag, dec);
    return dec;
  case STRING_VALUE:
  case LONG_DATA_VALUE:
    string2my_decimal(E_DEC_FATAL_ERROR, &str_value, dec);
    return dec;
  case TIME_VALUE:
  {
    longlong i= (longlong) TIME_to_ulonglong(&value.time);
    int2my_decimal(E_DEC_FATAL_ERROR, i, 0, dec);
    return dec;
  }
  case NULL_VALUE:
    return 0; 
  default:
    DBUG_ASSERT(0);
  }
  return 0;
}


String *Item_param::val_str(String* str) 
{ 
  switch (state) {
  case STRING_VALUE:
  case LONG_DATA_VALUE:
    return &str_value_ptr;
  case REAL_VALUE:
    str->set_real(value.real, NOT_FIXED_DEC, &my_charset_bin);
    return str;
  case INT_VALUE:
    str->set(value.integer, &my_charset_bin);
    return str;
  case DECIMAL_VALUE:
    if (my_decimal2string(E_DEC_FATAL_ERROR, &decimal_value,
                          0, 0, 0, str) <= 1)
      return str;
    return NULL;
  case TIME_VALUE:
  {
    if (str->reserve(MAX_DATE_STRING_REP_LENGTH))
      break;
    str->length((uint) my_TIME_to_str(&value.time, (char*) str->ptr(),
                decimals));
    str->set_charset(&my_charset_bin);
    return str;
  }
  case NULL_VALUE:
    return NULL; 
  default:
    DBUG_ASSERT(0);
  }
  return str;
}

/**
  Return Param item values in string format, for generating the dynamic 
  query used in update/binary logs.

  @todo
    - Change interface and implementation to fill log data in place
    and avoid one more memcpy/alloc between str and log string.
    - In case of error we need to notify replication
    that binary log contains wrong statement 
*/

const String *Item_param::query_val_str(THD *thd, String* str) const
{
  switch (state) {
  case INT_VALUE:
    str->set_int(value.integer, unsigned_flag, &my_charset_bin);
    break;
  case REAL_VALUE:
    str->set_real(value.real, NOT_FIXED_DEC, &my_charset_bin);
    break;
  case DECIMAL_VALUE:
    if (my_decimal2string(E_DEC_FATAL_ERROR, &decimal_value,
                          0, 0, 0, str) > 1)
      return &my_null_string;
    break;
  case TIME_VALUE:
    {
      char *buf, *ptr;
      str->length(0);
      /*
        TODO: in case of error we need to notify replication
        that binary log contains wrong statement 
      */
      if (str->reserve(MAX_DATE_STRING_REP_LENGTH+3))
        break; 

      /* Create date string inplace */
      buf= str->c_ptr_quick();
      ptr= buf;
      *ptr++= '\'';
      ptr+= (uint) my_TIME_to_str(&value.time, ptr, decimals);
      *ptr++= '\'';
      str->length((uint32) (ptr - buf));
      break;
    }
  case STRING_VALUE:
  case LONG_DATA_VALUE:
    {
      str->length(0);
      append_query_string(thd, value.cs_info.character_set_client, &str_value,
                          str);
      break;
    }
  case NULL_VALUE:
    return &my_null_string;
  default:
    DBUG_ASSERT(0);
  }
  return str;
}


/**
  Convert string from client character set to the character set of
  connection.
*/

bool Item_param::convert_str_value(THD *thd)
{
  bool rc= FALSE;
  if (state == STRING_VALUE || state == LONG_DATA_VALUE)
  {
    /*
      Check is so simple because all charsets were set up properly
      in setup_one_conversion_function, where typecode of
      placeholder was also taken into account: the variables are different
      here only if conversion is really necessary.
    */
    if (value.cs_info.final_character_set_of_str_value !=
        value.cs_info.character_set_of_placeholder)
    {
      rc= thd->convert_string(&str_value,
                              value.cs_info.character_set_of_placeholder,
                              value.cs_info.final_character_set_of_str_value);
    }
    else
      str_value.set_charset(value.cs_info.final_character_set_of_str_value);
    /* Here str_value is guaranteed to be in final_character_set_of_str_value */

    max_length= str_value.numchars() * str_value.charset()->mbmaxlen;

    /* For the strings converted to numeric form within some functions */
    decimals= NOT_FIXED_DEC;
    /*
      str_value_ptr is returned from val_str(). It must be not alloced
      to prevent it's modification by val_str() invoker.
    */
    str_value_ptr.set(str_value.ptr(), str_value.length(),
                      str_value.charset());
    /* Synchronize item charset with value charset */
    collation.set(str_value.charset(), DERIVATION_COERCIBLE);
  }
  return rc;
}


bool Item_param::basic_const_item() const
{
  if (state == NO_VALUE || state == TIME_VALUE)
    return FALSE;
  return TRUE;
}


Item *
Item_param::clone_item()
{
  /* see comments in the header file */
  switch (state) {
  case NULL_VALUE:
    return new Item_null(name);
  case INT_VALUE:
    return (unsigned_flag ?
            new Item_uint(name, value.integer, max_length) :
            new Item_int(name, value.integer, max_length));
  case REAL_VALUE:
    return new Item_float(name, value.real, decimals, max_length);
  case STRING_VALUE:
  case LONG_DATA_VALUE:
    return new Item_string(name, str_value.c_ptr_quick(), str_value.length(),
                           str_value.charset());
  case TIME_VALUE:
    break;
  case NO_VALUE:
  default:
    DBUG_ASSERT(0);
  };
  return 0;
}


bool
Item_param::eq(const Item *arg, bool binary_cmp) const
{
  Item *item;
  if (!basic_const_item() || !arg->basic_const_item() || arg->type() != type())
    return FALSE;
  /*
    We need to cast off const to call val_int(). This should be OK for
    a basic constant.
  */
  item= (Item*) arg;

  switch (state) {
  case NULL_VALUE:
    return TRUE;
  case INT_VALUE:
    return value.integer == item->val_int() &&
           unsigned_flag == item->unsigned_flag;
  case REAL_VALUE:
    return value.real == item->val_real();
  case STRING_VALUE:
  case LONG_DATA_VALUE:
    if (binary_cmp)
      return !stringcmp(&str_value, &item->str_value);
    return !sortcmp(&str_value, &item->str_value, collation.collation);
  default:
    break;
  }
  return FALSE;
}

/* End of Item_param related */

void Item_param::print(String *str, enum_query_type query_type)
{
  if (state == NO_VALUE)
  {
    str->append('?');
  }
  else
  {
    char buffer[STRING_BUFFER_USUAL_SIZE];
    String tmp(buffer, sizeof(buffer), &my_charset_bin);
    const String *res;
    res= query_val_str(current_thd, &tmp);
    str->append(*res);
  }
}


/**
  Preserve the original parameter types and values
  when re-preparing a prepared statement.

  @details Copy parameter type information and conversion
  function pointers from a parameter of the old statement
  to the corresponding parameter of the new one.

  Move parameter values from the old parameters to the new
  one. We simply "exchange" the values, which allows
  to save on allocation and character set conversion in
  case a parameter is a string or a blob/clob.

  The old parameter gets the value of this one, which
  ensures that all memory of this parameter is freed
  correctly.

  @param[in]  src   parameter item of the original
                    prepared statement
*/

void
Item_param::set_param_type_and_swap_value(Item_param *src)
{
  unsigned_flag= src->unsigned_flag;
  param_type= src->param_type;
  set_param_func= src->set_param_func;
  item_type= src->item_type;
  item_result_type= src->item_result_type;

  collation.set(src->collation);
  maybe_null= src->maybe_null;
  null_value= src->null_value;
  max_length= src->max_length;
  decimals= src->decimals;
  state= src->state;
  value= src->value;

  decimal_value.swap(src->decimal_value);
  str_value.swap(src->str_value);
  str_value_ptr.swap(src->str_value_ptr);
}


/**
  This operation is intended to store some item value in Item_param to be
  used later.

  @param thd    thread context
  @param ctx    stored procedure runtime context
  @param it     a pointer to an item in the tree

  @return Error status
    @retval TRUE on error
    @retval FALSE on success
*/

bool
Item_param::set_value(THD *thd, sp_rcontext *ctx, Item **it)
{
  Item *arg= *it;

  if (arg->is_null())
  {
    set_null();
    return FALSE;
  }

  null_value= FALSE;

  switch (arg->result_type()) {
  case STRING_RESULT:
  {
    char str_buffer[STRING_BUFFER_USUAL_SIZE];
    String sv_buffer(str_buffer, sizeof(str_buffer), &my_charset_bin);
    String *sv= arg->val_str(&sv_buffer);

    if (!sv)
      return TRUE;

    set_str(sv->c_ptr_safe(), sv->length());
    str_value_ptr.set(str_value.ptr(),
                      str_value.length(),
                      str_value.charset());
    collation.set(str_value.charset(), DERIVATION_COERCIBLE);
    decimals= 0;

    break;
  }

  case REAL_RESULT:
    set_double(arg->val_real());
    break;

  case INT_RESULT:
    set_int(arg->val_int(), arg->max_length);
    break;

  case DECIMAL_RESULT:
  {
    my_decimal dv_buf;
    my_decimal *dv= arg->val_decimal(&dv_buf);

    if (!dv)
      return TRUE;

    set_decimal(dv);
    break;
  }

  default:
    /* That can not happen. */

    DBUG_ASSERT(TRUE);  // Abort in debug mode.

    set_null();         // Set to NULL in release mode.
    return FALSE;
  }

  item_result_type= arg->result_type();
  item_type= arg->type();
  return FALSE;
}


/**
  Setter of Item_param::m_out_param_info.

  m_out_param_info is used to store information about store routine
  OUT-parameters, such as stored routine name, database, stored routine
  variable name. It is supposed to be set in sp_head::execute() after
  Item_param::set_value() is called.
*/

void
Item_param::set_out_param_info(Send_field *info)
{
  m_out_param_info= info;
  param_type= m_out_param_info->type;
}


/**
  Getter of Item_param::m_out_param_info.

  m_out_param_info is used to store information about store routine
  OUT-parameters, such as stored routine name, database, stored routine
  variable name. It is supposed to be retrieved in
  Protocol_binary::send_out_parameters() during creation of OUT-parameter
  result set.
*/

const Send_field *
Item_param::get_out_param_info() const
{
  return m_out_param_info;
}


/**
  Fill meta-data information for the corresponding column in a result set.
  If this is an OUT-parameter of a stored procedure, preserve meta-data of
  stored-routine variable.

  @param field container for meta-data to be filled
*/

void Item_param::make_field(Send_field *field)
{
  Item::make_field(field);

  if (!m_out_param_info)
    return;

  /*
    This is an OUT-parameter of stored procedure. We should use
    OUT-parameter info to fill out the names.
  */

  field->db_name= m_out_param_info->db_name;
  field->table_name= m_out_param_info->table_name;
  field->org_table_name= m_out_param_info->org_table_name;
  field->col_name= m_out_param_info->col_name;
  field->org_col_name= m_out_param_info->org_col_name;

  field->length= m_out_param_info->length;
  field->charsetnr= m_out_param_info->charsetnr;
  field->flags= m_out_param_info->flags;
  field->decimals= m_out_param_info->decimals;
  field->type= m_out_param_info->type;
}

/****************************************************************************
  Item_copy
****************************************************************************/

Item_copy *Item_copy::create (Item *item)
{
  switch (item->result_type())
  {
    case STRING_RESULT:
      return new Item_copy_string (item);
    case REAL_RESULT: 
      return new Item_copy_float (item);
    case INT_RESULT:
      return item->unsigned_flag ? 
        new Item_copy_uint (item) : new Item_copy_int (item);
    case DECIMAL_RESULT:
      return new Item_copy_decimal (item);
    case TIME_RESULT:
    case ROW_RESULT:
  case IMPOSSIBLE_RESULT:
      DBUG_ASSERT (0);
  }
  /* should not happen */
  return NULL;
}

/****************************************************************************
  Item_copy_string
****************************************************************************/

double Item_copy_string::val_real()
{
  int err_not_used;
  char *end_not_used;
  return (null_value ? 0.0 :
          my_strntod(str_value.charset(), (char*) str_value.ptr(),
                     str_value.length(), &end_not_used, &err_not_used));
}

longlong Item_copy_string::val_int()
{
  int err;
  return null_value ? LL(0) : my_strntoll(str_value.charset(),str_value.ptr(),
                                          str_value.length(),10, (char**) 0,
                                          &err); 
}


int Item_copy_string::save_in_field(Field *field, bool no_conversions)
{
  return save_str_value_in_field(field, &str_value);
}


void Item_copy_string::copy()
{
  String *res=item->val_str(&str_value);
  if (res && res != &str_value)
    str_value.copy(*res);
  null_value=item->null_value;
}

/* ARGSUSED */
String *Item_copy_string::val_str(String *str)
{
  // Item_copy_string is used without fix_fields call
  if (null_value)
    return (String*) 0;
  return &str_value;
}


my_decimal *Item_copy_string::val_decimal(my_decimal *decimal_value)
{
  // Item_copy_string is used without fix_fields call
  if (null_value)
    return (my_decimal *) 0;
  string2my_decimal(E_DEC_FATAL_ERROR, &str_value, decimal_value);
  return (decimal_value);
}


/****************************************************************************
  Item_copy_int
****************************************************************************/

void Item_copy_int::copy()
{
  cached_value= item->val_int();
  null_value=item->null_value;
}

static int save_int_value_in_field (Field *, longlong, bool, bool);

int Item_copy_int::save_in_field(Field *field, bool no_conversions)
{
  return save_int_value_in_field(field, cached_value, 
                                 null_value, unsigned_flag);
}


String *Item_copy_int::val_str(String *str)
{
  if (null_value)
    return (String *) 0;

  str->set(cached_value, &my_charset_bin);
  return str;
}


my_decimal *Item_copy_int::val_decimal(my_decimal *decimal_value)
{
  if (null_value)
    return (my_decimal *) 0;

  int2my_decimal(E_DEC_FATAL_ERROR, cached_value, unsigned_flag, decimal_value);
  return decimal_value;
}


/****************************************************************************
  Item_copy_uint
****************************************************************************/

String *Item_copy_uint::val_str(String *str)
{
  if (null_value)
    return (String *) 0;

  str->set((ulonglong) cached_value, &my_charset_bin);
  return str;
}


/****************************************************************************
  Item_copy_float
****************************************************************************/

String *Item_copy_float::val_str(String *str)
{
  if (null_value)
    return (String *) 0;
  else
  {
    double nr= val_real();
    str->set_real(nr,decimals, &my_charset_bin);
    return str;
  }
}


my_decimal *Item_copy_float::val_decimal(my_decimal *decimal_value)
{
  if (null_value)
    return (my_decimal *) 0;
  else
  {
    double nr= val_real();
    double2my_decimal(E_DEC_FATAL_ERROR, nr, decimal_value);
    return decimal_value;
  }
}


int Item_copy_float::save_in_field(Field *field, bool no_conversions)
{
  if (null_value)
    return set_field_to_null(field);
  field->set_notnull();
  return field->store(cached_value);
}


/****************************************************************************
  Item_copy_decimal
****************************************************************************/

int Item_copy_decimal::save_in_field(Field *field, bool no_conversions)
{
  if (null_value)
    return set_field_to_null(field);
  field->set_notnull();
  return field->store_decimal(&cached_value);
}


String *Item_copy_decimal::val_str(String *result)
{
  if (null_value)
    return (String *) 0;
  result->set_charset(&my_charset_bin);
  my_decimal2string(E_DEC_FATAL_ERROR, &cached_value, 0, 0, 0, result);
  return result;
}


double Item_copy_decimal::val_real()
{
  if (null_value)
    return 0.0;
  else
  {
    double result;
    my_decimal2double(E_DEC_FATAL_ERROR, &cached_value, &result);
    return result;
  }
}


longlong Item_copy_decimal::val_int()
{
  if (null_value)
    return LL(0);
  else
  {
    longlong result;
    my_decimal2int(E_DEC_FATAL_ERROR, &cached_value, unsigned_flag, &result);
    return result;
  }
}


void Item_copy_decimal::copy()
{
  my_decimal *nr= item->val_decimal(&cached_value);
  if (nr && nr != &cached_value)
    my_decimal2decimal (nr, &cached_value);
  null_value= item->null_value;
}


/*
  Functions to convert item to field (for send_result_set_metadata)
*/

/* ARGSUSED */
bool Item::fix_fields(THD *thd, Item **ref)
{

  // We do not check fields which are fixed during construction
  DBUG_ASSERT(fixed == 0 || basic_const_item());
  fixed= 1;
  return FALSE;
}


void Item_ref_null_helper::save_val(Field *to)
{
  DBUG_ASSERT(fixed == 1);
  (*ref)->save_val(to);
  owner->was_null|= null_value= (*ref)->null_value;
}


double Item_ref_null_helper::val_real()
{
  DBUG_ASSERT(fixed == 1);
  double tmp= (*ref)->val_result();
  owner->was_null|= null_value= (*ref)->null_value;
  return tmp;
}


longlong Item_ref_null_helper::val_int()
{
  DBUG_ASSERT(fixed == 1);
  longlong tmp= (*ref)->val_int_result();
  owner->was_null|= null_value= (*ref)->null_value;
  return tmp;
}


my_decimal *Item_ref_null_helper::val_decimal(my_decimal *decimal_value)
{
  DBUG_ASSERT(fixed == 1);
  my_decimal *val= (*ref)->val_decimal_result(decimal_value);
  owner->was_null|= null_value= (*ref)->null_value;
  return val;
}


bool Item_ref_null_helper::val_bool()
{
  DBUG_ASSERT(fixed == 1);
  bool val= (*ref)->val_bool_result();
  owner->was_null|= null_value= (*ref)->null_value;
  return val;
}


String* Item_ref_null_helper::val_str(String* s)
{
  DBUG_ASSERT(fixed == 1);
  String* tmp= (*ref)->str_result(s);
  owner->was_null|= null_value= (*ref)->null_value;
  return tmp;
}


bool Item_ref_null_helper::get_date(MYSQL_TIME *ltime, ulonglong fuzzydate)
{  
  return (owner->was_null|= null_value= (*ref)->get_date_result(ltime, fuzzydate));
}


/**
  Mark item and SELECT_LEXs as dependent if item was resolved in
  outer SELECT.

  @param thd             thread handler
  @param last            select from which current item depend
  @param current         current select
  @param resolved_item   item which was resolved in outer SELECT(for warning)
  @param mark_item       item which should be marked (can be differ in case of
                         substitution)
*/

static bool mark_as_dependent(THD *thd, SELECT_LEX *last, SELECT_LEX *current,
                              Item_ident *resolved_item,
                              Item_ident *mark_item)
{
  const char *db_name= (resolved_item->db_name ?
                        resolved_item->db_name : "");
  const char *table_name= (resolved_item->table_name ?
                           resolved_item->table_name : "");
  /* store pointer on SELECT_LEX from which item is dependent */
  if (mark_item && mark_item->can_be_depended)
    mark_item->depended_from= last;
  if (current->mark_as_dependent(thd, last, /** resolved_item psergey-thu
    **/mark_item))
    return TRUE;
  if (thd->lex->describe & DESCRIBE_EXTENDED)
  {
    push_warning_printf(thd, MYSQL_ERROR::WARN_LEVEL_NOTE,
		 ER_WARN_FIELD_RESOLVED, ER(ER_WARN_FIELD_RESOLVED),
                 db_name, (db_name[0] ? "." : ""),
                 table_name, (table_name [0] ? "." : ""),
                 resolved_item->field_name,
                 current->select_number, last->select_number);
  }
  return FALSE;
}


/**
  Mark range of selects and resolved identifier (field/reference)
  item as dependent.

  @param thd             thread handler
  @param last_select     select where resolved_item was resolved
  @param current_sel     current select (select where resolved_item was placed)
  @param found_field     field which was found during resolving
  @param found_item      Item which was found during resolving (if resolved
                         identifier belongs to VIEW)
  @param resolved_item   Identifier which was resolved

  @note
    We have to mark all items between current_sel (including) and
    last_select (excluding) as dependend (select before last_select should
    be marked with actual table mask used by resolved item, all other with
    OUTER_REF_TABLE_BIT) and also write dependence information to Item of
    resolved identifier.
*/

void mark_select_range_as_dependent(THD *thd,
                                    SELECT_LEX *last_select,
                                    SELECT_LEX *current_sel,
                                    Field *found_field, Item *found_item,
                                    Item_ident *resolved_item)
{
  /*
    Go from current SELECT to SELECT where field was resolved (it
    have to be reachable from current SELECT, because it was already
    done once when we resolved this field and cached result of
    resolving)
  */
  SELECT_LEX *previous_select= current_sel;
  for (; previous_select->outer_select() != last_select;
       previous_select= previous_select->outer_select())
  {
    Item_subselect *prev_subselect_item=
      previous_select->master_unit()->item;
    prev_subselect_item->used_tables_cache|= OUTER_REF_TABLE_BIT;
    prev_subselect_item->const_item_cache= 0;
  }
  {
    Item_subselect *prev_subselect_item=
      previous_select->master_unit()->item;
    Item_ident *dependent= resolved_item;
    if (found_field == view_ref_found)
    {
      Item::Type type= found_item->type();
      prev_subselect_item->used_tables_cache|=
        found_item->used_tables();
      dependent= ((type == Item::REF_ITEM || type == Item::FIELD_ITEM) ?
                  (Item_ident*) found_item :
                  0);
    }
    else
      prev_subselect_item->used_tables_cache|=
        found_field->table->map;
    prev_subselect_item->const_item_cache= 0;
    mark_as_dependent(thd, last_select, current_sel, resolved_item,
                      dependent);
  }
}


/**
  Search a GROUP BY clause for a field with a certain name.

  Search the GROUP BY list for a column named as find_item. When searching
  preference is given to columns that are qualified with the same table (and
  database) name as the one being searched for.

  @param find_item     the item being searched for
  @param group_list    GROUP BY clause

  @return
    - the found item on success
    - NULL if find_item is not in group_list
*/

static Item** find_field_in_group_list(Item *find_item, ORDER *group_list)
{
  const char *db_name;
  const char *table_name;
  const char *field_name;
  ORDER      *found_group= NULL;
  int         found_match_degree= 0;
  Item_ident *cur_field;
  int         cur_match_degree= 0;
  char        name_buff[SAFE_NAME_LEN+1];

  if (find_item->type() == Item::FIELD_ITEM ||
      find_item->type() == Item::REF_ITEM)
  {
    db_name=    ((Item_ident*) find_item)->db_name;
    table_name= ((Item_ident*) find_item)->table_name;
    field_name= ((Item_ident*) find_item)->field_name;
  }
  else
    return NULL;

  if (db_name && lower_case_table_names)
  {
    /* Convert database to lower case for comparison */
    strmake_buf(name_buff, db_name);
    my_casedn_str(files_charset_info, name_buff);
    db_name= name_buff;
  }

  DBUG_ASSERT(field_name != 0);

  for (ORDER *cur_group= group_list ; cur_group ; cur_group= cur_group->next)
  {
    if ((*(cur_group->item))->real_item()->type() == Item::FIELD_ITEM)
    {
      cur_field= (Item_ident*) *cur_group->item;
      cur_match_degree= 0;
      
      DBUG_ASSERT(cur_field->field_name != 0);

      if (!my_strcasecmp(system_charset_info,
                         cur_field->field_name, field_name))
        ++cur_match_degree;
      else
        continue;

      if (cur_field->table_name && table_name)
      {
        /* If field_name is qualified by a table name. */
        if (my_strcasecmp(table_alias_charset, cur_field->table_name, table_name))
          /* Same field names, different tables. */
          return NULL;

        ++cur_match_degree;
        if (cur_field->db_name && db_name)
        {
          /* If field_name is also qualified by a database name. */
          if (strcmp(cur_field->db_name, db_name))
            /* Same field names, different databases. */
            return NULL;
          ++cur_match_degree;
        }
      }

      if (cur_match_degree > found_match_degree)
      {
        found_match_degree= cur_match_degree;
        found_group= cur_group;
      }
      else if (found_group && (cur_match_degree == found_match_degree) &&
               ! (*(found_group->item))->eq(cur_field, 0))
      {
        /*
          If the current resolve candidate matches equally well as the current
          best match, they must reference the same column, otherwise the field
          is ambiguous.
        */
        my_error(ER_NON_UNIQ_ERROR, MYF(0),
                 find_item->full_name(), current_thd->where);
        return NULL;
      }
    }
  }

  if (found_group)
    return found_group->item;
  else
    return NULL;
}


/**
  Resolve a column reference in a sub-select.

  Resolve a column reference (usually inside a HAVING clause) against the
  SELECT and GROUP BY clauses of the query described by 'select'. The name
  resolution algorithm searches both the SELECT and GROUP BY clauses, and in
  case of a name conflict prefers GROUP BY column names over SELECT names. If
  both clauses contain different fields with the same names, a warning is
  issued that name of 'ref' is ambiguous. We extend ANSI SQL in that when no
  GROUP BY column is found, then a HAVING name is resolved as a possibly
  derived SELECT column. This extension is allowed only if the
  MODE_ONLY_FULL_GROUP_BY sql mode isn't enabled.

  @param thd     current thread
  @param ref     column reference being resolved
  @param select  the select that ref is resolved against

  @note
    The resolution procedure is:
    - Search for a column or derived column named col_ref_i [in table T_j]
    in the SELECT clause of Q.
    - Search for a column named col_ref_i [in table T_j]
    in the GROUP BY clause of Q.
    - If found different columns with the same name in GROUP BY and SELECT
    - issue a warning and return the GROUP BY column,
    - otherwise
    - if the MODE_ONLY_FULL_GROUP_BY mode is enabled return error
    - else return the found SELECT column.


  @return
    - NULL - there was an error, and the error was already reported
    - not_found_item - the item was not resolved, no error was reported
    - resolved item - if the item was resolved
*/

static Item**
resolve_ref_in_select_and_group(THD *thd, Item_ident *ref, SELECT_LEX *select)
{
  Item **group_by_ref= NULL;
  Item **select_ref= NULL;
  ORDER *group_list= select->group_list.first;
  bool ambiguous_fields= FALSE;
  uint counter;
  enum_resolution_type resolution;

  /*
    Search for a column or derived column named as 'ref' in the SELECT
    clause of the current select.
  */
  if (!(select_ref= find_item_in_list(ref, *(select->get_item_list()),
                                      &counter, REPORT_EXCEPT_NOT_FOUND,
                                      &resolution)))
    return NULL; /* Some error occurred. */
  if (resolution == RESOLVED_AGAINST_ALIAS)
    ref->alias_name_used= TRUE;

  /* If this is a non-aggregated field inside HAVING, search in GROUP BY. */
  if (select->having_fix_field && !ref->with_sum_func && group_list)
  {
    group_by_ref= find_field_in_group_list(ref, group_list);
    
    /* Check if the fields found in SELECT and GROUP BY are the same field. */
    if (group_by_ref && (select_ref != not_found_item) &&
        !((*group_by_ref)->eq(*select_ref, 0)))
    {
      ambiguous_fields= TRUE;
      push_warning_printf(thd, MYSQL_ERROR::WARN_LEVEL_WARN, ER_NON_UNIQ_ERROR,
                          ER(ER_NON_UNIQ_ERROR), ref->full_name(),
                          current_thd->where);

    }
  }

  if (thd->variables.sql_mode & MODE_ONLY_FULL_GROUP_BY &&
      select->having_fix_field  &&
      select_ref != not_found_item && !group_by_ref)
  {
    /*
      Report the error if fields was found only in the SELECT item list and
      the strict mode is enabled.
    */
    my_error(ER_NON_GROUPING_FIELD_USED, MYF(0),
             ref->name, "HAVING");
    return NULL;
  }
  if (select_ref != not_found_item || group_by_ref)
  {
    if (select_ref != not_found_item && !ambiguous_fields)
    {
      DBUG_ASSERT(*select_ref != 0);
      if (!select->ref_pointer_array[counter])
      {
        my_error(ER_ILLEGAL_REFERENCE, MYF(0),
                 ref->name, "forward reference in item list");
        return NULL;
      }
      DBUG_ASSERT((*select_ref)->fixed);
      return (select->ref_pointer_array + counter);
    }
    if (group_by_ref)
      return group_by_ref;
    DBUG_ASSERT(FALSE);
    return NULL; /* So there is no compiler warning. */
  }

  return (Item**) not_found_item;
}


/*
  @brief
  Whether a table belongs to an outer select.

  @param table table to check
  @param select current select

  @details
  Try to find select the table belongs to by ascending the derived tables chain.
*/

static
bool is_outer_table(TABLE_LIST *table, SELECT_LEX *select)
{
  DBUG_ASSERT(table->select_lex != select);
  TABLE_LIST *tl;

  for (tl= select->master_unit()->derived;
       tl && tl->is_merged_derived();
       select= tl->select_lex, tl= select->master_unit()->derived)
  {
    if (tl->select_lex == table->select_lex)
      return FALSE;
  }
  return TRUE;
}


/**
  Resolve the name of an outer select column reference.

  The method resolves the column reference represented by 'this' as a column
  present in outer selects that contain current select.

  In prepared statements, because of cache, find_field_in_tables()
  can resolve fields even if they don't belong to current context.
  In this case this method only finds appropriate context and marks
  current select as dependent. The found reference of field should be
  provided in 'from_field'.

  @param[in] thd             current thread
  @param[in,out] from_field  found field reference or (Field*)not_found_field
  @param[in,out] reference   view column if this item was resolved to a
    view column

  @note
    This is the inner loop of Item_field::fix_fields:
  @code
        for each outer query Q_k beginning from the inner-most one
        {
          search for a column or derived column named col_ref_i
          [in table T_j] in the FROM clause of Q_k;

          if such a column is not found
            Search for a column or derived column named col_ref_i
            [in table T_j] in the SELECT and GROUP clauses of Q_k.
        }
  @endcode

  @retval
    1   column succefully resolved and fix_fields() should continue.
  @retval
    0   column fully fixed and fix_fields() should return FALSE
  @retval
    -1  error occured
*/

int
Item_field::fix_outer_field(THD *thd, Field **from_field, Item **reference)
{
  enum_parsing_place place= NO_MATTER;
  bool field_found= (*from_field != not_found_field);
  bool upward_lookup= FALSE;

  /*
    If there are outer contexts (outer selects, but current select is
    not derived table or view) try to resolve this reference in the
    outer contexts.

    We treat each subselect as a separate namespace, so that different
    subselects may contain columns with the same names. The subselects
    are searched starting from the innermost.
  */
  Name_resolution_context *last_checked_context= context;
  Item **ref= (Item **) not_found_item;
  SELECT_LEX *current_sel= (SELECT_LEX *) thd->lex->current_select;
  Name_resolution_context *outer_context= 0;
  SELECT_LEX *select= 0;
  /* Currently derived tables cannot be correlated */
  if (current_sel->master_unit()->first_select()->linkage !=
      DERIVED_TABLE_TYPE)
    outer_context= context->outer_context;
  for (;
       outer_context;
       outer_context= outer_context->outer_context)
  {
    select= outer_context->select_lex;
    Item_subselect *prev_subselect_item=
      last_checked_context->select_lex->master_unit()->item;
    last_checked_context= outer_context;
    upward_lookup= TRUE;

    place= prev_subselect_item->parsing_place;
    /*
      If outer_field is set, field was already found by first call
      to find_field_in_tables(). Only need to find appropriate context.
    */
    if (field_found && outer_context->select_lex !=
        cached_table->select_lex)
      continue;
    /*
      In case of a view, find_field_in_tables() writes the pointer to
      the found view field into '*reference', in other words, it
      substitutes this Item_field with the found expression.
    */
    if (field_found || (*from_field= find_field_in_tables(thd, this,
                                          outer_context->
                                            first_name_resolution_table,
                                          outer_context->
                                            last_name_resolution_table,
                                          reference,
                                          IGNORE_EXCEPT_NON_UNIQUE,
                                          TRUE, TRUE)) !=
        not_found_field)
    {
      if (*from_field)
      {
        if (thd->variables.sql_mode & MODE_ONLY_FULL_GROUP_BY &&
            select->cur_pos_in_select_list != UNDEF_POS)
        {
          /*
            As this is an outer field it should be added to the list of
            non aggregated fields of the outer select.
          */
          marker= select->cur_pos_in_select_list;
          select->non_agg_fields.push_back(this);
        }
        if (*from_field != view_ref_found)
        {
          prev_subselect_item->used_tables_cache|= (*from_field)->table->map;
          prev_subselect_item->const_item_cache= 0;
          set_field(*from_field);
          if (!last_checked_context->select_lex->having_fix_field &&
              select->group_list.elements &&
              (place == SELECT_LIST || place == IN_HAVING))
          {
            Item_outer_ref *rf;
            /*
              If an outer field is resolved in a grouping select then it
              is replaced for an Item_outer_ref object. Otherwise an
              Item_field object is used.
              The new Item_outer_ref object is saved in the inner_refs_list of
              the outer select. Here it is only created. It can be fixed only
              after the original field has been fixed and this is done in the
              fix_inner_refs() function.
            */
            ;
            if (!(rf= new Item_outer_ref(context, this)))
              return -1;
            thd->change_item_tree(reference, rf);
            select->inner_refs_list.push_back(rf);
            rf->in_sum_func= thd->lex->in_sum_func;
          }
          /*
            A reference is resolved to a nest level that's outer or the same as
            the nest level of the enclosing set function : adjust the value of
            max_arg_level for the function if it's needed.
          */
          if (thd->lex->in_sum_func &&
              thd->lex->in_sum_func->nest_level >= select->nest_level)
          {
            Item::Type ref_type= (*reference)->type();
            set_if_bigger(thd->lex->in_sum_func->max_arg_level,
                          select->nest_level);
            set_field(*from_field);
            fixed= 1;
            mark_as_dependent(thd, last_checked_context->select_lex,
                              context->select_lex, this,
                              ((ref_type == REF_ITEM ||
                                ref_type == FIELD_ITEM) ?
                               (Item_ident*) (*reference) : 0));
            return 0;
          }
        }
        else
        {
          Item::Type ref_type= (*reference)->type();
          prev_subselect_item->used_tables_cache|=
            (*reference)->used_tables();
          prev_subselect_item->const_item_cache&=
            (*reference)->const_item();
          mark_as_dependent(thd, last_checked_context->select_lex,
                            context->select_lex, this,
                            ((ref_type == REF_ITEM || ref_type == FIELD_ITEM) ?
                             (Item_ident*) (*reference) :
                             0));
          /*
            A reference to a view field had been found and we
            substituted it instead of this Item (find_field_in_tables
            does it by assigning the new value to *reference), so now
            we can return from this function.
          */
          return 0;
        }
      }
      break;
    }

    /* Search in SELECT and GROUP lists of the outer select. */
    if (place != IN_WHERE && place != IN_ON)
    {
      if (!(ref= resolve_ref_in_select_and_group(thd, this, select)))
        return -1; /* Some error occurred (e.g. ambiguous names). */
      if (ref != not_found_item)
      {
        DBUG_ASSERT(*ref && (*ref)->fixed);
        prev_subselect_item->used_tables_cache|= (*ref)->used_tables();
        prev_subselect_item->const_item_cache&= (*ref)->const_item();
        break;
      }
    }

    /*
      Reference is not found in this select => this subquery depend on
      outer select (or we just trying to find wrong identifier, in this
      case it does not matter which used tables bits we set)
    */
    prev_subselect_item->used_tables_cache|= OUTER_REF_TABLE_BIT;
    prev_subselect_item->const_item_cache= 0;
  }

  DBUG_ASSERT(ref != 0);
  if (!*from_field)
    return -1;
  if (ref == not_found_item && *from_field == not_found_field)
  {
    if (upward_lookup)
    {
      // We can't say exactly what absent table or field
      my_error(ER_BAD_FIELD_ERROR, MYF(0), full_name(), thd->where);
    }
    else
    {
      /* Call find_field_in_tables only to report the error */
      find_field_in_tables(thd, this,
                           context->first_name_resolution_table,
                           context->last_name_resolution_table,
                           reference, REPORT_ALL_ERRORS,
                           !any_privileges, TRUE);
    }
    return -1;
  }
  else if (ref != not_found_item)
  {
    Item *save;
    Item_ref *rf;

    /* Should have been checked in resolve_ref_in_select_and_group(). */
    DBUG_ASSERT(*ref && (*ref)->fixed);
    /*
      Here, a subset of actions performed by Item_ref::set_properties
      is not enough. So we pass ptr to NULL into Item_[direct]_ref
      constructor, so no initialization is performed, and call 
      fix_fields() below.
    */
    save= *ref;
    *ref= NULL;                             // Don't call set_properties()
    rf= (place == IN_HAVING ?
         new Item_ref(context, ref, (char*) table_name,
                      (char*) field_name, alias_name_used) :
         (!select->group_list.elements ?
         new Item_direct_ref(context, ref, (char*) table_name,
                             (char*) field_name, alias_name_used) :
         new Item_outer_ref(context, ref, (char*) table_name,
                            (char*) field_name, alias_name_used)));
    *ref= save;
    if (!rf)
      return -1;

    if (place != IN_HAVING && select->group_list.elements)
    {
      outer_context->select_lex->inner_refs_list.push_back((Item_outer_ref*)rf);
      ((Item_outer_ref*)rf)->in_sum_func= thd->lex->in_sum_func;
    }
    thd->change_item_tree(reference, rf);
    /*
      rf is Item_ref => never substitute other items (in this case)
      during fix_fields() => we can use rf after fix_fields()
    */
    DBUG_ASSERT(!rf->fixed);                // Assured by Item_ref()
    if (rf->fix_fields(thd, reference) || rf->check_cols(1))
      return -1;

    mark_as_dependent(thd, last_checked_context->select_lex,
                      context->select_lex, rf,
                      rf);

    return 0;
  }
  else
  {
    mark_as_dependent(thd, last_checked_context->select_lex,
                      context->select_lex,
                      this, (Item_ident*)*reference);
    if (last_checked_context->select_lex->having_fix_field)
    {
      Item_ref *rf;
      rf= new Item_ref(context,
                       (cached_table->db[0] ? cached_table->db : 0),
                       (char*) cached_table->alias, (char*) field_name);
      if (!rf)
        return -1;
      thd->change_item_tree(reference, rf);
      /*
        rf is Item_ref => never substitute other items (in this case)
        during fix_fields() => we can use rf after fix_fields()
      */
      DBUG_ASSERT(!rf->fixed);                // Assured by Item_ref()
      if (rf->fix_fields(thd, reference) || rf->check_cols(1))
        return -1;
      return 0;
    }
  }
  return 1;
}


/**
  Resolve the name of a column reference.

  The method resolves the column reference represented by 'this' as a column
  present in one of: FROM clause, SELECT clause, GROUP BY clause of a query
  Q, or in outer queries that contain Q.

  The name resolution algorithm used is (where [T_j] is an optional table
  name that qualifies the column name):

  @code
    resolve_column_reference([T_j].col_ref_i)
    {
      search for a column or derived column named col_ref_i
      [in table T_j] in the FROM clause of Q;

      if such a column is NOT found AND    // Lookup in outer queries.
         there are outer queries
      {
        for each outer query Q_k beginning from the inner-most one
        {
          search for a column or derived column named col_ref_i
          [in table T_j] in the FROM clause of Q_k;

          if such a column is not found
            Search for a column or derived column named col_ref_i
            [in table T_j] in the SELECT and GROUP clauses of Q_k.
        }
      }
    }
  @endcode

    Notice that compared to Item_ref::fix_fields, here we first search the FROM
    clause, and then we search the SELECT and GROUP BY clauses.

  @param[in]     thd        current thread
  @param[in,out] reference  view column if this item was resolved to a
    view column

  @retval
    TRUE  if error
  @retval
    FALSE on success
*/

bool Item_field::fix_fields(THD *thd, Item **reference)
{
  DBUG_ASSERT(fixed == 0);
  Field *from_field= (Field *)not_found_field;
  bool outer_fixed= false;

  if (!field)					// If field is not checked
  {
    /*
      In case of view, find_field_in_tables() write pointer to view field
      expression to 'reference', i.e. it substitute that expression instead
      of this Item_field
    */
    if ((from_field= find_field_in_tables(thd, this,
                                          context->first_name_resolution_table,
                                          context->last_name_resolution_table,
                                          reference,
                                          thd->lex->use_only_table_context ?
                                            REPORT_ALL_ERRORS : 
                                            IGNORE_EXCEPT_NON_UNIQUE,
                                          !any_privileges,
                                          TRUE)) ==
	not_found_field)
    {
      int ret;
      /* Look up in current select's item_list to find aliased fields */
      if (thd->lex->current_select->is_item_list_lookup)
      {
        uint counter;
        enum_resolution_type resolution;
        Item** res= find_item_in_list(this, thd->lex->current_select->item_list,
                                      &counter, REPORT_EXCEPT_NOT_FOUND,
                                      &resolution);
        if (!res)
          return 1;
        if (resolution == RESOLVED_AGAINST_ALIAS)
          alias_name_used= TRUE;
        if (res != (Item **)not_found_item)
        {
          if ((*res)->type() == Item::FIELD_ITEM)
          {
            /*
              It's an Item_field referencing another Item_field in the select
              list.
              Use the field from the Item_field in the select list and leave
              the Item_field instance in place.
            */

            Field *new_field= (*((Item_field**)res))->field;

            if (new_field == NULL)
            {
              /* The column to which we link isn't valid. */
              my_error(ER_BAD_FIELD_ERROR, MYF(0), (*res)->name, 
                       current_thd->where);
              return(1);
            }

            set_field(new_field);
            return 0;
          }
          else
          {
            /*
              It's not an Item_field in the select list so we must make a new
              Item_ref to point to the Item in the select list and replace the
              Item_field created by the parser with the new Item_ref.
            */
            Item_ref *rf= new Item_ref(context, db_name,table_name,field_name);
            if (!rf)
              return 1;
            bool ret= rf->fix_fields(thd, (Item **) &rf) || rf->check_cols(1);
            if (ret)
              return TRUE;
           
            SELECT_LEX *select= thd->lex->current_select;
            thd->change_item_tree(reference,
                                  select->parsing_place == IN_GROUP_BY && 
				  alias_name_used  ?  *rf->ref : rf);

            return FALSE;
          }
        }
      }
      if ((ret= fix_outer_field(thd, &from_field, reference)) < 0)
        goto error;
      outer_fixed= TRUE;
      if (!ret)
        goto mark_non_agg_field;
    }
    else if (!from_field)
      goto error;

    if (!outer_fixed && cached_table && cached_table->select_lex &&
        context->select_lex &&
        cached_table->select_lex != context->select_lex &&
        !context->select_lex->is_merged_child_of(cached_table->select_lex) &&
        is_outer_table(cached_table, context->select_lex))
    {
      int ret;
      if ((ret= fix_outer_field(thd, &from_field, reference)) < 0)
        goto error;
      outer_fixed= 1;
      if (!ret)
        goto mark_non_agg_field;
    }

    if (thd->lex->in_sum_func &&
        thd->lex->in_sum_func->nest_level == 
        thd->lex->current_select->nest_level)
      set_if_bigger(thd->lex->in_sum_func->max_arg_level,
                    thd->lex->current_select->nest_level);
    /*
      if it is not expression from merged VIEW we will set this field.

      We can leave expression substituted from view for next PS/SP rexecution
      (i.e. do not register this substitution for reverting on cleanup()
      (register_item_tree_changing())), because this subtree will be
      fix_field'ed during setup_tables()->setup_underlying() (i.e. before
      all other expressions of query, and references on tables which do
      not present in query will not make problems.

      Also we suppose that view can't be changed during PS/SP life.
    */
    if (from_field == view_ref_found)
      return FALSE;

    set_field(from_field);
  }
  else if (thd->mark_used_columns != MARK_COLUMNS_NONE)
  {
    TABLE *table= field->table;
    MY_BITMAP *current_bitmap, *other_bitmap;
    if (thd->mark_used_columns == MARK_COLUMNS_READ)
    {
      current_bitmap= table->read_set;
      other_bitmap=   table->write_set;
    }
    else
    {
      current_bitmap= table->write_set;
      other_bitmap=   table->read_set;
    }
    if (!bitmap_fast_test_and_set(current_bitmap, field->field_index))
    {
      if (!bitmap_is_set(other_bitmap, field->field_index))
      {
        /* First usage of column */
        table->used_fields++;                     // Used to optimize loops
        /* purecov: begin inspected */
        table->covering_keys.intersect(field->part_of_key);
        /* purecov: end */
      }
    }
  }
#ifndef NO_EMBEDDED_ACCESS_CHECKS
  if (any_privileges)
  {
    char *db, *tab;
    db= cached_table->get_db_name();
    tab= cached_table->get_table_name();
    if (!(have_privileges= (get_column_grant(thd, &field->table->grant,
                                             db, tab, field_name) &
                            VIEW_ANY_ACL)))
    {
      my_error(ER_COLUMNACCESS_DENIED_ERROR, MYF(0),
               "ANY", thd->security_ctx->priv_user,
               thd->security_ctx->host_or_ip, field_name, tab);
      goto error;
    }
  }
#endif
  fixed= 1;
  if (thd->variables.sql_mode & MODE_ONLY_FULL_GROUP_BY &&
      !outer_fixed && !thd->lex->in_sum_func &&
      thd->lex->current_select->cur_pos_in_select_list != UNDEF_POS)
  {
    thd->lex->current_select->non_agg_fields.push_back(this);
    marker= thd->lex->current_select->cur_pos_in_select_list;
  }
mark_non_agg_field:
  if (fixed && thd->variables.sql_mode & MODE_ONLY_FULL_GROUP_BY)
  {
    /*
      Mark selects according to presence of non aggregated fields.
      Fields from outer selects added to the aggregate function
      outer_fields list as its unknown at the moment whether it's
      aggregated or not.
      We're using either the select lex of the cached table (if present)
      or the field's resolution context. context->select_lex is 
      safe for use because it's either the SELECT we want to use 
      (the current level) or a stub added by non-SELECT queries.
    */
    SELECT_LEX *select_lex= cached_table ? 
      cached_table->select_lex : context->select_lex;
    if (!thd->lex->in_sum_func)
      select_lex->set_non_agg_field_used(true);
    else
    {
      if (outer_fixed)
        thd->lex->in_sum_func->outer_fields.push_back(this);
      else if (thd->lex->in_sum_func->nest_level !=
          thd->lex->current_select->nest_level)
        select_lex->set_non_agg_field_used(true);
    }
  }
  return FALSE;

error:
  context->process_error(thd);
  return TRUE;
}

/*
  @brief
  Mark virtual columns as used in a partitioning expression 
*/

bool Item_field::vcol_in_partition_func_processor(uchar *int_arg)
{
  DBUG_ASSERT(fixed);
  if (field->vcol_info)
  {
    field->vcol_info->mark_as_in_partitioning_expr();
  }
  return FALSE;
}


Item *Item_field::safe_charset_converter(CHARSET_INFO *tocs)
{
  no_const_subst= 1;
  return Item::safe_charset_converter(tocs);
}


void Item_field::cleanup()
{
  DBUG_ENTER("Item_field::cleanup");
  Item_ident::cleanup();
  depended_from= NULL;
  /*
    Even if this object was created by direct link to field in setup_wild()
    it will be linked correctly next time by name of field and table alias.
    I.e. we can drop 'field'.
   */
  field= result_field= 0;
  item_equal= NULL;
  null_value= FALSE;
  DBUG_VOID_RETURN;
}

/**
  Find a field among specified multiple equalities.

  The function first searches the field among multiple equalities
  of the current level (in the cond_equal->current_level list).
  If it fails, it continues searching in upper levels accessed
  through a pointer cond_equal->upper_levels.
  The search terminates as soon as a multiple equality containing 
  the field is found. 

  @param cond_equal   reference to list of multiple equalities where
                      the field (this object) is to be looked for

  @return
    - First Item_equal containing the field, if success
    - 0, otherwise
*/

Item_equal *Item_field::find_item_equal(COND_EQUAL *cond_equal)
{
  Item_equal *item= 0;
  while (cond_equal)
  {
    List_iterator_fast<Item_equal> li(cond_equal->current_level);
    while ((item= li++))
    {
      if (item->contains(field))
        return item;
    }
    /* 
      The field is not found in any of the multiple equalities
      of the current level. Look for it in upper levels
    */
    cond_equal= cond_equal->upper_levels;
  }
  return 0;
}


/**
  Check whether a field item can be substituted for an equal item

  @details
  The function checks whether a substitution of a field item for
  an equal item is valid.

  @param arg   *arg != NULL <-> the field is in the context
               where substitution for an equal item is valid

  @note
    The following statement is not always true:
  @n
    x=y => F(x)=F(x/y).
  @n
    This means substitution of an item for an equal item not always
    yields an equavalent condition. Here's an example:
    @code
    'a'='a '
    (LENGTH('a')=1) != (LENGTH('a ')=2)
  @endcode
    Such a substitution is surely valid if either the substituted
    field is not of a STRING type or if it is an argument of
    a comparison predicate.

  @retval
    TRUE   substitution is valid
  @retval
    FALSE  otherwise
*/

bool Item_field::subst_argument_checker(uchar **arg)
{
  return *arg &&
         (*arg == (uchar *) Item::ANY_SUBST ||
          result_type() != STRING_RESULT || 
          (field->flags & BINARY_FLAG));
}


/**
  Convert a numeric value to a zero-filled string

  @param[in,out]  item   the item to operate on
  @param          field  The field that this value is equated to

  This function converts a numeric value to a string. In this conversion
  the zero-fill flag of the field is taken into account.
  This is required so the resulting string value can be used instead of
  the field reference when propagating equalities.
*/

static void convert_zerofill_number_to_string(Item **item, Field_num *field)
{
  char buff[MAX_FIELD_WIDTH],*pos;
  String tmp(buff,sizeof(buff), field->charset()), *res;

  res= (*item)->val_str(&tmp);
  if ((*item)->is_null())
    *item= new Item_null();
  else
  {
    field->prepend_zeros(res);
    pos= (char *) sql_strmake (res->ptr(), res->length());
    *item= new Item_string(pos, res->length(), field->charset());
  }
}


/**
  Set a pointer to the multiple equality the field reference belongs to
  (if any).

  The function looks for a multiple equality containing the field item
  among those referenced by arg.
  In the case such equality exists the function does the following.
  If the found multiple equality contains a constant, then the field
  reference is substituted for this constant, otherwise it sets a pointer
  to the multiple equality in the field item.


  @param arg    reference to list of multiple equalities where
                the field (this object) is to be looked for

  @note
    This function is supposed to be called as a callback parameter in calls
    of the compile method.

  @return
    - pointer to the replacing constant item, if the field item was substituted
    - pointer to the field item, otherwise.
*/

Item *Item_field::equal_fields_propagator(uchar *arg)
{
  if (no_const_subst)
    return this;
  item_equal= find_item_equal((COND_EQUAL *) arg);
  Item *item= 0;
  if (item_equal)
    item= item_equal->get_const();
  /*
    Disable const propagation for items used in different comparison contexts.
    This must be done because, for example, Item_hex_string->val_int() is not
    the same as (Item_hex_string->val_str() in BINARY column)->val_int().
    We cannot simply disable the replacement in a particular context (
    e.g. <bin_col> = <int_col> AND <bin_col> = <hex_string>) since
    Items don't know the context they are in and there are functions like 
    IF (<hex_string>, 'yes', 'no').
  */
  if (!item || !has_compatible_context(item))
    item= this;
  else if (field && (field->flags & ZEROFILL_FLAG) && IS_NUM(field->type()))
  {
    if (item && (cmp_context == STRING_RESULT || cmp_context == IMPOSSIBLE_RESULT))
      convert_zerofill_number_to_string(&item, (Field_num *)field);
    else
      item= this;
  }
  return item;
}


/**
  Mark the item to not be part of substitution if it's not a binary item.

  See comments in Arg_comparator::set_compare_func() for details.
*/

bool Item_field::set_no_const_sub(uchar *arg)
{
  if (field->charset() != &my_charset_bin)
    no_const_subst=1;
  return FALSE;
}


/**
  Replace an Item_field for an equal Item_field that evaluated earlier
  (if any).

  If this->item_equal points to some item and coincides with arg then
  the function returns a pointer to an item that is taken from
  the very beginning of the item_equal list which the Item_field
  object refers to (belongs to) unless item_equal contains  a constant
  item. In this case the function returns this constant item, 
  (if the substitution does not require conversion).   
  If the Item_field object does not refer any Item_equal object
  'this' is returned .

  @param arg   NULL or points to so some item of the Item_equal type  


  @note
    This function is supposed to be called as a callback parameter in calls
    of the transformer method.

  @return
    - pointer to a replacement Item_field if there is a better equal item or
      a pointer to a constant equal item;
    - this - otherwise.
*/

Item *Item_field::replace_equal_field(uchar *arg)
{
  REPLACE_EQUAL_FIELD_ARG* param= (REPLACE_EQUAL_FIELD_ARG*)arg;
  if (item_equal && item_equal == param->item_equal)
  {
    Item *const_item= item_equal->get_const();
    if (const_item)
    {
      if (!has_compatible_context(const_item))
        return this;
      return const_item;
    }
    Item_field *subst= 
      (Item_field *)(item_equal->get_first(param->context_tab, this));
    if (subst)
      subst= (Item_field *) (subst->real_item());
    if (subst && !field->eq(subst->field))
      return subst;
  }
  return this;
}


void Item::init_make_field(Send_field *tmp_field,
			   enum enum_field_types field_type_arg)
{
  char *empty_name= (char*) "";
  tmp_field->db_name=		empty_name;
  tmp_field->org_table_name=	empty_name;
  tmp_field->org_col_name=	empty_name;
  tmp_field->table_name=	empty_name;
  tmp_field->col_name=		name;
  tmp_field->charsetnr=         collation.collation->number;
  tmp_field->flags=             (maybe_null ? 0 : NOT_NULL_FLAG) | 
                                (my_binary_compare(charset_for_protocol()) ?
                                 BINARY_FLAG : 0);
  tmp_field->type=              field_type_arg;
  tmp_field->length=max_length;
  tmp_field->decimals=decimals;
  if (unsigned_flag)
    tmp_field->flags |= UNSIGNED_FLAG;
}

void Item::make_field(Send_field *tmp_field)
{
  init_make_field(tmp_field, field_type());
}


enum_field_types Item::string_field_type() const
{
  enum_field_types f_type= MYSQL_TYPE_VAR_STRING;
  if (max_length >= 16777216)
    f_type= MYSQL_TYPE_LONG_BLOB;
  else if (max_length >= 65536)
    f_type= MYSQL_TYPE_MEDIUM_BLOB;
  return f_type;
}


void Item_empty_string::make_field(Send_field *tmp_field)
{
  init_make_field(tmp_field, string_field_type());
}


enum_field_types Item::field_type() const
{
  switch (result_type()) {
  case STRING_RESULT:  return string_field_type();
  case INT_RESULT:     return MYSQL_TYPE_LONGLONG;
  case DECIMAL_RESULT: return MYSQL_TYPE_NEWDECIMAL;
  case REAL_RESULT:    return MYSQL_TYPE_DOUBLE;
  case ROW_RESULT:
  case TIME_RESULT:
  case IMPOSSIBLE_RESULT:
    DBUG_ASSERT(0);
    return MYSQL_TYPE_VARCHAR;
  }
  return MYSQL_TYPE_VARCHAR;
}


String *Item::check_well_formed_result(String *str, bool send_error)
{
  /* Check whether we got a well-formed string */
  CHARSET_INFO *cs= str->charset();
  int well_formed_error;
  uint wlen= cs->cset->well_formed_len(cs,
                                       str->ptr(), str->ptr() + str->length(),
                                       str->length(), &well_formed_error);
  if (wlen < str->length())
  {
    THD *thd= current_thd;
    char hexbuf[7];
    uint diff= str->length() - wlen;
    set_if_smaller(diff, 3);
    octet2hex(hexbuf, str->ptr() + wlen, diff);
    if (send_error)
    {
      my_error(ER_INVALID_CHARACTER_STRING, MYF(0),
               cs->csname,  hexbuf);
      return 0;
    }
    if ((thd->variables.sql_mode &
         (MODE_STRICT_TRANS_TABLES | MODE_STRICT_ALL_TABLES)))
    {
      null_value= 1;
      str= 0;
    }
    else
    {
      str->length(wlen);
    }
    push_warning_printf(thd, MYSQL_ERROR::WARN_LEVEL_WARN, ER_INVALID_CHARACTER_STRING,
                        ER(ER_INVALID_CHARACTER_STRING), cs->csname, hexbuf);
  }
  return str;
}

/*
  Compare two items using a given collation
  
  SYNOPSIS
    eq_by_collation()
    item               item to compare with
    binary_cmp         TRUE <-> compare as binaries
    cs                 collation to use when comparing strings

  DESCRIPTION
    This method works exactly as Item::eq if the collation cs coincides with
    the collation of the compared objects. Otherwise, first the collations that
    differ from cs are replaced for cs and then the items are compared by
    Item::eq. After the comparison the original collations of items are
    restored.

  RETURN
    1    compared items has been detected as equal   
    0    otherwise
*/

bool Item::eq_by_collation(Item *item, bool binary_cmp, CHARSET_INFO *cs)
{
  CHARSET_INFO *save_cs= 0;
  CHARSET_INFO *save_item_cs= 0;
  if (collation.collation != cs)
  {
    save_cs= collation.collation;
    collation.collation= cs;
  }
  if (item->collation.collation != cs)
  {
    save_item_cs= item->collation.collation;
    item->collation.collation= cs;
  }
  bool res= eq(item, binary_cmp);
  if (save_cs)
    collation.collation= save_cs;
  if (save_item_cs)
    item->collation.collation= save_item_cs;
  return res;
}  


/**
  Create a field to hold a string value from an item.

  If too_big_for_varchar() create a blob @n
  If max_length > 0 create a varchar @n
  If max_length == 0 create a CHAR(0) 

  @param table		Table for which the field is created
*/

Field *Item::make_string_field(TABLE *table)
{
  Field *field;
  DBUG_ASSERT(collation.collation);
  /* 
    Note: the following check is repeated in 
    subquery_types_allow_materialization():
  */
  if (too_big_for_varchar())
    field= new Field_blob(max_length, maybe_null, name,
                          collation.collation, TRUE);
  /* Item_type_holder holds the exact type, do not change it */
  else if (max_length > 0 &&
      (type() != Item::TYPE_HOLDER || field_type() != MYSQL_TYPE_STRING))
    field= new Field_varstring(max_length, maybe_null, name, table->s,
                               collation.collation);
  else
    field= new Field_string(max_length, maybe_null, name,
                            collation.collation);
  if (field)
    field->init(table);
  return field;
}


/**
  Create a field based on field_type of argument.

  For now, this is only used to create a field for
  IFNULL(x,something) and time functions

  @retval
    NULL  error
  @retval
    \#    Created field
*/

Field *Item::tmp_table_field_from_field_type(TABLE *table, bool fixed_length)
{
  /*
    The field functions defines a field to be not null if null_ptr is not 0
  */
  uchar *null_ptr= maybe_null ? (uchar*) "" : 0;
  Field *field;

  switch (field_type()) {
  case MYSQL_TYPE_DECIMAL:
  case MYSQL_TYPE_NEWDECIMAL:
    field= Field_new_decimal::create_from_item(this);
    break;
  case MYSQL_TYPE_TINY:
    field= new Field_tiny((uchar*) 0, max_length, null_ptr, 0, Field::NONE,
			  name, 0, unsigned_flag);
    break;
  case MYSQL_TYPE_SHORT:
    field= new Field_short((uchar*) 0, max_length, null_ptr, 0, Field::NONE,
			   name, 0, unsigned_flag);
    break;
  case MYSQL_TYPE_LONG:
    field= new Field_long((uchar*) 0, max_length, null_ptr, 0, Field::NONE,
			  name, 0, unsigned_flag);
    break;
#ifdef HAVE_LONG_LONG
  case MYSQL_TYPE_LONGLONG:
    field= new Field_longlong((uchar*) 0, max_length, null_ptr, 0, Field::NONE,
			      name, 0, unsigned_flag);
    break;
#endif
  case MYSQL_TYPE_FLOAT:
    field= new Field_float((uchar*) 0, max_length, null_ptr, 0, Field::NONE,
			   name, decimals, 0, unsigned_flag);
    break;
  case MYSQL_TYPE_DOUBLE:
    field= new Field_double((uchar*) 0, max_length, null_ptr, 0, Field::NONE,
			    name, decimals, 0, unsigned_flag);
    break;
  case MYSQL_TYPE_NULL:
    field= new Field_null((uchar*) 0, max_length, Field::NONE,
			  name, &my_charset_bin);
    break;
  case MYSQL_TYPE_INT24:
    field= new Field_medium((uchar*) 0, max_length, null_ptr, 0, Field::NONE,
			    name, 0, unsigned_flag);
    break;
  case MYSQL_TYPE_NEWDATE:
  case MYSQL_TYPE_DATE:
    field= new Field_newdate(0, null_ptr, 0, Field::NONE, name, &my_charset_bin);
    break;
  case MYSQL_TYPE_TIME:
    field= new_Field_time(0, null_ptr, 0, Field::NONE, name,
                              decimals, &my_charset_bin);
    break;
  case MYSQL_TYPE_TIMESTAMP:
    field= new_Field_timestamp(0, null_ptr, 0,
                               Field::NONE, name, 0, decimals, &my_charset_bin);
    break;
  case MYSQL_TYPE_DATETIME:
    field= new_Field_datetime(0, null_ptr, 0, Field::NONE, name,
                              decimals, &my_charset_bin);
    break;
  case MYSQL_TYPE_YEAR:
    field= new Field_year((uchar*) 0, max_length, null_ptr, 0, Field::NONE,
			  name);
    break;
  case MYSQL_TYPE_BIT:
    field= new Field_bit_as_char(NULL, max_length, null_ptr, 0,
                                 Field::NONE, name);
    break;
  default:
    /* This case should never be chosen */
    DBUG_ASSERT(0);
    /* If something goes awfully wrong, it's better to get a string than die */
  case MYSQL_TYPE_STRING:
    if (fixed_length && !too_big_for_varchar())
    {
      field= new Field_string(max_length, maybe_null, name,
                              collation.collation);
      break;
    }
    /* Fall through to make_string_field() */
  case MYSQL_TYPE_ENUM:
  case MYSQL_TYPE_SET:
  case MYSQL_TYPE_VAR_STRING:
  case MYSQL_TYPE_VARCHAR:
    return make_string_field(table);
  case MYSQL_TYPE_TINY_BLOB:
  case MYSQL_TYPE_MEDIUM_BLOB:
  case MYSQL_TYPE_LONG_BLOB:
  case MYSQL_TYPE_BLOB:
    if (this->type() == Item::TYPE_HOLDER)
      field= new Field_blob(max_length, maybe_null, name, collation.collation,
                            1);
    else
      field= new Field_blob(max_length, maybe_null, name, collation.collation);
    break;					// Blob handled outside of case
#ifdef HAVE_SPATIAL
  case MYSQL_TYPE_GEOMETRY:
    field= new Field_geom(max_length, maybe_null,
                          name, table->s, get_geometry_type());
#endif /* HAVE_SPATIAL */
  }
  if (field)
    field->init(table);
  return field;
}


/* ARGSUSED */
void Item_field::make_field(Send_field *tmp_field)
{
  field->make_field(tmp_field);
  DBUG_ASSERT(tmp_field->table_name != 0);
  if (name)
    tmp_field->col_name=name;			// Use user supplied name
  if (table_name)
    tmp_field->table_name= table_name;
  if (db_name)
    tmp_field->db_name= db_name;
}


/**
  Save a field value in another field

  @param from             Field to take the value from
  @param [out] null_value Pointer to the null_value flag to set
  @param to               Field to save the value in
  @param no_conversions   How to deal with NULL value

  @details
  The function takes the value of the field 'from' and, if this value
  is not null, it saves in the field 'to' setting off the flag referenced
  by 'null_value'. Otherwise this flag is set on and field 'to' is
  also set to null possibly with conversion.

  @note
  This function is used by the functions Item_field::save_in_field,
  Item_field::save_org_in_field and Item_ref::save_in_field

  @retval FALSE OK
  @retval TRUE  Error

*/

static int save_field_in_field(Field *from, bool *null_value,
                               Field *to, bool no_conversions)
{
  int res;
  DBUG_ENTER("save_field_in_field");
  if (from->is_null())
  {
    (*null_value)= 1;
    DBUG_RETURN(set_field_to_null_with_conversions(to, no_conversions));
  }
  to->set_notnull();

  /*
    If we're setting the same field as the one we're reading from there's 
    nothing to do. This can happen in 'SET x = x' type of scenarios.
  */
  if (to == from)
  {
    (*null_value)= 0;
    DBUG_RETURN(0);
  }

  res= field_conv(to, from);
  (*null_value)= 0;
  DBUG_RETURN(res);
}


/**
  Set a field's value from a item.
*/

void Item_field::save_org_in_field(Field *to)
{
  save_field_in_field(field, &null_value, to, TRUE);
}


int Item_field::save_in_field(Field *to, bool no_conversions)
{
  return save_field_in_field(result_field, &null_value, to, no_conversions);
}


/**
  Store null in field.

  This is used on INSERT.
  Allow NULL to be inserted in timestamp and auto_increment values.

  @param field		Field where we want to store NULL

  @retval
    0   ok
  @retval
    1   Field doesn't support NULL values and can't handle 'field = NULL'
*/

int Item_null::save_in_field(Field *field, bool no_conversions)
{
  return set_field_to_null_with_conversions(field, no_conversions);
}


/**
  Store null in field.

  @param field		Field where we want to store NULL

  @retval
    0	 OK
  @retval
    1	 Field doesn't support NULL values
*/

int Item_null::save_safe_in_field(Field *field)
{
  return set_field_to_null(field);
}


/*
  This implementation can lose str_value content, so if the
  Item uses str_value to store something, it should
  reimplement it's ::save_in_field() as Item_string, for example, does.

  Note: all Item_XXX::val_str(str) methods must NOT assume that
  str != str_value. For example, see fix for bug #44743.
*/

int Item::save_in_field(Field *field, bool no_conversions)
{
  int error;
  if (result_type() == STRING_RESULT)
  {
    String *result;
    CHARSET_INFO *cs= collation.collation;
    char buff[MAX_FIELD_WIDTH];		// Alloc buffer for small columns
    str_value.set_quick(buff, sizeof(buff), cs);
    result=val_str(&str_value);
    if (null_value)
    {
      str_value.set_quick(0, 0, cs);
      return set_field_to_null_with_conversions(field, no_conversions);
    }

    /* NOTE: If null_value == FALSE, "result" must be not NULL.  */

    field->set_notnull();
    error=field->store(result->ptr(),result->length(),cs);
    str_value.set_quick(0, 0, cs);
  }
  else if (result_type() == REAL_RESULT)
  {
    double nr= val_real();
    if (null_value)
      return set_field_to_null_with_conversions(field, no_conversions);
    field->set_notnull();
    error=field->store(nr);
  }
  else if (result_type() == DECIMAL_RESULT)
  {
    my_decimal decimal_value;
    my_decimal *value= val_decimal(&decimal_value);
    if (null_value)
      return set_field_to_null_with_conversions(field, no_conversions);
    field->set_notnull();
    error=field->store_decimal(value);
  }
  else
  {
    longlong nr=val_int();
    if (null_value)
      return set_field_to_null_with_conversions(field, no_conversions);
    field->set_notnull();
    error=field->store(nr, unsigned_flag);
  }
  return error ? error : (field->table->in_use->is_error() ? 1 : 0);
}


int Item_string::save_in_field(Field *field, bool no_conversions)
{
  String *result;
  result=val_str(&str_value);
  return save_str_value_in_field(field, result);
}


static int save_int_value_in_field (Field *field, longlong nr, 
                                    bool null_value, bool unsigned_flag)
{
  if (null_value)
    return set_field_to_null(field);
  field->set_notnull();
  return field->store(nr, unsigned_flag);
}


int Item_int::save_in_field(Field *field, bool no_conversions)
{
  return save_int_value_in_field (field, val_int(), null_value, unsigned_flag);
}


void Item_datetime::set(longlong packed)
{
  unpack_time(packed, &ltime);
}

int Item_datetime::save_in_field(Field *field, bool no_conversions)
{
  field->set_notnull();
  return field->store_time_dec(&ltime, decimals);
}

longlong Item_datetime::val_int()
{
  return TIME_to_ulonglong(&ltime);
}

int Item_decimal::save_in_field(Field *field, bool no_conversions)
{
  field->set_notnull();
  return field->store_decimal(&decimal_value);
}


bool Item_int::eq(const Item *arg, bool binary_cmp) const
{
  /* No need to check for null value as basic constant can't be NULL */
  if (arg->basic_const_item() && arg->type() == type())
  {
    /*
      We need to cast off const to call val_int(). This should be OK for
      a basic constant.
    */
    Item *item= (Item*) arg;
    return (item->val_int() == value &&
            ((longlong) value >= 0 ||
             (item->unsigned_flag == unsigned_flag)));
  }
  return FALSE;
}


Item *Item_int_with_ref::clone_item()
{
  DBUG_ASSERT(ref->const_item());
  /*
    We need to evaluate the constant to make sure it works with
    parameter markers.
  */
  return (ref->unsigned_flag ?
          new Item_uint(ref->name, ref->val_int(), ref->max_length) :
          new Item_int(ref->name, ref->val_int(), ref->max_length));
}


Item_num *Item_uint::neg()
{
  Item_decimal *item= new Item_decimal(value, 1);
  return item->neg();
}


static uint nr_of_decimals(const char *str, const char *end)
{
  const char *decimal_point;

  /* Find position for '.' */
  for (;;)
  {
    if (str == end)
      return 0;
    if (*str == 'e' || *str == 'E')
      return NOT_FIXED_DEC;    
    if (*str++ == '.')
      break;
  }
  decimal_point= str;
  for ( ; str < end && my_isdigit(system_charset_info, *str) ; str++)
    ;
  if (str < end && (*str == 'e' || *str == 'E'))
    return NOT_FIXED_DEC;
  /*
    QQ:
    The number of decimal digist in fact should be (str - decimal_point - 1).
    But it seems the result of nr_of_decimals() is never used!

    In case of 'e' and 'E' nr_of_decimals returns NOT_FIXED_DEC.
    In case if there is no 'e' or 'E' parser code in sql_yacc.yy
    never calls Item_float::Item_float() - it creates Item_decimal instead.

    The only piece of code where we call Item_float::Item_float(str, len)
    without having 'e' or 'E' is item_xmlfunc.cc, but this Item_float
    never appears in metadata itself. Changing the code to return
    (str - decimal_point - 1) does not make any changes in the test results.

    This should be addressed somehow.
    Looks like a reminder from before real DECIMAL times.
  */
  return (uint) (str - decimal_point);
}


/**
  This function is only called during parsing:
  - when parsing SQL query from sql_yacc.yy
  - when parsing XPath query from item_xmlfunc.cc
  We will signal an error if value is not a true double value (overflow):
  eng: Illegal %s '%-.192s' value found during parsing
  
  Note: the string is NOT null terminated when called from item_xmlfunc.cc,
  so this->name will contain some SQL query tail behind the "length" bytes.
  This is Ok for now, as this Item is never seen in SHOW,
  or EXPLAIN, or anywhere else in metadata.
  Item->name should be fixed to use LEX_STRING eventually.
*/

Item_float::Item_float(const char *str_arg, uint length)
{
  int error;
  char *end_not_used;
  value= my_strntod(&my_charset_bin, (char*) str_arg, length, &end_not_used,
                    &error);
  if (error)
  {
    char tmp[NAME_LEN + 1];
    my_snprintf(tmp, sizeof(tmp), "%.*s", length, str_arg);
    my_error(ER_ILLEGAL_VALUE_FOR_TYPE, MYF(0), "double", tmp);
  }
  presentation= name=(char*) str_arg;
  decimals=(uint8) nr_of_decimals(str_arg, str_arg+length);
  max_length=length;
  fixed= 1;
}


int Item_float::save_in_field(Field *field, bool no_conversions)
{
  double nr= val_real();
  if (null_value)
    return set_field_to_null(field);
  field->set_notnull();
  return field->store(nr);
}


void Item_float::print(String *str, enum_query_type query_type)
{
  if (presentation)
  {
    str->append(presentation);
    return;
  }
  char buffer[20];
  String num(buffer, sizeof(buffer), &my_charset_bin);
  num.set_real(value, decimals, &my_charset_bin);
  str->append(num);
}


/*
  hex item
  In string context this is a binary string.
  In number context this is a longlong value.
*/

bool Item_float::eq(const Item *arg, bool binary_cmp) const
{
  if (arg->basic_const_item() && arg->type() == type())
  {
    /*
      We need to cast off const to call val_int(). This should be OK for
      a basic constant.
    */
    Item *item= (Item*) arg;
    return item->val_real() == value;
  }
  return FALSE;
}


inline uint char_val(char X)
{
  return (uint) (X >= '0' && X <= '9' ? X-'0' :
		 X >= 'A' && X <= 'Z' ? X-'A'+10 :
		 X-'a'+10);
}


void Item_hex_constant::hex_string_init(const char *str, uint str_length)
{
  max_length=(str_length+1)/2;
  char *ptr=(char*) sql_alloc(max_length+1);
  if (!ptr)
  {
    str_value.set("", 0, &my_charset_bin);
    return;
  }
  str_value.set(ptr,max_length,&my_charset_bin);
  char *end=ptr+max_length;
  if (max_length*2 != str_length)
    *ptr++=char_val(*str++);			// Not even, assume 0 prefix
  while (ptr != end)
  {
    *ptr++= (char) (char_val(str[0])*16+char_val(str[1]));
    str+=2;
  }
  *ptr=0;					// Keep purify happy
  collation.set(&my_charset_bin, DERIVATION_COERCIBLE);
  fixed= 1;
  unsigned_flag= 1;
}

longlong Item_hex_hybrid::val_int()
{
  // following assert is redundant, because fixed=1 assigned in constructor
  DBUG_ASSERT(fixed == 1);
  char *end=(char*) str_value.ptr()+str_value.length(),
       *ptr=end-min(str_value.length(),sizeof(longlong));

  ulonglong value=0;
  for (; ptr != end ; ptr++)
    value=(value << 8)+ (ulonglong) (uchar) *ptr;
  return (longlong) value;
}


int Item_hex_hybrid::save_in_field(Field *field, bool no_conversions)
{
  field->set_notnull();
  if (field->result_type() == STRING_RESULT)
    return field->store(str_value.ptr(), str_value.length(), 
                        collation.collation);

  ulonglong nr;
  uint32 length= str_value.length();
  if (!length)
    return 1;

  if (length > 8)
  {
    nr= field->flags & UNSIGNED_FLAG ? ULONGLONG_MAX : LONGLONG_MAX;
    goto warn;
  }
  nr= (ulonglong) val_int();
  if ((length == 8) && !(field->flags & UNSIGNED_FLAG) && (nr > LONGLONG_MAX))
  {
    nr= LONGLONG_MAX;
    goto warn;
  }
  return field->store((longlong) nr, TRUE);  // Assume hex numbers are unsigned

warn:
  if (!field->store((longlong) nr, TRUE))
    field->set_warning(MYSQL_ERROR::WARN_LEVEL_WARN, ER_WARN_DATA_OUT_OF_RANGE,
                       1);
  return 1;
}


void Item_hex_hybrid::print(String *str, enum_query_type query_type)
{
  uint32 len= min(str_value.length(), sizeof(longlong));
  const char *ptr= str_value.ptr() + str_value.length() - len;
  str->append("0x");
  str->append_hex(ptr, len);
}


void Item_hex_string::print(String *str, enum_query_type query_type)
{
  str->append("X'");
  str->append_hex(str_value.ptr(), str_value.length());
  str->append("'");
}


bool Item_hex_constant::eq(const Item *arg, bool binary_cmp) const
{
  if (arg->basic_const_item() && arg->type() == type() &&
      arg->cast_to_int_type() == cast_to_int_type())
  {
    if (binary_cmp)
      return !stringcmp(&str_value, &arg->str_value);
    return !sortcmp(&str_value, &arg->str_value, collation.collation);
  }
  return FALSE;
}


Item *Item_hex_constant::safe_charset_converter(CHARSET_INFO *tocs)
{
  Item_string *conv;
  String tmp, *str= val_str(&tmp);

  if (!(conv= new Item_string(str->ptr(), str->length(), tocs)))
    return NULL;
  conv->str_value.copy();
  conv->str_value.mark_as_const();
  return conv;
}


/*
  bin item.
  In string context this is a binary string.
  In number context this is a longlong value.
*/
  
Item_bin_string::Item_bin_string(const char *str, uint str_length)
{
  const char *end= str + str_length - 1;
  uchar bits= 0;
  uint power= 1;

  max_length= (str_length + 7) >> 3;
  char *ptr= (char*) sql_alloc(max_length + 1);
  if (!ptr)
    return;
  str_value.set(ptr, max_length, &my_charset_bin);

  if (max_length > 0)
  {
    ptr+= max_length - 1;
    ptr[1]= 0;                     // Set end null for string
    for (; end >= str; end--)
    {
      if (power == 256)
      {
        power= 1;
        *ptr--= bits;
        bits= 0;
      }
      if (*end == '1')
        bits|= power;
      power<<= 1;
    }
    *ptr= (char) bits;
  }
  else
    ptr[0]= 0;

  collation.set(&my_charset_bin, DERIVATION_COERCIBLE);
  fixed= 1;
}


/**
  Pack data in buffer for sending.
*/

bool Item_null::send(Protocol *protocol, String *packet)
{
  return protocol->store_null();
}

/**
  This is only called from items that is not of type item_field.
*/

bool Item::send(Protocol *protocol, String *buffer)
{
  bool UNINIT_VAR(result);                       // Will be set if null_value == 0
  enum_field_types f_type;

  switch ((f_type=field_type())) {
  default:
  case MYSQL_TYPE_NULL:
  case MYSQL_TYPE_DECIMAL:
  case MYSQL_TYPE_ENUM:
  case MYSQL_TYPE_SET:
  case MYSQL_TYPE_TINY_BLOB:
  case MYSQL_TYPE_MEDIUM_BLOB:
  case MYSQL_TYPE_LONG_BLOB:
  case MYSQL_TYPE_BLOB:
  case MYSQL_TYPE_GEOMETRY:
  case MYSQL_TYPE_STRING:
  case MYSQL_TYPE_VAR_STRING:
  case MYSQL_TYPE_VARCHAR:
  case MYSQL_TYPE_BIT:
  case MYSQL_TYPE_NEWDECIMAL:
  {
    String *res;
    if ((res=val_str(buffer)))
    {
      DBUG_ASSERT(!null_value);
      result= protocol->store(res->ptr(),res->length(),res->charset());
    }
    else
    {
      DBUG_ASSERT(null_value);
    }
    break;
  }
  case MYSQL_TYPE_TINY:
  {
    longlong nr;
    nr= val_int();
    if (!null_value)
      result= protocol->store_tiny(nr);
    break;
  }
  case MYSQL_TYPE_SHORT:
  case MYSQL_TYPE_YEAR:
  {
    longlong nr;
    nr= val_int();
    if (!null_value)
      result= protocol->store_short(nr);
    break;
  }
  case MYSQL_TYPE_INT24:
  case MYSQL_TYPE_LONG:
  {
    longlong nr;
    nr= val_int();
    if (!null_value)
      result= protocol->store_long(nr);
    break;
  }
  case MYSQL_TYPE_LONGLONG:
  {
    longlong nr;
    nr= val_int();
    if (!null_value)
      result= protocol->store_longlong(nr, unsigned_flag);
    break;
  }
  case MYSQL_TYPE_FLOAT:
  {
    float nr;
    nr= (float) val_real();
    if (!null_value)
      result= protocol->store(nr, decimals, buffer);
    break;
  }
  case MYSQL_TYPE_DOUBLE:
  {
    double nr= val_real();
    if (!null_value)
      result= protocol->store(nr, decimals, buffer);
    break;
  }
  case MYSQL_TYPE_DATETIME:
  case MYSQL_TYPE_DATE:
  case MYSQL_TYPE_TIMESTAMP:
  {
    MYSQL_TIME tm;
    get_date(&tm, sql_mode_for_dates());
    if (!null_value)
    {
      if (f_type == MYSQL_TYPE_DATE)
	return protocol->store_date(&tm);
      else
	result= protocol->store(&tm, decimals);
    }
    break;
  }
  case MYSQL_TYPE_TIME:
  {
    MYSQL_TIME tm;
    get_time(&tm);
    if (!null_value)
      result= protocol->store_time(&tm, decimals);
    break;
  }
  }
  if (null_value)
    result= protocol->store_null();
  return result;
}


/**
  Check if an item is a constant one and can be cached.

  @param arg [out] TRUE <=> Cache this item.

  @return TRUE  Go deeper in item tree.
  @return FALSE Don't go deeper in item tree.
*/

bool Item::cache_const_expr_analyzer(uchar **arg)
{
  bool *cache_flag= (bool*)*arg;
  if (!*cache_flag)
  {
    Item *item= real_item();
    /*
      Cache constant items unless it's a basic constant, constant field or
      a subselect (they use their own cache).
    */
    if (const_item() &&
        !(basic_const_item() || item->basic_const_item() ||
          item->type() == Item::FIELD_ITEM ||
          item->type() == SUBSELECT_ITEM ||
           /*
             Do not cache GET_USER_VAR() function as its const_item() may
             return TRUE for the current thread but it still may change
             during the execution.
           */
          (item->type() == Item::FUNC_ITEM &&
           ((Item_func*)item)->functype() == Item_func::GUSERVAR_FUNC)))
      *cache_flag= TRUE;
    return TRUE;
  }
  return FALSE;
}


/**
  Cache item if needed.

  @param arg   TRUE <=> Cache this item.

  @return cache if cache needed.
  @return this otherwise.
*/

Item* Item::cache_const_expr_transformer(uchar *arg)
{
  if (*(bool*)arg)
  {
    *((bool*)arg)= FALSE;
    Item_cache *cache= Item_cache::get_cache(this);
    if (!cache)
      return NULL;
    cache->setup(this);
    cache->store(this);
    return cache;
  }
  return this;
}


bool Item_field::send(Protocol *protocol, String *buffer)
{
  return protocol->store(result_field);
}


void Item_field::update_null_value() 
{ 
  /* 
    need to set no_errors to prevent warnings about type conversion 
    popping up.
  */
  THD *thd= field->table->in_use;
  int no_errors;

  no_errors= thd->no_errors;
  thd->no_errors= 1;
  Item::update_null_value();
  thd->no_errors= no_errors;
}


/*
  Add the field to the select list and substitute it for the reference to
  the field.

  SYNOPSIS
    Item_field::update_value_transformer()
    select_arg      current select

  DESCRIPTION
    If the field doesn't belong to the table being inserted into then it is
    added to the select list, pointer to it is stored in the ref_pointer_array
    of the select and the field itself is substituted for the Item_ref object.
    This is done in order to get correct values from update fields that
    belongs to the SELECT part in the INSERT .. SELECT .. ON DUPLICATE KEY
    UPDATE statement.

  RETURN
    0             if error occured
    ref           if all conditions are met
    this field    otherwise
*/

Item *Item_field::update_value_transformer(uchar *select_arg)
{
  SELECT_LEX *select= (SELECT_LEX*)select_arg;
  DBUG_ASSERT(fixed);

  if (field->table != select->context.table_list->table &&
      type() != Item::TRIGGER_FIELD_ITEM)
  {
    List<Item> *all_fields= &select->join->all_fields;
    Item **ref_pointer_array= select->ref_pointer_array;
    int el= all_fields->elements;
    Item_ref *ref;

    ref_pointer_array[el]= (Item*)this;
    all_fields->push_front((Item*)this);
    ref= new Item_ref(&select->context, ref_pointer_array + el,
                      table_name, field_name);
    return ref;
  }
  return this;
}


void Item_field::print(String *str, enum_query_type query_type)
{
  if (field && field->table->const_table)
  {
    print_value(str);
    return;
  }
  Item_ident::print(str, query_type);
}


Item_ref::Item_ref(Name_resolution_context *context_arg,
                   Item **item, const char *table_name_arg,
                   const char *field_name_arg,
                   bool alias_name_used_arg)
  :Item_ident(context_arg, NullS, table_name_arg, field_name_arg),
   result_field(0), ref(item), reference_trough_name(0)
{
  alias_name_used= alias_name_used_arg;
  /*
    This constructor used to create some internals references over fixed items
  */
  if (ref && *ref && (*ref)->fixed)
    set_properties();
}

/*
  A Field_enumerator-compatible class that invokes mark_as_dependent() for
  each field that is a reference to some ancestor of current_select.
*/
class Dependency_marker: public Field_enumerator
{
public:
  THD *thd;
  st_select_lex *current_select;
  virtual void visit_field(Item_field *item)
  {
    // Find which select the field is in. This is achieved by walking up 
    // the select tree and looking for the table of interest.
    st_select_lex *sel;
    for (sel= current_select; sel; sel= sel->outer_select())
    {
      List_iterator<TABLE_LIST> li(sel->leaf_tables);
      TABLE_LIST *tbl;
      while ((tbl= li++))
      {
        if (tbl->table == item->field->table)
        {
          if (sel != current_select)
            mark_as_dependent(thd, sel, current_select, item, item);
          return;
        }
      }
    }
  }
};

Item_ref::Item_ref(TABLE_LIST *view_arg, Item **item,
                   const char *field_name_arg, bool alias_name_used_arg)
  :Item_ident(view_arg, field_name_arg),
   result_field(NULL), ref(item), reference_trough_name(0)
{
  alias_name_used= alias_name_used_arg;
  /*
    This constructor is used to create some internal references over fixed items
  */
  if (ref && *ref && (*ref)->fixed)
    set_properties();
}


/**
  Resolve the name of a reference to a column reference.

  The method resolves the column reference represented by 'this' as a column
  present in one of: GROUP BY clause, SELECT clause, outer queries. It is
  used typically for columns in the HAVING clause which are not under
  aggregate functions.

  POSTCONDITION @n
  Item_ref::ref is 0 or points to a valid item.

  @note
    The name resolution algorithm used is (where [T_j] is an optional table
    name that qualifies the column name):

  @code
        resolve_extended([T_j].col_ref_i)
        {
          Search for a column or derived column named col_ref_i [in table T_j]
          in the SELECT and GROUP clauses of Q.

          if such a column is NOT found AND    // Lookup in outer queries.
             there are outer queries
          {
            for each outer query Q_k beginning from the inner-most one
           {
              Search for a column or derived column named col_ref_i
              [in table T_j] in the SELECT and GROUP clauses of Q_k.

              if such a column is not found AND
                 - Q_k is not a group query AND
                 - Q_k is not inside an aggregate function
                 OR
                 - Q_(k-1) is not in a HAVING or SELECT clause of Q_k
              {
                search for a column or derived column named col_ref_i
                [in table T_j] in the FROM clause of Q_k;
              }
            }
          }
        }
  @endcode
  @n
    This procedure treats GROUP BY and SELECT clauses as one namespace for
    column references in HAVING. Notice that compared to
    Item_field::fix_fields, here we first search the SELECT and GROUP BY
    clauses, and then we search the FROM clause.

  @param[in]     thd        current thread
  @param[in,out] reference  view column if this item was resolved to a
    view column

  @todo
    Here we could first find the field anyway, and then test this
    condition, so that we can give a better error message -
    ER_WRONG_FIELD_WITH_GROUP, instead of the less informative
    ER_BAD_FIELD_ERROR which we produce now.

  @retval
    TRUE  if error
  @retval
    FALSE on success
*/

bool Item_ref::fix_fields(THD *thd, Item **reference)
{
  enum_parsing_place place= NO_MATTER;
  DBUG_ASSERT(fixed == 0);
  SELECT_LEX *current_sel= thd->lex->current_select;

  if (!ref || ref == not_found_item)
  {
    DBUG_ASSERT(reference_trough_name != 0);
    if (!(ref= resolve_ref_in_select_and_group(thd, this,
                                               context->select_lex)))
      goto error;             /* Some error occurred (e.g. ambiguous names). */

    if (ref == not_found_item) /* This reference was not resolved. */
    {
      Name_resolution_context *last_checked_context= context;
      Name_resolution_context *outer_context= context->outer_context;
      Field *from_field;
      ref= 0;

      if (!outer_context)
      {
        /* The current reference cannot be resolved in this query. */
        my_error(ER_BAD_FIELD_ERROR,MYF(0),
                 this->full_name(), current_thd->where);
        goto error;
      }

      /*
        If there is an outer context (select), and it is not a derived table
        (which do not support the use of outer fields for now), try to
        resolve this reference in the outer select(s).

        We treat each subselect as a separate namespace, so that different
        subselects may contain columns with the same names. The subselects are
        searched starting from the innermost.
      */
      from_field= (Field*) not_found_field;

      do
      {
        SELECT_LEX *select= outer_context->select_lex;
        Item_subselect *prev_subselect_item=
          last_checked_context->select_lex->master_unit()->item;
        last_checked_context= outer_context;

        /* Search in the SELECT and GROUP lists of the outer select. */
        if (outer_context->resolve_in_select_list)
        {
          if (!(ref= resolve_ref_in_select_and_group(thd, this, select)))
            goto error; /* Some error occurred (e.g. ambiguous names). */
          if (ref != not_found_item)
          {
            DBUG_ASSERT(*ref && (*ref)->fixed);
            prev_subselect_item->used_tables_cache|= (*ref)->used_tables();
            prev_subselect_item->const_item_cache&= (*ref)->const_item();
            break;
          }
          /*
            Set ref to 0 to ensure that we get an error in case we replaced
            this item with another item and still use this item in some
            other place of the parse tree.
          */
          ref= 0;
        }

        place= prev_subselect_item->parsing_place;
        /*
          Check table fields only if the subquery is used somewhere out of
          HAVING or the outer SELECT does not use grouping (i.e. tables are
          accessible).
          TODO:
          Here we could first find the field anyway, and then test this
          condition, so that we can give a better error message -
          ER_WRONG_FIELD_WITH_GROUP, instead of the less informative
          ER_BAD_FIELD_ERROR which we produce now.
        */
        if ((place != IN_HAVING ||
             (!select->with_sum_func &&
              select->group_list.elements == 0)))
        {
          /*
            In case of view, find_field_in_tables() write pointer to view
            field expression to 'reference', i.e. it substitute that
            expression instead of this Item_ref
          */
          from_field= find_field_in_tables(thd, this,
                                           outer_context->
                                             first_name_resolution_table,
                                           outer_context->
                                             last_name_resolution_table,
                                           reference,
                                           IGNORE_EXCEPT_NON_UNIQUE,
                                           TRUE, TRUE);
          if (! from_field)
            goto error;
          if (from_field == view_ref_found)
          {
            Item::Type refer_type= (*reference)->type();
            prev_subselect_item->used_tables_cache|=
              (*reference)->used_tables();
            prev_subselect_item->const_item_cache&=
              (*reference)->const_item();
            DBUG_ASSERT((*reference)->type() == REF_ITEM);
            mark_as_dependent(thd, last_checked_context->select_lex,
                              context->select_lex, this,
                              ((refer_type == REF_ITEM ||
                                refer_type == FIELD_ITEM) ?
                               (Item_ident*) (*reference) :
                               0));
            /*
              view reference found, we substituted it instead of this
              Item, so can quit
            */
            return FALSE;
          }
          if (from_field != not_found_field)
          {
            if (cached_table && cached_table->select_lex &&
                outer_context->select_lex &&
                cached_table->select_lex != outer_context->select_lex)
            {
              /*
                Due to cache, find_field_in_tables() can return field which
                doesn't belong to provided outer_context. In this case we have
                to find proper field context in order to fix field correcly.
              */
              do
              {
                outer_context= outer_context->outer_context;
                select= outer_context->select_lex;
                prev_subselect_item=
                  last_checked_context->select_lex->master_unit()->item;
                last_checked_context= outer_context;
              } while (outer_context && outer_context->select_lex &&
                       cached_table->select_lex != outer_context->select_lex);
            }
            prev_subselect_item->used_tables_cache|= from_field->table->map;
            prev_subselect_item->const_item_cache= 0;
            break;
          }
        }
        DBUG_ASSERT(from_field == not_found_field);

        /* Reference is not found => depend on outer (or just error). */
        prev_subselect_item->used_tables_cache|= OUTER_REF_TABLE_BIT;
        prev_subselect_item->const_item_cache= 0;

        outer_context= outer_context->outer_context;
      } while (outer_context);

      DBUG_ASSERT(from_field != 0 && from_field != view_ref_found);
      if (from_field != not_found_field)
      {
        Item_field* fld;
        if (!(fld= new Item_field(from_field)))
          goto error;
        thd->change_item_tree(reference, fld);
        mark_as_dependent(thd, last_checked_context->select_lex,
                          thd->lex->current_select, fld, fld);
        /*
          A reference is resolved to a nest level that's outer or the same as
          the nest level of the enclosing set function : adjust the value of
          max_arg_level for the function if it's needed.
        */
        if (thd->lex->in_sum_func &&
            thd->lex->in_sum_func->nest_level >= 
            last_checked_context->select_lex->nest_level)
          set_if_bigger(thd->lex->in_sum_func->max_arg_level,
                        last_checked_context->select_lex->nest_level);
        return FALSE;
      }
      if (ref == 0)
      {
        /* The item was not a table field and not a reference */
        my_error(ER_BAD_FIELD_ERROR, MYF(0),
                 this->full_name(), current_thd->where);
        goto error;
      }
      /* Should be checked in resolve_ref_in_select_and_group(). */
      DBUG_ASSERT(*ref && (*ref)->fixed);
      mark_as_dependent(thd, last_checked_context->select_lex,
                        context->select_lex, this, this);
      /*
        A reference is resolved to a nest level that's outer or the same as
        the nest level of the enclosing set function : adjust the value of
        max_arg_level for the function if it's needed.
      */
      if (thd->lex->in_sum_func &&
          thd->lex->in_sum_func->nest_level >= 
          last_checked_context->select_lex->nest_level)
        set_if_bigger(thd->lex->in_sum_func->max_arg_level,
                      last_checked_context->select_lex->nest_level);
    }
  }
  else if (ref_type() != VIEW_REF)
  {
    /*
      It could be that we're referring to something that's in ancestor selects.
      We must make an appropriate mark_as_dependent() call for each such
      outside reference.
    */
    Dependency_marker dep_marker;
    dep_marker.current_select= current_sel;
    dep_marker.thd= thd;
    (*ref)->walk(&Item::enumerate_field_refs_processor, FALSE,
                 (uchar*)&dep_marker);
  }

  DBUG_ASSERT(*ref);
  /*
    Check if this is an incorrect reference in a group function or forward
    reference. Do not issue an error if this is:
      1. outer reference (will be fixed later by the fix_inner_refs function);
      2. an unnamed reference inside an aggregate function.
  */
  if (!((*ref)->type() == REF_ITEM &&
       ((Item_ref *)(*ref))->ref_type() == OUTER_REF) &&
      (((*ref)->with_sum_func && name &&
        !(current_sel->linkage != GLOBAL_OPTIONS_TYPE &&
          current_sel->having_fix_field)) ||
       !(*ref)->fixed))
  {
    my_error(ER_ILLEGAL_REFERENCE, MYF(0),
             name, ((*ref)->with_sum_func?
                    "reference to group function":
                    "forward reference in item list"));
    goto error;
  }

  set_properties();

  if ((*ref)->check_cols(1))
    goto error;
  return FALSE;

error:
  context->process_error(thd);
  return TRUE;
}


void Item_ref::set_properties()
{
  max_length= (*ref)->max_length;
  maybe_null= (*ref)->maybe_null;
  decimals=   (*ref)->decimals;
  collation.set((*ref)->collation);
  /*
    We have to remember if we refer to a sum function, to ensure that
    split_sum_func() doesn't try to change the reference.
  */
  with_sum_func= (*ref)->with_sum_func;
  with_field= (*ref)->with_field;
  unsigned_flag= (*ref)->unsigned_flag;
  fixed= 1;
  if (alias_name_used)
    return;
  if ((*ref)->type() == FIELD_ITEM)
    alias_name_used= ((Item_ident *) (*ref))->alias_name_used;
  else
    alias_name_used= TRUE; // it is not field, so it is was resolved by alias
}


void Item_ref::cleanup()
{
  DBUG_ENTER("Item_ref::cleanup");
  Item_ident::cleanup();
  result_field= 0;
  if (reference_trough_name)
  {
    /* We have to reset the reference as it may been freed */
    ref= 0;
  }
  DBUG_VOID_RETURN;
}


/**
  Transform an Item_ref object with a transformer callback function.

  The function first applies the transform method to the item
  referenced by this Item_reg object. If this returns a new item the
  old item is substituted for a new one. After this the transformer
  is applied to the Item_ref object.

  @param transformer   the transformer callback function to be applied to
                       the nodes of the tree of the object
  @param argument      parameter to be passed to the transformer

  @return Item returned as the result of transformation of the Item_ref object
    @retval !NULL The transformation was successful
    @retval NULL  Out of memory error
*/

Item* Item_ref::transform(Item_transformer transformer, uchar *arg)
{
  DBUG_ASSERT(!current_thd->stmt_arena->is_stmt_prepare());
  DBUG_ASSERT((*ref) != NULL);

  /* Transform the object we are referencing. */
  Item *new_item= (*ref)->transform(transformer, arg);
  if (!new_item)
    return NULL;

  /*
    THD::change_item_tree() should be called only if the tree was
    really transformed, i.e. when a new item has been created.
    Otherwise we'll be allocating a lot of unnecessary memory for
    change records at each execution.
  */
  if (*ref != new_item)
    current_thd->change_item_tree(ref, new_item);

  /* Transform the item ref object. */
  return (this->*transformer)(arg);
}


/**
  Compile an Item_ref object with a processor and a transformer
  callback functions.

  First the function applies the analyzer to the Item_ref object. Then
  if the analizer succeeeds we first applies the compile method to the
  object the Item_ref object is referencing. If this returns a new
  item the old item is substituted for a new one.  After this the
  transformer is applied to the Item_ref object itself.
  The compile function is not called if the analyzer returns NULL
  in the parameter arg_p. 

  @param analyzer      the analyzer callback function to be applied to the
                       nodes of the tree of the object
  @param[in,out] arg_p parameter to be passed to the processor
  @param transformer   the transformer callback function to be applied to the
                       nodes of the tree of the object
  @param arg_t         parameter to be passed to the transformer

  @return Item returned as the result of transformation of the Item_ref object
*/

Item* Item_ref::compile(Item_analyzer analyzer, uchar **arg_p,
                        Item_transformer transformer, uchar *arg_t)
{
  /* Analyze this Item object. */
  if (!(this->*analyzer)(arg_p))
    return NULL;

  /* Compile the Item we are referencing. */
  DBUG_ASSERT((*ref) != NULL);
  if (*arg_p)
  {
    uchar *arg_v= *arg_p;
    Item *new_item= (*ref)->compile(analyzer, &arg_v, transformer, arg_t);
    if (new_item && *ref != new_item)
      current_thd->change_item_tree(ref, new_item);
  }

  /* Transform this Item object. */
  return (this->*transformer)(arg_t);
}


void Item_ref::print(String *str, enum_query_type query_type)
{
  if (ref)
  {
    if ((*ref)->type() != Item::CACHE_ITEM && ref_type() != VIEW_REF &&
        !table_name && name && alias_name_used)
    {
      THD *thd= current_thd;
      append_identifier(thd, str, (*ref)->real_item()->name,
                        strlen((*ref)->real_item()->name));
    }
    else
      (*ref)->print(str, query_type);
  }
  else
    Item_ident::print(str, query_type);
}


bool Item_ref::send(Protocol *prot, String *tmp)
{
  if (result_field)
    return prot->store(result_field);
  return (*ref)->send(prot, tmp);
}


double Item_ref::val_result()
{
  if (result_field)
  {
    if ((null_value= result_field->is_null()))
      return 0.0;
    return result_field->val_real();
  }
  return val_real();
}


bool Item_ref::is_null_result()
{
  if (result_field)
    return (null_value=result_field->is_null());

  return is_null();
}


longlong Item_ref::val_int_result()
{
  if (result_field)
  {
    if ((null_value= result_field->is_null()))
      return 0;
    return result_field->val_int();
  }
  return val_int();
}


String *Item_ref::str_result(String* str)
{
  if (result_field)
  {
    if ((null_value= result_field->is_null()))
      return 0;
    str->set_charset(str_value.charset());
    return result_field->val_str(str, &str_value);
  }
  return val_str(str);
}


my_decimal *Item_ref::val_decimal_result(my_decimal *decimal_value)
{
  if (result_field)
  {
    if ((null_value= result_field->is_null()))
      return 0;
    return result_field->val_decimal(decimal_value);
  }
  return val_decimal(decimal_value);
}


bool Item_ref::val_bool_result()
{
  if (result_field)
  {
    if ((null_value= result_field->is_null()))
      return 0;
    switch (result_field->result_type()) {
    case INT_RESULT:
      return result_field->val_int() != 0;
    case DECIMAL_RESULT:
    {
      my_decimal decimal_value;
      my_decimal *val= result_field->val_decimal(&decimal_value);
      if (val)
        return !my_decimal_is_zero(val);
      return 0;
    }
    case REAL_RESULT:
    case STRING_RESULT:
      return result_field->val_real() != 0.0;
    case ROW_RESULT:
    case TIME_RESULT:
    case IMPOSSIBLE_RESULT:
      DBUG_ASSERT(0);
    }
  }
  return val_bool();
}


void Item_ref::save_result(Field *to)
{
  if (result_field)
  {
    save_field_in_field(result_field, &null_value, to, TRUE);
    return;
  }
  (*ref)->save_result(to);
  null_value= (*ref)->null_value;
}


void Item_ref::save_val(Field *to)
{
  (*ref)->save_result(to);
  null_value= (*ref)->null_value;
}


double Item_ref::val_real()
{
  DBUG_ASSERT(fixed);
  double tmp=(*ref)->val_result();
  null_value=(*ref)->null_value;
  return tmp;
}


longlong Item_ref::val_int()
{
  DBUG_ASSERT(fixed);
  longlong tmp=(*ref)->val_int_result();
  null_value=(*ref)->null_value;
  return tmp;
}


bool Item_ref::val_bool()
{
  DBUG_ASSERT(fixed);
  bool tmp= (*ref)->val_bool_result();
  null_value= (*ref)->null_value;
  return tmp;
}


String *Item_ref::val_str(String* tmp)
{
  DBUG_ASSERT(fixed);
  tmp=(*ref)->str_result(tmp);
  null_value=(*ref)->null_value;
  return tmp;
}


bool Item_ref::is_null()
{
  DBUG_ASSERT(fixed);
  bool tmp=(*ref)->is_null_result();
  null_value=(*ref)->null_value;
  return tmp;
}


bool Item_ref::get_date(MYSQL_TIME *ltime,ulonglong fuzzydate)
{
  return (null_value=(*ref)->get_date_result(ltime,fuzzydate));
}


my_decimal *Item_ref::val_decimal(my_decimal *decimal_value)
{
  my_decimal *val= (*ref)->val_decimal_result(decimal_value);
  null_value= (*ref)->null_value;
  return val;
}

int Item_ref::save_in_field(Field *to, bool no_conversions)
{
  int res;
  if (result_field)
  {
    if (result_field->is_null())
    {
      null_value= 1;
      res= set_field_to_null_with_conversions(to, no_conversions);
      return res;
    }
    to->set_notnull();
    res= field_conv(to, result_field);
    null_value= 0;
    return res;
  }
  res= (*ref)->save_in_field(to, no_conversions);
  null_value= (*ref)->null_value;
  return res;
}


void Item_ref::save_org_in_field(Field *field)
{
  (*ref)->save_org_in_field(field);
}


void Item_ref::make_field(Send_field *field)
{
  (*ref)->make_field(field);
  /* Non-zero in case of a view */
  if (name)
    field->col_name= name;
  if (table_name)
    field->table_name= table_name;
  if (db_name)
    field->db_name= db_name;
  if (orig_field_name)
    field->org_col_name= orig_field_name;
  if (orig_table_name)
    field->org_table_name= orig_table_name;
}


Item *Item_ref::get_tmp_table_item(THD *thd)
{
  if (!result_field)
    return (*ref)->get_tmp_table_item(thd);

  Item_field *item= new Item_field(result_field);
  if (item)
  {
    item->table_name= table_name;
    item->db_name= db_name;
  }
  return item;
}


void Item_ref_null_helper::print(String *str, enum_query_type query_type)
{
  str->append(STRING_WITH_LEN("<ref_null_helper>("));
  if (ref)
    (*ref)->print(str, query_type);
  else
    str->append('?');
  str->append(')');
}


void Item_direct_ref::save_val(Field *to)
{
  (*ref)->save_val(to);
  null_value=(*ref)->null_value;
}


double Item_direct_ref::val_real()
{
  double tmp=(*ref)->val_real();
  null_value=(*ref)->null_value;
  return tmp;
}


longlong Item_direct_ref::val_int()
{
  longlong tmp=(*ref)->val_int();
  null_value=(*ref)->null_value;
  return tmp;
}


String *Item_direct_ref::val_str(String* tmp)
{
  tmp=(*ref)->val_str(tmp);
  null_value=(*ref)->null_value;
  return tmp;
}


my_decimal *Item_direct_ref::val_decimal(my_decimal *decimal_value)
{
  my_decimal *tmp= (*ref)->val_decimal(decimal_value);
  null_value=(*ref)->null_value;
  return tmp;
}


bool Item_direct_ref::val_bool()
{
  bool tmp= (*ref)->val_bool();
  null_value=(*ref)->null_value;
  return tmp;
}


bool Item_direct_ref::is_null()
{
  return (*ref)->is_null();
}


bool Item_direct_ref::get_date(MYSQL_TIME *ltime,ulonglong fuzzydate)
{
  return (null_value=(*ref)->get_date(ltime,fuzzydate));
}


Item_cache_wrapper::~Item_cache_wrapper()
{
  DBUG_ASSERT(expr_cache == 0);
}

Item_cache_wrapper::Item_cache_wrapper(Item *item_arg)
:orig_item(item_arg), expr_cache(NULL), expr_value(NULL)
{
  DBUG_ASSERT(orig_item->fixed);
  max_length= orig_item->max_length;
  maybe_null= orig_item->maybe_null;
  decimals=   orig_item->decimals;
  collation.set(orig_item->collation);
  with_sum_func= orig_item->with_sum_func;
  with_field= orig_item->with_field;
  unsigned_flag= orig_item->unsigned_flag;
  name= item_arg->name;
  name_length= item_arg->name_length;
  with_subselect=  orig_item->with_subselect;

  if ((expr_value= Item_cache::get_cache(orig_item)))
    expr_value->setup(orig_item);

  fixed= 1;
}


/**
  Initialize the cache if it is needed
*/

void Item_cache_wrapper::init_on_demand()
{
    if (!expr_cache->is_inited())
    {
      orig_item->get_cache_parameters(parameters);
      expr_cache->init();
    }
}


void Item_cache_wrapper::print(String *str, enum_query_type query_type)
{
  str->append(func_name());
  if (expr_cache)
  {
    init_on_demand();
    expr_cache->print(str, query_type);
  }
  else
    str->append(STRING_WITH_LEN("<<DISABLED>>"));
  str->append('(');
  orig_item->print(str, query_type);
  str->append(')');
}


/**
  Prepare the expression cache wrapper (do nothing)

  @retval FALSE OK
*/

bool Item_cache_wrapper::fix_fields(THD *thd  __attribute__((unused)),
                                    Item **it __attribute__((unused)))
{
  DBUG_ASSERT(orig_item->fixed);
  DBUG_ASSERT(fixed);
  return FALSE;
}

bool Item_cache_wrapper::send(Protocol *protocol, String *buffer)
{
  if (result_field)
    return protocol->store(result_field);
  return Item::send(protocol, buffer);
}

/**
  Clean the expression cache wrapper up before reusing it.
*/

void Item_cache_wrapper::cleanup()
{
  DBUG_ENTER("Item_cache_wrapper::cleanup");
  Item_result_field::cleanup();
  delete expr_cache;
  expr_cache= 0;
  /* expr_value is Item so it will be destroyed from list of Items */
  expr_value= 0;
  parameters.empty();
  DBUG_VOID_RETURN;
}


/**
  Create an expression cache that uses a temporary table

  @param thd           Thread handle
  @param depends_on    Parameters of the expression to create cache for

  @details
  The function takes 'depends_on' as the list of all parameters for
  the expression wrapped into this object and creates an expression
  cache in a temporary table containing the field for the parameters
  and the result of the expression.

  @retval FALSE OK
  @retval TRUE  Error
*/

bool Item_cache_wrapper::set_cache(THD *thd)
{
  DBUG_ENTER("Item_cache_wrapper::set_cache");
  DBUG_ASSERT(expr_cache == 0);
  expr_cache= new Expression_cache_tmptable(thd, parameters, expr_value);
  DBUG_RETURN(expr_cache == NULL);
}


/**
  Check if the current values of the parameters are in the expression cache

  @details
  The function checks whether the current set of the parameters of the
  referenced item can be found in the expression cache. If so the function
  returns the item by which the result of the expression can be easily
  extracted from the cache with the corresponding val_* method.

  @retval NULL    - parameters are not in the cache
  @retval <item*> - item providing the result of the expression found in cache
*/

Item *Item_cache_wrapper::check_cache()
{
  DBUG_ENTER("Item_cache_wrapper::check_cache");
  if (expr_cache)
  {
    Expression_cache_tmptable::result res;
    Item *cached_value;
    init_on_demand();
    res= expr_cache->check_value(&cached_value);
    if (res == Expression_cache_tmptable::HIT)
      DBUG_RETURN(cached_value);
  }
  DBUG_RETURN(NULL);
}


/**
  Get the value of the cached expression and put it in the cache
*/

inline void Item_cache_wrapper::cache()
{
  expr_value->store(orig_item);
  expr_value->cache_value();
  expr_cache->put_value(expr_value); // put in expr_cache
}


/**
  Get the value of the possibly cached item into the field.
*/

void Item_cache_wrapper::save_val(Field *to)
{
  Item *cached_value;
  DBUG_ENTER("Item_cache_wrapper::val_int");
  if (!expr_cache)
  {
    orig_item->save_val(to);
    null_value= orig_item->null_value;
    DBUG_VOID_RETURN;
  }

  if ((cached_value= check_cache()))
  {
    cached_value->save_val(to);
    null_value= cached_value->null_value;
    DBUG_VOID_RETURN;
  }
  cache();
  null_value= expr_value->null_value;
  expr_value->save_val(to);
  DBUG_VOID_RETURN;
}


/**
  Get the integer value of the possibly cached item.
*/

longlong Item_cache_wrapper::val_int()
{
  Item *cached_value;
  DBUG_ENTER("Item_cache_wrapper::val_int");
  if (!expr_cache)
  {
    longlong tmp= orig_item->val_int();
    null_value= orig_item->null_value;
    DBUG_RETURN(tmp);
  }

  if ((cached_value= check_cache()))
  {
    longlong tmp= cached_value->val_int();
    null_value= cached_value->null_value;
    DBUG_RETURN(tmp);
  }
  cache();
  null_value= expr_value->null_value;
  DBUG_RETURN(expr_value->val_int());
}


/**
  Get the real value of the possibly cached item
*/

double Item_cache_wrapper::val_real()
{
  Item *cached_value;
  DBUG_ENTER("Item_cache_wrapper::val_real");
  if (!expr_cache)
  {
    double tmp= orig_item->val_real();
    null_value= orig_item->null_value;
    DBUG_RETURN(tmp);
  }

  if ((cached_value= check_cache()))
  {
    double tmp= cached_value->val_real();
    null_value= cached_value->null_value;
    DBUG_RETURN(tmp);
  }
  cache();
  null_value= expr_value->null_value;
  DBUG_RETURN(expr_value->val_real());
}


/**
  Get the string value of the possibly cached item
*/

String *Item_cache_wrapper::val_str(String* str)
{
  Item *cached_value;
  DBUG_ENTER("Item_cache_wrapper::val_str");
  if (!expr_cache)
  {
    String *tmp= orig_item->val_str(str);
    null_value= orig_item->null_value;
    DBUG_RETURN(tmp);
  }

  if ((cached_value= check_cache()))
  {
    String *tmp= cached_value->val_str(str);
    null_value= cached_value->null_value;
    DBUG_RETURN(tmp);
  }
  cache();
  if ((null_value= expr_value->null_value))
    DBUG_RETURN(NULL);
  DBUG_RETURN(expr_value->val_str(str));
}


/**
  Get the decimal value of the possibly cached item
*/

my_decimal *Item_cache_wrapper::val_decimal(my_decimal* decimal_value)
{
  Item *cached_value;
  DBUG_ENTER("Item_cache_wrapper::val_decimal");
  if (!expr_cache)
  {
    my_decimal *tmp= orig_item->val_decimal(decimal_value);
    null_value= orig_item->null_value;
    DBUG_RETURN(tmp);
  }

  if ((cached_value= check_cache()))
  {
    my_decimal *tmp= cached_value->val_decimal(decimal_value);
    null_value= cached_value->null_value;
    DBUG_RETURN(tmp);
  }
  cache();
  if ((null_value= expr_value->null_value))
    DBUG_RETURN(NULL);
  DBUG_RETURN(expr_value->val_decimal(decimal_value));
}


/**
  Get the boolean value of the possibly cached item
*/

bool Item_cache_wrapper::val_bool()
{
  Item *cached_value;
  DBUG_ENTER("Item_cache_wrapper::val_bool");
  if (!expr_cache)
  {
    bool tmp= orig_item->val_bool();
    null_value= orig_item->null_value;
    DBUG_RETURN(tmp);
  }

  if ((cached_value= check_cache()))
  {
    bool tmp= cached_value->val_bool();
    null_value= cached_value->null_value;
    DBUG_RETURN(tmp);
  }
  cache();
  null_value= expr_value->null_value;
  DBUG_RETURN(expr_value->val_bool());
}


/**
  Check for NULL the value of the possibly cached item
*/

bool Item_cache_wrapper::is_null()
{
  Item *cached_value;
  DBUG_ENTER("Item_cache_wrapper::is_null");
  if (!expr_cache)
  {
    bool tmp= orig_item->is_null();
    null_value= orig_item->null_value;
    DBUG_RETURN(tmp);
  }

  if ((cached_value= check_cache()))
  {
    bool tmp= cached_value->is_null();
    null_value= cached_value->null_value;
    DBUG_RETURN(tmp);
  }
  cache();
  DBUG_RETURN((null_value= expr_value->null_value));
}


/**
  Get the date value of the possibly cached item
*/

bool Item_cache_wrapper::get_date(MYSQL_TIME *ltime, ulonglong fuzzydate)
{
  Item *cached_value;
  DBUG_ENTER("Item_cache_wrapper::get_date");
  if (!expr_cache)
    DBUG_RETURN((null_value= orig_item->get_date(ltime, fuzzydate)));

  if ((cached_value= check_cache()))
    DBUG_RETURN((null_value= cached_value->get_date(ltime, fuzzydate)));

  cache();
  DBUG_RETURN((null_value= expr_value->get_date(ltime, fuzzydate)));
}


int Item_cache_wrapper::save_in_field(Field *to, bool no_conversions)
{
  int res;
  DBUG_ASSERT(!result_field);
  res= orig_item->save_in_field(to, no_conversions);
  null_value= orig_item->null_value;
  return res;
}


Item* Item_cache_wrapper::get_tmp_table_item(THD *thd_arg)
{
  if (!orig_item->with_sum_func && !orig_item->const_item())
    return new Item_field(result_field);
  return copy_or_same(thd_arg);
}


bool Item_direct_view_ref::send(Protocol *protocol, String *buffer)
{
  if (check_null_ref())
    return protocol->store_null();
  return Item_direct_ref::send(protocol, buffer);
}

/**
  Prepare referenced field then call usual Item_direct_ref::fix_fields .

  @param thd         thread handler
  @param reference   reference on reference where this item stored

  @retval
    FALSE   OK
  @retval
    TRUE    Error
*/

bool Item_direct_view_ref::fix_fields(THD *thd, Item **reference)
{
  DBUG_ASSERT(1);
  /* view fild reference must be defined */
  DBUG_ASSERT(*ref);
  /* (*ref)->check_cols() will be made in Item_direct_ref::fix_fields */
  if ((*ref)->fixed)
  {
    Item *ref_item= (*ref)->real_item();
    if (ref_item->type() == Item::FIELD_ITEM)
    {
      /*
        In some cases we need to update table read set(see bug#47150).
        If ref item is FIELD_ITEM and fixed then field and table
        have proper values. So we can use them for update.
      */
      Field *fld= ((Item_field*) ref_item)->field;
      DBUG_ASSERT(fld && fld->table);
      if (thd->mark_used_columns == MARK_COLUMNS_READ)
        bitmap_set_bit(fld->table->read_set, fld->field_index);
    }
  }
  else if (!(*ref)->fixed &&
           ((*ref)->fix_fields(thd, ref)))
    return TRUE;

  if (Item_direct_ref::fix_fields(thd, reference))
    return TRUE;
  if (view->table && view->table->maybe_null)
    maybe_null= TRUE;
  return FALSE;
}

/*
  Prepare referenced outer field then call usual Item_direct_ref::fix_fields

  SYNOPSIS
    Item_outer_ref::fix_fields()
    thd         thread handler
    reference   reference on reference where this item stored

  RETURN
    FALSE   OK
    TRUE    Error
*/

bool Item_outer_ref::fix_fields(THD *thd, Item **reference)
{
  bool err;
  /* outer_ref->check_cols() will be made in Item_direct_ref::fix_fields */
  if ((*ref) && !(*ref)->fixed && ((*ref)->fix_fields(thd, reference)))
    return TRUE;
  err= Item_direct_ref::fix_fields(thd, reference);
  if (!outer_ref)
    outer_ref= *ref;
  if ((*ref)->type() == Item::FIELD_ITEM)
    table_name= ((Item_field*)outer_ref)->table_name;
  return err;
}


void Item_outer_ref::fix_after_pullout(st_select_lex *new_parent, Item **ref)
{
  if (get_depended_from() == new_parent)
  {
    *ref= outer_ref;
    (*ref)->fix_after_pullout(new_parent, ref);
  }
}

void Item_ref::fix_after_pullout(st_select_lex *new_parent, Item **refptr)
{
  (*ref)->fix_after_pullout(new_parent, ref);
  if (get_depended_from() == new_parent)
    depended_from= NULL;
}


/**
  Mark references from inner selects used in group by clause

  The method is used by the walk method when called for the expressions
  from the group by clause. The callsare  occurred in the function
  fix_inner_refs invoked by JOIN::prepare.
  The parameter passed to Item_outer_ref::check_inner_refs_processor
  is the iterator over the list of inner references from the subselects
  of the select to be prepared. The function marks those references
  from this list whose occurrences are encountered in the group by 
  expressions passed to the walk method.  
 
  @param arg  pointer to the iterator over a list of inner references

  @return
    FALSE always
*/

bool Item_outer_ref::check_inner_refs_processor(uchar *arg)
{
  List_iterator_fast<Item_outer_ref> *it=
    ((List_iterator_fast<Item_outer_ref> *) arg);
  Item_outer_ref *ref;
  while ((ref= (*it)++))
  {
    if (ref == this)
    {
      ref->found_in_group_by= 1;
      break;
    }
  }
  (*it).rewind();
  return FALSE;
}


/**
  Compare two view column references for equality.

  A view column reference is considered equal to another column
  reference if the second one is a view column and if both column
  references resolve to the same item. It is assumed that both
  items are of the same type.

  @param item        item to compare with
  @param binary_cmp  make binary comparison

  @retval
    TRUE    Referenced item is equal to given item
  @retval
    FALSE   otherwise
*/

bool Item_direct_view_ref::eq(const Item *item, bool binary_cmp) const
{
  if (item->type() == REF_ITEM)
  {
    Item_ref *item_ref= (Item_ref*) item;
    if (item_ref->ref_type() == VIEW_REF)
    {
      Item *item_ref_ref= *(item_ref->ref);
      return ((*ref)->real_item() == item_ref_ref->real_item());
    }
  }
  return FALSE;
}


Item_equal *Item_direct_view_ref::find_item_equal(COND_EQUAL *cond_equal)
{
  Item* field_item= real_item();
  if (field_item->type() != FIELD_ITEM)
    return NULL;
  return ((Item_field *) field_item)->find_item_equal(cond_equal);  
}


/**
  Check whether a reference to field item can be substituted for an equal item

  @details
  The function checks whether a substitution of a reference to field item for
  an equal item is valid.

  @param arg   *arg != NULL <-> the reference is in the context
               where substitution for an equal item is valid

  @note
    See also the note for Item_field::subst_argument_checker

  @retval
    TRUE   substitution is valid
  @retval
    FALSE  otherwise
*/
bool Item_direct_view_ref::subst_argument_checker(uchar **arg)
{
  bool res= FALSE;
  if (*arg)
  { 
    Item *item= real_item();
    if (item->type() == FIELD_ITEM &&
        (*arg == (uchar *) Item::ANY_SUBST || 
         result_type() != STRING_RESULT ||
         (((Item_field *) item)->field->flags & BINARY_FLAG)))
      res= TRUE;
  }
  /* Block any substitution into the wrapped object */
  if (*arg)
    *arg= NULL; 
  return res; 
}


/**
  Set a pointer to the multiple equality the view field reference belongs to
  (if any).

  @details
  The function looks for a multiple equality containing this item of the type
  Item_direct_view_ref among those referenced by arg.
  In the case such equality exists the function does the following.
  If the found multiple equality contains a constant, then the item
  is substituted for this constant, otherwise the function sets a pointer
  to the multiple equality in the item.

  @param arg    reference to list of multiple equalities where
                the item (this object) is to be looked for

  @note
    This function is supposed to be called as a callback parameter in calls
    of the compile method.

  @note 
    The function calls Item_field::equal_fields_propagator for the field item
    this->real_item() to do the job. Then it takes the pointer to equal_item
    from this field item and assigns it to this->item_equal.

  @return
    - pointer to the replacing constant item, if the field item was substituted
    - pointer to the field item, otherwise.
*/

Item *Item_direct_view_ref::equal_fields_propagator(uchar *arg)
{
  Item *field_item= real_item();
  if (field_item->type() != FIELD_ITEM)
    return this;
  Item *item= field_item->equal_fields_propagator(arg);
  set_item_equal(field_item->get_item_equal());
  field_item->set_item_equal(NULL);
  if (item != field_item)
    return item;
  return this;
}


/**
  Replace an Item_direct_view_ref for an equal Item_field evaluated earlier
  (if any).

  @details
  If this->item_equal points to some item and coincides with arg then
  the function returns a pointer to a field item that is referred to by the 
  first element of the item_equal list which the Item_direct_view_ref
  object belongs to unless item_equal contains  a constant item. In this
  case the function returns this constant item (if the substitution does
   not require conversion).   
  If the Item_direct_view_item object does not refer any Item_equal object
  'this' is returned .

  @param arg   NULL or points to so some item of the Item_equal type  

  @note
    This function is supposed to be called as a callback parameter in calls
    of the transformer method.

  @note 
    The function calls Item_field::replace_equal_field for the field item
    this->real_item() to do the job.

  @return
    - pointer to a replacement Item_field if there is a better equal item or
      a pointer to a constant equal item;
    - this - otherwise.
*/

Item *Item_direct_view_ref::replace_equal_field(uchar *arg)
{
  Item *field_item= real_item();
  if (field_item->type() != FIELD_ITEM)
    return this;
  field_item->set_item_equal(item_equal);
  Item *item= field_item->replace_equal_field(arg);
  field_item->set_item_equal(0);
  return item != field_item ? item : this;
}


bool Item_default_value::eq(const Item *item, bool binary_cmp) const
{
  return item->type() == DEFAULT_VALUE_ITEM && 
    ((Item_default_value *)item)->arg->eq(arg, binary_cmp);
}


bool Item_default_value::fix_fields(THD *thd, Item **items)
{
  Item *real_arg;
  Item_field *field_arg;
  Field *def_field;
  DBUG_ASSERT(fixed == 0);

  if (!arg)
  {
    fixed= 1;
    return FALSE;
  }
  if (!arg->fixed && arg->fix_fields(thd, &arg))
    goto error;


  real_arg= arg->real_item();
  if (real_arg->type() != FIELD_ITEM)
  {
    my_error(ER_NO_DEFAULT_FOR_FIELD, MYF(0), arg->name);
    goto error;
  }

  field_arg= (Item_field *)real_arg;
  if (field_arg->field->flags & NO_DEFAULT_VALUE_FLAG)
  {
    my_error(ER_NO_DEFAULT_FOR_FIELD, MYF(0), field_arg->field->field_name);
    goto error;
  }
  if (!(def_field= (Field*) sql_alloc(field_arg->field->size_of())))
    goto error;
  memcpy((void *)def_field, (void *)field_arg->field, field_arg->field->size_of());
  def_field->move_field_offset((my_ptrdiff_t)
                               (def_field->table->s->default_values -
                                def_field->table->record[0]));
  set_field(def_field);
  return FALSE;

error:
  context->process_error(thd);
  return TRUE;
}


void Item_default_value::print(String *str, enum_query_type query_type)
{
  if (!arg)
  {
    str->append(STRING_WITH_LEN("default"));
    return;
  }
  str->append(STRING_WITH_LEN("default("));
  arg->print(str, query_type);
  str->append(')');
}


int Item_default_value::save_in_field(Field *field_arg, bool no_conversions)
{
  if (!arg)
  {
    if (field_arg->flags & NO_DEFAULT_VALUE_FLAG &&
        field_arg->real_type() != MYSQL_TYPE_ENUM)
    {
      if (field_arg->reset())
      {
        my_message(ER_CANT_CREATE_GEOMETRY_OBJECT,
                   ER(ER_CANT_CREATE_GEOMETRY_OBJECT), MYF(0));
        return -1;
      }

      if (context->error_processor == &view_error_processor)
      {
        TABLE_LIST *view= cached_table->top_table();
        push_warning_printf(field_arg->table->in_use,
                            MYSQL_ERROR::WARN_LEVEL_WARN,
                            ER_NO_DEFAULT_FOR_VIEW_FIELD,
                            ER(ER_NO_DEFAULT_FOR_VIEW_FIELD),
                            view->view_db.str,
                            view->view_name.str);
      }
      else
      {
        push_warning_printf(field_arg->table->in_use,
                            MYSQL_ERROR::WARN_LEVEL_WARN,
                            ER_NO_DEFAULT_FOR_FIELD,
                            ER(ER_NO_DEFAULT_FOR_FIELD),
                            field_arg->field_name);
      }
      return 1;
    }
    field_arg->set_default();
    return 0;
  }
  return Item_field::save_in_field(field_arg, no_conversions);
}


/**
  This method like the walk method traverses the item tree, but at the
  same time it can replace some nodes in the tree.
*/ 

Item *Item_default_value::transform(Item_transformer transformer, uchar *args)
{
  DBUG_ASSERT(!current_thd->stmt_arena->is_stmt_prepare());

  /*
    If the value of arg is NULL, then this object represents a constant,
    so further transformation is unnecessary (and impossible).
  */
  if (!arg)
    return 0;

  Item *new_item= arg->transform(transformer, args);
  if (!new_item)
    return 0;

  /*
    THD::change_item_tree() should be called only if the tree was
    really transformed, i.e. when a new item has been created.
    Otherwise we'll be allocating a lot of unnecessary memory for
    change records at each execution.
  */
  if (arg != new_item)
    current_thd->change_item_tree(&arg, new_item);
  return (this->*transformer)(args);
}


bool Item_insert_value::eq(const Item *item, bool binary_cmp) const
{
  return item->type() == INSERT_VALUE_ITEM &&
    ((Item_default_value *)item)->arg->eq(arg, binary_cmp);
}


bool Item_insert_value::fix_fields(THD *thd, Item **items)
{
  DBUG_ASSERT(fixed == 0);
  /* We should only check that arg is in first table */
  if (!arg->fixed)
  {
    bool res;
    TABLE_LIST *orig_next_table= context->last_name_resolution_table;
    context->last_name_resolution_table= context->first_name_resolution_table;
    res= arg->fix_fields(thd, &arg);
    context->last_name_resolution_table= orig_next_table;
    if (res)
      return TRUE;
  }

  if (arg->type() == REF_ITEM)
    arg= static_cast<Item_ref *>(arg)->ref[0];
  if (arg->type() != FIELD_ITEM)
  {
    my_error(ER_BAD_FIELD_ERROR, MYF(0), "", "VALUES() function");
    return TRUE;
  }

  Item_field *field_arg= (Item_field *)arg;

  if (field_arg->field->table->insert_values)
  {
    Field *def_field= (Field*) sql_alloc(field_arg->field->size_of());
    if (!def_field)
      return TRUE;
    memcpy((void *)def_field, (void *)field_arg->field, field_arg->field->size_of());
    def_field->move_field_offset((my_ptrdiff_t)
                                 (def_field->table->insert_values -
                                  def_field->table->record[0]));
    set_field(def_field);
  }
  else
  {
    Field *tmp_field= field_arg->field;
    /* charset doesn't matter here, it's to avoid sigsegv only */
    tmp_field= new Field_null(0, 0, Field::NONE, field_arg->field->field_name,
                          &my_charset_bin);
    if (tmp_field)
    {
      tmp_field->init(field_arg->field->table);
      set_field(tmp_field);
    }
  }
  return FALSE;
}

void Item_insert_value::print(String *str, enum_query_type query_type)
{
  str->append(STRING_WITH_LEN("values("));
  arg->print(str, query_type);
  str->append(')');
}


/**
  Find index of Field object which will be appropriate for item
  representing field of row being changed in trigger.

  @param thd     current thread context
  @param table   table of trigger (and where we looking for fields)
  @param table_grant_info   GRANT_INFO of the subject table

  @note
    This function does almost the same as fix_fields() for Item_field
    but is invoked right after trigger definition parsing. Since at
    this stage we can't say exactly what Field object (corresponding
    to TABLE::record[0] or TABLE::record[1]) should be bound to this
    Item, we only find out index of the Field and then select concrete
    Field object in fix_fields() (by that time Table_trigger_list::old_field/
    new_field should point to proper array of Fields).
    It also binds Item_trigger_field to Table_triggers_list object for
    table of trigger which uses this item.
*/

void Item_trigger_field::setup_field(THD *thd, TABLE *table,
                                     GRANT_INFO *table_grant_info)
{
  /*
    It is too early to mark fields used here, because before execution
    of statement that will invoke trigger other statements may use same
    TABLE object, so all such mark-up will be wiped out.
    So instead we do it in Table_triggers_list::mark_fields_used()
    method which is called during execution of these statements.
  */
  enum_mark_columns save_mark_used_columns= thd->mark_used_columns;
  thd->mark_used_columns= MARK_COLUMNS_NONE;
  /*
    Try to find field by its name and if it will be found
    set field_idx properly.
  */
  (void)find_field_in_table(thd, table, field_name, (uint) strlen(field_name),
                            0, &field_idx);
  thd->mark_used_columns= save_mark_used_columns;
  triggers= table->triggers;
  table_grants= table_grant_info;
}


bool Item_trigger_field::eq(const Item *item, bool binary_cmp) const
{
  return item->type() == TRIGGER_FIELD_ITEM &&
         row_version == ((Item_trigger_field *)item)->row_version &&
         !my_strcasecmp(system_charset_info, field_name,
                        ((Item_trigger_field *)item)->field_name);
}


void Item_trigger_field::set_required_privilege(bool rw)
{
  /*
    Require SELECT and UPDATE privilege if this field will be read and
    set, and only UPDATE privilege for setting the field.
  */
  want_privilege= (rw ? SELECT_ACL | UPDATE_ACL : UPDATE_ACL);
}


bool Item_trigger_field::set_value(THD *thd, sp_rcontext * /*ctx*/, Item **it)
{
  Item *item= sp_prepare_func_item(thd, it);

  if (!item)
    return true;

  if (!fixed)
  {
    if (fix_fields(thd, NULL))
      return true;
  }

  // NOTE: field->table->copy_blobs should be false here, but let's
  // remember the value at runtime to avoid subtle bugs.
  bool copy_blobs_saved= field->table->copy_blobs;

  field->table->copy_blobs= true;

  int err_code= item->save_in_field(field, 0);

  field->table->copy_blobs= copy_blobs_saved;

  return err_code < 0;
}


bool Item_trigger_field::fix_fields(THD *thd, Item **items)
{
  /*
    Since trigger is object tightly associated with TABLE object most
    of its set up can be performed during trigger loading i.e. trigger
    parsing! So we have little to do in fix_fields. :)
  */

  DBUG_ASSERT(fixed == 0);

  /* Set field. */

  if (field_idx != (uint)-1)
  {
#ifndef NO_EMBEDDED_ACCESS_CHECKS
    /*
      Check access privileges for the subject table. We check privileges only
      in runtime.
    */

    if (table_grants)
    {
      table_grants->want_privilege= want_privilege;

      if (check_grant_column(thd, table_grants, triggers->trigger_table->s->db.str,
                             triggers->trigger_table->s->table_name.str, field_name,
                             strlen(field_name), thd->security_ctx))
        return TRUE;
    }
#endif // NO_EMBEDDED_ACCESS_CHECKS

    field= (row_version == OLD_ROW) ? triggers->old_field[field_idx] :
                                      triggers->new_field[field_idx];
    set_field(field);
    fixed= 1;
    return FALSE;
  }

  my_error(ER_BAD_FIELD_ERROR, MYF(0), field_name,
           (row_version == NEW_ROW) ? "NEW" : "OLD");
  return TRUE;
}


void Item_trigger_field::print(String *str, enum_query_type query_type)
{
  str->append((row_version == NEW_ROW) ? "NEW" : "OLD", 3);
  str->append('.');
  str->append(field_name);
}


void Item_trigger_field::cleanup()
{
  want_privilege= original_privilege;
  /*
    Since special nature of Item_trigger_field we should not do most of
    things from Item_field::cleanup() or Item_ident::cleanup() here.
  */
  Item::cleanup();
}


Item_result item_cmp_type(Item_result a,Item_result b)
{
  if (a == STRING_RESULT && b == STRING_RESULT)
    return STRING_RESULT;
  if (a == INT_RESULT && b == INT_RESULT)
    return INT_RESULT;
  else if (a == ROW_RESULT || b == ROW_RESULT)
    return ROW_RESULT;
  else if (a == TIME_RESULT || b == TIME_RESULT)
    return TIME_RESULT;
  if ((a == INT_RESULT || a == DECIMAL_RESULT) &&
      (b == INT_RESULT || b == DECIMAL_RESULT))
    return DECIMAL_RESULT;
  return REAL_RESULT;
}


void resolve_const_item(THD *thd, Item **ref, Item *comp_item)
{
  Item *item= *ref;
  Item *new_item= NULL;
  if (item->basic_const_item())
    return;                                     // Can't be better
  Item_result res_type=item_cmp_type(comp_item->cmp_type(), item->cmp_type());
  char *name=item->name;			// Alloced by sql_alloc

  switch (res_type) {
  case TIME_RESULT:
  {
    bool is_null;
    Item **ref_copy= ref;
    /* the following call creates a constant and puts it in new_item */
    get_datetime_value(thd, &ref_copy, &new_item, comp_item, &is_null);
    if (is_null)
      new_item= new Item_null(name);
    break;
  }
  case STRING_RESULT:
  {
    char buff[MAX_FIELD_WIDTH];
    String tmp(buff,sizeof(buff),&my_charset_bin),*result;
    result=item->val_str(&tmp);
    if (item->null_value)
      new_item= new Item_null(name);
    else
    {
      uint length= result->length();
      char *tmp_str= sql_strmake(result->ptr(), length);
      new_item= new Item_string(name, tmp_str, length, result->charset());
    }
    break;
  }
  case INT_RESULT:
  {
    longlong result=item->val_int();
    uint length=item->max_length;
    bool null_value=item->null_value;
    new_item= (null_value ? (Item*) new Item_null(name) :
               (Item*) new Item_int(name, result, length));
    break;
  }
  case ROW_RESULT:
  if (item->type() == Item::ROW_ITEM && comp_item->type() == Item::ROW_ITEM)
  {
    /*
      Substitute constants only in Item_rows. Don't affect other Items
      with ROW_RESULT (eg Item_singlerow_subselect).

      For such Items more optimal is to detect if it is constant and replace
      it with Item_row. This would optimize queries like this:
      SELECT * FROM t1 WHERE (a,b) = (SELECT a,b FROM t2 LIMIT 1);
    */
    Item_row *item_row= (Item_row*) item;
    Item_row *comp_item_row= (Item_row*) comp_item;
    uint col;
    new_item= 0;
    /*
      If item and comp_item are both Item_rows and have same number of cols
      then process items in Item_row one by one.
      We can't ignore NULL values here as this item may be used with <=>, in
      which case NULL's are significant.
    */
    DBUG_ASSERT(item->result_type() == comp_item->result_type());
    DBUG_ASSERT(item_row->cols() == comp_item_row->cols());
    col= item_row->cols();
    while (col-- > 0)
      resolve_const_item(thd, item_row->addr(col),
                         comp_item_row->element_index(col));
    break;
  }
  /* Fallthrough */
  case REAL_RESULT:
  {						// It must REAL_RESULT
    double result= item->val_real();
    uint length=item->max_length,decimals=item->decimals;
    bool null_value=item->null_value;
    new_item= (null_value ? (Item*) new Item_null(name) : (Item*)
               new Item_float(name, result, decimals, length));
    break;
  }
  case DECIMAL_RESULT:
  {
    my_decimal decimal_value;
    my_decimal *result= item->val_decimal(&decimal_value);
    uint length= item->max_length, decimals= item->decimals;
    bool null_value= item->null_value;
    new_item= (null_value ?
               (Item*) new Item_null(name) :
               (Item*) new Item_decimal(name, result, length, decimals));
    break;
  }
  case IMPOSSIBLE_RESULT:
    DBUG_ASSERT(0);
    break;
  }
  if (new_item)
    thd->change_item_tree(ref, new_item);
}

/**
  Compare the value stored in field with the expression from the query.

  @param field   Field which the Item is stored in after conversion
  @param item    Original expression from query

  @return Returns an integer greater than, equal to, or less than 0 if
          the value stored in the field is greater than, equal to,
          or less than the original Item. A 0 may also be returned if 
          out of memory.          

  @note We use this in the range optimizer/partition pruning,
        because in some cases we can't store the value in the field
        without some precision/character loss.

        We similarly use it to verify that expressions like
        BIGINT_FIELD <cmp> <literal value>
        is done correctly (as int/decimal/float according to literal type).

  @todo rewrite it to use Arg_comparator (currently it's a simplified and
        incomplete version of it)
*/

int stored_field_cmp_to_item(THD *thd, Field *field, Item *item)
{
  Item_result res_type=item_cmp_type(field->result_type(),
				     item->result_type());
  if (res_type == STRING_RESULT)
  {
    char item_buff[MAX_FIELD_WIDTH];
    char field_buff[MAX_FIELD_WIDTH];
    
    String item_tmp(item_buff,sizeof(item_buff),&my_charset_bin);
    String field_tmp(field_buff,sizeof(field_buff),&my_charset_bin);
    String *item_result= item->val_str(&item_tmp);
    /*
      Some implementations of Item::val_str(String*) actually modify
      the field Item::null_value, hence we can't check it earlier.
    */
    if (item->null_value)
      return 0;
    String *field_result= field->val_str(&field_tmp);

    enum_field_types field_type= field->type();

    if (field_type == MYSQL_TYPE_DATE || field_type == MYSQL_TYPE_DATETIME ||
        field_type == MYSQL_TYPE_TIMESTAMP)
    {
      enum_mysql_timestamp_type type= MYSQL_TIMESTAMP_ERROR;

      if (field_type == MYSQL_TYPE_DATE)
        type= MYSQL_TIMESTAMP_DATE;
      else
        type= MYSQL_TIMESTAMP_DATETIME;
        
      const char *field_name= field->field_name;
      MYSQL_TIME field_time, item_time;
      get_mysql_time_from_str(thd, field_result, type, field_name, &field_time);
      get_mysql_time_from_str(thd, item_result, type, field_name,  &item_time);

      return my_time_compare(&field_time, &item_time);
    }
    return sortcmp(field_result, item_result, field->charset());
  }
  if (res_type == INT_RESULT)
    return 0;					// Both are of type int
  if (res_type == DECIMAL_RESULT)
  {
    my_decimal item_buf, *item_val,
               field_buf, *field_val;
    item_val= item->val_decimal(&item_buf);
    if (item->null_value)
      return 0;
    field_val= field->val_decimal(&field_buf);
    return my_decimal_cmp(field_val, item_val);
  }
  /*
    We have to check field->cmp_type() instead of res_type,
    as result_type() - and thus res_type - can never be TIME_RESULT (yet).
  */
  if (field->cmp_type() == TIME_RESULT)
  {
    MYSQL_TIME field_time, item_time;
    if (field->type() == MYSQL_TYPE_TIME)
    {
      field->get_time(&field_time);
      item->get_time(&item_time);
    }
    else
    {
      field->get_date(&field_time, TIME_INVALID_DATES);
      item->get_date(&item_time, TIME_INVALID_DATES);
    }
    return my_time_compare(&field_time, &item_time);
  }
  /*
    The patch for Bug#13463415 started using this function for comparing
    BIGINTs. That uncovered a bug in Visual Studio 32bit optimized mode.
    Prefixing the auto variables with volatile fixes the problem....
  */
  volatile double result= item->val_real();
  if (item->null_value)
    return 0;
  volatile double field_result= field->val_real();
  if (field_result < result)
    return -1;
  else if (field_result > result)
    return 1;
  return 0;
}

Item_cache* Item_cache::get_cache(const Item *item)
{
  return get_cache(item, item->cmp_type());
}


/**
  Get a cache item of given type.

  @param item         value to be cached
  @param type         required type of cache

  @return cache item
*/

Item_cache* Item_cache::get_cache(const Item *item, const Item_result type)
{
  switch (type) {
  case INT_RESULT:
    return new Item_cache_int(item->field_type());
  case REAL_RESULT:
    return new Item_cache_real();
  case DECIMAL_RESULT:
    return new Item_cache_decimal();
  case STRING_RESULT:
    return new Item_cache_str(item);
  case ROW_RESULT:
    return new Item_cache_row();
  case TIME_RESULT:
    return new Item_cache_temporal(item->field_type());
  case IMPOSSIBLE_RESULT:
    DBUG_ASSERT(0);
    break;
  }
  return 0;                                     // Impossible
}

void Item_cache::store(Item *item)
{
  example= item;
  if (!item)
    null_value= TRUE;
  value_cached= FALSE;
}

void Item_cache::print(String *str, enum_query_type query_type)
{
  if (value_cached)
  {
    print_value(str);
    return;
  }
  str->append(STRING_WITH_LEN("<cache>("));
  if (example)
    example->print(str, query_type);
  else
    Item::print(str, query_type);
  str->append(')');
}

/**
  Assign to this cache NULL value if it is possible
*/

void Item_cache::set_null()
{
  if (maybe_null)
  {
    null_value= TRUE;
    value_cached= TRUE;
  }
}


bool  Item_cache_int::cache_value()
{
  if (!example)
    return FALSE;
  value_cached= TRUE;
  value= example->val_int_result();
  null_value= example->null_value;
  unsigned_flag= example->unsigned_flag;
  return TRUE;
}


String *Item_cache_int::val_str(String *str)
{
  DBUG_ASSERT(fixed == 1);
  if (!has_value())
    return NULL;
  str->set_int(value, unsigned_flag, default_charset());
  return str;
}


my_decimal *Item_cache_int::val_decimal(my_decimal *decimal_val)
{
  DBUG_ASSERT(fixed == 1);
  if (!has_value())
    return NULL;
  int2my_decimal(E_DEC_FATAL_ERROR, value, unsigned_flag, decimal_val);
  return decimal_val;
}

double Item_cache_int::val_real()
{
  DBUG_ASSERT(fixed == 1);
  if (!has_value())
    return 0.0;
  return (double) value;
}

longlong Item_cache_int::val_int()
{
  DBUG_ASSERT(fixed == 1);
  if (!has_value())
    return 0;
  return value;
}

int Item_cache_int::save_in_field(Field *field, bool no_conversions)
{
  int error;
  if (!has_value())
    return set_field_to_null_with_conversions(field, no_conversions);

  field->set_notnull();
  error= field->store(value, unsigned_flag);

  return error ? error : field->table->in_use->is_error() ? 1 : 0;
}


<<<<<<< HEAD
Item_cache_temporal::Item_cache_temporal(enum_field_types field_type_arg):
  Item_cache_int(field_type_arg)
{
  if (mysql_type_to_time_type(cached_field_type) == MYSQL_TIMESTAMP_ERROR)
    cached_field_type= MYSQL_TYPE_DATETIME;
=======
longlong Item_cache_temporal::val_temporal_packed()
{
  DBUG_ASSERT(fixed == 1);
  if ((!value_cached && !cache_value()) || null_value)
  {
    null_value= TRUE;
    return 0;
  }
  return value;
>>>>>>> 2394fa67
}


String *Item_cache_temporal::val_str(String *str)
{
  DBUG_ASSERT(fixed == 1);
  if (!has_value())
  {
    null_value= true;
    return NULL;
  }
  return val_string_from_date(str);
}


my_decimal *Item_cache_temporal::val_decimal(my_decimal *decimal_value)
{
  DBUG_ASSERT(fixed == 1);
  if ((!value_cached && !cache_value()) || null_value)
  {
    null_value= true;
    return NULL;
  }
  return val_decimal_from_date(decimal_value);
}


longlong Item_cache_temporal::val_int()
{
  DBUG_ASSERT(fixed == 1);
  if ((!value_cached && !cache_value()) || null_value)
  {
    null_value= true;
    return 0;
  }
  return val_int_from_date();
}


double Item_cache_temporal::val_real()
{
  DBUG_ASSERT(fixed == 1);
  if ((!value_cached && !cache_value()) || null_value)
  {
    null_value= true;
    return 0;
  }
  return val_real_from_date();
}


bool  Item_cache_temporal::cache_value()
{
  if (!example)
    return false;

  value_cached= true;
 
  MYSQL_TIME ltime;
  if (example->get_date_result(&ltime, 0))
    value=0;
  else
    value= pack_time(&ltime);
  null_value= example->null_value;
  return true;
}


bool Item_cache_temporal::get_date(MYSQL_TIME *ltime, ulonglong fuzzydate)
{
  ErrConvInteger str(value);

  if (!has_value())
  {
    bzero((char*) ltime,sizeof(*ltime));
    return 1;
  }

  unpack_time(value, ltime);
  ltime->time_type= mysql_type_to_time_type(field_type());
  if (ltime->time_type == MYSQL_TIMESTAMP_TIME)
  {
    ltime->hour+= (ltime->month*32+ltime->day)*24;
    ltime->month= ltime->day= 0;
  }
  return 0;
 
}


int Item_cache_temporal::save_in_field(Field *field, bool no_conversions)
{
  int error;
  if (!has_value())
    return set_field_to_null_with_conversions(field, no_conversions);

  field->set_notnull();
 
  MYSQL_TIME ltime;
  unpack_time(value, &ltime);
  ltime.time_type= mysql_type_to_time_type(field_type());
  error= field->store_time_dec(&ltime, decimals);
 
  return error ? error : field->table->in_use->is_error() ? 1 : 0;
}


void Item_cache_temporal::store_packed(longlong val_arg, Item *example)
{
  /* An explicit values is given, save it. */
  store(example);
  value_cached= true;
  value= val_arg;
  null_value= false;
}


bool Item_cache_real::cache_value()
{
  if (!example)
    return FALSE;
  value_cached= TRUE;
  value= example->val_result();
  null_value= example->null_value;
  return TRUE;
}


double Item_cache_real::val_real()
{
  DBUG_ASSERT(fixed == 1);
  if (!has_value())
    return 0.0;
  return value;
}

longlong Item_cache_real::val_int()
{
  DBUG_ASSERT(fixed == 1);
  if (!has_value())
    return 0;
  return (longlong) rint(value);
}


String* Item_cache_real::val_str(String *str)
{
  DBUG_ASSERT(fixed == 1);
  if (!has_value())
    return NULL;
  str->set_real(value, decimals, default_charset());
  return str;
}


my_decimal *Item_cache_real::val_decimal(my_decimal *decimal_val)
{
  DBUG_ASSERT(fixed == 1);
  if (!has_value())
    return NULL;
  double2my_decimal(E_DEC_FATAL_ERROR, value, decimal_val);
  return decimal_val;
}


bool Item_cache_decimal::cache_value()
{
  if (!example)
    return FALSE;
  value_cached= TRUE;
  my_decimal *val= example->val_decimal_result(&decimal_value);
  if (!(null_value= example->null_value) && val != &decimal_value)
    my_decimal2decimal(val, &decimal_value);
  return TRUE;
}

double Item_cache_decimal::val_real()
{
  DBUG_ASSERT(fixed);
  double res;
  if (!has_value())
    return 0.0;
  my_decimal2double(E_DEC_FATAL_ERROR, &decimal_value, &res);
  return res;
}

longlong Item_cache_decimal::val_int()
{
  DBUG_ASSERT(fixed);
  longlong res;
  if (!has_value())
    return 0;
  my_decimal2int(E_DEC_FATAL_ERROR, &decimal_value, unsigned_flag, &res);
  return res;
}

String* Item_cache_decimal::val_str(String *str)
{
  DBUG_ASSERT(fixed);
  if (!has_value())
    return NULL;
  my_decimal_round(E_DEC_FATAL_ERROR, &decimal_value, decimals, FALSE,
                   &decimal_value);
  my_decimal2string(E_DEC_FATAL_ERROR, &decimal_value, 0, 0, 0, str);
  return str;
}

my_decimal *Item_cache_decimal::val_decimal(my_decimal *val)
{
  DBUG_ASSERT(fixed);
  if (!has_value())
    return NULL;
  return &decimal_value;
}


bool Item_cache_str::cache_value()
{
  if (!example)
    return FALSE;
  value_cached= TRUE;
  value_buff.set(buffer, sizeof(buffer), example->collation.collation);
  value= example->str_result(&value_buff);
  if ((null_value= example->null_value))
    value= 0;
  else if (value != &value_buff)
  {
    /*
      We copy string value to avoid changing value if 'item' is table field
      in queries like following (where t1.c is varchar):
      select a, 
             (select a,b,c from t1 where t1.a=t2.a) = ROW(a,2,'a'),
             (select c from t1 where a=t2.a)
        from t2;
    */
    value_buff.copy(*value);
    value= &value_buff;
  }
  return TRUE;
}

double Item_cache_str::val_real()
{
  DBUG_ASSERT(fixed == 1);
  int err_not_used;
  char *end_not_used;
  if (!has_value())
    return 0.0;
  if (value)
    return my_strntod(value->charset(), (char*) value->ptr(),
		      value->length(), &end_not_used, &err_not_used);
  return (double) 0;
}


longlong Item_cache_str::val_int()
{
  DBUG_ASSERT(fixed == 1);
  int err;
  if (!has_value())
    return 0;
  if (value)
    return my_strntoll(value->charset(), value->ptr(),
		       value->length(), 10, (char**) 0, &err);
  else
    return (longlong)0;
}


String* Item_cache_str::val_str(String *str)
{
  DBUG_ASSERT(fixed == 1);
  if (!has_value())
    return 0;
  return value;
}


my_decimal *Item_cache_str::val_decimal(my_decimal *decimal_val)
{
  DBUG_ASSERT(fixed == 1);
  if (!has_value())
    return NULL;
  if (value)
    string2my_decimal(E_DEC_FATAL_ERROR, value, decimal_val);
  else
    decimal_val= 0;
  return decimal_val;
}


int Item_cache_str::save_in_field(Field *field, bool no_conversions)
{
  if (!has_value())
    return set_field_to_null_with_conversions(field, no_conversions);
  int res= Item_cache::save_in_field(field, no_conversions);
  return (is_varbinary && field->type() == MYSQL_TYPE_STRING &&
          value->length() < field->field_length) ? 1 : res;
}


bool Item_cache_row::allocate(uint num)
{
  item_count= num;
  THD *thd= current_thd;
  return (!(values= 
	    (Item_cache **) thd->calloc(sizeof(Item_cache *)*item_count)));
}


bool Item_cache_row::setup(Item * item)
{
  example= item;
  if (!values && allocate(item->cols()))
    return 1;
  for (uint i= 0; i < item_count; i++)
  {
    Item *el= item->element_index(i);
    Item_cache *tmp;
    if (!(tmp= values[i]= Item_cache::get_cache(el)))
      return 1;
    tmp->setup(el);
  }
  return 0;
}


void Item_cache_row::store(Item * item)
{
  example= item;
  if (!item)
  {
    null_value= TRUE;
    return;
  }
  for (uint i= 0; i < item_count; i++)
    values[i]->store(item->element_index(i));
}


bool Item_cache_row::cache_value()
{
  if (!example)
    return FALSE;
  value_cached= TRUE;
  null_value= 0;
  example->bring_value();
  for (uint i= 0; i < item_count; i++)
  {
    values[i]->cache_value();
    null_value|= values[i]->null_value;
  }
  return TRUE;
}


void Item_cache_row::illegal_method_call(const char *method)
{
  DBUG_ENTER("Item_cache_row::illegal_method_call");
  DBUG_PRINT("error", ("!!! %s method was called for row item", method));
  DBUG_ASSERT(0);
  my_error(ER_OPERAND_COLUMNS, MYF(0), 1);
  DBUG_VOID_RETURN;
}


bool Item_cache_row::check_cols(uint c)
{
  if (c != item_count)
  {
    my_error(ER_OPERAND_COLUMNS, MYF(0), c);
    return 1;
  }
  return 0;
}


bool Item_cache_row::null_inside()
{
  for (uint i= 0; i < item_count; i++)
  {
    if (values[i]->cols() > 1)
    {
      if (values[i]->null_inside())
	return 1;
    }
    else
    {
      values[i]->update_null_value();
      if (values[i]->null_value)
	return 1;
    }
  }
  return 0;
}


void Item_cache_row::bring_value()
{
  if (!example)
    return;
  example->bring_value();
  null_value= example->null_value;
  for (uint i= 0; i < item_count; i++)
    values[i]->bring_value();
}


/**
  Assign to this cache NULL value if it is possible
*/

void Item_cache_row::set_null()
{
  Item_cache::set_null();
  if (!values)
    return;
  for (uint i= 0; i < item_count; i++)
    values[i]->set_null();
};


Item_type_holder::Item_type_holder(THD *thd, Item *item)
  :Item(thd, item), enum_set_typelib(0), fld_type(get_real_type(item))
{
  DBUG_ASSERT(item->fixed);
  maybe_null= item->maybe_null;
  collation.set(item->collation);
  get_full_info(item);
  /* fix variable decimals which always is NOT_FIXED_DEC */
  if (Field::result_merge_type(fld_type) == INT_RESULT)
    decimals= 0;
  prev_decimal_int_part= item->decimal_int_part();
#ifdef HAVE_SPATIAL
  if (item->field_type() == MYSQL_TYPE_GEOMETRY)
    geometry_type= item->get_geometry_type();
#endif /* HAVE_SPATIAL */
}


/**
  Return expression type of Item_type_holder.

  @return
    Item_result (type of internal MySQL expression result)
*/

Item_result Item_type_holder::result_type() const
{
  return Field::result_merge_type(fld_type);
}


/**
  Find real field type of item.

  @return
    type of field which should be created to store item value
*/

enum_field_types Item_type_holder::get_real_type(Item *item)
{
  if (item->type() == REF_ITEM)
    item= item->real_item();
  switch(item->type())
  {
  case FIELD_ITEM:
  {
    /*
      Item_field::field_type ask Field_type() but sometimes field return
      a different type, like for enum/set, so we need to ask real type.
    */
    Field *field= ((Item_field *) item)->field;
    enum_field_types type= field->real_type();
    if (field->is_created_from_null_item)
      return MYSQL_TYPE_NULL;
    /* work around about varchar type field detection */
    if (type == MYSQL_TYPE_STRING && field->type() == MYSQL_TYPE_VAR_STRING)
      return MYSQL_TYPE_VAR_STRING;
    return type;
  }
  case SUM_FUNC_ITEM:
  {
    /*
      Argument of aggregate function sometimes should be asked about field
      type
    */
    Item_sum *item_sum= (Item_sum *) item;
    if (item_sum->keep_field_type())
      return get_real_type(item_sum->get_arg(0));
    break;
  }
  case FUNC_ITEM:
    if (((Item_func *) item)->functype() == Item_func::GUSERVAR_FUNC)
    {
      /*
        There are work around of problem with changing variable type on the
        fly and variable always report "string" as field type to get
        acceptable information for client in send_field, so we make field
        type from expression type.
      */
      switch (item->result_type()) {
      case STRING_RESULT:
        return MYSQL_TYPE_VAR_STRING;
      case INT_RESULT:
        return MYSQL_TYPE_LONGLONG;
      case REAL_RESULT:
        return MYSQL_TYPE_DOUBLE;
      case DECIMAL_RESULT:
        return MYSQL_TYPE_NEWDECIMAL;
      case ROW_RESULT:
      case TIME_RESULT:
      case IMPOSSIBLE_RESULT:
        DBUG_ASSERT(0);
        return MYSQL_TYPE_VAR_STRING;
      }
    }
    break;
  default:
    break;
  }
  return item->field_type();
}

/**
  Find field type which can carry current Item_type_holder type and
  type of given Item.

  @param thd     thread handler
  @param item    given item to join its parameters with this item ones

  @retval
    TRUE   error - types are incompatible
  @retval
    FALSE  OK
*/

bool Item_type_holder::join_types(THD *thd, Item *item)
{
  uint max_length_orig= max_length;
  uint decimals_orig= decimals;
  DBUG_ENTER("Item_type_holder::join_types");
  DBUG_PRINT("info:", ("was type %d len %d, dec %d name %s",
                       fld_type, max_length, decimals,
                       (name ? name : "<NULL>")));
  DBUG_PRINT("info:", ("in type %d len %d, dec %d",
                       get_real_type(item),
                       item->max_length, item->decimals));
  fld_type= Field::field_type_merge(fld_type, get_real_type(item));
  {
    uint item_decimals= item->decimals;
    /* fix variable decimals which always is NOT_FIXED_DEC */
    if (Field::result_merge_type(fld_type) == INT_RESULT)
      item_decimals= 0;
    decimals= max(decimals, item_decimals);
  }
  if (Field::result_merge_type(fld_type) == DECIMAL_RESULT)
  {
    decimals= min(max(decimals, item->decimals), DECIMAL_MAX_SCALE);
    int item_int_part= item->decimal_int_part();
    int item_prec = max(prev_decimal_int_part, item_int_part) + decimals;
    int precision= min(item_prec, DECIMAL_MAX_PRECISION);
    unsigned_flag&= item->unsigned_flag;
    max_length= my_decimal_precision_to_length_no_truncation(precision,
                                                             decimals,
                                                             unsigned_flag);
  }

  switch (Field::result_merge_type(fld_type))
  {
  case STRING_RESULT:
  {
    const char *old_cs, *old_derivation;
    uint32 old_max_chars= max_length / collation.collation->mbmaxlen;
    old_cs= collation.collation->name;
    old_derivation= collation.derivation_name();
    if (collation.aggregate(item->collation, MY_COLL_ALLOW_CONV))
    {
      my_error(ER_CANT_AGGREGATE_2COLLATIONS, MYF(0),
	       old_cs, old_derivation,
	       item->collation.collation->name,
	       item->collation.derivation_name(),
	       "UNION");
      DBUG_RETURN(TRUE);
    }
    /*
      To figure out max_length, we have to take into account possible
      expansion of the size of the values because of character set
      conversions.
     */
    if (collation.collation != &my_charset_bin)
    {
      max_length= max(old_max_chars * collation.collation->mbmaxlen,
                      display_length(item) /
                      item->collation.collation->mbmaxlen *
                      collation.collation->mbmaxlen);
    }
    else
      set_if_bigger(max_length, display_length(item));
    break;
  }
  case REAL_RESULT:
  {
    if (decimals != NOT_FIXED_DEC)
    {
      /*
        For FLOAT(M,D)/DOUBLE(M,D) do not change precision
         if both fields have the same M and D
      */
      if (item->max_length != max_length_orig ||
          item->decimals != decimals_orig)
      {
        int delta1= max_length_orig - decimals_orig;
        int delta2= item->max_length - item->decimals;
        max_length= max(delta1, delta2) + decimals;
        if (fld_type == MYSQL_TYPE_FLOAT && max_length > FLT_DIG + 2)
        {
          max_length= MAX_FLOAT_STR_LENGTH;
          decimals= NOT_FIXED_DEC;
        } 
        else if (fld_type == MYSQL_TYPE_DOUBLE && max_length > DBL_DIG + 2)
        {
          max_length= MAX_DOUBLE_STR_LENGTH;
          decimals= NOT_FIXED_DEC;
        }
      }
    }
    else
      max_length= (fld_type == MYSQL_TYPE_FLOAT) ? FLT_DIG+6 : DBL_DIG+7;
    break;
  }
  default:
    max_length= max(max_length, display_length(item));
  };
  maybe_null|= item->maybe_null;
  get_full_info(item);

  /* Remember decimal integer part to be used in DECIMAL_RESULT handleng */
  prev_decimal_int_part= decimal_int_part();
  DBUG_PRINT("info", ("become type: %d  len: %u  dec: %u",
                      (int) fld_type, max_length, (uint) decimals));
  DBUG_RETURN(FALSE);
}

/**
  Calculate lenth for merging result for given Item type.

  @param item  Item for length detection

  @return
    length
*/

uint32 Item_type_holder::display_length(Item *item)
{
  if (item->type() == Item::FIELD_ITEM)
    return ((Item_field *)item)->max_disp_length();

  switch (item->field_type())
  {
  case MYSQL_TYPE_DECIMAL:
  case MYSQL_TYPE_TIMESTAMP:
  case MYSQL_TYPE_DATE:
  case MYSQL_TYPE_TIME:
  case MYSQL_TYPE_DATETIME:
  case MYSQL_TYPE_YEAR:
  case MYSQL_TYPE_NEWDATE:
  case MYSQL_TYPE_VARCHAR:
  case MYSQL_TYPE_BIT:
  case MYSQL_TYPE_NEWDECIMAL:
  case MYSQL_TYPE_ENUM:
  case MYSQL_TYPE_SET:
  case MYSQL_TYPE_TINY_BLOB:
  case MYSQL_TYPE_MEDIUM_BLOB:
  case MYSQL_TYPE_LONG_BLOB:
  case MYSQL_TYPE_BLOB:
  case MYSQL_TYPE_VAR_STRING:
  case MYSQL_TYPE_STRING:
  case MYSQL_TYPE_GEOMETRY:
    return item->max_length;
  case MYSQL_TYPE_TINY:
    return 4;
  case MYSQL_TYPE_SHORT:
    return 6;
  case MYSQL_TYPE_LONG:
    return MY_INT32_NUM_DECIMAL_DIGITS;
  case MYSQL_TYPE_FLOAT:
    return 25;
  case MYSQL_TYPE_DOUBLE:
    return 53;
  case MYSQL_TYPE_NULL:
    return 0;
  case MYSQL_TYPE_LONGLONG:
    return 20;
  case MYSQL_TYPE_INT24:
    return 8;
  default:
    DBUG_ASSERT(0); // we should never go there
    return 0;
  }
}


/**
  Make temporary table field according collected information about type
  of UNION result.

  @param table  temporary table for which we create fields

  @return
    created field
*/

Field *Item_type_holder::make_field_by_type(TABLE *table)
{
  /*
    The field functions defines a field to be not null if null_ptr is not 0
  */
  uchar *null_ptr= maybe_null ? (uchar*) "" : 0;
  Field *field;

  switch (fld_type) {
  case MYSQL_TYPE_ENUM:
    DBUG_ASSERT(enum_set_typelib);
    field= new Field_enum((uchar *) 0, max_length, null_ptr, 0,
                          Field::NONE, name,
                          get_enum_pack_length(enum_set_typelib->count),
                          enum_set_typelib, collation.collation);
    if (field)
      field->init(table);
    return field;
  case MYSQL_TYPE_SET:
    DBUG_ASSERT(enum_set_typelib);
    field= new Field_set((uchar *) 0, max_length, null_ptr, 0,
                         Field::NONE, name,
                         get_set_pack_length(enum_set_typelib->count),
                         enum_set_typelib, collation.collation);
    if (field)
      field->init(table);
    return field;
  case MYSQL_TYPE_NULL:
    return make_string_field(table);
  default:
    break;
  }
  return tmp_table_field_from_field_type(table, 0);
}


/**
  Get full information from Item about enum/set fields to be able to create
  them later.

  @param item    Item for information collection
*/
void Item_type_holder::get_full_info(Item *item)
{
  if (fld_type == MYSQL_TYPE_ENUM ||
      fld_type == MYSQL_TYPE_SET)
  {
    if (item->type() == Item::SUM_FUNC_ITEM &&
        (((Item_sum*)item)->sum_func() == Item_sum::MAX_FUNC ||
         ((Item_sum*)item)->sum_func() == Item_sum::MIN_FUNC))
      item = ((Item_sum*)item)->get_arg(0);
    /*
      We can have enum/set type after merging only if we have one enum|set
      field (or MIN|MAX(enum|set field)) and number of NULL fields
    */
    DBUG_ASSERT((enum_set_typelib &&
                 get_real_type(item) == MYSQL_TYPE_NULL) ||
                (!enum_set_typelib &&
                 item->real_item()->type() == Item::FIELD_ITEM &&
                 (get_real_type(item->real_item()) == MYSQL_TYPE_ENUM ||
                  get_real_type(item->real_item()) == MYSQL_TYPE_SET) &&
                 ((Field_enum*)((Item_field *) item->real_item())->field)->typelib));
    if (!enum_set_typelib)
    {
      enum_set_typelib= ((Field_enum*)((Item_field *) item->real_item())->field)->typelib;
    }
  }
}


double Item_type_holder::val_real()
{
  DBUG_ASSERT(0); // should never be called
  return 0.0;
}


longlong Item_type_holder::val_int()
{
  DBUG_ASSERT(0); // should never be called
  return 0;
}

my_decimal *Item_type_holder::val_decimal(my_decimal *)
{
  DBUG_ASSERT(0); // should never be called
  return 0;
}

String *Item_type_holder::val_str(String*)
{
  DBUG_ASSERT(0); // should never be called
  return 0;
}

void Item_result_field::cleanup()
{
  DBUG_ENTER("Item_result_field::cleanup()");
  Item::cleanup();
  result_field= 0;
  DBUG_VOID_RETURN;
}

/**
  Dummy error processor used by default by Name_resolution_context.

  @note
    do nothing
*/

void dummy_error_processor(THD *thd, void *data)
{}

/**
  Wrapper of hide_view_error call for Name_resolution_context error
  processor.

  @note
    hide view underlying tables details in error messages
*/

void view_error_processor(THD *thd, void *data)
{
  ((TABLE_LIST *)data)->hide_view_error(thd);
}


st_select_lex *Item_ident::get_depended_from() const
{
  st_select_lex *dep;
  if ((dep= depended_from))
    for ( ; dep->merged_into; dep= dep->merged_into) ;
  return dep;
}


table_map Item_ref::used_tables() const		
{
  return get_depended_from() ? OUTER_REF_TABLE_BIT : (*ref)->used_tables(); 
}


void Item_ref::update_used_tables()
{
  if (!get_depended_from())
    (*ref)->update_used_tables();
}

table_map Item_direct_view_ref::used_tables() const
{
  return get_depended_from() ?
         OUTER_REF_TABLE_BIT :
         ((view->is_merged_derived() || view->merged || !view->table) ?
          (*ref)->used_tables() :
          view->table->map);
}

table_map Item_direct_view_ref::not_null_tables() const
{
  return get_depended_from() ?
         0 :
         ((view->is_merged_derived() || view->merged || !view->table) ?
          (*ref)->not_null_tables() :
          view->table->map);
}

/*
  we add RAND_TABLE_BIT to prevent moving this item from HAVING to WHERE
*/
table_map Item_ref_null_helper::used_tables() const
{
  return (get_depended_from() ?
          OUTER_REF_TABLE_BIT :
          (*ref)->used_tables() | RAND_TABLE_BIT);
}


#ifndef DBUG_OFF

/* Debugger help function */
static char dbug_item_print_buf[256];

const char *dbug_print_item(Item *item)
{
  char *buf= dbug_item_print_buf;
  String str(buf, sizeof(dbug_item_print_buf), &my_charset_bin);
  str.length(0);
  if (!item)
    return "(Item*)NULL";
  item->print(&str ,QT_ORDINARY);
  if (str.c_ptr() == buf)
    return buf;
  else
    return "Couldn't fit into buffer";
}

#endif /*DBUG_OFF*/

/*****************************************************************************
** Instantiate templates
*****************************************************************************/

#ifdef HAVE_EXPLICIT_TEMPLATE_INSTANTIATION
template class List<Item>;
template class List_iterator<Item>;
template class List_iterator_fast<Item>;
template class List_iterator_fast<Item_field>;
template class List<List_item>;
#endif<|MERGE_RESOLUTION|>--- conflicted
+++ resolved
@@ -8844,13 +8844,14 @@
 }
 
 
-<<<<<<< HEAD
 Item_cache_temporal::Item_cache_temporal(enum_field_types field_type_arg):
   Item_cache_int(field_type_arg)
 {
   if (mysql_type_to_time_type(cached_field_type) == MYSQL_TIMESTAMP_ERROR)
     cached_field_type= MYSQL_TYPE_DATETIME;
-=======
+}
+
+
 longlong Item_cache_temporal::val_temporal_packed()
 {
   DBUG_ASSERT(fixed == 1);
@@ -8860,7 +8861,6 @@
     return 0;
   }
   return value;
->>>>>>> 2394fa67
 }
 
 
