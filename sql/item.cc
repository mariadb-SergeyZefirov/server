--- conflicted
+++ resolved
@@ -7583,21 +7583,6 @@
                       last_checked_context->select_lex->nest_level);
     }
   }
-<<<<<<< HEAD
-  else if (ref_type() != VIEW_REF)
-  {
-    /*
-      It could be that we're referring to something that's in ancestor selects.
-      We must make an appropriate mark_as_dependent() call for each such
-      outside reference.
-    */
-    Dependency_marker dep_marker;
-    dep_marker.current_select= current_sel;
-    dep_marker.thd= thd;
-    (*ref)->walk(&Item::enumerate_field_refs_processor, FALSE, &dep_marker);
-  }
-=======
->>>>>>> 25d69ea0
 
   DBUG_ASSERT(*ref);
   /*
