--- conflicted
+++ resolved
@@ -2514,11 +2514,8 @@
     }
   }
   *prev=0;
-<<<<<<< HEAD
-=======
   if (found)
     broadcast_refresh();
->>>>>>> b4df1487
   if (thd->locked_tables && thd->locked_tables->table_count == 0)
   {
     my_free((gptr) thd->locked_tables,MYF(0));
