--- conflicted
+++ resolved
@@ -31,10 +31,7 @@
 class Slave_log_event;
 class sp_rcontext;
 class sp_cache;
-<<<<<<< HEAD
-=======
 class Lex_input_stream;
->>>>>>> d2e8f901
 class Rows_log_event;
 
 enum enum_enable_or_disable { LEAVE_AS_IS, ENABLE, DISABLE };
@@ -1427,9 +1424,6 @@
     */
     query_id_t first_query_id;
   } binlog_evt_union;
-#ifdef WITH_PARTITION_STORAGE_ENGINE
-  partition_info *work_part_info;
-#endif
 
   /**
     Character input stream consumed by the lexical analyser,
