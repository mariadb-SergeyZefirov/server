/* Copyright (C) 2000 MySQL AB & MySQL Finland AB & TCX DataKonsult AB

   This program is free software; you can redistribute it and/or modify
   it under the terms of the GNU General Public License as published by
   the Free Software Foundation; either version 2 of the License, or
   (at your option) any later version.

   This program is distributed in the hope that it will be useful,
   but WITHOUT ANY WARRANTY; without even the implied warranty of
   MERCHANTABILITY or FITNESS FOR A PARTICULAR PURPOSE.  See the
   GNU General Public License for more details.

   You should have received a copy of the GNU General Public License
   along with this program; if not, write to the Free Software
   Foundation, Inc., 59 Temple Place, Suite 330, Boston, MA  02111-1307  USA */

#ifdef EMBEDDED_LIBRARY
#define net_read_timeout net_read_timeout1
#define net_write_timeout net_write_timeout1
#endif

#include "mysql_priv.h"
#include "sql_acl.h"
#include "sql_repl.h"
#include "repl_failsafe.h"
#include <m_ctype.h>
#include <thr_alarm.h>
#include <myisam.h>
#include <my_dir.h>
#include <assert.h>

#ifdef HAVE_OPENSSL
/*
  Without SSL the handshake consists of one packet. This packet
  has both client capabilites and scrambled password.
  With SSL the handshake might consist of two packets. If the first
  packet (client capabilities) has CLIENT_SSL flag set, we have to
  switch to SSL and read the second packet. The scrambled password
  is in the second packet and client_capabilites field will be ignored.
  Maybe it is better to accept flags other than CLIENT_SSL from the
  second packet?
*/
#define  SSL_HANDSHAKE_SIZE      2
#define  NORMAL_HANDSHAKE_SIZE   6
#define  MIN_HANDSHAKE_SIZE      2
#else
#define  MIN_HANDSHAKE_SIZE      6
#endif /* HAVE_OPENSSL */
#define SCRAMBLE_LENGTH 8


extern int yyparse(void);
extern "C" pthread_mutex_t THR_LOCK_keycache;
#ifdef SOLARIS
extern "C" int gethostname(char *name, int namelen);
#endif

static int check_for_max_user_connections(const char *user, const char *host);
static void decrease_user_connections(const char *user, const char *host);
static bool check_db_used(THD *thd,TABLE_LIST *tables);
static bool check_merge_table_access(THD *thd, char *db, TABLE_LIST *tables);
static bool check_dup(const char *db, const char *name, TABLE_LIST *tables);
static void mysql_init_query(THD *thd);
static void remove_escape(char *name);
static void refresh_status(void);
static bool append_file_to_dir(THD *thd, char **filename_ptr,
			       char *table_name);
static bool create_total_list(THD *thd, LEX *lex, TABLE_LIST **result);

const char *any_db="*any*";	// Special symbol for check_access

const char *command_name[]={
  "Sleep", "Quit", "Init DB", "Query", "Field List", "Create DB",
  "Drop DB", "Refresh", "Shutdown", "Statistics", "Processlist",
  "Connect","Kill","Debug","Ping","Time","Delayed_insert","Change user",
  "Binlog Dump","Table Dump",  "Connect Out", "Register Slave"
};

bool volatile abort_slave = 0;

#ifdef HAVE_OPENSSL
extern struct st_VioSSLAcceptorFd * ssl_acceptor_fd;
#endif /* HAVE_OPENSSL */

#ifdef __WIN__
static void  test_signal(int sig_ptr)
{
#if !defined( DBUG_OFF)
  MessageBox(NULL,"Test signal","DBUG",MB_OK);
#endif
#if defined(OS2)
  fprintf( stderr, "Test signal %d\n", sig_ptr);
  fflush( stderr);
#endif
}
static void init_signals(void)
{
  int signals[7] = {SIGINT,SIGILL,SIGFPE,SIGSEGV,SIGTERM,SIGBREAK,SIGABRT } ;
  for(int i=0 ; i < 7 ; i++)
    signal( signals[i], test_signal) ;
}
#endif

inline bool end_active_trans(THD *thd)
{
  int error=0;
  if (thd->options & (OPTION_NOT_AUTO_COMMIT | OPTION_BEGIN |
		      OPTION_TABLE_LOCK))
  {
    thd->options&= ~(ulong) (OPTION_BEGIN | OPTION_STATUS_NO_TRANS_UPDATE);
    thd->server_status&= ~SERVER_STATUS_IN_TRANS;
    if (ha_commit(thd))
      error=1;
  }
  return error;
}


/*
** Check if user is ok
** Updates:
** thd->user, thd->master_access, thd->priv_user, thd->db, thd->db_access
*/

static bool check_user(THD *thd,enum_server_command command, const char *user,
		       const char *passwd, const char *db, bool check_count)
{
  NET *net= &thd->net;
  thd->db=0;

  if (!(thd->user = my_strdup(user, MYF(0))))
  {
    send_error(net,ER_OUT_OF_RESOURCES);
    return 1;
  }
  thd->master_access=acl_getroot(thd, thd->host, thd->ip, thd->user,
				 passwd, thd->scramble, &thd->priv_user,
				 protocol_version == 9 ||
				 !(thd->client_capabilities &
				   CLIENT_LONG_PASSWORD));
  DBUG_PRINT("info",
	     ("Capabilities: %d  packet_length: %d  Host: '%s'  User: '%s'  Using password: %s  Access: %u  db: '%s'",
	      thd->client_capabilities, thd->max_packet_length,
	      thd->host_or_ip, thd->priv_user,
	      passwd[0] ? "yes": "no",
	      thd->master_access, thd->db ? thd->db : "*none*"));
  if (thd->master_access & NO_ACCESS)
  {
    net_printf(net, ER_ACCESS_DENIED_ERROR,
	       thd->user,
	       thd->host_or_ip,
	       passwd[0] ? ER(ER_YES) : ER(ER_NO));
    mysql_log.write(thd,COM_CONNECT,ER(ER_ACCESS_DENIED_ERROR),
		    thd->user,
		    thd->host_or_ip,
		    passwd[0] ? ER(ER_YES) : ER(ER_NO));
    return(1);					// Error already given
  }
  if (check_count)
  {
    VOID(pthread_mutex_lock(&LOCK_thread_count));
    bool tmp=(thread_count - delayed_insert_threads >= max_connections &&
	      !(thd->master_access & PROCESS_ACL));
    VOID(pthread_mutex_unlock(&LOCK_thread_count));
    if (tmp)
    {						// Too many connections
      send_error(net, ER_CON_COUNT_ERROR);
      return(1);
    }
  }
  mysql_log.write(thd,command,
		  (thd->priv_user == thd->user ?
		   (char*) "%s@%s on %s" :
		   (char*) "%s@%s as anonymous on %s"),
		  user,
		  thd->host_or_ip,
		  db ? db : (char*) "");
  thd->db_access=0;
  if (max_user_connections &&
      check_for_max_user_connections(user, thd->host))
    return -1;
  if (db && db[0])
  {
    bool error=test(mysql_change_db(thd,db));
    if (error)
      decrease_user_connections(thd->user,thd->host);
    return error;
  }
  else
    send_ok(net);				// Ready to handle questions
  return 0;					// ok
}

/*
** check for maximum allowable user connections
** if mysql server is started with corresponding
** variable that is greater then 0
*/

static HASH hash_user_connections;
extern  pthread_mutex_t LOCK_user_conn;

struct  user_conn {
  char *user;
  uint len, connections;
};

static byte* get_key_conn(user_conn *buff, uint *length,
			  my_bool not_used __attribute__((unused)))
{
  *length=buff->len;
  return (byte*) buff->user;
}

#define DEF_USER_COUNT 50

static void free_user(struct user_conn *uc)
{
  my_free((char*) uc,MYF(0));
}

void init_max_user_conn(void) 
{
  (void) hash_init(&hash_user_connections,DEF_USER_COUNT,0,0,
		   (hash_get_key) get_key_conn, (void (*)(void*)) free_user,
		   0);
}


static int check_for_max_user_connections(const char *user, const char *host) 
{
  int error=1;
  uint temp_len;
  char temp_user[USERNAME_LENGTH+HOSTNAME_LENGTH+2];
  struct  user_conn *uc;
  if (!user)
    user="";
  if (!host)
    host="";
  DBUG_ENTER("check_for_max_user_connections");
  DBUG_PRINT("enter",("user: '%s'  host: '%s'", user, host));

  temp_len= (uint) (strxnmov(temp_user, sizeof(temp_user), user, "@", host,
			     NullS) - temp_user);
  (void) pthread_mutex_lock(&LOCK_user_conn);
  uc = (struct  user_conn *) hash_search(&hash_user_connections,
					 (byte*) temp_user, temp_len);
  if (uc) /* user found ; check for no. of connections */
  {
    if (max_user_connections ==  (uint) uc->connections) 
    {
      net_printf(&(current_thd->net),ER_TOO_MANY_USER_CONNECTIONS, temp_user);
      goto end;
    }
    uc->connections++; 
  }
  else
  {
    /* the user is not found in the cache; Insert it */
    struct user_conn *uc= ((struct user_conn*)
			   my_malloc(sizeof(struct user_conn) + temp_len+1,
				     MYF(MY_WME)));
    if (!uc)
    {
      send_error(&current_thd->net, 0, NullS);	// Out of memory
      goto end;
    }      
    uc->user=(char*) (uc+1);
    memcpy(uc->user,temp_user,temp_len+1);
    uc->len = temp_len;
    uc->connections = 1;
    if (hash_insert(&hash_user_connections, (byte*) uc))
    {
      my_free((char*) uc,0);
      send_error(&current_thd->net, 0, NullS);	// Out of memory
      goto end;
    }
  }
  error=0;

end:
  (void) pthread_mutex_unlock(&LOCK_user_conn);
  DBUG_RETURN(error);
}


static void decrease_user_connections(const char *user, const char *host)
{
  char temp_user[USERNAME_LENGTH+HOSTNAME_LENGTH+2];
  int temp_len;
  struct user_conn *uc;
  if (!max_user_connections)
    return;
  if (!user)
    user="";
  if (!host)
    host="";
  DBUG_ENTER("decrease_user_connections");
  DBUG_PRINT("enter",("user: '%s'  host: '%s'", user, host));

  temp_len= (uint) (strxnmov(temp_user, sizeof(temp_user), user, "@", host,
			     NullS) - temp_user);
  (void) pthread_mutex_lock(&LOCK_user_conn);

  uc = (struct  user_conn *) hash_search(&hash_user_connections,
					 (byte*) temp_user, temp_len);
  DBUG_ASSERT(uc != 0);			// We should always find the user
  if (!uc)
    goto end;				// Safety; Something went wrong
  if (! --uc->connections)
  {
    /* Last connection for user; Delete it */
    (void) hash_delete(&hash_user_connections,(byte*) uc);
  }
end:
  (void) pthread_mutex_unlock(&LOCK_user_conn);
  DBUG_VOID_RETURN;
}


void free_max_user_conn(void)
{
  hash_free(&hash_user_connections);
}


/*
** check connnetion and get priviliges
** returns 0 on ok, -1 < if error is given > 0 on error.
*/


static int
check_connections(THD *thd)
{
  uint connect_errors=0;
  NET *net= &thd->net;
  /*
  ** store the connection details
  */
  DBUG_PRINT("info", (("check_connections called by thread %d"),
	     thd->thread_id));
  DBUG_PRINT("info",("New connection received on %s",
			vio_description(net->vio)));
  if (!thd->host)                           // If TCP/IP connection
  {
    char ip[30];

    if (vio_peer_addr(net->vio,ip))
      return (ER_BAD_HOST_ERROR);
    if (!(thd->ip = my_strdup(ip,MYF(0))))
      return (ER_OUT_OF_RESOURCES);
    thd->host_or_ip=thd->ip;
#if !defined(HAVE_SYS_UN_H) || defined(HAVE_mit_thread)
    /* Fast local hostname resolve for Win32 */
    if (!strcmp(thd->ip,"127.0.0.1"))
      thd->host=(char*) localhost;
    else
#endif
    if (!(specialflag & SPECIAL_NO_RESOLVE))
    {
      vio_in_addr(net->vio,&thd->remote.sin_addr);
      thd->host=ip_to_hostname(&thd->remote.sin_addr,&connect_errors);
      if (connect_errors > max_connect_errors)
	return(ER_HOST_IS_BLOCKED);
    }
    DBUG_PRINT("info",("Host: %s  ip: %s",
		       thd->host ? thd->host : "unknown host",
		       thd->ip ? thd->ip : "unknown ip"));
    if (acl_check_host(thd->host,thd->ip))
      return(ER_HOST_NOT_PRIVILEGED);
  }
  else /* Hostname given means that the connection was on a socket */
  {
    DBUG_PRINT("info",("Host: %s",thd->host));
    thd->host_or_ip=thd->host;
    thd->ip=0;
    bzero((char*) &thd->remote,sizeof(struct sockaddr));
  }
  vio_keepalive(net->vio, TRUE);

  ulong pkt_len=0;
  {
    /* buff[] needs to big enough to hold the server_version variable */
    char buff[SERVER_VERSION_LENGTH + SCRAMBLE_LENGTH+32],*end;
    int client_flags = CLIENT_LONG_FLAG | CLIENT_CONNECT_WITH_DB;

    if (opt_using_transactions)
      client_flags|=CLIENT_TRANSACTIONS;
#ifdef HAVE_COMPRESS
    client_flags |= CLIENT_COMPRESS;
#endif /* HAVE_COMPRESS */
#ifdef HAVE_OPENSSL
    if (ssl_acceptor_fd)
      client_flags |= CLIENT_SSL;       /* Wow, SSL is avalaible! */
#endif /* HAVE_OPENSSL */

    end=strnmov(buff,server_version,SERVER_VERSION_LENGTH)+1;
    int4store((uchar*) end,thd->thread_id);
    end+=4;
    memcpy(end,thd->scramble,SCRAMBLE_LENGTH+1);
    end+=SCRAMBLE_LENGTH +1;
    int2store(end,client_flags);
    end[2]=(char) MY_CHARSET_CURRENT;
    int2store(end+3,thd->server_status);
    bzero(end+5,13);
    end+=18;
    if (net_write_command(net,(uchar) protocol_version, buff,
			  (uint) (end-buff)) ||
       (pkt_len= my_net_read(net)) == packet_error ||
	pkt_len < MIN_HANDSHAKE_SIZE)
    {
      inc_host_errors(&thd->remote.sin_addr);
      return(ER_HANDSHAKE_ERROR);
    }
  }
#ifdef _CUSTOMCONFIG_
#include "_cust_sql_parse.h"
#endif
  if (connect_errors)
    reset_host_errors(&thd->remote.sin_addr);
  if (thd->packet.alloc(net_buffer_length))
    return(ER_OUT_OF_RESOURCES);

  thd->client_capabilities=uint2korr(net->read_pos);
  if (thd->client_capabilities & CLIENT_IGNORE_SPACE)
    thd->sql_mode|= MODE_IGNORE_SPACE;
#ifdef HAVE_OPENSSL
  DBUG_PRINT("info", ("client capabilities: %d", thd->client_capabilities));
  if (thd->client_capabilities & CLIENT_SSL)
  {
    /* Do the SSL layering. */
    DBUG_PRINT("info", ("IO layer change in progress..."));
    sslaccept(ssl_acceptor_fd, net->vio, thd->inactive_timeout);
    DBUG_PRINT("info", ("Reading user information over SSL layer"));
    if ((pkt_len=my_net_read(net)) == packet_error ||
	pkt_len < NORMAL_HANDSHAKE_SIZE)
    {
      DBUG_PRINT("error", ("Failed to read user information (pkt_len= %lu)",
			   pkt_len));
      inc_host_errors(&thd->remote.sin_addr);
      return(ER_HANDSHAKE_ERROR);
    }
  }
  else
  {
    DBUG_PRINT("info", ("Leaving IO layer intact"));
    if (pkt_len < NORMAL_HANDSHAKE_SIZE)
    {
      inc_host_errors(&thd->remote.sin_addr);
      return ER_HANDSHAKE_ERROR;
    }
  }
#endif

  thd->max_packet_length=uint3korr(net->read_pos+2);
  char *user=   (char*) net->read_pos+5;
  char *passwd= strend(user)+1;
  char *db=0;
  if (passwd[0] && strlen(passwd) != SCRAMBLE_LENGTH)
    return ER_HANDSHAKE_ERROR;
  if (thd->client_capabilities & CLIENT_CONNECT_WITH_DB)
    db=strend(passwd)+1;
  if (thd->client_capabilities & CLIENT_INTERACTIVE)
    thd->inactive_timeout=net_interactive_timeout;
  if ((thd->client_capabilities & CLIENT_TRANSACTIONS) &&
      opt_using_transactions)
    thd->net.return_status= &thd->server_status;
  net->timeout=(uint) net_read_timeout;
  if (check_user(thd,COM_CONNECT, user, passwd, db, 1))
    return (-1);
  thd->password=test(passwd[0]);
  return 0;
}


pthread_handler_decl(handle_one_connection,arg)
{
  THD *thd=(THD*) arg;
  uint launch_time  =
    (uint) ((thd->thr_create_time = time(NULL)) - thd->connect_time);
  if (launch_time >= slow_launch_time)
    statistic_increment(slow_launch_threads,&LOCK_status );

  pthread_detach_this_thread();

#if !defined( __WIN__) && !defined(OS2)	/* Win32 calls this in pthread_create */
  if (my_thread_init()) // needed to be called first before we call
    // DBUG_ macros
  {
    close_connection(&thd->net,ER_OUT_OF_RESOURCES);
    statistic_increment(aborted_connects,&LOCK_thread_count);
    end_thread(thd,0);
    return 0;
  }
#endif

  // handle_one_connection() is the only way a thread would start
  // and would always be on top of the stack
  // therefore, the thread stack always starts at the address of the first
  // local variable of handle_one_connection, which is thd
  // we need to know the start of the stack so that we could check for
  // stack overruns

  DBUG_PRINT("info", ("handle_one_connection called by thread %d\n",
		      thd->thread_id));
  // now that we've called my_thread_init(), it is safe to call DBUG_*

#if defined(__WIN__)
  init_signals();				// IRENA; testing ?
#elif !defined(OS2)
  sigset_t set;
  VOID(sigemptyset(&set));			// Get mask in use
  VOID(pthread_sigmask(SIG_UNBLOCK,&set,&thd->block_signals));
#endif
  if (thd->store_globals())
  {
    close_connection(&thd->net,ER_OUT_OF_RESOURCES);
    statistic_increment(aborted_connects,&LOCK_thread_count);
    end_thread(thd,0);
    return 0;
  }

  do
  {
    int error;
    NET *net= &thd->net;

    thd->mysys_var=my_thread_var;
    thd->dbug_thread_id=my_thread_id();
    thd->thread_stack= (char*) &thd;

    if ((error=check_connections(thd)))
    {						// Wrong permissions
      if (error > 0)
	net_printf(net,error,thd->host_or_ip);
#ifdef __NT__
      if (vio_type(net->vio) == VIO_TYPE_NAMEDPIPE)
	sleep(1);				/* must wait after eof() */
#endif
      statistic_increment(aborted_connects,&LOCK_thread_count);
      goto end_thread;
    }

    if (thd->max_join_size == HA_POS_ERROR)
      thd->options |= OPTION_BIG_SELECTS;
    if (thd->client_capabilities & CLIENT_COMPRESS)
      net->compress=1;				// Use compression

    thd->proc_info=0;				// Remove 'login'
    thd->command=COM_SLEEP;
    thd->version=refresh_version;
    thd->set_time();
    init_sql_alloc(&thd->mem_root,8192,8192);
    while (!net->error && net->vio != 0 && !thd->killed)
    {
      if (do_command(thd))
	break;
    }
    free_root(&thd->mem_root,MYF(0));
    if (net->error && net->vio != 0)
    {
      if (!thd->killed && opt_warnings)
      sql_print_error(ER(ER_NEW_ABORTING_CONNECTION),
		      thd->thread_id,(thd->db ? thd->db : "unconnected"),
		      thd->user ? thd->user : "unauthenticated",
		      thd->host_or_ip,
		      (net->last_errno ? ER(net->last_errno) :
		       ER(ER_UNKNOWN_ERROR)));
      send_error(net,net->last_errno,NullS);
      thread_safe_increment(aborted_threads,&LOCK_thread_count);
    }

    decrease_user_connections(thd->user,thd->host);
end_thread:
    close_connection(net);
    end_thread(thd,1);
    /*
      If end_thread returns, we are either running with --one-thread
      or this thread has been schedule to handle the next query
    */
    thd= current_thd;
  } while (!(test_flags & TEST_NO_THREADS));
  /* The following is only executed if we are not using --one-thread */
  return(0);					/* purecov: deadcode */
}

/*
  Execute commands from bootstrap_file.
  Used when creating the initial grant tables
*/

pthread_handler_decl(handle_bootstrap,arg)
{
  THD *thd=(THD*) arg;
  FILE *file=bootstrap_file;
  char *buff;

  /* The following must be called before DBUG_ENTER */
  if (my_thread_init() || thd->store_globals())
  {
    close_connection(&thd->net,ER_OUT_OF_RESOURCES);
    thd->fatal_error=1;
    goto end;
  }
  DBUG_ENTER("handle_bootstrap");

  pthread_detach_this_thread();
  thd->thread_stack= (char*) &thd;
  thd->mysys_var=my_thread_var;
  thd->dbug_thread_id=my_thread_id();
#if !defined(__WIN__) && !defined(OS2)
  sigset_t set;
  VOID(sigemptyset(&set));			// Get mask in use
  VOID(pthread_sigmask(SIG_UNBLOCK,&set,&thd->block_signals));
#endif

  if (thd->max_join_size == (ulong) ~0L)
    thd->options |= OPTION_BIG_SELECTS;

  thd->proc_info=0;
  thd->version=refresh_version;
  thd->priv_user=thd->user=(char*)"boot";

  buff= (char*) thd->net.buff;
  init_sql_alloc(&thd->mem_root,8192,8192);
  while (fgets(buff, thd->net.max_packet, file))
  {
    uint length=(uint) strlen(buff);
    while (length && (isspace(buff[length-1]) || buff[length-1] == ';'))
      length--;
    buff[length]=0;
    thd->current_tablenr=0;
    thd->query_length=length;
    thd->query= thd->memdup(buff,length+1);
    thd->query_id=query_id++;
    mysql_parse(thd,thd->query,length);
    close_thread_tables(thd);			// Free tables
    if (thd->fatal_error)
      break;
    free_root(&thd->mem_root,MYF(MY_KEEP_PREALLOC));
  }
  thd->priv_user=thd->user=0;

  /* thd->fatal_error should be set in case something went wrong */
end:
  (void) pthread_mutex_lock(&LOCK_thread_count);
  thread_count--;
  (void) pthread_cond_broadcast(&COND_thread_count);
  (void) pthread_mutex_unlock(&LOCK_thread_count);
  my_thread_end();
  pthread_exit(0);
  DBUG_RETURN(0);				// Never reached
}


inline void free_items(THD *thd)
{
    /* This works because items are allocated with sql_alloc() */
  for (Item *item=thd->free_list ; item ; item=item->next)
    delete item;
}

int mysql_table_dump(THD* thd, char* db, char* tbl_name, int fd)
{
  TABLE* table;
  TABLE_LIST* table_list;
  int error = 0;
  DBUG_ENTER("mysql_table_dump");
  db = (db && db[0]) ? db : thd->db;
  if (!(table_list = (TABLE_LIST*) thd->calloc(sizeof(TABLE_LIST))))
    DBUG_RETURN(1); // out of memory
  table_list->db = db;
  table_list->real_name = table_list->name = tbl_name;
  table_list->lock_type = TL_READ_NO_INSERT;
  table_list->next = 0;
  remove_escape(table_list->real_name);

  if (!(table=open_ltable(thd, table_list, TL_READ_NO_INSERT)))
    DBUG_RETURN(1);

  if (!db || check_db_name(db))
  {
    net_printf(&thd->net,ER_WRONG_DB_NAME, db ? db : "NULL");
    goto err;
  }
  if (check_access(thd, SELECT_ACL, db, &table_list->grant.privilege))
    goto err;
  if (grant_option && check_grant(thd, SELECT_ACL, table_list))
    goto err;

  thd->free_list = 0;
  thd->query_length=(uint) strlen(tbl_name);
  thd->query = tbl_name;
  if ((error = mysqld_dump_create_info(thd, table, -1)))
  {
    my_error(ER_GET_ERRNO, MYF(0));
    goto err;
  }
  net_flush(&thd->net);
  if ((error = table->file->dump(thd,fd)))
    my_error(ER_GET_ERRNO, MYF(0));

err:
  close_thread_tables(thd);
  DBUG_RETURN(error);
}


	/* Execute one command from socket (query or simple command) */

bool do_command(THD *thd)
{
  char *packet;
  uint old_timeout;
  ulong packet_length;
  NET *net;
  enum enum_server_command command;
  DBUG_ENTER("do_command");

  net= &thd->net;
  thd->current_tablenr=0;

  packet=0;
  old_timeout=net->timeout;
  net->timeout=(uint) thd->inactive_timeout;	// Wait max for 8 hours
  net->last_error[0]=0;				// Clear error message
  net->last_errno=0;

  net_new_transaction(net);
  if ((packet_length=my_net_read(net)) == packet_error)
  {
     DBUG_PRINT("info",("Got error reading command from socket %s",
			vio_description(net->vio) ));
    return TRUE;
  }
  else
  {
    packet=(char*) net->read_pos;
    command = (enum enum_server_command) (uchar) packet[0];
    DBUG_PRINT("info",("Command on %s = %d (%s)",
		       vio_description(net->vio), command,
		       command_name[command]));
  }
  net->timeout=old_timeout;			// Timeout for writing
  DBUG_RETURN(dispatch_command(command,thd, packet+1, (uint) packet_length));
}


bool dispatch_command(enum enum_server_command command, THD *thd,
		      char* packet, uint packet_length)
{
  NET *net= &thd->net;
  bool	error=0;
  // commands which will always take a long time should be marked with
  // this so that they will not get logged to the slow query log
  bool slow_command=FALSE;
  DBUG_ENTER("dispatch_command");

  thd->command=command;
  VOID(pthread_mutex_lock(&LOCK_thread_count));
  thd->query_id=query_id;
  if (command != COM_STATISTICS && command != COM_PING)
    query_id++;
  thread_running++;
  VOID(pthread_mutex_unlock(&LOCK_thread_count));
  thd->set_time();
  thd->lex.select_lex.options=0;		// We store status here
  switch (command) {
  case COM_INIT_DB:
    thread_safe_increment(com_stat[SQLCOM_CHANGE_DB],&LOCK_thread_count);
    if (!mysql_change_db(thd,packet))
      mysql_log.write(thd,command,"%s",thd->db);
    break;
  case COM_REGISTER_SLAVE:
  {
    if (register_slave(thd, (uchar*)packet, packet_length))
      send_error(&thd->net);
    else
      send_ok(&thd->net);
    break;
  }
  case COM_TABLE_DUMP:
    {
      thread_safe_increment(com_other,&LOCK_thread_count);
      slow_command = TRUE;
      uint db_len = *(uchar*)packet;
      uint tbl_len = *(uchar*)(packet + db_len + 1);
      char* db = thd->alloc(db_len + tbl_len + 2);
      memcpy(db, packet + 1, db_len);
      char* tbl_name = db + db_len;
      *tbl_name++ = 0;
      memcpy(tbl_name, packet + db_len + 2, tbl_len);
      tbl_name[tbl_len] = 0;
      if (mysql_table_dump(thd, db, tbl_name, -1))
	send_error(&thd->net); // dump to NET

      break;
    }
  case COM_CHANGE_USER:
  {
    thread_safe_increment(com_other,&LOCK_thread_count);
    char *user=   (char*) packet;
    char *passwd= strend(user)+1;
    char *db=     strend(passwd)+1;

    /* Save user and privileges */
    uint save_master_access=thd->master_access;
    uint save_db_access=    thd->db_access;
    char *save_user=	    thd->user;
    char *save_priv_user=   thd->priv_user;
    char *save_db=	    thd->db;

    if ((uint) ((uchar*) db - net->read_pos) > packet_length)
    {						// Check if protocol is ok
      send_error(net, ER_UNKNOWN_COM_ERROR);
      break;
    }
    if (check_user(thd, COM_CHANGE_USER, user, passwd, db, 0))
    {						// Restore old user
      x_free(thd->user);
      x_free(thd->db);
      thd->master_access=save_master_access;
      thd->db_access=save_db_access;
      thd->db=save_db;
      thd->user=save_user;
      thd->priv_user=save_priv_user;
      break;
    }
    decrease_user_connections (save_user, thd->host);
    x_free((gptr) save_db);
    x_free((gptr) save_user);
    thd->password=test(passwd[0]);
    break;
  }

  case COM_QUERY:
  {
    char *pos=packet-1+packet_length;		// Point at end null
    /* Remove garage at end of query */
    while (packet_length > 0 && pos[-1] == ';')
    {
      pos--;
      packet_length--;
    }
    thd->query_length= packet_length;
    if (!(thd->query= (char*) thd->memdup((gptr) (packet),packet_length+1)))
      break;
    thd->query[packet_length]=0;
    thd->packet.shrink(net_buffer_length);	// Reclaim some memory
    if (!(specialflag & SPECIAL_NO_PRIOR))
      my_pthread_setprio(pthread_self(),QUERY_PRIOR);
    mysql_log.write(thd,command,"%s",thd->query);
    DBUG_PRINT("query",("%s",thd->query));
    mysql_parse(thd,thd->query,packet_length-1);
    if (!(specialflag & SPECIAL_NO_PRIOR))
      my_pthread_setprio(pthread_self(),WAIT_PRIOR);
    DBUG_PRINT("info",("query ready"));
    break;
  }
  case COM_FIELD_LIST:				// This isn't actually needed
#ifdef DONT_ALLOW_SHOW_COMMANDS
    send_error(&thd->net,ER_NOT_ALLOWED_COMMAND);	/* purecov: inspected */
    break;
#else
  {
    char *fields;
    TABLE_LIST table_list;
    thread_safe_increment(com_stat[SQLCOM_SHOW_FIELDS],&LOCK_thread_count);
    bzero((char*) &table_list,sizeof(table_list));
    if (!(table_list.db=thd->db))
    {
      send_error(net,ER_NO_DB_ERROR);
      break;
    }
    thd->free_list=0;
    table_list.name=table_list.real_name=thd->strdup(packet);
    packet=strend(packet)+1;
    if (!(thd->query=fields=thd->memdup(packet,thd->query_length+1)))
      break;
    mysql_log.write(thd,command,"%s %s",table_list.real_name,fields);
    remove_escape(table_list.real_name);	// This can't have wildcards

    if (check_access(thd,SELECT_ACL,table_list.db,&thd->col_access))
      break;
    table_list.grant.privilege=thd->col_access;
    if (grant_option && check_grant(thd,SELECT_ACL,&table_list,2))
      break;
    mysqld_list_fields(thd,&table_list,fields);
    free_items(thd);
    break;
  }
#endif
  case COM_QUIT:
    /* We don't calculate statistics for this command */
    mysql_log.write(thd,command,NullS);
    net->error=0;				// Don't give 'abort' message
    error=TRUE;					// End server
    break;

  case COM_CREATE_DB:				// QQ: To be removed
    {
      thread_safe_increment(com_stat[SQLCOM_CREATE_DB],&LOCK_thread_count);
      char *db=thd->strdup(packet);
      // null test to handle EOM
      if (!db || !stripp_sp(db) || check_db_name(db))
      {
	net_printf(&thd->net,ER_WRONG_DB_NAME, db ? db : "NULL");
	break;
      }
      if (check_access(thd,CREATE_ACL,db,0,1))
	break;
      mysql_log.write(thd,command,packet);
      mysql_create_db(thd,db,0,0);
      break;
    }
  case COM_DROP_DB:				// QQ: To be removed
    {
      thread_safe_increment(com_stat[SQLCOM_DROP_DB],&LOCK_thread_count);
      char *db=thd->strdup(packet);
      // null test to handle EOM
      if (!db || !stripp_sp(db) || check_db_name(db))
      {
	net_printf(&thd->net,ER_WRONG_DB_NAME, db ? db : "NULL");
	break;
      }
      if (thd->locked_tables || thd->active_transaction())
      {
	send_error(&thd->net,ER_LOCK_OR_ACTIVE_TRANSACTION);
	break;
      }
      mysql_log.write(thd,command,db);
      mysql_rm_db(thd,db,0,0);
      break;
    }
  case COM_BINLOG_DUMP:
    {
      thread_safe_increment(com_other,&LOCK_thread_count);
      slow_command = TRUE;
      if (check_access(thd, FILE_ACL, any_db))
	break;
      mysql_log.write(thd,command, 0);

      ulong pos;
      ushort flags;
      uint32 slave_server_id;
      pos = uint4korr(packet);
      flags = uint2korr(packet + 4);
      pthread_mutex_lock(&LOCK_server_id);
      thd->server_id=0; /* avoid suicide */
      kill_zombie_dump_threads(slave_server_id = uint4korr(packet+6));
      thd->server_id = slave_server_id;
      pthread_mutex_unlock(&LOCK_server_id);
      mysql_binlog_send(thd, thd->strdup(packet + 10), pos, flags);
      unregister_slave(thd,1,1);
      // fake COM_QUIT -- if we get here, the thread needs to terminate
      error = TRUE;
      net->error = 0;
      break;
    }
  case COM_REFRESH:
    {
      thread_safe_increment(com_stat[SQLCOM_FLUSH],&LOCK_thread_count);
      ulong options= (ulong) (uchar) packet[0];
      if (check_access(thd,RELOAD_ACL,any_db))
	break;
      mysql_log.write(thd,command,NullS);
      if (reload_acl_and_cache(thd, options, (TABLE_LIST*) 0))
	send_error(net,0);
      else
	send_eof(net);
      break;
    }
  case COM_SHUTDOWN:
    thread_safe_increment(com_other,&LOCK_thread_count);
    if (check_access(thd,SHUTDOWN_ACL,any_db))
      break; /* purecov: inspected */
    DBUG_PRINT("quit",("Got shutdown command"));
    mysql_log.write(thd,command,NullS);
    send_eof(net);
#ifdef __WIN__
    sleep(1);					// must wait after eof()
#endif
#ifndef OS2
    send_eof(net);				// This is for 'quit request'
#endif
    close_connection(net);
    close_thread_tables(thd);			// Free before kill
    free_root(&thd->mem_root,MYF(0));
    kill_mysql();
    error=TRUE;
    break;

  case COM_STATISTICS:
  {
    mysql_log.write(thd,command,NullS);
    thread_safe_increment(com_stat[SQLCOM_SHOW_STATUS],&LOCK_thread_count);
    char buff[200];
    ulong uptime = (ulong) (thd->start_time - start_time);
    sprintf((char*) buff,
	    "Uptime: %ld  Threads: %d  Questions: %lu  Slow queries: %ld  Opens: %ld  Flush tables: %ld  Open tables: %u  Queries per second avg: %.3f",
	    uptime,
	    (int) thread_count,thd->query_id,long_query_count,
	    opened_tables,refresh_version, cached_tables(),
	    uptime ? (float)thd->query_id/(float)uptime : 0);
#ifdef SAFEMALLOC
    if (lCurMemory)				// Using SAFEMALLOC
      sprintf(strend(buff), "  Memory in use: %ldK  Max memory used: %ldK",
	      (lCurMemory+1023L)/1024L,(lMaxMemory+1023L)/1024L);
 #endif
    VOID(my_net_write(net, buff,(uint) strlen(buff)));
    VOID(net_flush(net));
    break;
  }
  case COM_PING:
    thread_safe_increment(com_other,&LOCK_thread_count);
    send_ok(net);				// Tell client we are alive
    break;
  case COM_PROCESS_INFO:
    thread_safe_increment(com_stat[SQLCOM_SHOW_PROCESSLIST],&LOCK_thread_count);
    if (!thd->priv_user[0] && check_process_priv(thd))
      break;
    mysql_log.write(thd,command,NullS);
    mysqld_list_processes(thd,thd->master_access & PROCESS_ACL ? NullS :
			  thd->priv_user,0);
    break;
  case COM_PROCESS_KILL:
  {
    thread_safe_increment(com_stat[SQLCOM_KILL],&LOCK_thread_count);
    ulong id=(ulong) uint4korr(packet);
    kill_one_thread(thd,id);
    break;
  }
  case COM_DEBUG:
    thread_safe_increment(com_other,&LOCK_thread_count);
    if (check_process_priv(thd))
      break;					/* purecov: inspected */
    mysql_print_status(thd);
    mysql_log.write(thd,command,NullS);
    send_eof(net);
    break;
  case COM_SLEEP:
  case COM_CONNECT:				// Impossible here
  case COM_TIME:				// Impossible from client
  case COM_DELAYED_INSERT:
  default:
    send_error(net, ER_UNKNOWN_COM_ERROR);
    break;
  }
  if (thd->lock || thd->open_tables)
  {
    thd->proc_info="closing tables";
    close_thread_tables(thd);			/* Free tables */
  }

  if (thd->fatal_error)
    send_error(net,0);				// End of memory ?

  time_t start_of_query=thd->start_time;
  thd->end_time();				// Set start time

  /* If not reading from backup and if the query took too long */
  if (!slow_command && !thd->user_time) // do not log 'slow_command' queries
  {
    thd->proc_info="logging slow query";

    if ((ulong) (thd->start_time - thd->time_after_lock) > long_query_time ||
	((thd->lex.select_lex.options &
	  (QUERY_NO_INDEX_USED | QUERY_NO_GOOD_INDEX_USED)) &&
	 (specialflag & SPECIAL_LONG_LOG_FORMAT)))
    {
      long_query_count++;
      mysql_slow_log.write(thd, thd->query, thd->query_length, start_of_query);
    }
  }
  thd->proc_info="cleaning up";
  VOID(pthread_mutex_lock(&LOCK_thread_count)); // For process list
  thd->proc_info=0;
  thd->command=COM_SLEEP;
  thd->query=0;
  thread_running--;
  VOID(pthread_mutex_unlock(&LOCK_thread_count));
  thd->packet.shrink(net_buffer_length);	// Reclaim some memory
  free_root(&thd->mem_root,MYF(MY_KEEP_PREALLOC));
  DBUG_RETURN(error);
}

/****************************************************************************
** mysql_execute_command
** Execute command saved in thd and current_lex->sql_command
****************************************************************************/

void
mysql_execute_command(void)
{
  int	res=0;
  THD	*thd=current_thd;
  LEX	*lex= &thd->lex;
  TABLE_LIST *tables=(TABLE_LIST*) lex->select_lex.table_list.first;
  SELECT_LEX *select_lex = lex->select;
  DBUG_ENTER("mysql_execute_command");

<<<<<<< HEAD
  /*
    Skip if we are in the slave thread, some table rules have been given
    and the table list says the query should not be replicated
  */
  if ((lex->select_lex.next && create_total_list(thd,lex,&tables)) ||
      (table_rules_on && tables && thd->slave_thread &&
       !tables_ok(thd,tables)))
    DBUG_VOID_RETURN;

=======
  if (thd->slave_thread)
  {
    // skip if we are in the slave thread, some table
    // rules have been given and the table list says the query should not be
    // replicated
    if(table_rules_on && tables && !tables_ok(thd,tables))
      DBUG_VOID_RETURN;
    // this is a workaround to deal with the shortcoming
    // in 3.23.44-3.23.46 masters
    // in RELEASE_LOCK() logging. We re-write SELECT RELEASE_LOCK() as
    // DO RELEASE_LOCK()
    if (lex->sql_command == SQLCOM_SELECT)
    {
      lex->sql_command = SQLCOM_DO;
      lex->insert_list = &lex->item_list;
    }
  }
  
>>>>>>> 267e85e5
  thread_safe_increment(com_stat[lex->sql_command],&LOCK_thread_count);
  switch (lex->sql_command) {
  case SQLCOM_SELECT:
  {
    select_result *result;
    if (select_lex->options & SELECT_DESCRIBE)
      lex->exchange=0;
    if (tables)
    {
      res=check_table_access(thd,
			     lex->exchange ? SELECT_ACL | FILE_ACL :
			     SELECT_ACL,
			     tables);
    }
    else
      res=check_access(thd, lex->exchange ? SELECT_ACL | FILE_ACL : SELECT_ACL,
		       any_db);
    if (res)
    {
      res=0;
      break;					// Error message is given
    }

    thd->offset_limit=select_lex->offset_limit;
    thd->select_limit=select_lex->select_limit+select_lex->offset_limit;
    if (thd->select_limit < select_lex->select_limit)
      thd->select_limit= HA_POS_ERROR;		// no limit
    if (thd->select_limit == HA_POS_ERROR)
      select_lex->options&= ~OPTION_FOUND_ROWS;

    if (lex->exchange)
    {
      if (lex->exchange->dumpfile)
      {
	if (!(result=new select_dump(lex->exchange)))
	{
	  res= -1;
	  break;
	}
      }
      else
      {
	if (!(result=new select_export(lex->exchange)))
	{
	  res= -1;
	  break;
	}
      }
    }
    else if (!(result=new select_send()))
    {
      res= -1;
#ifdef DELETE_ITEMS
      delete select_lex->having;
      delete select_lex->where;
#endif
      break;
    }
    else
    {
      /*
	Normal select:
	Change lock if we are using SELECT HIGH PRIORITY,
	FOR UPDATE or IN SHARE MODE
      */
      TABLE_LIST *table;
      for (table = tables ; table ; table=table->next)
	table->lock_type= lex->lock_option;
    }

    if (!(res=open_and_lock_tables(thd,tables)))
    {
      query_cache.store_query(thd, tables);
      res=handle_select(thd, lex, result);
    }
    else
      delete result;
    break;
  }
  case SQLCOM_DO:
    res=mysql_do(thd, *lex->insert_list);
    break;

  case SQLCOM_PURGE:
  {
    if (check_process_priv(thd))
      goto error;
    res = purge_master_logs(thd, lex->to_log);
    break;
  }
  case SQLCOM_SHOW_NEW_MASTER:
  {
    if (check_access(thd, FILE_ACL, any_db))
      goto error;
    res = show_new_master(thd);
    break;
  }
  case SQLCOM_SHOW_SLAVE_HOSTS:
  {
    if (check_access(thd, FILE_ACL, any_db))
      goto error;
    res = show_slave_hosts(thd);
    break;
  }
  case SQLCOM_SHOW_BINLOG_EVENTS:
  {
    if (check_access(thd, FILE_ACL, any_db))
      goto error;
    res = show_binlog_events(thd);
    break;
  }
  case SQLCOM_BACKUP_TABLE:
  {
    if (check_db_used(thd,tables) ||
	check_table_access(thd,SELECT_ACL, tables) ||
	check_access(thd, FILE_ACL, any_db))
      goto error; /* purecov: inspected */
    res = mysql_backup_table(thd, tables);

    break;
  }
  case SQLCOM_RESTORE_TABLE:
  {
    if (check_db_used(thd,tables) ||
	check_table_access(thd,INSERT_ACL, tables) ||
	check_access(thd, FILE_ACL, any_db))
      goto error; /* purecov: inspected */
    res = mysql_restore_table(thd, tables);
    break;
  }
  case SQLCOM_CHANGE_MASTER:
  {
    if (check_access(thd, PROCESS_ACL, any_db))
      goto error;
    res = change_master(thd);
    break;
  }
  case SQLCOM_SHOW_SLAVE_STAT:
  {
    if (check_process_priv(thd))
      goto error;
    res = show_master_info(thd);
    break;
  }
  case SQLCOM_SHOW_MASTER_STAT:
  {
    if (check_process_priv(thd))
      goto error;
    res = show_binlog_info(thd);
    break;
  }

  case SQLCOM_LOAD_MASTER_DATA: // sync with master
    if (check_process_priv(thd))
      goto error;
    res = load_master_data(thd);
    break;

  case SQLCOM_LOAD_MASTER_TABLE:

    if (!tables->db)
      tables->db=thd->db;
    if (check_access(thd,CREATE_ACL,tables->db,&tables->grant.privilege))
      goto error;				/* purecov: inspected */
    if (grant_option)
    {
      /* Check that the first table has CREATE privilege */
      TABLE_LIST *tmp_table_list=tables->next;
      tables->next=0;
      bool error=check_grant(thd,CREATE_ACL,tables);
      tables->next=tmp_table_list;
      if (error)
	goto error;
    }
    if (strlen(tables->name) > NAME_LEN)
    {
      net_printf(&thd->net,ER_WRONG_TABLE_NAME,tables->name);
      break;
    }

    if (fetch_nx_table(thd, tables->db, tables->real_name, &glob_mi, 0))
      break;      // fetch_nx_table did send the error to the client
    send_ok(&thd->net);
    break;

  case SQLCOM_CREATE_TABLE:
    if (!tables->db)
      tables->db=thd->db;
    if (check_access(thd,CREATE_ACL,tables->db,&tables->grant.privilege) ||
	check_merge_table_access(thd, tables->db,
				 (TABLE_LIST *)
				 lex->create_info.merge_list.first))
      goto error;				/* purecov: inspected */
    if (grant_option)
    {
      /* Check that the first table has CREATE privilege */
      TABLE_LIST *tmp_table_list=tables->next;
      tables->next=0;
      bool error=check_grant(thd,CREATE_ACL,tables);
      tables->next=tmp_table_list;
      if (error)
	goto error;
    }
    if (strlen(tables->name) > NAME_LEN)
    {
      net_printf(&thd->net,ER_WRONG_TABLE_NAME,tables->name);
      res=0;
      break;
    }
#ifndef HAVE_READLINK
    lex->create_info.data_file_name=lex->create_info.index_file_name=0;
#else
    /* Fix names if symlinked tables */
    if (append_file_to_dir(thd, &lex->create_info.data_file_name,
			   tables->name) ||
	append_file_to_dir(thd,&lex->create_info.index_file_name,
			   tables->name))
    {
      res=-1;
      break;
    }
#endif
    if (select_lex->item_list.elements)		// With select
    {
      select_result *result;

      if (!(lex->create_info.options & HA_LEX_CREATE_TMP_TABLE) &&
	  check_dup(tables->db, tables->real_name, tables->next))
      {
	net_printf(&thd->net,ER_INSERT_TABLE_USED,tables->real_name);
	DBUG_VOID_RETURN;
      }
      if (tables->next)
      {
	TABLE_LIST *table;
	if (check_table_access(thd, SELECT_ACL, tables->next))
	  goto error;				// Error message is given
	for (table = tables->next ; table ; table=table->next)
	  table->lock_type= lex->lock_option;
      }
      thd->offset_limit=select_lex->offset_limit;
      thd->select_limit=select_lex->select_limit+select_lex->offset_limit;
      if (thd->select_limit < select_lex->select_limit)
	thd->select_limit= HA_POS_ERROR;		// No limit

      /* Skip first table, which is the table we are creating */
      lex->select_lex.table_list.first=
	(byte*) (((TABLE_LIST *) lex->select_lex.table_list.first)->next);
      if (!(res=open_and_lock_tables(thd,tables->next)))
      {
        if ((result=new select_create(tables->db ? tables->db : thd->db,
                                      tables->real_name, &lex->create_info,
                                      lex->create_list,
                                      lex->key_list,
                                      select_lex->item_list,lex->duplicates)))
          res=handle_select(thd, lex, result);
	else
	  res= -1;
      }
    }
    else // regular create
    {
      res = mysql_create_table(thd,tables->db ? tables->db : thd->db,
			       tables->real_name, &lex->create_info,
			       lex->create_list,
			       lex->key_list,0, 0); // do logging
      if (!res)
	send_ok(&thd->net);
    }
    break;
  case SQLCOM_CREATE_INDEX:
    if (!tables->db)
      tables->db=thd->db;
    if (check_access(thd,INDEX_ACL,tables->db,&tables->grant.privilege))
      goto error; /* purecov: inspected */
    if (grant_option && check_grant(thd,INDEX_ACL,tables))
      goto error;
    if (end_active_trans(thd))
      res= -1;
    else
      res = mysql_create_index(thd, tables, lex->key_list);
    break;

  case SQLCOM_SLAVE_START:
    start_slave(thd);
    break;
  case SQLCOM_SLAVE_STOP:
    stop_slave(thd);
    break;

  case SQLCOM_ALTER_TABLE:
#if defined(DONT_ALLOW_SHOW_COMMANDS)
    send_error(&thd->net,ER_NOT_ALLOWED_COMMAND); /* purecov: inspected */
    break;
#else
    {
      uint priv=0;
      if (lex->name && strlen(lex->name) > NAME_LEN)
      {
	net_printf(&thd->net,ER_WRONG_TABLE_NAME,lex->name);
	res=0;
	break;
      }
      if (!tables->db)
	tables->db=thd->db;
      if (!select_lex->db)
	select_lex->db=tables->db;
      if (check_access(thd,ALTER_ACL,tables->db,&tables->grant.privilege) ||
	  check_access(thd,INSERT_ACL | CREATE_ACL,select_lex->db,&priv) ||
	  check_merge_table_access(thd, tables->db, 
				   (TABLE_LIST *)
				   lex->create_info.merge_list.first))
	goto error;				/* purecov: inspected */
      if (!tables->db)
	tables->db=thd->db;
      if (grant_option)
      {
	if (check_grant(thd,ALTER_ACL,tables))
	  goto error;
	if (lex->name && !test_all_bits(priv,INSERT_ACL | CREATE_ACL))
	{					// Rename of table
	  TABLE_LIST tmp_table;
	  bzero((char*) &tmp_table,sizeof(tmp_table));
	  tmp_table.real_name=lex->name;
	  tmp_table.db=select_lex->db;
	  tmp_table.grant.privilege=priv;
	  if (check_grant(thd,INSERT_ACL | CREATE_ACL,tables))
	    goto error;
	}
      }
      /* Don't yet allow changing of symlinks with ALTER TABLE */
      lex->create_info.data_file_name=lex->create_info.index_file_name=0;
      /* ALTER TABLE ends previous transaction */
      if (end_active_trans(thd))
	res= -1;
      else
      {
	res= mysql_alter_table(thd, select_lex->db, lex->name,
			       &lex->create_info,
			       tables, lex->create_list,
			       lex->key_list, lex->drop_list, lex->alter_list,
                               (ORDER *) select_lex->order_list.first,
			       lex->drop_primary, lex->duplicates,
			       lex->alter_keys_onoff, lex->simple_alter);
      }
      break;
    }
#endif
  case SQLCOM_RENAME_TABLE:
  {
    TABLE_LIST *table;
    if (check_db_used(thd,tables))
      goto error;
    for (table=tables ; table ; table=table->next->next)
    {
      if (check_access(thd, ALTER_ACL | DROP_ACL, table->db,
		       &table->grant.privilege) ||
	  check_access(thd, INSERT_ACL | CREATE_ACL, table->next->db,
		       &table->next->grant.privilege))
	goto error;
      if (grant_option)
      {
	TABLE_LIST old_list,new_list;
	old_list=table[0];
	new_list=table->next[0];
	old_list.next=new_list.next=0;
	if (check_grant(thd,ALTER_ACL,&old_list) ||
	    (!test_all_bits(table->next->grant.privilege,
			    INSERT_ACL | CREATE_ACL) &&
	     check_grant(thd,INSERT_ACL | CREATE_ACL, &new_list)))
	  goto error;
      }
    }
    query_cache.invalidate(tables);
    if (end_active_trans(thd))
      res= -1;
    else if (mysql_rename_tables(thd,tables))
      res= -1;
    break;
  }
  case SQLCOM_SHOW_BINLOGS:
#ifdef DONT_ALLOW_SHOW_COMMANDS
    send_error(&thd->net,ER_NOT_ALLOWED_COMMAND); /* purecov: inspected */
    DBUG_VOID_RETURN;
#else
    {
      if (check_process_priv(thd))
	goto error;
      res = show_binlogs(thd);
      break;
    }
#endif    
  case SQLCOM_SHOW_CREATE:
#ifdef DONT_ALLOW_SHOW_COMMANDS
    send_error(&thd->net,ER_NOT_ALLOWED_COMMAND); /* purecov: inspected */
    DBUG_VOID_RETURN;
#else
    {
      if (check_db_used(thd, tables) ||
	  check_access(thd, SELECT_ACL | EXTRA_ACL, tables->db,
		       &tables->grant.privilege))
	goto error;
      res = mysqld_show_create(thd, tables);
      break;
    }
#endif
  case SQLCOM_REPAIR:
  {
    if (check_db_used(thd,tables) ||
	check_table_access(thd,SELECT_ACL | INSERT_ACL, tables))
      goto error; /* purecov: inspected */
    res = mysql_repair_table(thd, tables, &lex->check_opt);
    query_cache.invalidate(tables);
    break;
  }
  case SQLCOM_CHECK:
  {
    if (check_db_used(thd,tables) ||
	check_table_access(thd, SELECT_ACL | EXTRA_ACL , tables))
      goto error; /* purecov: inspected */
    res = mysql_check_table(thd, tables, &lex->check_opt);
    query_cache.invalidate(tables);
    break;
  }
  case SQLCOM_ANALYZE:
  {
    if (check_db_used(thd,tables) ||
	check_table_access(thd,SELECT_ACL | INSERT_ACL, tables))
      goto error; /* purecov: inspected */
    res = mysql_analyze_table(thd, tables, &lex->check_opt);
    break;
  }

  case SQLCOM_OPTIMIZE:
  {
    HA_CREATE_INFO create_info;
    if (check_db_used(thd,tables) ||
	check_table_access(thd,SELECT_ACL | INSERT_ACL, tables))
      goto error; /* purecov: inspected */
    if (specialflag & (SPECIAL_SAFE_MODE | SPECIAL_NO_NEW_FUNC))
    {
      /* Use ALTER TABLE */
      lex->create_list.empty();
      lex->key_list.empty();
      lex->col_list.empty();
      lex->drop_list.empty();
      lex->alter_list.empty();
      bzero((char*) &create_info,sizeof(create_info));
      create_info.db_type=DB_TYPE_DEFAULT;
      create_info.row_type=ROW_TYPE_DEFAULT;
      res= mysql_alter_table(thd, NullS, NullS, &create_info,
			     tables, lex->create_list,
			     lex->key_list, lex->drop_list, lex->alter_list,
                             (ORDER *) 0,
			     0,DUP_ERROR);
    }
    else
      res = mysql_optimize_table(thd, tables, &lex->check_opt);
    break;
  }
  case SQLCOM_UPDATE:
    if (check_access(thd,UPDATE_ACL,tables->db,&tables->grant.privilege))
      goto error;
    if (grant_option && check_grant(thd,UPDATE_ACL,tables))
      goto error;
    if (select_lex->item_list.elements != lex->value_list.elements)
    {
      send_error(&thd->net,ER_WRONG_VALUE_COUNT);
      DBUG_VOID_RETURN;
    }
    res = mysql_update(thd,tables,
		       select_lex->item_list,
		       lex->value_list,
		       select_lex->where,
                       (ORDER *) select_lex->order_list.first,
		       select_lex->select_limit,
		       lex->duplicates,
		       lex->lock_option);

#ifdef DELETE_ITEMS
    delete select_lex->where;
#endif
    break;
  case SQLCOM_INSERT:
    if (check_access(thd,INSERT_ACL,tables->db,&tables->grant.privilege))
      goto error; /* purecov: inspected */
    if (grant_option && check_grant(thd,INSERT_ACL,tables))
      goto error;
    res = mysql_insert(thd,tables,lex->field_list,lex->many_values,
		       lex->duplicates,
		       lex->lock_option);
    break;
  case SQLCOM_REPLACE:
    if (check_access(thd,INSERT_ACL | UPDATE_ACL | DELETE_ACL,
		     tables->db,&tables->grant.privilege))
      goto error; /* purecov: inspected */
    if (grant_option && check_grant(thd,INSERT_ACL | UPDATE_ACL | DELETE_ACL,
				    tables))

      goto error;
    res = mysql_insert(thd,tables,lex->field_list,lex->many_values,
		       DUP_REPLACE,
		       lex->lock_option);
    break;
  case SQLCOM_REPLACE_SELECT:
  case SQLCOM_INSERT_SELECT:
  {

    // Check that we have modify privileges for the first table and
    // select privileges for the rest
    {
      uint privilege= (lex->sql_command == SQLCOM_INSERT_SELECT ?
		       INSERT_ACL : INSERT_ACL | UPDATE_ACL | DELETE_ACL);
      TABLE_LIST *save_next=tables->next;
      tables->next=0;
      if (check_access(thd, privilege,
		       tables->db,&tables->grant.privilege) ||
	  (grant_option && check_grant(thd, privilege, tables)))
	goto error;
      tables->next=save_next;
      if ((res=check_table_access(thd, SELECT_ACL, save_next)))
	goto error;
    }

    select_result *result;
    thd->offset_limit=select_lex->offset_limit;
    thd->select_limit=select_lex->select_limit+select_lex->offset_limit;
    if (thd->select_limit < select_lex->select_limit)
      thd->select_limit= HA_POS_ERROR;		// No limit

    if (check_dup(tables->db, tables->real_name, tables->next))
    {
      net_printf(&thd->net,ER_INSERT_TABLE_USED,tables->real_name);
      DBUG_VOID_RETURN;
    }
    tables->lock_type=TL_WRITE;		// update first table
    {
      TABLE_LIST *table;
      for (table = tables->next ; table ; table=table->next)
	table->lock_type= lex->lock_option;
    }

    /* Skip first table, which is the table we are inserting in */
    lex->select_lex.table_list.first=
      (byte*) (((TABLE_LIST *) lex->select_lex.table_list.first)->next);
    if (!(res=open_and_lock_tables(thd, tables)))
    {
      if ((result=new select_insert(tables->table,&lex->field_list,
				    lex->duplicates)))
	res=handle_select(thd,lex,result);
    }
    else
      res= -1;
    break;
  }
  case SQLCOM_TRUNCATE:
    if (check_access(thd,DELETE_ACL,tables->db,&tables->grant.privilege))
      goto error; /* purecov: inspected */
    /*
      Don't allow this within a transaction because we want to use
      re-generate table
    */
    if (thd->locked_tables || thd->active_transaction())
    {
      send_error(&thd->net,ER_LOCK_OR_ACTIVE_TRANSACTION,NullS);
      goto error;
    }
    res=mysql_truncate(thd,tables);
    break;
  case SQLCOM_DELETE:
  {
    if (check_access(thd,DELETE_ACL,tables->db,&tables->grant.privilege))
      goto error; /* purecov: inspected */
    if (grant_option && check_grant(thd,DELETE_ACL,tables))
      goto error;
    // Set privilege for the WHERE clause
    tables->grant.want_privilege=(SELECT_ACL & ~tables->grant.privilege);
    /* TRUNCATE ends previous transaction */
    if (lex->sql_command == SQLCOM_TRUNCATE && end_active_trans(thd))
      res= -1;
    else
      res = mysql_delete(thd,tables, select_lex->where,
			 (ORDER*) select_lex->order_list.first,
                         select_lex->select_limit, lex->lock_option,
			 select_lex->options);
    break;
  }
  case SQLCOM_DELETE_MULTI:
  {
    TABLE_LIST *aux_tables=(TABLE_LIST *)thd->lex.auxilliary_table_list.first;
    TABLE_LIST *auxi;
    uint table_count=0;
    multi_delete *result;

    /* sql_yacc guarantees that tables and aux_tables are not zero */
    if (check_db_used(thd, tables) || check_db_used(thd,aux_tables) ||
	check_table_access(thd,SELECT_ACL, tables) || 
	check_table_access(thd,DELETE_ACL, aux_tables))
      goto error;
    if ((thd->options & OPTION_SAFE_UPDATES) && !select_lex->where)
    {		
      send_error(&thd->net,ER_UPDATE_WITHOUT_KEY_IN_SAFE_MODE);
      goto error;
    }
    for (auxi=(TABLE_LIST*) aux_tables ; auxi ; auxi=auxi->next)
    {
      table_count++;
      /* All tables in aux_tables must be found in FROM PART */
      TABLE_LIST *walk;
      for (walk=(TABLE_LIST*) tables ; walk ; walk=walk->next)
      {
	if (!strcmp(auxi->real_name,walk->real_name) &&
	    !strcmp(walk->db,auxi->db))
	  break;
      }
      if (!walk)
      {
	net_printf(&thd->net,ER_NONUNIQ_TABLE,auxi->real_name);
	goto error;
      }
      auxi->lock_type=walk->lock_type=TL_WRITE;
      auxi->table= (TABLE *) walk;		// Remember corresponding table
    }
    tables->grant.want_privilege=(SELECT_ACL & ~tables->grant.privilege);
    if (add_item_to_list(new Item_null()))
    {
      res= -1;
      break;
    }
    thd->proc_info="init";
    if ((res=open_and_lock_tables(thd,tables)))
      break;
    /* Fix tables-to-be-deleted-from list to point at opened tables */
    for (auxi=(TABLE_LIST*) aux_tables ; auxi ; auxi=auxi->next)
      auxi->table= ((TABLE_LIST*) auxi->table)->table;
    if ((result=new multi_delete(thd,aux_tables,lex->lock_option,
				 table_count)) && ! thd->fatal_error)
    {
      res=mysql_select(thd,tables,select_lex->item_list,
		       select_lex->where,
		       (ORDER *)NULL,(ORDER *)NULL,(Item *)NULL,
		       (ORDER *)NULL,
		       select_lex->options | thd->options |
		       SELECT_NO_JOIN_CACHE,
		       result);
    }
    else
      res= -1;					// Error is not sent
    delete result;
    close_thread_tables(thd);
    break;
  }
  case SQLCOM_DROP_TABLE:
  {
    if (check_table_access(thd,DROP_ACL,tables))
      goto error;				/* purecov: inspected */
    if (end_active_trans(thd))
      res= -1;
    else
      res = mysql_rm_table(thd,tables,lex->drop_if_exists);
  }
  break;
  case SQLCOM_DROP_INDEX:
    if (!tables->db)
      tables->db=thd->db;
    if (check_access(thd,INDEX_ACL,tables->db,&tables->grant.privilege))
      goto error;				/* purecov: inspected */
    if (grant_option && check_grant(thd,INDEX_ACL,tables))
      goto error;
    if (end_active_trans(thd))
      res= -1;
    else
      res = mysql_drop_index(thd, tables, lex->drop_list);
    break;
  case SQLCOM_SHOW_DATABASES:
#if defined(DONT_ALLOW_SHOW_COMMANDS)
    send_error(&thd->net,ER_NOT_ALLOWED_COMMAND);   /* purecov: inspected */
    DBUG_VOID_RETURN;
#else
    if ((specialflag & SPECIAL_SKIP_SHOW_DB) &&
	check_process_priv(thd))
      goto error;
    res= mysqld_show_dbs(thd, (lex->wild ? lex->wild->ptr() : NullS));
    break;
#endif
  case SQLCOM_SHOW_PROCESSLIST:
    if (!thd->priv_user[0] && check_process_priv(thd))
      break;
    mysqld_list_processes(thd,thd->master_access & PROCESS_ACL ? NullS :
			  thd->priv_user,lex->verbose);
    break;
  case SQLCOM_SHOW_STATUS:
    res= mysqld_show(thd,(lex->wild ? lex->wild->ptr() : NullS),status_vars);
    break;
  case SQLCOM_SHOW_VARIABLES:
    res= mysqld_show(thd, (lex->wild ? lex->wild->ptr() : NullS),
		     init_vars);
    break;
  case SQLCOM_SHOW_LOGS:
#ifdef DONT_ALLOW_SHOW_COMMANDS
    send_error(&thd->net,ER_NOT_ALLOWED_COMMAND);	/* purecov: inspected */
    DBUG_VOID_RETURN;
#else
    {
      if (grant_option && check_access(thd, FILE_ACL, any_db))
	goto error;
      res= mysqld_show_logs(thd);
      break;
    }
#endif
  case SQLCOM_SHOW_TABLES:
    /* FALL THROUGH */
#ifdef DONT_ALLOW_SHOW_COMMANDS
    send_error(&thd->net,ER_NOT_ALLOWED_COMMAND);	/* purecov: inspected */
    DBUG_VOID_RETURN;
#else
    {
      char *db=select_lex->db ? select_lex->db : thd->db;
      if (!db)
      {
	send_error(&thd->net,ER_NO_DB_ERROR);	/* purecov: inspected */
	goto error;				/* purecov: inspected */
      }
      remove_escape(db);				// Fix escaped '_'
      if (check_db_name(db))
      {
        net_printf(&thd->net,ER_WRONG_DB_NAME, db);
        goto error;
      }
      if (check_access(thd,SELECT_ACL,db,&thd->col_access))
	goto error;				/* purecov: inspected */
      /* grant is checked in mysqld_show_tables */
      if (select_lex->options & SELECT_DESCRIBE)
        res= mysqld_extend_show_tables(thd,db,
				       (lex->wild ? lex->wild->ptr() : NullS));
      else
	res= mysqld_show_tables(thd,db,
				(lex->wild ? lex->wild->ptr() : NullS));
      break;
    }
#endif
  case SQLCOM_SHOW_OPEN_TABLES:
    res= mysqld_show_open_tables(thd,(lex->wild ? lex->wild->ptr() : NullS));
    break;
  case SQLCOM_SHOW_FIELDS:
#ifdef DONT_ALLOW_SHOW_COMMANDS
    send_error(&thd->net,ER_NOT_ALLOWED_COMMAND);	/* purecov: inspected */
    DBUG_VOID_RETURN;
#else
    {
      char *db=tables->db;
      if (!*db)
      {
	send_error(&thd->net,ER_NO_DB_ERROR);	/* purecov: inspected */
	goto error;				/* purecov: inspected */
      }
      remove_escape(db);			// Fix escaped '_'
      remove_escape(tables->name);
      if (check_access(thd,SELECT_ACL | EXTRA_ACL,db,&thd->col_access))
	goto error;				/* purecov: inspected */
      tables->grant.privilege=thd->col_access;
      if (grant_option && check_grant(thd,SELECT_ACL,tables,2))
	goto error;
      res= mysqld_show_fields(thd,tables,
			      (lex->wild ? lex->wild->ptr() : NullS),
			      lex->verbose);
      break;
    }
#endif
  case SQLCOM_SHOW_KEYS:
#ifdef DONT_ALLOW_SHOW_COMMANDS
    send_error(&thd->net,ER_NOT_ALLOWED_COMMAND);	/* purecov: inspected */
    DBUG_VOID_RETURN;
#else
    {
      char *db=tables->db;
      if (!db)
      {
	send_error(&thd->net,ER_NO_DB_ERROR);	/* purecov: inspected */
	goto error;				/* purecov: inspected */
      }
      remove_escape(db);			// Fix escaped '_'
      remove_escape(tables->name);
      if (!tables->db)
	tables->db=thd->db;
      if (check_access(thd,SELECT_ACL,db,&thd->col_access))
	goto error; /* purecov: inspected */
      tables->grant.privilege=thd->col_access;
      if (grant_option && check_grant(thd,SELECT_ACL,tables,2))
	goto error;
      res= mysqld_show_keys(thd,tables);
      break;
    }
#endif
  case SQLCOM_CHANGE_DB:
    mysql_change_db(thd,select_lex->db);
    break;
  case SQLCOM_LOAD:
  {
    uint privilege= (lex->duplicates == DUP_REPLACE ?
		     INSERT_ACL | UPDATE_ACL | DELETE_ACL : INSERT_ACL);
    if (!(lex->local_file && (thd->client_capabilities & CLIENT_LOCAL_FILES)))
    {
      if (check_access(thd,privilege | FILE_ACL,tables->db))
	goto error;
    }
    else
    {
      if (check_access(thd,privilege,tables->db,&tables->grant.privilege) ||
	  grant_option && check_grant(thd,privilege,tables))
	goto error;
    }
    res=mysql_load(thd, lex->exchange, tables, lex->field_list,
		   lex->duplicates, (bool) lex->local_file, lex->lock_option);
    break;
  }
  case SQLCOM_SET_OPTION:
  {
    ulong org_options=thd->options;
    thd->options=select_lex->options;
    thd->update_lock_default= ((thd->options & OPTION_LOW_PRIORITY_UPDATES) ?
			       TL_WRITE_LOW_PRIORITY : TL_WRITE);
    thd->default_select_limit=select_lex->select_limit;
    thd->tx_isolation=lex->tx_isolation;
    DBUG_PRINT("info",("options: %ld  limit: %ld",
		       thd->options,(long) thd->default_select_limit));

    /* Check if auto_commit mode changed */
    if ((org_options ^ select_lex->options) & OPTION_NOT_AUTO_COMMIT)
    {
      if ((org_options & OPTION_NOT_AUTO_COMMIT))
      {
	/* We changed to auto_commit mode */
	thd->options&= ~(ulong) (OPTION_BEGIN | OPTION_STATUS_NO_TRANS_UPDATE);
	thd->server_status|= SERVER_STATUS_AUTOCOMMIT;
	if (ha_commit(thd))
	{
	  res= -1;
	  break;
	}
      }
      else
      {
	thd->options&= ~(ulong) (OPTION_STATUS_NO_TRANS_UPDATE);
	thd->server_status&= ~SERVER_STATUS_AUTOCOMMIT;
      }
    }
    send_ok(&thd->net);
    break;
  }
  case SQLCOM_UNLOCK_TABLES:
    if (thd->locked_tables)
    {
      thd->lock=thd->locked_tables;
      thd->locked_tables=0;			// Will be automaticly closed
    }
    if (thd->options & OPTION_TABLE_LOCK)
    {
      end_active_trans(thd);
      thd->options&= ~(ulong) (OPTION_TABLE_LOCK);
    }
    if (thd->global_read_lock)
      unlock_global_read_lock(thd);
    send_ok(&thd->net);
    break;
  case SQLCOM_LOCK_TABLES:
    if (thd->locked_tables)
    {
      thd->lock=thd->locked_tables;
      thd->locked_tables=0;			// Will be automaticly closed
      close_thread_tables(thd);
    }
    if (check_db_used(thd,tables) || end_active_trans(thd))
      goto error;
    if (grant_option && check_grant(thd,SELECT_ACL | INSERT_ACL | UPDATE_ACL | DELETE_ACL,tables))
      goto error;
    thd->in_lock_tables=1;
    thd->options|= OPTION_TABLE_LOCK;
    if (!(res=open_and_lock_tables(thd,tables)))
    {
      thd->locked_tables=thd->lock;
      thd->lock=0;
      send_ok(&thd->net);
    }
    else
      thd->options&= ~(ulong) (OPTION_TABLE_LOCK);
    thd->in_lock_tables=0;
    break;
  case SQLCOM_CREATE_DB:
  {
    if (!stripp_sp(lex->name) || check_db_name(lex->name))
    {
      net_printf(&thd->net,ER_WRONG_DB_NAME, lex->name);
      break;
    }
    if (check_access(thd,CREATE_ACL,lex->name,0,1))
      break;
    res=mysql_create_db(thd,lex->name,lex->create_info.options,0);
    break;
  }
  case SQLCOM_DROP_DB:
  {
    if (!stripp_sp(lex->name) || check_db_name(lex->name))
    {
      net_printf(&thd->net,ER_WRONG_DB_NAME, lex->name);
      break;
    }
    if (check_access(thd,DROP_ACL,lex->name,0,1))
      break;
    if (thd->locked_tables || thd->active_transaction())
    {
      send_error(&thd->net,ER_LOCK_OR_ACTIVE_TRANSACTION);
      goto error;
    }
    res=mysql_rm_db(thd,lex->name,lex->drop_if_exists,0);
    break;
  }
  case SQLCOM_CREATE_FUNCTION:
    if (check_access(thd,INSERT_ACL,"mysql",0,1))
      break;
#ifdef HAVE_DLOPEN
    if (!(res = mysql_create_function(thd,&lex->udf)))
      send_ok(&thd->net);
#else
    res= -1;
#endif
    break;
  case SQLCOM_DROP_FUNCTION:
    if (check_access(thd,DELETE_ACL,"mysql",0,1))
      break;
#ifdef HAVE_DLOPEN
    if (!(res = mysql_drop_function(thd,lex->udf.name)))
      send_ok(&thd->net);
#else
    res= -1;
#endif
    break;
  case SQLCOM_REVOKE:
  case SQLCOM_GRANT:
  {
    if (check_access(thd, lex->grant | lex->grant_tot_col | GRANT_ACL,
		     tables && tables->db ? tables->db : select_lex->db,
		     tables ? &tables->grant.privilege : 0,
		     tables ? 0 : 1))
      goto error;

    /* Check that the user isn't trying to change a password for another
       user if he doesn't have UPDATE privilege to the MySQL database */

    if (thd->user)				// If not replication
    {
      LEX_USER *user;
      List_iterator <LEX_USER> user_list(lex->users_list);
      while ((user=user_list++))
      {
	if (user->password.str &&
	    (strcmp(thd->user,user->user.str) ||
	     user->host.str &&
	     my_strcasecmp(user->host.str, thd->host_or_ip)))
	{
	  if (check_access(thd, UPDATE_ACL, "mysql",0,1))
	    goto error;
	  break;			// We are allowed to do changes
	}
      }
    }
    if (tables)
    {
      if (grant_option && check_grant(thd,
				      (lex->grant | lex->grant_tot_col |
				       GRANT_ACL),
				      tables))
	goto error;
      if (!(res = mysql_table_grant(thd,tables,lex->users_list, lex->columns,
				    lex->grant,
				    lex->sql_command == SQLCOM_REVOKE)))
      {
	mysql_update_log.write(thd, thd->query, thd->query_length);
	if (mysql_bin_log.is_open())
	{
	  Query_log_event qinfo(thd, thd->query);
	  mysql_bin_log.write(&qinfo);
	}
      }
    }
    else
    {
      if (lex->columns.elements)
      {
	send_error(&thd->net,ER_ILLEGAL_GRANT_FOR_TABLE);
	res=1;
      }
      else
	res = mysql_grant(thd, select_lex->db, lex->users_list, lex->grant,
			  lex->sql_command == SQLCOM_REVOKE);
      if (!res)
      {
	mysql_update_log.write(thd, thd->query, thd->query_length);
	if (mysql_bin_log.is_open())
	{
	  Query_log_event qinfo(thd, thd->query);
	  mysql_bin_log.write(&qinfo);
	}
      }
    }
    break;
  }
  case SQLCOM_FLUSH:
  case SQLCOM_RESET:
    if (check_access(thd,RELOAD_ACL,any_db) || check_db_used(thd, tables))
      goto error;
    if (reload_acl_and_cache(thd, lex->type, tables))
      send_error(&thd->net,0);
    else
      send_ok(&thd->net);
    break;
  case SQLCOM_KILL:
    kill_one_thread(thd,lex->thread_id);
    break;
  case SQLCOM_SHOW_GRANTS:
    res=0;
    if ((thd->priv_user &&
	 !strcmp(thd->priv_user,lex->grant_user->user.str)) ||
	!check_access(thd, SELECT_ACL, "mysql",0,1))
    {
      res = mysql_show_grants(thd,lex->grant_user);
    }
    break;
  case SQLCOM_HA_OPEN:
    if (check_db_used(thd,tables) ||
	check_table_access(thd,SELECT_ACL, tables))
      goto error;
    res = mysql_ha_open(thd, tables);
    break;
  case SQLCOM_HA_CLOSE:
    if (check_db_used(thd,tables))
      goto error;
    res = mysql_ha_close(thd, tables);
    break;
  case SQLCOM_HA_READ:
    if (check_db_used(thd,tables) ||
	check_table_access(thd,SELECT_ACL, tables))
      goto error;
    res = mysql_ha_read(thd, tables, lex->ha_read_mode, lex->backup_dir,
			lex->insert_list, lex->ha_rkey_mode, select_lex->where,
			select_lex->select_limit, select_lex->offset_limit);
    break;

  case SQLCOM_BEGIN:
    if (thd->locked_tables)
    {
      thd->lock=thd->locked_tables;
      thd->locked_tables=0;			// Will be automaticly closed
      close_thread_tables(thd);			// Free tables
    }
    if (end_active_trans(thd))
    {
      res= -1;
    }
    else
    {
      thd->options= ((thd->options & (ulong) ~(OPTION_STATUS_NO_TRANS_UPDATE)) |
		     OPTION_BEGIN);
      thd->server_status|= SERVER_STATUS_IN_TRANS;
      send_ok(&thd->net);
    }
    break;
  case SQLCOM_COMMIT:
    /*
      We don't use end_active_trans() here to ensure that this works
      even if there is a problem with the OPTION_AUTO_COMMIT flag
      (Which of course should never happen...)
    */
  {
    thd->options&= ~(ulong) (OPTION_BEGIN | OPTION_STATUS_NO_TRANS_UPDATE);
    thd->server_status&= ~SERVER_STATUS_IN_TRANS;
    if (!ha_commit(thd))
    {
      send_ok(&thd->net);
    }
    else
      res= -1;
    break;
  }
  case SQLCOM_ROLLBACK:
    thd->server_status&= ~SERVER_STATUS_IN_TRANS;
    if (!ha_rollback(thd))
    {
      if (thd->options & OPTION_STATUS_NO_TRANS_UPDATE)
	send_warning(&thd->net,ER_WARNING_NOT_COMPLETE_ROLLBACK,0);
      else
	send_ok(&thd->net);
    }
    else
      res= -1;
    thd->options&= ~(ulong) (OPTION_BEGIN | OPTION_STATUS_NO_TRANS_UPDATE);
    break;
  default:					/* Impossible */
    send_ok(&thd->net);
    break;
  }
  thd->proc_info="query end";			// QQ
  if (res < 0)
    send_error(&thd->net,thd->killed ? ER_SERVER_SHUTDOWN : 0);

error:
  DBUG_VOID_RETURN;
}


/****************************************************************************
** Get the user (global) and database privileges for all used tables
** Returns true (error) if we can't get the privileges and we don't use
** table/column grants.
** The idea of EXTRA_ACL is that one will be granted access to the table if
** one has the asked privilege on any column combination of the table; For
** example to be able to check a table one needs to have SELECT privilege on
** any column of the table.
****************************************************************************/

bool
check_access(THD *thd,uint want_access,const char *db, uint *save_priv,
	     bool dont_check_global_grants)
{
  uint db_access,dummy;
  if (save_priv)
    *save_priv=0;
  else
    save_priv= &dummy;

  if ((!db || !db[0]) && !thd->db && !dont_check_global_grants)
  {
    send_error(&thd->net,ER_NO_DB_ERROR);	/* purecov: tested */
    return TRUE;				/* purecov: tested */
  }

  if ((thd->master_access & want_access) == want_access)
  {
    *save_priv=thd->master_access;
    return FALSE;
  }
  if ((want_access & ~thd->master_access) & ~(DB_ACLS | EXTRA_ACL) ||
      ! db && dont_check_global_grants)
  {						// We can never grant this
    net_printf(&thd->net,ER_ACCESS_DENIED_ERROR,
	       thd->priv_user,
	       thd->host_or_ip,
	       thd->password ? ER(ER_YES) : ER(ER_NO));/* purecov: tested */
    return TRUE;				/* purecov: tested */
  }

  if (db == any_db)
    return FALSE;				// Allow select on anything

  if (db && (!thd->db || strcmp(db,thd->db)))
    db_access=acl_get(thd->host, thd->ip, (char*) &thd->remote.sin_addr,
		      thd->priv_user, db); /* purecov: inspected */
  else
    db_access=thd->db_access;
  want_access &= ~EXTRA_ACL;			// Remove SHOW attribute
  db_access= ((*save_priv=(db_access | thd->master_access)) & want_access);

  /* grant_option is set if there exists a single table or column grant */
  if (db_access == want_access ||
      ((grant_option && !dont_check_global_grants) &&
       !(want_access & ~TABLE_ACLS)))
    return FALSE;				/* Ok */
  net_printf(&thd->net,ER_DBACCESS_DENIED_ERROR,
	     thd->priv_user,
	     thd->host_or_ip,
	     db ? db : thd->db ? thd->db : "unknown"); /* purecov: tested */
  return TRUE;					/* purecov: tested */
}


bool check_process_priv(THD *thd)
{
  return (check_access(thd ? thd : current_thd,PROCESS_ACL,any_db));
}


/*
** Check the privilege for all used tables.  Table privileges are cached
** in the table list for GRANT checking
*/

bool
check_table_access(THD *thd,uint want_access,TABLE_LIST *tables)
{
  uint found=0,found_access=0;
  TABLE_LIST *org_tables=tables;
  for (; tables ; tables=tables->next)
  {
    if ((thd->master_access & want_access) == (want_access & ~EXTRA_ACL) &&
	thd->db)
      tables->grant.privilege= want_access;
    else if (tables->db && tables->db == thd->db)
    {
      if (found && !grant_option)		// db already checked
	tables->grant.privilege=found_access;
      else
      {
	if (check_access(thd,want_access,tables->db,&tables->grant.privilege))
	  return TRUE;				// Access denied
	found_access=tables->grant.privilege;
	found=1;
      }
    }
    else if (check_access(thd,want_access,tables->db,&tables->grant.privilege))
      return TRUE;				// Access denied
  }
  if (grant_option)
    return check_grant(thd,want_access & ~EXTRA_ACL,org_tables,
		       test(want_access & EXTRA_ACL));
  return FALSE;
}


static bool check_db_used(THD *thd,TABLE_LIST *tables)
{
  for (; tables ; tables=tables->next)
  {
    if (!tables->db)
    {
      if (!(tables->db=thd->db))
      {
	send_error(&thd->net,ER_NO_DB_ERROR);	/* purecov: tested */
	return TRUE;				/* purecov: tested */
      }
    }
  }
  return FALSE;
}


static bool check_merge_table_access(THD *thd, char *db,
				     TABLE_LIST *table_list)
{
  int error=0;
  if (table_list)
  {
    /* Check that all tables use the current database */
    TABLE_LIST *tmp;
    for (tmp=table_list; tmp ; tmp=tmp->next)
    {
      if (!tmp->db || !tmp->db[0])
	tmp->db=db;
      else if (strcmp(tmp->db,db))
      {
	send_error(&thd->net,ER_UNION_TABLES_IN_DIFFERENT_DIR);
	return 1;
      }
    }
    error=check_table_access(thd, SELECT_ACL | UPDATE_ACL | DELETE_ACL,
			     table_list);
  }
  return error;
}


/****************************************************************************
	Check stack size; Send error if there isn't enough stack to continue
****************************************************************************/

#if STACK_DIRECTION < 0
#define used_stack(A,B) (long) (A - B)
#else
#define used_stack(A,B) (long) (B - A)
#endif

bool check_stack_overrun(THD *thd,char *buf __attribute__((unused)))
{
  long stack_used;
  if ((stack_used=used_stack(thd->thread_stack,(char*) &stack_used)) >=
      (long) thread_stack_min)
  {
    sprintf(errbuff[0],ER(ER_STACK_OVERRUN),stack_used,thread_stack);
    my_message(ER_STACK_OVERRUN,errbuff[0],MYF(0));
    thd->fatal_error=1;
    return 1;
  }
  return 0;
}

#define MY_YACC_INIT 1000			// Start with big alloc
#define MY_YACC_MAX  32000			// Because of 'short'

bool my_yyoverflow(short **yyss, YYSTYPE **yyvs, int *yystacksize)
{
  LEX	*lex=current_lex;
  int  old_info=0;
  if ((uint) *yystacksize >= MY_YACC_MAX)
    return 1;
  if (!lex->yacc_yyvs)
    old_info= *yystacksize;
  *yystacksize= set_zone((*yystacksize)*2,MY_YACC_INIT,MY_YACC_MAX);
  if (!(lex->yacc_yyvs= (char*)
	my_realloc((gptr) lex->yacc_yyvs,
		   *yystacksize*sizeof(**yyvs),
		   MYF(MY_ALLOW_ZERO_PTR | MY_FREE_ON_ERROR))) ||
      !(lex->yacc_yyss= (char*)
	my_realloc((gptr) lex->yacc_yyss,
		   *yystacksize*sizeof(**yyss),
		   MYF(MY_ALLOW_ZERO_PTR | MY_FREE_ON_ERROR))))
    return 1;
  if (old_info)
  {						// Copy old info from stack
    memcpy(lex->yacc_yyss, (gptr) *yyss, old_info*sizeof(**yyss));
    memcpy(lex->yacc_yyvs, (gptr) *yyvs, old_info*sizeof(**yyvs));
  }
  *yyss=(short*) lex->yacc_yyss;
  *yyvs=(YYSTYPE*) lex->yacc_yyvs;
  return 0;
}


/****************************************************************************
	Initialize global thd variables needed for query
****************************************************************************/

static void
mysql_init_query(THD *thd)
{
  DBUG_ENTER("mysql_init_query");
  thd->lex.select_lex.item_list.empty();
  thd->lex.value_list.empty();
  thd->lex.select_lex.table_list.elements=0;
  thd->free_list=0;  thd->lex.union_option=0;
  thd->lex.select = &thd->lex.select_lex;
  thd->lex.select_lex.table_list.first=0;
  thd->lex.select_lex.table_list.next= (byte**) &thd->lex.select_lex.table_list.first;
  thd->lex.select_lex.next=0;
  thd->fatal_error=0;				// Safety
  thd->last_insert_id_used=thd->query_start_used=thd->insert_id_used=0;
  thd->sent_row_count=thd->examined_row_count=0;
  DBUG_VOID_RETURN;
}

void
mysql_init_select(LEX *lex)
{
  SELECT_LEX *select_lex = lex->select;
  select_lex->where=select_lex->having=0;
  select_lex->select_limit=lex->thd->default_select_limit;
  select_lex->offset_limit=0;
  select_lex->options=0;
  select_lex->linkage=UNSPECIFIED_TYPE;
  lex->exchange = 0;
  lex->proc_list.first=0;
  select_lex->order_list.elements=select_lex->group_list.elements=0;
  select_lex->order_list.first=0;
  select_lex->order_list.next= (byte**) &select_lex->order_list.first;
  select_lex->group_list.first=0;
  select_lex->group_list.next= (byte**) &select_lex->group_list.first;
  select_lex->next = (SELECT_LEX *)NULL; 
}

bool
mysql_new_select(LEX *lex)
{
  SELECT_LEX *select_lex = (SELECT_LEX *) lex->thd->calloc(sizeof(SELECT_LEX));
  if (!select_lex)
    return 1;
  lex->select->next=select_lex; 
  lex->select=select_lex;
  select_lex->table_list.next= (byte**) &select_lex->table_list.first;
  select_lex->item_list.empty();
  select_lex->when_list.empty(); 
  select_lex->expr_list.empty();
  select_lex->interval_list.empty(); 
  select_lex->use_index.empty();
  select_lex->ftfunc_list.empty();
  return 0;
}


void
mysql_parse(THD *thd,char *inBuf,uint length)
{
  DBUG_ENTER("mysql_parse");

  mysql_init_query(thd);
  thd->query_length = length;
  if (query_cache.send_result_to_client(thd, inBuf, length))
  {
    thd->safe_to_cache_query=1;
    LEX *lex=lex_start(thd, (uchar*) inBuf, length);
    if (!yyparse() && ! thd->fatal_error)
    {
      mysql_execute_command();
      query_cache_end_of_result(&thd->net);
    }
    else
      query_cache_abort(&thd->net);
    thd->proc_info="freeing items";
    free_items(thd);  /* Free strings used by items */
    lex_end(lex);
  }
  DBUG_VOID_RETURN;
}


inline static void
link_in_list(SQL_LIST *list,byte *element,byte **next)
{
  list->elements++;
  (*list->next)=element;
  list->next=next;
  *next=0;
}


/*****************************************************************************
** Store field definition for create
** Return 0 if ok
******************************************************************************/

bool add_field_to_list(char *field_name, enum_field_types type,
		       char *length, char *decimals,
		       uint type_modifier, Item *default_value,char *change,
		       TYPELIB *interval)
{
  register create_field *new_field;
  THD	*thd=current_thd;
  LEX  *lex= &thd->lex;
  uint allowed_type_modifier=0;
  DBUG_ENTER("add_field_to_list");

  if (strlen(field_name) > NAME_LEN)
  {
    net_printf(&thd->net, ER_TOO_LONG_IDENT, field_name); /* purecov: inspected */
    DBUG_RETURN(1);				/* purecov: inspected */
  }
  if (type_modifier & PRI_KEY_FLAG)
  {
    lex->col_list.push_back(new key_part_spec(field_name,0));
    lex->key_list.push_back(new Key(Key::PRIMARY,NullS,
				    lex->col_list));
    lex->col_list.empty();
  }
  if (type_modifier & (UNIQUE_FLAG | UNIQUE_KEY_FLAG))
  {
    lex->col_list.push_back(new key_part_spec(field_name,0));
    lex->key_list.push_back(new Key(Key::UNIQUE,NullS,
				    lex->col_list));
    lex->col_list.empty();
  }

  if (default_value && default_value->type() == Item::NULL_ITEM)
  {
    if ((type_modifier & (NOT_NULL_FLAG | AUTO_INCREMENT_FLAG)) ==
	NOT_NULL_FLAG)
    {
      net_printf(&thd->net,ER_INVALID_DEFAULT,field_name);
      DBUG_RETURN(1);
    }
    default_value=0;
  }
  if (!(new_field=new create_field()))
    DBUG_RETURN(1);
  new_field->field=0;
  new_field->field_name=field_name;
  new_field->def= (type_modifier & AUTO_INCREMENT_FLAG ? 0 : default_value);
  new_field->flags= type_modifier;
  new_field->unireg_check= (type_modifier & AUTO_INCREMENT_FLAG ?
			    Field::NEXT_NUMBER : Field::NONE);
  new_field->decimals= decimals ? (uint) set_zone(atoi(decimals),0,
						  NOT_FIXED_DEC-1) : 0;
  new_field->sql_type=type;
  new_field->length=0;
  new_field->change=change;
  new_field->interval=0;
  new_field->pack_length=0;
  if (length)
    if (!(new_field->length= (uint) atoi(length)))
      length=0; /* purecov: inspected */
  uint sign_len=type_modifier & UNSIGNED_FLAG ? 0 : 1;

  if (new_field->length && new_field->decimals &&
      new_field->length < new_field->decimals+2 &&
      new_field->decimals != NOT_FIXED_DEC)
    new_field->length=new_field->decimals+2; /* purecov: inspected */

  switch (type) {
  case FIELD_TYPE_TINY:
    if (!length) new_field->length=3+sign_len;
    allowed_type_modifier= AUTO_INCREMENT_FLAG;
    break;
  case FIELD_TYPE_SHORT:
    if (!length) new_field->length=5+sign_len;
    allowed_type_modifier= AUTO_INCREMENT_FLAG;
    break;
  case FIELD_TYPE_INT24:
    if (!length) new_field->length=8+sign_len;
    allowed_type_modifier= AUTO_INCREMENT_FLAG;
    break;
  case FIELD_TYPE_LONG:
    if (!length) new_field->length=10+sign_len;
    allowed_type_modifier= AUTO_INCREMENT_FLAG;
    break;
  case FIELD_TYPE_LONGLONG:
    if (!length) new_field->length=20;
    allowed_type_modifier= AUTO_INCREMENT_FLAG;
    break;
  case FIELD_TYPE_STRING:
  case FIELD_TYPE_VAR_STRING:
  case FIELD_TYPE_NULL:
    break;
  case FIELD_TYPE_DECIMAL:
    if (!length)
      new_field->length = 10;			// Default length for DECIMAL
    new_field->length+=sign_len;
    if (new_field->decimals)
      new_field->length++;
    break;
  case FIELD_TYPE_BLOB:
  case FIELD_TYPE_TINY_BLOB:
  case FIELD_TYPE_LONG_BLOB:
  case FIELD_TYPE_MEDIUM_BLOB:
    if (default_value)				// Allow empty as default value
    {
      String str,*res;
      res=default_value->val_str(&str);
      if (res->length())
      {
	net_printf(&thd->net,ER_BLOB_CANT_HAVE_DEFAULT,field_name); /* purecov: inspected */
	DBUG_RETURN(1); /* purecov: inspected */
      }
      new_field->def=0;
    }
    new_field->flags|=BLOB_FLAG;
    break;
  case FIELD_TYPE_YEAR:
    if (!length || new_field->length != 2)
      new_field->length=4;			// Default length
    new_field->flags|= ZEROFILL_FLAG | UNSIGNED_FLAG;
    break;
  case FIELD_TYPE_FLOAT:
    /* change FLOAT(precision) to FLOAT or DOUBLE */
    allowed_type_modifier= AUTO_INCREMENT_FLAG;
    if (length && !decimals)
    {
      uint tmp_length=new_field->length;
      if (tmp_length > PRECISION_FOR_DOUBLE)
      {
	net_printf(&thd->net,ER_WRONG_FIELD_SPEC,field_name);
	DBUG_RETURN(1);
      }
      else if (tmp_length > PRECISION_FOR_FLOAT)
      {
	new_field->sql_type=FIELD_TYPE_DOUBLE;
	new_field->length=DBL_DIG+7;			// -[digits].E+###
      }
      else
	new_field->length=FLT_DIG+6;			// -[digits].E+##
      new_field->decimals= NOT_FIXED_DEC;
      break;
    }
    if (!length)
    {
      new_field->length =  FLT_DIG+6;
      new_field->decimals= NOT_FIXED_DEC;
    }
    break;
  case FIELD_TYPE_DOUBLE:
    allowed_type_modifier= AUTO_INCREMENT_FLAG;
    if (!length)
    {
      new_field->length = DBL_DIG+7;
      new_field->decimals=NOT_FIXED_DEC;
    }
    break;
  case FIELD_TYPE_TIMESTAMP:
    if (!length)
      new_field->length= 14;			// Full date YYYYMMDDHHMMSS
    else
    {
      new_field->length=((new_field->length+1)/2)*2; /* purecov: inspected */
      new_field->length= min(new_field->length,14); /* purecov: inspected */
    }
    new_field->flags|= ZEROFILL_FLAG | UNSIGNED_FLAG | NOT_NULL_FLAG;
    break;
  case FIELD_TYPE_DATE:				// Old date type
    if (protocol_version != PROTOCOL_VERSION-1)
      new_field->sql_type=FIELD_TYPE_NEWDATE;
    /* fall trough */
  case FIELD_TYPE_NEWDATE:
    new_field->length=10;
    break;
  case FIELD_TYPE_TIME:
    new_field->length=10;
    break;
  case FIELD_TYPE_DATETIME:
    new_field->length=19;
    break;
  case FIELD_TYPE_SET:
    {
      if (interval->count > sizeof(longlong)*8)
      {
	net_printf(&thd->net,ER_TOO_BIG_SET,field_name); /* purecov: inspected */
	DBUG_RETURN(1);				/* purecov: inspected */
      }
      new_field->pack_length=(interval->count+7)/8;
      if (new_field->pack_length > 4)
	new_field->pack_length=8;
      new_field->interval=interval;
      new_field->length=0;
      for (const char **pos=interval->type_names; *pos ; pos++)
	new_field->length+=(uint) strlen(*pos)+1;
      new_field->length--;
      set_if_smaller(new_field->length,MAX_FIELD_WIDTH-1);
      if (default_value)
      {
	thd->cuted_fields=0;
	String str,*res;
	res=default_value->val_str(&str);
	(void) find_set(interval,res->ptr(),res->length());
	if (thd->cuted_fields)
	{
	  net_printf(&thd->net,ER_INVALID_DEFAULT,field_name);
	  DBUG_RETURN(1);
	}
      }
    }
    break;
  case FIELD_TYPE_ENUM:
    {
      new_field->interval=interval;
      new_field->pack_length=interval->count < 256 ? 1 : 2; // Should be safe
      new_field->length=(uint) strlen(interval->type_names[0]);
      for (const char **pos=interval->type_names+1; *pos ; pos++)
      {
	uint length=(uint) strlen(*pos);
	set_if_bigger(new_field->length,length);
      }
      set_if_smaller(new_field->length,MAX_FIELD_WIDTH-1);
      if (default_value)
      {
	String str,*res;
	res=default_value->val_str(&str);
	if (!find_enum(interval,res->ptr(),res->length()))
	{
	  net_printf(&thd->net,ER_INVALID_DEFAULT,field_name);
	  DBUG_RETURN(1);
	}
      }
      break;
    }
  }

  if (new_field->length >= MAX_FIELD_WIDTH ||
      (!new_field->length && !(new_field->flags & BLOB_FLAG) &&
       type != FIELD_TYPE_STRING))
  {
    net_printf(&thd->net,ER_TOO_BIG_FIELDLENGTH,field_name,
	       MAX_FIELD_WIDTH-1);		/* purecov: inspected */
    DBUG_RETURN(1);				/* purecov: inspected */
  }
  type_modifier&= AUTO_INCREMENT_FLAG;
  if ((~allowed_type_modifier) & type_modifier)
  {
    net_printf(&thd->net,ER_WRONG_FIELD_SPEC,field_name);
    DBUG_RETURN(1);
  }
  if (!new_field->pack_length)
    new_field->pack_length=calc_pack_length(new_field->sql_type ==
					    FIELD_TYPE_VAR_STRING ?
					    FIELD_TYPE_STRING :
					    new_field->sql_type,
					    new_field->length);
  lex->create_list.push_back(new_field);
  lex->last_field=new_field;
  DBUG_RETURN(0);
}

/* Store position for column in ALTER TABLE .. ADD column */

void store_position_for_column(const char *name)
{
  current_lex->last_field->after=my_const_cast(char*) (name);
}

bool
add_proc_to_list(Item *item)
{
  ORDER *order;
  Item	**item_ptr;

  if (!(order = (ORDER *) sql_alloc(sizeof(ORDER)+sizeof(Item*))))
    return 1;
  item_ptr = (Item**) (order+1);
  *item_ptr= item;
  order->item=item_ptr;
  order->free_me=0;
  link_in_list(&current_lex->proc_list,(byte*) order,(byte**) &order->next);
  return 0;
}


/* Fix escaping of _, % and \ in database and table names (for ODBC) */

static void remove_escape(char *name)
{
  if (!*name)					// For empty DB names
    return;
  char *to;
#ifdef USE_MB
  char *strend=name+(uint) strlen(name);
#endif
  for (to=name; *name ; name++)
  {
#ifdef USE_MB
    int l;
/*    if ((l = ismbchar(name, name+MBMAXLEN))) { Wei He: I think it's wrong */
    if (use_mb(default_charset_info) &&
        (l = my_ismbchar(default_charset_info, name, strend)))
    {
	while (l--)
	    *to++ = *name++;
	name--;
	continue;
    }
#endif
    if (*name == '\\' && name[1])
      name++;					// Skip '\\'
    *to++= *name;
  }
  *to=0;
}

/****************************************************************************
** save order by and tables in own lists
****************************************************************************/


bool add_to_list(SQL_LIST &list,Item *item,bool asc)
{
  ORDER *order;
  Item	**item_ptr;
  DBUG_ENTER("add_to_list");
  if (!(order = (ORDER *) sql_alloc(sizeof(ORDER)+sizeof(Item*))))
    DBUG_RETURN(1);
  item_ptr = (Item**) (order+1);
  *item_ptr=item;
  order->item= item_ptr;
  order->asc = asc;
  order->free_me=0;
  order->used=0;
  link_in_list(&list,(byte*) order,(byte**) &order->next);
  DBUG_RETURN(0);
}


TABLE_LIST *add_table_to_list(Table_ident *table, LEX_STRING *alias,
			      bool updating,
			      thr_lock_type flags,
			      List<String> *use_index,
			      List<String> *ignore_index
			      )
{
  register TABLE_LIST *ptr;
  THD	*thd=current_thd;
  char *alias_str;
  DBUG_ENTER("add_table_to_list");

  if (!table)
    DBUG_RETURN(0);				// End of memory
  alias_str= alias ? alias->str : table->table.str;
  if (table->table.length > NAME_LEN ||
      check_table_name(table->table.str,table->table.length) ||
      table->db.str && check_db_name(table->db.str))
  {
    net_printf(&thd->net,ER_WRONG_TABLE_NAME,table->table.str);
    DBUG_RETURN(0);
  }

  if (!alias)					/* Alias is case sensitive */
    if (!(alias_str=thd->memdup(alias_str,table->table.length+1)))
      DBUG_RETURN(0);
    
  if (!(ptr = (TABLE_LIST *) thd->calloc(sizeof(TABLE_LIST))))
    DBUG_RETURN(0);				/* purecov: inspected */
  ptr->db= table->db.str ? table->db.str : (thd->db ? thd->db : (char*) "");
  ptr->name=alias_str;
  if (lower_case_table_names)
  {
    casedn_str(ptr->db);
    casedn_str(table->table.str);
  }
  ptr->real_name=table->table.str;
  ptr->lock_type=flags;
  ptr->updating=updating;
  if (use_index)
    ptr->use_index=(List<String> *) thd->memdup((gptr) use_index,
					       sizeof(*use_index));
  if (ignore_index)
    ptr->ignore_index=(List<String> *) thd->memdup((gptr) ignore_index,
						   sizeof(*ignore_index));

  /* check that used name is unique */
  if (flags != TL_IGNORE)
  {
    for (TABLE_LIST *tables=(TABLE_LIST*) thd->lex.select->table_list.first ;
	 tables ;
	 tables=tables->next)
    {
      if (!strcmp(alias_str,tables->name) && !strcmp(ptr->db, tables->db))
      {
	net_printf(&thd->net,ER_NONUNIQ_TABLE,alias_str); /* purecov: tested */
	DBUG_RETURN(0);				/* purecov: tested */
      }
    }
  }
  link_in_list(&thd->lex.select->table_list,(byte*) ptr,(byte**) &ptr->next);
  DBUG_RETURN(ptr);
}


/*
** This is used for UNION to create a new table list of all used tables
** The table_list->table entry in all used tables are set to point
** to the entries in this list.
*/

static bool create_total_list(THD *thd, LEX *lex, TABLE_LIST **result)
{
  /* Handle the case when we are not using union */
  if (!lex->select_lex.next)
  {
    *result= (TABLE_LIST*) lex->select_lex.table_list.first;
    return 0;
  }

  SELECT_LEX *sl;
  TABLE_LIST **new_table_list= result, *aux;

  *new_table_list=0;				// end result list
  for (sl= &lex->select_lex; sl; sl=sl->next)
  {
    if (sl->order_list.first && sl->next && !sl->braces)
    {
      net_printf(&thd->net,ER_WRONG_USAGE,"UNION","ORDER BY");
      return 1;
    }
    if ((aux= (TABLE_LIST*) sl->table_list.first))
    {
      TABLE_LIST *next;
      for (; aux; aux=next)
      {
	TABLE_LIST *cursor;
	next= aux->next;
	for (cursor= *result; cursor; cursor=cursor->next)
	  if (!strcmp(cursor->db,aux->db) &&
	      !strcmp(cursor->real_name,aux->real_name) &&
	      !strcmp(cursor->name, aux->name))
	    break;
	if (!cursor)
	{
	  /* Add not used table to the total table list */
	  aux->lock_type= lex->lock_option;
	  if (!(cursor = (TABLE_LIST *) thd->memdup((char*) aux,
						    sizeof(*aux))))
	  {
	    send_error(&thd->net,0);
	    return 1;
	  }
	  *new_table_list= cursor;
	  new_table_list= &cursor->next;
	  *new_table_list=0;			// end result list
	}
	else
	  aux->shared=1;			// Mark that it's used twice
	aux->table=(TABLE *) cursor;
      }
    }
  }
  return 0;
}


void add_join_on(TABLE_LIST *b,Item *expr)
{
  if (!b->on_expr)
    b->on_expr=expr;
  else
  {
    // This only happens if you have both a right and left join
    b->on_expr=new Item_cond_and(b->on_expr,expr);
  }
}


void add_join_natural(TABLE_LIST *a,TABLE_LIST *b)
{
  b->natural_join=a;
}

	/* Check if name is used in table list */

static bool check_dup(const char *db, const char *name, TABLE_LIST *tables)
{
  for (; tables ; tables=tables->next)
    if (!strcmp(name,tables->real_name) && !strcmp(db,tables->db))
      return 1;
  return 0;
}

bool reload_acl_and_cache(THD *thd, ulong options, TABLE_LIST *tables)
{
  bool result=0;

  select_errors=0;				/* Write if more errors */
  // mysql_log.flush();				// Flush log
  if (options & REFRESH_GRANT)
  {
    acl_reload();
    grant_reload();
  }
  if (options & REFRESH_LOG)
  {
    mysql_log.new_file();
    mysql_update_log.new_file();
    mysql_bin_log.new_file();
    mysql_slow_log.new_file();
    if (ha_flush_logs())
      result=1;
  }
  if (options & REFRESH_QUERY_CACHE_FREE)
  {
    query_cache.pack();				// FLUSH QUERY CACHE
    options &= ~REFRESH_QUERY_CACHE; //don't flush all cache, just free memory
  }
  if (options & (REFRESH_TABLES | REFRESH_QUERY_CACHE))
  {
    query_cache.flush();			// RESET QUERY CACHE
  }
  if (options & (REFRESH_TABLES | REFRESH_READ_LOCK))
  {
    if ((options & REFRESH_READ_LOCK) && thd)
    {
      if (lock_global_read_lock(thd))
	return 1;
    }
    result=close_cached_tables(thd,(options & REFRESH_FAST) ? 0 : 1, tables);
  }
  if (options & REFRESH_HOSTS)
    hostname_cache_refresh();
  if (options & REFRESH_STATUS)
    refresh_status();
  if (options & REFRESH_THREADS)
    flush_thread_cache();
  if (options & REFRESH_MASTER)
    reset_master();
  if (options & REFRESH_SLAVE)
    reset_slave();
#ifdef OPENSSL
  if (options & REFRESH_DES_KEY_FILE)
  {
    if (des_key_file)
      result=load_des_key_file(des_key_file);
  }
#endif
  return result;
}


void kill_one_thread(THD *thd, ulong id)
{
  VOID(pthread_mutex_lock(&LOCK_thread_count)); // For unlink from list
  I_List_iterator<THD> it(threads);
  THD *tmp;
  uint error=ER_NO_SUCH_THREAD;
  while ((tmp=it++))
  {
    if (tmp->thread_id == id)
    {
      if ((thd->master_access & PROCESS_ACL) ||
	  !strcmp(thd->user,tmp->user))
      {
	tmp->prepare_to_die();
	error=0;
      }
      else
	error=ER_KILL_DENIED_ERROR;
      break;					// Found thread
    }
  }
  VOID(pthread_mutex_unlock(&LOCK_thread_count));
  if (!error)
    send_ok(&thd->net);
  else
    net_printf(&thd->net,error,id);
}

/* Clear most status variables */

static void refresh_status(void)
{
  pthread_mutex_lock(&THR_LOCK_keycache);
  pthread_mutex_lock(&LOCK_status);
  for (struct show_var_st *ptr=status_vars; ptr->name; ptr++)
  {
    if (ptr->type == SHOW_LONG)
      *(ulong*) ptr->value=0;
  }
  pthread_mutex_unlock(&LOCK_status);
  pthread_mutex_unlock(&THR_LOCK_keycache);
}


	/* If pointer is not a null pointer, append filename to it */

static bool append_file_to_dir(THD *thd, char **filename_ptr, char *table_name)
{
  char buff[FN_REFLEN],*ptr, *end;
  if (!*filename_ptr)
    return 0;					// nothing to do

  /* Check that the filename is not too long and it's a hard path */
  if (strlen(*filename_ptr)+strlen(table_name) >= FN_REFLEN-1 ||
      !test_if_hard_path(*filename_ptr))
  {
    my_error(ER_WRONG_TABLE_NAME, MYF(0), *filename_ptr);
    return 1;
  }
  /* Fix is using unix filename format on dos */
  strmov(buff,*filename_ptr);
  end=convert_dirname(buff, *filename_ptr, NullS);
  if (!(ptr=thd->alloc((uint) (end-buff)+(uint) strlen(table_name)+1)))
    return 1;					// End of memory
  *filename_ptr=ptr;
  strxmov(ptr,buff,table_name,NullS);
  return 0;
}<|MERGE_RESOLUTION|>--- conflicted
+++ resolved
@@ -1100,7 +1100,29 @@
   SELECT_LEX *select_lex = lex->select;
   DBUG_ENTER("mysql_execute_command");
 
-<<<<<<< HEAD
+  if (thd->slave_thread)
+  {
+    /* 
+      Skip if we are in the slave thread, some table rules have been
+      given and the table list says the query should not be replicated
+    */
+    if (table_rules_on && tables && !tables_ok(thd,tables))
+      DBUG_VOID_RETURN;
+#ifndef TO_BE_DELETED
+    /*
+       This is a workaround to deal with the shortcoming in 3.23.44-3.23.46
+       masters in RELEASE_LOCK() logging. We re-write SELECT RELEASE_LOCK()
+       as DO RELEASE_LOCK()
+    */
+    if (lex->sql_command == SQLCOM_SELECT)
+    {
+      lex->sql_command = SQLCOM_DO;
+      lex->insert_list = &lex->item_list;
+    }
+#endif
+  }
+  
+  thread_safe_increment(com_stat[lex->sql_command],&LOCK_thread_count);
   /*
     Skip if we are in the slave thread, some table rules have been given
     and the table list says the query should not be replicated
@@ -1110,26 +1132,6 @@
        !tables_ok(thd,tables)))
     DBUG_VOID_RETURN;
 
-=======
-  if (thd->slave_thread)
-  {
-    // skip if we are in the slave thread, some table
-    // rules have been given and the table list says the query should not be
-    // replicated
-    if(table_rules_on && tables && !tables_ok(thd,tables))
-      DBUG_VOID_RETURN;
-    // this is a workaround to deal with the shortcoming
-    // in 3.23.44-3.23.46 masters
-    // in RELEASE_LOCK() logging. We re-write SELECT RELEASE_LOCK() as
-    // DO RELEASE_LOCK()
-    if (lex->sql_command == SQLCOM_SELECT)
-    {
-      lex->sql_command = SQLCOM_DO;
-      lex->insert_list = &lex->item_list;
-    }
-  }
-  
->>>>>>> 267e85e5
   thread_safe_increment(com_stat[lex->sql_command],&LOCK_thread_count);
   switch (lex->sql_command) {
   case SQLCOM_SELECT:
