## Process this file with automake to create Makefile.in
# Makefile for the GNU readline library.
# Copyright (C) 1994,1996,1997 Free Software Foundation, Inc.

# Last  -I$(top_srcdir) needed for RedHat!
INCLUDES =		-I$(top_builddir)/include -I$(top_srcdir)/include \
			-I$(top_srcdir)

noinst_LIBRARIES =	libreadline.a

libreadline_a_SOURCES =	readline.c funmap.c keymaps.c \
			vi_mode.c parens.c rltty.c \
			complete.c bind.c isearch.c \
			display.c signals.c \
			util.c kill.c \
			undo.c macro.c input.c \
			callback.c terminal.c xmalloc.c \
			history.c histsearch.c histexpand.c \
			histfile.c nls.c search.c \
			shell.c tilde.c misc.c text.c mbutil.c \
			compat.c savestring.c

noinst_HEADERS =	readline.h chardefs.h keymaps.h \
			history.h tilde.h rlmbutil.h rltypedefs.h rlprivate.h \
			rlshell.h xmalloc.h \
\
			config_readline.h rldefs.h histlib.h rlwinsize.h \
			posixstat.h posixdir.h posixjmp.h \
			tilde.h rlconf.h rltty.h ansi_stdlib.h \
			tcap.h rlstdc.h

EXTRA_DIST=		emacs_keymap.c vi_keymap.c CMakeLists.txt

<<<<<<< HEAD
DEFS =			-DMYSQL_CLIENT_NO_THREADS -DHAVE_CONFIG_H -DNO_KILL_INTR
=======
DEFS =			-DMYSQL_CLIENT_NO_THREADS -DHAVE_CONFIG_H -DNO_KILL_INTR -D_GNU_SOURCE=1

# Don't update the files from bitkeeper
%::SCCS/s.%
>>>>>>> 93fb8bb2
<|MERGE_RESOLUTION|>--- conflicted
+++ resolved
@@ -31,11 +31,4 @@
 
 EXTRA_DIST=		emacs_keymap.c vi_keymap.c CMakeLists.txt
 
-<<<<<<< HEAD
-DEFS =			-DMYSQL_CLIENT_NO_THREADS -DHAVE_CONFIG_H -DNO_KILL_INTR
-=======
-DEFS =			-DMYSQL_CLIENT_NO_THREADS -DHAVE_CONFIG_H -DNO_KILL_INTR -D_GNU_SOURCE=1
-
-# Don't update the files from bitkeeper
-%::SCCS/s.%
->>>>>>> 93fb8bb2
+DEFS =			-DMYSQL_CLIENT_NO_THREADS -DHAVE_CONFIG_H -DNO_KILL_INTR -D_GNU_SOURCE=1