--- conflicted
+++ resolved
@@ -33,28 +33,6 @@
 #if HAVE_EXECINFO_H
 #include <execinfo.h>
 #endif
-
-<<<<<<< HEAD
-#ifdef __linux__
-#define PTR_SANE(p) ((p) && (char*)(p) >= heap_start && (char*)(p) <= heap_end)
-static char *heap_start;
-char *__bss_start;
-#else
-#define PTR_SANE(p) (p)
-#endif /* __linux */
-
-
-void my_init_stacktrace()
-{
-#ifdef __linux__
-  heap_start = (char*) &__bss_start;
-#endif /* __linux */
-=======
-void my_init_stacktrace()
-{
->>>>>>> ece0b062
-}
-
 
 /*
   Attempt to print a char * pointer as a string.
@@ -432,11 +410,6 @@
 
 #define MODULE64_SIZE_WINXP 576
 #define STACKWALK_MAX_FRAMES 64
-
-void my_init_stacktrace()
-{
-}
-
 
 void my_set_exception_pointers(EXCEPTION_POINTERS *ep)
 {
