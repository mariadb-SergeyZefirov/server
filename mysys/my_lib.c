/* Copyright (c) 2000, 2013, Oracle and/or its affiliates. All rights reserved.
   Copyright (c) 2008, 2020, MariaDB Corporation.

   This program is free software; you can redistribute it and/or modify
   it under the terms of the GNU General Public License as published by
   the Free Software Foundation; version 2 of the License.

   This program is distributed in the hope that it will be useful,
   but WITHOUT ANY WARRANTY; without even the implied warranty of
   MERCHANTABILITY or FITNESS FOR A PARTICULAR PURPOSE.  See the
   GNU General Public License for more details.

   You should have received a copy of the GNU General Public License
   along with this program; if not, write to the Free Software
   Foundation, Inc., 51 Franklin Street, Fifth Floor, Boston, MA  02110-1335  USA.
*/

/* TODO: check for overrun of memory for names. */

#include	"mysys_priv.h"
#include	<m_string.h>
#include	<my_dir.h>	/* Structs used by my_dir,includes sys/types */
#include	"mysys_err.h"
#if defined(HAVE_DIRENT_H)
# include <dirent.h>
#else
# define dirent direct
# if defined(HAVE_SYS_NDIR_H)
#  include <sys/ndir.h>
# endif
# if defined(HAVE_SYS_DIR_H)
#  include <sys/dir.h>
# endif
# if defined(HAVE_NDIR_H)
#  include <ndir.h>
# endif
# if defined(_WIN32)
# ifdef __BORLANDC__
# include <dir.h>
# endif
# endif
#endif

#if defined(HAVE_READDIR_R)
#define READDIR(A,B,C) ((errno=readdir_r(A,B,&C)) != 0 || !C)
#else
#define READDIR(A,B,C) (!(C=readdir(A)))
#endif

/*
  We are assuming that directory we are reading is either has less than 
  100 files and so can be read in one initial chunk or has more than 1000
  files and so big increment are suitable.
*/
#define ENTRIES_START_SIZE (8192/sizeof(FILEINFO))
#define ENTRIES_INCREMENT  (65536/sizeof(FILEINFO))
#define NAMES_START_SIZE   32768


static int	comp_names(struct fileinfo *a,struct fileinfo *b);

typedef struct {
  MY_DIR        dir;
  DYNAMIC_ARRAY array;
  MEM_ROOT      root;
} MY_DIR_HANDLE;

/* We need this because the caller doesn't know which malloc we've used */

void my_dirend(MY_DIR *dir)
{
  MY_DIR_HANDLE *dirh= (MY_DIR_HANDLE*) dir;
  DBUG_ENTER("my_dirend");
  if (dirh)
  {
    delete_dynamic(&dirh->array);
    free_root(&dirh->root, MYF(0));
    my_free(dirh);
  }
  DBUG_VOID_RETURN;
} /* my_dirend */


        /* Compare in sort of filenames */

static int comp_names(struct fileinfo *a, struct fileinfo *b)
{
  return (strcmp(a->name,b->name));
} /* comp_names */


#if !defined(_WIN32)

static char *directory_file_name (char * dst, const char *src)
{
  /* Process as Unix format: just remove test the final slash. */
  char *end;
  DBUG_ASSERT(strlen(src) < (FN_REFLEN + 1));

  if (src[0] == 0)
    src= (char*) ".";                           /* Use empty as current */
  end= strnmov(dst, src, FN_REFLEN + 1);
  if (end[-1] != FN_LIBCHAR)
  {
    *end++= FN_LIBCHAR;                          /* Add last '/' */
    *end='\0';
  }
  return end;
}

MY_DIR	*my_dir(const char *path, myf MyFlags)
{
  MY_DIR_HANDLE *dirh;
  FILEINFO      finfo;
  DIR		*dirp;
  struct dirent *dp;
  char		tmp_path[FN_REFLEN + 2], *tmp_file;
  char	dirent_tmp[sizeof(struct dirent)+_POSIX_PATH_MAX+1];

  DBUG_ENTER("my_dir");
  DBUG_PRINT("my",("path: '%s' MyFlags: %lu",path,MyFlags));

  tmp_file= directory_file_name(tmp_path, path);

  if (!(dirp= opendir(tmp_path)))
  {
    my_errno= errno;
    goto err_open;
  }

<<<<<<< HEAD
  if (!(dirh= my_malloc(key_memory_MY_DIR, sizeof(*dirh),
                        MYF(MyFlags | MY_ZEROFILL))))
    goto error;
=======
  if (!(dirh= my_malloc(sizeof(*dirh), MyFlags | MY_ZEROFILL)))
    goto err_alloc;
>>>>>>> a1978252
  
  if (my_init_dynamic_array(key_memory_MY_DIR, &dirh->array, sizeof(FILEINFO),
                            ENTRIES_START_SIZE, ENTRIES_INCREMENT,
                            MYF(MyFlags)))
    goto error;
  
  init_alloc_root(key_memory_MY_DIR, &dirh->root, NAMES_START_SIZE,
                  NAMES_START_SIZE, MYF(MyFlags));

  dp= (struct dirent*) dirent_tmp;
  
  while (!(READDIR(dirp,(struct dirent*) dirent_tmp,dp)))
  {
    MY_STAT statbuf, *mystat= 0;
    
    if (dp->d_name[0] == '.' &&
        (dp->d_name[1] == '\0' ||
         (dp->d_name[1] == '.' && dp->d_name[2] == '\0')))
      continue;                               /* . or .. */

    if (MyFlags & MY_WANT_STAT)
    {
      mystat= &statbuf;
      bzero(mystat, sizeof(*mystat));
      (void) strmov(tmp_file, dp->d_name);
      (void) my_stat(tmp_path, mystat, MyFlags);
      if (!(mystat->st_mode & MY_S_IREAD))
        continue;
    }

    if (!(finfo.name= strdup_root(&dirh->root, dp->d_name)))
      goto error;
    
    if (mystat &&
        !((mystat= memdup_root(&dirh->root, mystat, sizeof(*mystat)))))
      goto error;

    finfo.mystat= mystat;

    if (push_dynamic(&dirh->array, (uchar*)&finfo))
      goto error;
  }

  (void) closedir(dirp);
  
  if (MyFlags & MY_WANT_SORT)
    sort_dynamic(&dirh->array, (qsort_cmp) comp_names);

  dirh->dir.dir_entry= dynamic_element(&dirh->array, 0, FILEINFO *);
  dirh->dir.number_of_files= dirh->array.elements;
  
  DBUG_RETURN(&dirh->dir);

error:
  my_dirend(&dirh->dir);
err_alloc:
  (void) closedir(dirp);
err_open:
  if (MyFlags & (MY_FAE | MY_WME))
    my_error(EE_DIR, MYF(ME_BELL), path, my_errno);
  DBUG_RETURN(NULL);
} /* my_dir */


#else

/*
*****************************************************************************
** Read long filename using windows rutines
*****************************************************************************
*/

MY_DIR	*my_dir(const char *path, myf MyFlags)
{
  MY_DIR_HANDLE *dirh= 0;
  FILEINFO      finfo;
  struct _finddata_t find;
  ushort	mode;
  char		tmp_path[FN_REFLEN], *tmp_file,attrib;
#ifdef _WIN64
  __int64       handle= -1;
#else
  long		handle= -1;
#endif
  DBUG_ENTER("my_dir");
  DBUG_PRINT("my",("path: '%s' MyFlags: %d",path,(int)MyFlags));

  /* Put LIB-CHAR as last path-character if not there */
  tmp_file=tmp_path;
  if (!*path)
    *tmp_file++ ='.';				/* From current dir */
  tmp_file= strnmov(tmp_file, path, FN_REFLEN-5);
  if (tmp_file[-1] == FN_DEVCHAR)
    *tmp_file++= '.';				/* From current dev-dir */
  if (tmp_file[-1] != FN_LIBCHAR)
    *tmp_file++ =FN_LIBCHAR;
  tmp_file[0]='*';				/* Windows needs this !??? */
  tmp_file[1]='.';
  tmp_file[2]='*';
  tmp_file[3]='\0';

  if (!(dirh= my_malloc(PSI_INSTRUMENT_ME, sizeof(*dirh), MyFlags | MY_ZEROFILL)))
    goto error;
  
  if (my_init_dynamic_array(PSI_INSTRUMENT_ME, &dirh->array, sizeof(FILEINFO),
                            ENTRIES_START_SIZE, ENTRIES_INCREMENT,
                            MYF(MyFlags)))
    goto error;

  init_alloc_root(PSI_INSTRUMENT_ME, &dirh->root, NAMES_START_SIZE, NAMES_START_SIZE,
                  MYF(MyFlags));

  if ((handle=_findfirst(tmp_path,&find)) == -1L)
  {
    DBUG_PRINT("info", ("findfirst returned error, errno: %d", errno));
    if  (errno != EINVAL)
      goto error;
    /*
      Could not read the directory, no read access.
      Probably because by "chmod -r".
      continue and return zero files in dir
    */
  }
  else
  {
    do
    {
      attrib= find.attrib;
      /*
        Do not show hidden and system files which Windows sometimes create.
        Note. Because Borland's findfirst() is called with the third
        argument = 0 hidden/system files are excluded from the search.
      */
      if (attrib & (_A_HIDDEN | _A_SYSTEM))
        continue;

      if (find.name[0] == '.' &&
          (find.name[1] == '\0' ||
           (find.name[1] == '.' && find.name[2] == '\0')))
        continue;                               /* . or .. */

      if (!(finfo.name= strdup_root(&dirh->root, find.name)))
        goto error;
      if (MyFlags & MY_WANT_STAT)
      {
        if (!(finfo.mystat= (MY_STAT*)alloc_root(&dirh->root, sizeof(MY_STAT))))
          goto error;

        bzero(finfo.mystat, sizeof(MY_STAT));
        finfo.mystat->st_size=find.size;
        mode= MY_S_IREAD;
        if (!(attrib & _A_RDONLY))
          mode|= MY_S_IWRITE;
        if (attrib & _A_SUBDIR)
          mode|= MY_S_IFDIR;
        finfo.mystat->st_mode= mode;
        finfo.mystat->st_mtime= ((uint32) find.time_write);
      }
      else
        finfo.mystat= NULL;

      if (push_dynamic(&dirh->array, (uchar*)&finfo))
        goto error;
    }
    while (_findnext(handle,&find) == 0);
    _findclose(handle);
  }

  if (MyFlags & MY_WANT_SORT)
    sort_dynamic(&dirh->array, (qsort_cmp) comp_names);

  dirh->dir.dir_entry= dynamic_element(&dirh->array, 0, FILEINFO *);
  dirh->dir.number_of_files= dirh->array.elements;

  DBUG_PRINT("exit", ("found %d files", dirh->dir.number_of_files));
  DBUG_RETURN(&dirh->dir);
error:
  my_errno=errno;
  if (handle != -1)
      _findclose(handle);
  my_dirend(&dirh->dir);
  if (MyFlags & (MY_FAE | MY_WME))
    my_error(EE_DIR,MYF(ME_BELL), path, errno);
  DBUG_RETURN(NULL);
} /* my_dir */

#endif /* _WIN32 */

/****************************************************************************
** File status
** Note that MY_STAT is assumed to be same as struct stat
****************************************************************************/ 


int my_fstat(File Filedes, MY_STAT *stat_area,
             myf MyFlags __attribute__((unused)))
{
  DBUG_ENTER("my_fstat");
  DBUG_PRINT("my",("fd: %d  MyFlags: %lu", Filedes, MyFlags));
#ifdef _WIN32
  DBUG_RETURN(my_win_fstat(Filedes, stat_area));
#else
  DBUG_RETURN(fstat(Filedes, (struct stat *) stat_area));
#endif
}


MY_STAT *my_stat(const char *path, MY_STAT *stat_area, myf my_flags)
{
  int m_used;
  DBUG_ENTER("my_stat");
  DBUG_PRINT("my", ("path: '%s'  stat_area: %p  MyFlags: %lu", path,
                    stat_area, my_flags));

  if ((m_used= (stat_area == NULL)))
    if (!(stat_area= (MY_STAT *) my_malloc(key_memory_MY_STAT, sizeof(MY_STAT),
                                           my_flags)))
      goto error;
#ifndef _WIN32
    if (! stat((char *) path, (struct stat *) stat_area) )
      DBUG_RETURN(stat_area);
#else
    if (! my_win_stat(path, stat_area) )
      DBUG_RETURN(stat_area);
#endif
  DBUG_PRINT("error",("Got errno: %d from stat", errno));
  my_errno= errno;
  if (m_used)					/* Free if new area */
    my_free(stat_area);

error:
  if (my_flags & (MY_FAE+MY_WME))
  {
    my_error(EE_STAT, MYF(ME_BELL), path, my_errno);
    DBUG_RETURN((MY_STAT *) NULL);
  }
  DBUG_RETURN((MY_STAT *) NULL);
} /* my_stat */<|MERGE_RESOLUTION|>--- conflicted
+++ resolved
@@ -128,14 +128,9 @@
     goto err_open;
   }
 
-<<<<<<< HEAD
   if (!(dirh= my_malloc(key_memory_MY_DIR, sizeof(*dirh),
                         MYF(MyFlags | MY_ZEROFILL))))
-    goto error;
-=======
-  if (!(dirh= my_malloc(sizeof(*dirh), MyFlags | MY_ZEROFILL)))
     goto err_alloc;
->>>>>>> a1978252
   
   if (my_init_dynamic_array(key_memory_MY_DIR, &dirh->array, sizeof(FILEINFO),
                             ENTRIES_START_SIZE, ENTRIES_INCREMENT,
