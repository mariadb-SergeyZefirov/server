/* Copyright (C) 2000-2003 MySQL AB, 2008-2009 Sun Microsystems, Inc

   This program is free software; you can redistribute it and/or modify
   it under the terms of the GNU General Public License as published by
   the Free Software Foundation; version 2 of the License.

   This program is distributed in the hope that it will be useful,
   but WITHOUT ANY WARRANTY; without even the implied warranty of
   MERCHANTABILITY or FITNESS FOR A PARTICULAR PURPOSE.  See the
   GNU General Public License for more details.

   You should have received a copy of the GNU General Public License
   along with this program; if not, write to the Free Software
   Foundation, Inc., 59 Temple Place, Suite 330, Boston, MA  02111-1307  USA */

/*
 * Memory sub-system, written by Bjorn Benson
   Fixed to use my_sys scheme by Michael Widenius

  [This posting refers to an article entitled "oops, corrupted memory
  again!" in net.lang.c.  I am posting it here because it is source.]

  My tool for approaching this problem is to build another level of data
  abstraction on top of malloc() and free() that implements some checking.
  This does a number of things for you:
	- Checks for overruns and underruns on allocated data
	- Keeps track of where in the program the memory was malloc'ed
	- Reports on pieces of memory that were not free'ed
	- Records some statistics such as maximum memory used
	- Marks newly malloc'ed and newly free'ed memory with special values
  You can use this scheme to:
	- Find bugs such as overrun, underrun, etc because you know where
	  a piece of data was malloc'ed and where it was free'ed
	- Find bugs where memory was not free'ed
	- Find bugs where newly malloc'ed memory is used without initializing
	- Find bugs where newly free'ed memory is still used
	- Determine how much memory your program really uses
	- and other things

  To implement my scheme you must have a C compiler that has __LINE__ and
  __FILE__ macros.  If your compiler doesn't have these then (a) buy another:
  compilers that do are available on UNIX 4.2bsd based systems and the PC,
  and probably on other machines; or (b) change my scheme somehow.  I have
  recomendations on both these points if you would like them (e-mail please).

  There are 4 functions in my package:
	char *NEW( uSize )	Allocate memory of uSize bytes
				(equivalent to malloc())
	char *REA( pPtr, uSize) Allocate memory of uSize bytes, move data and
				free pPtr.
				(equivalent to realloc())
	FREE( pPtr )		Free memory allocated by NEW
				(equivalent to free())
	TERMINATE(file,flag)	End system, report errors and stats on file
  I personally use two more functions, but have not included them here:
	char *STRSAVE( sPtr )	Save a copy of the string in dynamic memory
	char *RENEW( pPtr, uSize )
				(equivalent to realloc())

*/

#ifndef SAFEMALLOC
#define SAFEMALLOC			/* Get protos from my_sys */
#endif

#include "mysys_priv.h"
#include <m_string.h>
#include "my_static.h"
#include "mysys_err.h"

ulonglong sf_malloc_mem_limit= ~(ulonglong)0;

#ifndef PEDANTIC_SAFEMALLOC
/*
  Set to 1 after TERMINATE() if we had to fiddle with sf_malloc_count and
  the linked list of blocks so that _sanity() will not fuss when it
  is not supposed to
*/
static int sf_malloc_tampered= 0;
#endif
				   

	/* Static functions prototypes */

static int check_ptr(const char *where, uchar *ptr, const char *sFile,
		     uint uLine);
static int _checkchunk(struct st_irem *pRec, const char *sFile, uint uLine);

/*
  Note: We only fill up the allocated block. This do not include
  malloc() roundoff or the extra space required by the irem
  structures.
*/

/*
  NEW'ed memory is filled with this value so that references to it will
  end up being very strange.
*/
#define ALLOC_VAL	(uchar) 0xA5
/*
  FEEE'ed memory is filled with this value so that references to it will
  end up being very strange.
*/
#define FREE_VAL	(uchar) 0x8F
#define MAGICKEY	0x14235296	/* A magic value for underrun key */

/*
  Warning: do not change the MAGICEND? values to something with the
  high bit set.  Various C compilers (like the 4.2bsd one) do not do
  the sign extension right later on in this code and you will get
  erroneous errors.
*/

#define MAGICEND0	0x68		/* Magic values for overrun keys  */
#define MAGICEND1	0x34		/*		"		  */
#define MAGICEND2	0x7A		/*		"		  */
#define MAGICEND3	0x15		/*		"		  */


/* Allocate some memory. */

void *_mymalloc(size_t size, const char *filename, uint lineno, myf MyFlags)
{
  struct st_irem *irem;
  uchar *data;
  DBUG_ENTER("_mymalloc");
  DBUG_PRINT("enter",("Size: %lu", (ulong) size));

  if (!sf_malloc_quick)
    (void) _sanity (filename, lineno);

  if (size + sf_malloc_cur_memory > sf_malloc_mem_limit)
    irem= 0;
  else
  {
    /* Allocate the physical memory */
    irem= (struct st_irem *) malloc (ALIGN_SIZE(sizeof(struct st_irem)) +
				     sf_malloc_prehunc +
				     size +	/* size requested */
				     4 +	/* overrun mark */
				     sf_malloc_endhunc);
    DBUG_EXECUTE_IF("simulate_out_of_memory",
                    {
                      free(irem);
                      irem= NULL;
                    });
  }
  /* Check if there isn't anymore memory avaiable */
  if (!irem)
  {
    if (MyFlags & MY_FAE)
      error_handler_hook=fatal_error_handler_hook;
    if (MyFlags & (MY_FAE+MY_WME))
    {
      char buff[256];
      my_errno=errno;
      sprintf(buff,"Out of memory at line %d, '%s'", lineno, filename);
      my_message(EE_OUTOFMEMORY, buff, MYF(ME_BELL+ME_WAITTANG+ME_NOREFRESH));
      sprintf(buff,"needed %lu byte (%luk), memory in use: %lu bytes (%luk)",
	      (ulong) size, (ulong) (size + 1023L) / 1024L,
	      (ulong) sf_malloc_max_memory,
	      (ulong) (sf_malloc_max_memory + 1023L) / 1024L);
      my_message(EE_OUTOFMEMORY, buff, MYF(ME_BELL+ME_WAITTANG+ME_NOREFRESH));
    }
    DBUG_PRINT("error",("Out of memory, in use: %ld at line %d, '%s'",
<<<<<<< HEAD
			(long)sf_malloc_max_memory,lineno, filename));
=======
			(ulong) sf_malloc_max_memory, lineno, filename));
>>>>>>> 1113efea
    DBUG_EXECUTE_IF("simulate_out_of_memory",
                    DBUG_SET("-d,simulate_out_of_memory"););
    if (MyFlags & MY_FAE)
      exit(1);
    DBUG_RETURN ((void*) 0);
  }

  /* Fill up the structure */
  data= (((uchar*) irem) + ALIGN_SIZE(sizeof(struct st_irem)) +
	 sf_malloc_prehunc);
  *((uint32*) (data-sizeof(uint32)))= MAGICKEY;
  data[size + 0]= MAGICEND0;
  data[size + 1]= MAGICEND1;
  data[size + 2]= MAGICEND2;
  data[size + 3]= MAGICEND3;
  irem->filename= (char *) filename;
  irem->linenum= lineno;
  irem->datasize= size;
  irem->prev=	  NULL;

  /* Add this remember structure to the linked list */
  mysql_mutex_lock(&THR_LOCK_malloc);
  if ((irem->next= sf_malloc_root))
    sf_malloc_root->prev= irem;
  sf_malloc_root= irem;

  /* Keep the statistics */
  sf_malloc_cur_memory+= size;
  if (sf_malloc_cur_memory > sf_malloc_max_memory)
    sf_malloc_max_memory= sf_malloc_cur_memory;
  sf_malloc_count++;
  mysql_mutex_unlock(&THR_LOCK_malloc);

  MEM_CHECK_ADDRESSABLE(data, size);
  /* Set the memory to the aribtrary wierd value */
  if ((MyFlags & MY_ZEROFILL) || !sf_malloc_quick)
    bfill(data, size, (char) (MyFlags & MY_ZEROFILL ? 0 : ALLOC_VAL));
  if (!(MyFlags & MY_ZEROFILL))
    MEM_UNDEFINED(data, size);
  /* Return a pointer to the real data */
  DBUG_PRINT("exit",("ptr: %p", data));
  if (sf_min_adress > data)
    sf_min_adress= data;
  if (sf_max_adress < data)
    sf_max_adress= data;
  DBUG_RETURN((void*) data);
}


/*
  Allocate some new memory and move old memoryblock there.
  Free then old memoryblock
*/

void *_myrealloc(register void *ptr, register size_t size,
                 const char *filename, uint lineno, myf MyFlags)
{
  struct st_irem *irem;
  char *data;
  DBUG_ENTER("_myrealloc");

  if (!ptr && (MyFlags & MY_ALLOW_ZERO_PTR))
    DBUG_RETURN(_mymalloc(size, filename, lineno, MyFlags));

  if (!sf_malloc_quick)
    (void) _sanity (filename, lineno);

  if (check_ptr("Reallocating", (uchar*) ptr, filename, lineno))
    DBUG_RETURN((uchar*) NULL);

  irem= (struct st_irem *) (((char*) ptr) - ALIGN_SIZE(sizeof(struct st_irem))-
			    sf_malloc_prehunc);
  if (*((uint32*) (((char*) ptr)- sizeof(uint32))) != MAGICKEY)
  {
    fprintf(stderr, "Error: Reallocating unallocated data at line %d, '%s'\n",
	    lineno, filename);
    DBUG_PRINT("safe",("Reallocating unallocated data at line %d, '%s'",
		       lineno, filename));
    (void) fflush(stderr);
    DBUG_RETURN((uchar*) NULL);
  }

  if ((data= _mymalloc(size,filename,lineno,MyFlags))) /* Allocate new area */
  {
    size=min(size, irem->datasize);		/* Move as much as possibly */
    memcpy((uchar*) data, ptr, (size_t) size);	/* Copy old data */
    _myfree(ptr, filename, lineno, 0);		/* Free not needed area */
  }
  else
  {
    if (MyFlags & MY_HOLD_ON_ERROR)
      DBUG_RETURN(ptr);
    if (MyFlags & MY_FREE_ON_ERROR)
      _myfree(ptr, filename, lineno, 0);
  }
  DBUG_RETURN(data);
} /* _myrealloc */


/* Deallocate some memory. */

void _myfree(void *ptr, const char *filename, uint lineno, myf myflags)
{
  struct st_irem *irem;
  DBUG_ENTER("_myfree");
  DBUG_PRINT("enter",("ptr: %p", ptr));

  if (!sf_malloc_quick)
    (void) _sanity (filename, lineno);

  if ((!ptr && (myflags & MY_ALLOW_ZERO_PTR)) ||
      check_ptr("Freeing",(uchar*) ptr,filename,lineno))
    DBUG_VOID_RETURN;

  /* Calculate the address of the remember structure */
  irem= (struct st_irem *) ((char*) ptr- ALIGN_SIZE(sizeof(struct st_irem))-
			    sf_malloc_prehunc);

  /*
    Check to make sure that we have a real remember structure.
    Note: this test could fail for four reasons:
    (1) The memory was already free'ed
    (2) The memory was never new'ed
    (3) There was an underrun
    (4) A stray pointer hit this location
  */

  if (*((uint32*) ((char*) ptr- sizeof(uint32))) != MAGICKEY)
  {
    fprintf(stderr, "Error: Freeing unallocated data at line %d, '%s'\n",
	    lineno, filename);
    DBUG_PRINT("safe",("Unallocated data at line %d, '%s'",lineno,filename));
    (void) fflush(stderr);
    DBUG_VOID_RETURN;
  }

  /* Remove this structure from the linked list */
  mysql_mutex_lock(&THR_LOCK_malloc);
  if (irem->prev)
    irem->prev->next= irem->next;
   else
    sf_malloc_root= irem->next;

  if (irem->next)
    irem->next->prev= irem->prev;
  /* Handle the statistics */
  sf_malloc_cur_memory-= irem->datasize;
  sf_malloc_count--;
  mysql_mutex_unlock(&THR_LOCK_malloc);

#ifndef HAVE_purify
  /* Mark this data as free'ed */
  if (!sf_malloc_quick)
    bfill(ptr, irem->datasize, (pchar) FREE_VAL);
#endif
  MEM_NOACCESS(ptr, irem->datasize);
  *((uint32*) ((char*) ptr- sizeof(uint32)))= ~MAGICKEY;
  MEM_NOACCESS((char*) ptr - sizeof(uint32), sizeof(uint32));
  /* Actually free the memory */
  free((char*) irem);
  DBUG_VOID_RETURN;
}

	/* Check if we have a wrong  pointer */

static int check_ptr(const char *where, uchar *ptr, const char *filename,
		     uint lineno)
{
  if (!ptr)
  {
    fprintf(stderr, "Error: %s NULL pointer at line %d, '%s'\n",
	    where,lineno, filename);
    DBUG_PRINT("safe",("Null pointer at line %d '%s'", lineno, filename));
    (void) fflush(stderr);
    return 1;
  }
#ifndef _MSC_VER
  if ((long) ptr & (ALIGN_SIZE(1)-1))
  {
    fprintf(stderr, "Error: %s wrong aligned pointer at line %d, '%s'\n",
	    where,lineno, filename);
    DBUG_PRINT("safe",("Wrong aligned pointer at line %d, '%s'",
		       lineno,filename));
    (void) fflush(stderr);
    return 1;
  }
#endif
  if (ptr < sf_min_adress || ptr > sf_max_adress)
  {
    fprintf(stderr, "Error: %s pointer out of range at line %d, '%s'\n",
	    where,lineno, filename);
    DBUG_PRINT("safe",("Pointer out of range at line %d '%s'",
		       lineno,filename));
    (void) fflush(stderr);
    return 1;
  }
  return 0;
}


/*
  Report on all the memory pieces that have not been free'ed

  SYNOPSIS
    TERMINATE()
    file   Write output to this file
    flag   If <> 0, also write statistics 
 */

void TERMINATE(FILE *file, uint flag)
{
  struct st_irem *irem;
  DBUG_ENTER("TERMINATE");
  mysql_mutex_lock(&THR_LOCK_malloc);

  /*
    Report the difference between number of calls to
    NEW and the number of calls to FREE.  >0 means more
    NEWs than FREEs.  <0, etc.
  */

  if (sf_malloc_count)
  {
    if (file)
    {
      fprintf(file, "Warning: Not freed memory segments: %u\n", sf_malloc_count);
      (void) fflush(file);
    }
    DBUG_PRINT("safe",("sf_malloc_count: %u", sf_malloc_count));
  }

  /*
    Report on all the memory that was allocated with NEW
    but not free'ed with FREE.
  */

  if ((irem= sf_malloc_root))
  {
    if (file)
    {
      fprintf(file, "Warning: Memory that was not free'ed (%lu bytes):\n",
	      (ulong) sf_malloc_cur_memory);
      (void) fflush(file);
    }
    DBUG_PRINT("safe",("Memory that was not free'ed (%lu bytes):",
		       (ulong) sf_malloc_cur_memory));
    while (irem)
    {
      char *data= (((char*) irem) + ALIGN_SIZE(sizeof(struct st_irem)) +
		   sf_malloc_prehunc);
      if (file)
      {
	fprintf(file,
		"\t%6lu bytes at %p, allocated at line %4u in '%s'",
		(ulong) irem->datasize, data, irem->linenum, irem->filename);
	fprintf(file, "\n");
	(void) fflush(file);
      }
      DBUG_PRINT("safe",
		 ("%6lu bytes at %p, allocated at line %4d in '%s'",
		  (ulong) irem->datasize,
		  data, irem->linenum, irem->filename));
      irem= irem->next;
    }
  }
  /* Report the memory usage statistics */
  if (file && flag)
  {
    fprintf(file, "Maximum memory usage: %lu bytes (%luk)\n",
	    (ulong) sf_malloc_max_memory,
	    (ulong) (sf_malloc_max_memory + 1023L) / 1024L);
    (void) fflush(file);
  }
  DBUG_PRINT("safe",("Maximum memory usage: %lu bytes (%luk)",
		     (ulong) sf_malloc_max_memory,
		     (ulong) (sf_malloc_max_memory + 1023L) /1024L));
  mysql_mutex_unlock(&THR_LOCK_malloc);
  DBUG_VOID_RETURN;
}


/*
  Report where a piece of memory was allocated

  This is usefull to call from withing a debugger
*/


void sf_malloc_report_allocated(void *memory)
{
  struct st_irem *irem;  
  for (irem= sf_malloc_root ; irem ; irem=irem->next)
  {
    char *data= (((char*) irem) + ALIGN_SIZE(sizeof(struct st_irem)) +
                 sf_malloc_prehunc);
    if (data <= (char*) memory && (char*) memory <= data + irem->datasize)
    {
      printf("%lu bytes at %p, allocated at line %u in '%s'\n",
             (ulong) irem->datasize, data, irem->linenum, irem->filename);
      break;
    }
  }
}

	/* Returns 0 if chunk is ok */

static int _checkchunk(register struct st_irem *irem, const char *filename,
		       uint lineno)
{
  int flag=0;
  char *magicp, *data;

  data= (((char*) irem) + ALIGN_SIZE(sizeof(struct st_irem)) +
	 sf_malloc_prehunc);
  /* Check for a possible underrun */
  if (*((uint32*) (data- sizeof(uint32))) != MAGICKEY)
  {
    fprintf(stderr, "Error: Memory allocated at %s:%d was underrun,",
	    irem->filename, irem->linenum);
    fprintf(stderr, " discovered at %s:%d\n", filename, lineno);
    (void) fflush(stderr);
    DBUG_PRINT("safe",("Underrun at %p, allocated at %s:%d",
		       data, irem->filename, irem->linenum));
    flag=1;
  }

  /* Check for a possible overrun */
  magicp= data + irem->datasize;
  if (*magicp++ != MAGICEND0 ||
      *magicp++ != MAGICEND1 ||
      *magicp++ != MAGICEND2 ||
      *magicp++ != MAGICEND3)
  {
    fprintf(stderr, "Error: Memory allocated at %s:%d was overrun,",
	    irem->filename, irem->linenum);
    fprintf(stderr, " discovered at '%s:%d'\n", filename, lineno);
    (void) fflush(stderr);
    DBUG_PRINT("safe",("Overrun at %p, allocated at %s:%d",
		       data, irem->filename, irem->linenum));
    flag=1;
  }
  return(flag);
}


	/* Returns how many wrong chunks */

int _sanity(const char *filename, uint lineno)
{
  reg1 struct st_irem *irem;
  reg2 int flag=0;
  uint count=0;

  mysql_mutex_lock(&THR_LOCK_malloc);
#ifndef PEDANTIC_SAFEMALLOC  
  if (sf_malloc_tampered && (int) sf_malloc_count < 0)
    sf_malloc_count=0;
#endif  
  count=sf_malloc_count;
  for (irem= sf_malloc_root; irem != NULL && count-- ; irem= irem->next)
    flag+= _checkchunk (irem, filename, lineno);
  mysql_mutex_unlock(&THR_LOCK_malloc);
  if (count || irem)
  {
    const char *format="Error: Safemalloc link list destroyed, discovered at '%s:%d'";
    fprintf(stderr, format, filename, lineno); fputc('\n',stderr);
    fprintf(stderr, "root=%p,count=%d,irem=%p\n", sf_malloc_root,count,irem);
    (void) fflush(stderr);
    DBUG_PRINT("safe",(format, filename, lineno));
    flag=1;
  }
  return flag;
} /* _sanity */


	/* malloc and copy */

void *_my_memdup(const void *from, size_t length, const char *filename,
                  uint lineno, myf MyFlags)
{
  void *ptr;
  if ((ptr= _mymalloc(length,filename,lineno,MyFlags)) != 0)
    memcpy(ptr, from, length);
  return(ptr);
} /*_my_memdup */


char *_my_strdup(const char *from, const char *filename, uint lineno,
		 myf MyFlags)
{
  char *ptr;
  size_t length= strlen(from)+1;
  if ((ptr= (char*) _mymalloc(length,filename,lineno,MyFlags)) != 0)
    memcpy((uchar*) ptr, (uchar*) from, (size_t) length);
  return(ptr);
} /* _my_strdup */


char *_my_strndup(const char *from, size_t length,
                  const char *filename, uint lineno,
                  myf MyFlags)
{
  char *ptr;
  if ((ptr= (char*) _mymalloc(length+1,filename,lineno,MyFlags)) != 0)
  {
    memcpy((uchar*) ptr, (uchar*) from, (size_t) length);
    ptr[length]=0;
  }
  return(ptr);
}<|MERGE_RESOLUTION|>--- conflicted
+++ resolved
@@ -163,11 +163,7 @@
       my_message(EE_OUTOFMEMORY, buff, MYF(ME_BELL+ME_WAITTANG+ME_NOREFRESH));
     }
     DBUG_PRINT("error",("Out of memory, in use: %ld at line %d, '%s'",
-<<<<<<< HEAD
-			(long)sf_malloc_max_memory,lineno, filename));
-=======
-			(ulong) sf_malloc_max_memory, lineno, filename));
->>>>>>> 1113efea
+			(long) sf_malloc_max_memory, lineno, filename));
     DBUG_EXECUTE_IF("simulate_out_of_memory",
                     DBUG_SET("-d,simulate_out_of_memory"););
     if (MyFlags & MY_FAE)
