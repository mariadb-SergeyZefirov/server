/* Copyright (c) 2000, 2013, Oracle and/or its affiliates. All rights reserved.

   This program is free software; you can redistribute it and/or modify
   it under the terms of the GNU General Public License as published by
   the Free Software Foundation; version 2 of the License.

   This program is distributed in the hope that it will be useful,
   but WITHOUT ANY WARRANTY; without even the implied warranty of
   MERCHANTABILITY or FITNESS FOR A PARTICULAR PURPOSE.  See the
   GNU General Public License for more details.

   You should have received a copy of the GNU General Public License
   along with this program; if not, write to the Free Software
   Foundation, Inc., 51 Franklin St, Fifth Floor, Boston, MA 02110-1301  USA */

#include "mysys_priv.h"
#include "mysys_err.h"
#include <my_base.h>
#include <errno.h>

/*
  Read a chunk of bytes from a file with retry's if needed

  The parameters are:
    File descriptor
    Buffer to hold at least Count bytes
    Bytes to read
    Flags on what to do on error

    Return:
      -1 on error
      0  if flag has bits MY_NABP or MY_FNABP set
      N  number of bytes read.
*/

size_t my_read(File Filedes, uchar *Buffer, size_t Count, myf MyFlags)
{
  size_t readbytes, save_count= 0;
  DBUG_ENTER("my_read");
  DBUG_PRINT("my",("fd: %d  Buffer: %p  Count: %lu  MyFlags: %lu",
<<<<<<< HEAD
                   Filedes, Buffer, (ulong) Count, MyFlags));
  save_count= Count;
=======
                   Filedes, Buffer, (ulong) Count, (ulong) MyFlags));
>>>>>>> b68d8a05
  if (!(MyFlags & (MY_WME | MY_FAE | MY_FNABP)))
    MyFlags|= my_global_flags;

  for (;;)
  {
    errno= 0;                                   /* Linux, Windows don't reset this on EOF/success */
#ifdef _WIN32
    readbytes= my_win_read(Filedes, Buffer, Count);
#else
    readbytes= read(Filedes, Buffer, Count);
#endif
    DBUG_EXECUTE_IF ("simulate_file_read_error",
                     {
                       errno= ENOSPC;
                       readbytes= (size_t) -1;
                       DBUG_SET("-d,simulate_file_read_error");
                       DBUG_SET("-d,simulate_my_b_fill_error");
                     });

    if (readbytes != Count)
    {
      int got_errno= my_errno= errno;
      DBUG_PRINT("warning",("Read only %d bytes off %lu from %d, errno: %d",
                            (int) readbytes, (ulong) Count, Filedes,
                            got_errno));

      if (got_errno == 0 || (readbytes != (size_t) -1 &&
                         (MyFlags & (MY_NABP | MY_FNABP))))
        my_errno= HA_ERR_FILE_TOO_SHORT;

      if ((readbytes == 0 || (int) readbytes == -1) && got_errno == EINTR)
      {
        DBUG_PRINT("debug", ("my_read() was interrupted and returned %ld",
                             (long) readbytes));
        continue;                              /* Interrupted */
      }

      /* Do a read retry if we didn't get enough data on first read */
      if (readbytes != (size_t) -1 && readbytes != 0 &&
          (MyFlags & MY_FULL_IO))
      {
        Buffer+= readbytes;
        Count-= readbytes;
        save_count+= readbytes;
        continue;
      }

      if (MyFlags & (MY_WME | MY_FAE | MY_FNABP))
      {
        if (readbytes == (size_t) -1)
          my_error(EE_READ,
                   MYF(ME_BELL | ME_WAITTANG | (MyFlags & (ME_JUST_INFO | ME_NOREFRESH))),
                   my_filename(Filedes), got_errno);
        else if (MyFlags & (MY_NABP | MY_FNABP))
          my_error(EE_EOFERR,
                   MYF(ME_BELL | ME_WAITTANG | (MyFlags & (ME_JUST_INFO | ME_NOREFRESH))),
                   my_filename(Filedes), got_errno);
      }
      if (readbytes == (size_t) -1 ||
          ((MyFlags & (MY_FNABP | MY_NABP)) && !(MyFlags & MY_FULL_IO)))
        DBUG_RETURN(MY_FILE_ERROR);     /* Return with error */
    }

    if (MyFlags & (MY_NABP | MY_FNABP))
      readbytes= 0;                     /* Ok on read */
    else
      readbytes+= save_count;
    break;
  }
  DBUG_RETURN(readbytes);
} /* my_read */<|MERGE_RESOLUTION|>--- conflicted
+++ resolved
@@ -38,12 +38,7 @@
   size_t readbytes, save_count= 0;
   DBUG_ENTER("my_read");
   DBUG_PRINT("my",("fd: %d  Buffer: %p  Count: %lu  MyFlags: %lu",
-<<<<<<< HEAD
                    Filedes, Buffer, (ulong) Count, MyFlags));
-  save_count= Count;
-=======
-                   Filedes, Buffer, (ulong) Count, (ulong) MyFlags));
->>>>>>> b68d8a05
   if (!(MyFlags & (MY_WME | MY_FAE | MY_FNABP)))
     MyFlags|= my_global_flags;
 
