--- conflicted
+++ resolved
@@ -1,4 +1,5 @@
-/* Copyright (c) 2000, 2016, Oracle and/or its affiliates. All rights reserved.
+/* Copyright (c) 2000, 2016, Oracle and/or its affiliates.
+   Copyright (c) 2010, 2016, MariaDB
 
    This program is free software; you can redistribute it and/or modify
    it under the terms of the GNU General Public License as published by
@@ -83,11 +84,7 @@
 static int test_rb_tree(TREE_ELEMENT *element);
 #endif
 
-<<<<<<< HEAD
 void init_tree(TREE *tree, size_t default_alloc_size, size_t memory_limit,
-=======
-void init_tree(TREE *tree, size_t default_alloc_size, ulong memory_limit,
->>>>>>> ef3f09f0
                int size, qsort_cmp2 compare, my_bool with_delete,
 	       tree_element_free free_element, void *custom_arg)
 {
