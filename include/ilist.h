/*
   Copyright (c) 2019, 2020, MariaDB

   This program is free software; you can redistribute it and/or
   modify it under the terms of the GNU General Public License
   as published by the Free Software Foundation; version 2 of
   the License.

   This program is distributed in the hope that it will be useful,
   but WITHOUT ANY WARRANTY; without even the implied warranty of
   MERCHANTABILITY or FITNESS FOR A PARTICULAR PURPOSE. See the
   GNU General Public License for more details.

   You should have received a copy of the GNU General Public License
   along with this program; if not, write to the Free Software
   Foundation, Inc., 51 Franklin St, Fifth Floor, Boston, MA 02110-1335  USA
*/

#ifndef ILIST_H
#define ILIST_H

#include "my_dbug.h"

#include <cstddef>
#include <iterator>

// Derive your class from this struct to insert to a linked list.
template <class Tag= void> struct ilist_node
{
  ilist_node() noexcept
#ifndef DBUG_OFF
      : next(NULL), prev(NULL)
#endif
  {
  }

  ilist_node(ilist_node *next, ilist_node *prev) noexcept
      : next(next), prev(prev)
  {
  }

  ilist_node *next;
  ilist_node *prev;
};

// Modelled after std::list<T>
template <class T, class Tag= void> class ilist
{
public:
  typedef ilist_node<Tag> ListNode;
  class Iterator;

  // All containers in C++ should define these types to implement generic
  // container interface.
  typedef T value_type;
  typedef std::size_t size_type;
  typedef std::ptrdiff_t difference_type;
  typedef value_type &reference;
  typedef const value_type &const_reference;
  typedef T *pointer;
  typedef const T *const_pointer;
  typedef Iterator iterator;
  typedef Iterator const_iterator; /* FIXME */
  typedef std::reverse_iterator<iterator> reverse_iterator;
  typedef std::reverse_iterator<const iterator> const_reverse_iterator;

  class Iterator
  {
  public:
    // All iterators in C++ should define these types to implement generic
    // iterator interface.
    typedef std::bidirectional_iterator_tag iterator_category;
    typedef T value_type;
    typedef std::ptrdiff_t difference_type;
    typedef T *pointer;
    typedef T &reference;

<<<<<<< HEAD
    Iterator(ListNode *node) noexcept : node_(node) {}
=======
    Iterator(ListNode *node) : node_(node) { DBUG_ASSERT(node_ != NULL); }
>>>>>>> b811c6ec

    Iterator &operator++() noexcept
    {
      node_= node_->next;
      DBUG_ASSERT(node_ != NULL);
      return *this;
    }
    Iterator operator++(int) noexcept
    {
      Iterator tmp(*this);
      operator++();
      return tmp;
    }

    Iterator &operator--() noexcept
    {
      node_= node_->prev;
      DBUG_ASSERT(node_);
      return *this;
    }
    Iterator operator--(int) noexcept
    {
      Iterator tmp(*this);
      operator--();
      return tmp;
    }

    reference operator*() noexcept { return *static_cast<pointer>(node_); }
    pointer operator->() noexcept { return static_cast<pointer>(node_); }

    friend bool operator==(const Iterator &lhs, const Iterator &rhs) noexcept
    {
      return lhs.node_ == rhs.node_;
    }
    friend bool operator!=(const Iterator &lhs, const Iterator &rhs) noexcept
    {
      return !(lhs == rhs);
    }

  private:
    ListNode *node_;

    friend class ilist;
  };

  ilist() noexcept : sentinel_(&sentinel_, &sentinel_) {}

  reference front() noexcept { return *begin(); }
  reference back() noexcept { return *--end(); }
  const_reference front() const noexcept { return *begin(); }
  const_reference back() const noexcept { return *--end(); }

  iterator begin() noexcept { return iterator(sentinel_.next); }
  const_iterator begin() const noexcept
  {
    return iterator(const_cast<ListNode *>(sentinel_.next));
  }
  iterator end() noexcept { return iterator(&sentinel_); }
  const_iterator end() const noexcept
  {
    return iterator(const_cast<ListNode *>(&sentinel_));
  }

  reverse_iterator rbegin() noexcept { return reverse_iterator(end()); }
  const_reverse_iterator rbegin() const noexcept
  {
    return reverse_iterator(end());
  }
  reverse_iterator rend() noexcept { return reverse_iterator(begin()); }
  const_reverse_iterator rend() const noexcept
  {
    return reverse_iterator(begin());
  }

  bool empty() const noexcept { return sentinel_.next == &sentinel_; }

  // Not implemented because it's O(N)
  // size_type size() const
  // {
  //   return static_cast<size_type>(std::distance(begin(), end()));
  // }

  void clear() noexcept
  {
    sentinel_.next= &sentinel_;
    sentinel_.prev= &sentinel_;
  }

  iterator insert(iterator pos, reference value) noexcept
  {
    ListNode *curr= pos.node_;
    ListNode *prev= pos.node_->prev;

    prev->next= &value;
    curr->prev= &value;

    static_cast<ListNode &>(value).prev= prev;
    static_cast<ListNode &>(value).next= curr;

    return iterator(&value);
  }

  iterator erase(iterator pos) noexcept
  {
    ListNode *prev= pos.node_->prev;
    ListNode *next= pos.node_->next;

    prev->next= next;
    next->prev= prev;

#ifndef DBUG_OFF
    ListNode *curr= pos.node_;
    curr->prev= NULL;
    curr->next= NULL;
#endif

    return next;
  }

  void push_back(reference value) noexcept { insert(end(), value); }
  void pop_back() noexcept { erase(end()); }

  void push_front(reference value) noexcept { insert(begin(), value); }
  void pop_front() noexcept { erase(begin()); }

  // STL version is O(n) but this is O(1) because an element can't be inserted
  // several times in the same ilist.
  void remove(reference value) noexcept { erase(iterator(&value)); }

private:
  ListNode sentinel_;
};

// Similar to ilist but also has O(1) size() method.
template <class T, class Tag= void> class sized_ilist : public ilist<T, Tag>
{
  typedef ilist<T, Tag> BASE;

public:
  // All containers in C++ should define these types to implement generic
  // container interface.
  typedef T value_type;
  typedef std::size_t size_type;
  typedef std::ptrdiff_t difference_type;
  typedef value_type &reference;
  typedef const value_type &const_reference;
  typedef T *pointer;
  typedef const T *const_pointer;
  typedef typename BASE::Iterator iterator;
  typedef const typename BASE::Iterator const_iterator;
  typedef std::reverse_iterator<iterator> reverse_iterator;
  typedef std::reverse_iterator<const iterator> const_reverse_iterator;

  sized_ilist() noexcept : size_(0) {}

  size_type size() const noexcept { return size_; }

  void clear() noexcept
  {
    BASE::clear();
    size_= 0;
  }

  iterator insert(iterator pos, reference value) noexcept
  {
    ++size_;
    return BASE::insert(pos, value);
  }

  iterator erase(iterator pos) noexcept
  {
    --size_;
    return BASE::erase(pos);
  }

  void push_back(reference value) noexcept { insert(BASE::end(), value); }
  void pop_back() noexcept { erase(BASE::end()); }

  void push_front(reference value) noexcept { insert(BASE::begin(), value); }
  void pop_front() noexcept { erase(BASE::begin()); }

  void remove(reference value) noexcept { erase(iterator(&value)); }

private:
  size_type size_;
};

#endif<|MERGE_RESOLUTION|>--- conflicted
+++ resolved
@@ -75,16 +75,13 @@
     typedef T *pointer;
     typedef T &reference;
 
-<<<<<<< HEAD
-    Iterator(ListNode *node) noexcept : node_(node) {}
-=======
-    Iterator(ListNode *node) : node_(node) { DBUG_ASSERT(node_ != NULL); }
->>>>>>> b811c6ec
+    Iterator(ListNode *node) noexcept : node_(node)
+    { DBUG_ASSERT(node_ != nullptr); }
 
     Iterator &operator++() noexcept
     {
       node_= node_->next;
-      DBUG_ASSERT(node_ != NULL);
+      DBUG_ASSERT(node_ != nullptr);
       return *this;
     }
     Iterator operator++(int) noexcept
@@ -192,8 +189,8 @@
 
 #ifndef DBUG_OFF
     ListNode *curr= pos.node_;
-    curr->prev= NULL;
-    curr->next= NULL;
+    curr->prev= nullptr;
+    curr->next= nullptr;
 #endif
 
     return next;
