--- conflicted
+++ resolved
@@ -369,13 +369,8 @@
     # First, check to see if pid file exists
     if test -s "$mysqld_pid_file_path" ; then
       read mysqld_pid < "$mysqld_pid_file_path"
-<<<<<<< HEAD
       if kill -0 $mysqld_pid 2>/dev/null ; then
-        log_success_msg "MySQL running ($mysqld_pid)"
-=======
-      if kill -0 $mysqld_pid 2>/dev/null ; then 
         log_success_msg "MariaDB running ($mysqld_pid)"
->>>>>>> 0c25e58d
         exit 0
       else
         log_failure_msg "MariaDB is not running, but PID file exists"
@@ -390,21 +385,12 @@
       if test $pid_count -gt 1 ; then
         log_failure_msg "Multiple MariaDB running but PID file could not be found ($mysqld_pid)"
         exit 5
-<<<<<<< HEAD
       elif test -z $mysqld_pid ; then
         if test -f "$lock_file_path" ; then
-          log_failure_msg "MySQL is not running, but lock file ($lock_file_path) exists"
+          log_failure_msg "MariaDB is not running, but lock file ($lock_file_path) exists"
           exit 2
         fi
-        log_failure_msg "MySQL is not running"
-=======
-      elif test -z $mysqld_pid ; then 
-        if test -f "$lock_file_path" ; then 
-          log_failure_msg "MariaDB is not running, but lock file ($lock_file_path) exists"
-          exit 2
-        fi 
         log_failure_msg "MariaDB is not running"
->>>>>>> 0c25e58d
         exit 3
       else
         log_failure_msg "MariaDB is running but PID file could not be found"
