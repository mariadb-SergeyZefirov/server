--- conflicted
+++ resolved
@@ -2334,16 +2334,12 @@
     (void) tee_fputs("|", PAGER);
     for (uint off=0; (field = mysql_fetch_field(result)) ; off++)
     {
-<<<<<<< HEAD
-      tee_fprintf(PAGER, " %-*s |",(int) min(field->max_length,
-=======
       uint name_length= (uint) strlen(field->name);
       uint numcells= charset_info->cset->numcells(charset_info,
                                                   field->name,
                                                   field->name + name_length);
       uint display_length= field->max_length + name_length - numcells;
-      tee_fprintf(PAGER, " %-*s|",(int) min(display_length,
->>>>>>> 73c1453e
+      tee_fprintf(PAGER, " %-*s |",(int) min(display_length,
                                             MAX_COLUMN_LENGTH),
                   field->name);
       num_flag[off]= IS_NUM(field->type);
