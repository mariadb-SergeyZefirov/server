/*
<<<<<<< HEAD
   Copyright (c) 2000, 2013, Oracle and/or its affiliates.
   Copyright (c) 2009, 2013, Monty Program Ab.
=======
   Copyright (c) 2000, 2014, Oracle and/or its affiliates. All rights reserved.
>>>>>>> faec0e2f

   This program is free software; you can redistribute it and/or modify
   it under the terms of the GNU General Public License as published by
   the Free Software Foundation; version 2 of the License.

   This program is distributed in the hope that it will be useful,
   but WITHOUT ANY WARRANTY; without even the implied warranty of
   MERCHANTABILITY or FITNESS FOR A PARTICULAR PURPOSE.  See the
   GNU General Public License for more details.

   You should have received a copy of the GNU General Public License
   along with this program; if not, write to the Free Software
   Foundation, Inc., 59 Temple Place, Suite 330, Boston, MA  02111-1307  USA */

/* mysql command tool
 * Commands compatible with mSQL by David J. Hughes
 *
 * Written by:
 *   Michael 'Monty' Widenius
 *   Andi Gutmans  <andi@zend.com>
 *   Zeev Suraski  <zeev@zend.com>
 *   Jani Tolonen  <jani@mysql.com>
 *   Matt Wagner   <matt@mysql.com>
 *   Jeremy Cole   <jcole@mysql.com>
 *   Tonu Samuel   <tonu@mysql.com>
 *   Harrison Fisk <harrison@mysql.com>
 *
 **/

#include "client_priv.h"
#include <m_ctype.h>
#include <stdarg.h>
#include <my_dir.h>
#ifndef __GNU_LIBRARY__
#define __GNU_LIBRARY__		      // Skip warnings in getopt.h
#endif
#include "my_readline.h"
#include <signal.h>
#include <violite.h>

#if defined(USE_LIBEDIT_INTERFACE) && defined(HAVE_LOCALE_H)
#include <locale.h>
#endif

const char *VER= "15.1";

/* Don't try to make a nice table if the data is too big */
#define MAX_COLUMN_LENGTH	     1024

/* Buffer to hold 'version' and 'version_comment' */
static char *server_version= NULL;

/* Array of options to pass to libemysqld */
#define MAX_SERVER_ARGS               64

#include "sql_string.h"

extern "C" {
#if defined(HAVE_CURSES_H) && defined(HAVE_TERM_H)
#include <curses.h>
#include <term.h>
#else
#if defined(HAVE_TERMIOS_H)
#include <termios.h>
#include <unistd.h>
#elif defined(HAVE_TERMBITS_H)
#include <termbits.h>
#elif defined(HAVE_ASM_TERMBITS_H) && (!defined __GLIBC__ || !(__GLIBC__ > 2 || __GLIBC__ == 2 && __GLIBC_MINOR__ > 0))
#include <asm/termbits.h>		// Standard linux
#endif
#undef VOID
#if defined(HAVE_TERMCAP_H)
#include <termcap.h>
#else
#ifdef HAVE_CURSES_H
#include <curses.h>
#endif
#undef SYSV				// hack to avoid syntax error
#ifdef HAVE_TERM_H
#include <term.h>
#endif
#endif
#endif /* defined(HAVE_CURSES_H) && defined(HAVE_TERM_H) */

#undef bcmp				// Fix problem with new readline
#if defined(__WIN__)
#include <conio.h>
#else
#include <readline/readline.h>
#define HAVE_READLINE
#define USE_POPEN
#endif
}

#if !defined(HAVE_VIDATTR)
#undef vidattr
#define vidattr(A) {}			// Can't get this to work
#endif

#ifdef FN_NO_CASE_SENSE
#define cmp_database(cs,A,B) my_strcasecmp((cs), (A), (B))
#else
#define cmp_database(cs,A,B) strcmp((A),(B))
#endif

#include "completion_hash.h"
#include <welcome_copyright_notice.h> // ORACLE_WELCOME_COPYRIGHT_NOTICE

#define PROMPT_CHAR '\\'
#define DEFAULT_DELIMITER ";"

#define MAX_BATCH_BUFFER_SIZE (1024L * 1024L * 1024L)

typedef struct st_status
{
  int exit_status;
  ulong query_start_line;
  char *file_name;
  LINE_BUFFER *line_buff;
  bool batch,add_to_history;
} STATUS;


static HashTable ht;
static char **defaults_argv;

enum enum_info_type { INFO_INFO,INFO_ERROR,INFO_RESULT};
typedef enum enum_info_type INFO_TYPE;

static MYSQL mysql;			/* The connection */
static my_bool ignore_errors=0,wait_flag=0,quick=0,
               connected=0,opt_raw_data=0,unbuffered=0,output_tables=0,
	       opt_rehash=1,skip_updates=0,safe_updates=0,one_database=0,
	       opt_compress=0, using_opt_local_infile=0,
	       vertical=0, line_numbers=1, column_names=1,opt_html=0,
               opt_xml=0,opt_nopager=1, opt_outfile=0, named_cmds= 0,
	       tty_password= 0, opt_nobeep=0, opt_reconnect=1,
	       opt_secure_auth= 0,
               default_pager_set= 0, opt_sigint_ignore= 0,
               auto_vertical_output= 0,
               show_warnings= 0, executing_query= 0,
               ignore_spaces= 0, opt_progress_reports;
static my_bool debug_info_flag, debug_check_flag, batch_abort_on_error;
static my_bool column_types_flag;
static my_bool preserve_comments= 0;
static my_bool in_com_source, aborted= 0;
static ulong opt_max_allowed_packet, opt_net_buffer_length;
static uint verbose=0,opt_silent=0,opt_mysql_port=0, opt_local_infile=0;
static uint my_end_arg;
static char * opt_mysql_unix_port=0;
static int connect_flag=CLIENT_INTERACTIVE;
static my_bool opt_binary_mode= FALSE;
static int interrupted_query= 0;
static char *current_host,*current_db,*current_user=0,*opt_password=0,
            *current_prompt=0, *delimiter_str= 0,
            *default_charset= (char*) MYSQL_AUTODETECT_CHARSET_NAME,
            *opt_init_command= 0;
static char *histfile;
static char *histfile_tmp;
static String glob_buffer,old_buffer;
static String processed_prompt;
static char *full_username=0,*part_username=0,*default_prompt=0;
static int wait_time = 5;
static STATUS status;
static ulong select_limit,max_join_size,opt_connect_timeout=0;
static char mysql_charsets_dir[FN_REFLEN+1];
static char *opt_plugin_dir= 0, *opt_default_auth= 0;
static const char *xmlmeta[] = {
  "&", "&amp;",
  "<", "&lt;",
  ">", "&gt;",
  "\"", "&quot;",
  /* Turn \0 into a space. Why not &#0;? That's not valid XML or HTML. */
  "\0", " ",
  0, 0
};
static const char *day_names[]={"Sun","Mon","Tue","Wed","Thu","Fri","Sat"};
static const char *month_names[]={"Jan","Feb","Mar","Apr","May","Jun","Jul",
			    "Aug","Sep","Oct","Nov","Dec"};
static char default_pager[FN_REFLEN];
static char pager[FN_REFLEN], outfile[FN_REFLEN];
static FILE *PAGER, *OUTFILE;
static MEM_ROOT hash_mem_root;
static uint prompt_counter;
static char delimiter[16]= DEFAULT_DELIMITER;
static uint delimiter_length= 1;
unsigned short terminal_width= 80;

#ifdef HAVE_SMEM
static char *shared_memory_base_name=0;
#endif
static uint opt_protocol=0;
static CHARSET_INFO *charset_info= &my_charset_latin1;

#include "sslopt-vars.h"

const char *default_dbug_option="d:t:o,/tmp/mysql.trace";

void tee_fprintf(FILE *file, const char *fmt, ...);
void tee_fputs(const char *s, FILE *file);
void tee_puts(const char *s, FILE *file);
void tee_putc(int c, FILE *file);
static void tee_print_sized_data(const char *, unsigned int, unsigned int, bool);
/* The names of functions that actually do the manipulation. */
static int get_options(int argc,char **argv);
extern "C" my_bool get_one_option(int optid, const struct my_option *opt,
                                  char *argument);
static int com_quit(String *str,char*),
	   com_go(String *str,char*), com_ego(String *str,char*),
	   com_print(String *str,char*),
	   com_help(String *str,char*), com_clear(String *str,char*),
	   com_connect(String *str,char*), com_status(String *str,char*),
	   com_use(String *str,char*), com_source(String *str, char*),
	   com_rehash(String *str, char*), com_tee(String *str, char*),
           com_notee(String *str, char*), com_charset(String *str,char*),
           com_prompt(String *str, char*), com_delimiter(String *str, char*),
     com_warnings(String *str, char*), com_nowarnings(String *str, char*);

#ifdef USE_POPEN
static int com_nopager(String *str, char*), com_pager(String *str, char*),
           com_edit(String *str,char*), com_shell(String *str, char *);
#endif

static int read_and_execute(bool interactive);
static int sql_connect(char *host,char *database,char *user,char *password,
		       uint silent);
static const char *server_version_string(MYSQL *mysql);
static int put_info(const char *str,INFO_TYPE info,uint error=0,
		    const char *sql_state=0);
static int put_error(MYSQL *mysql);
static void safe_put_field(const char *pos,ulong length);
static void xmlencode_print(const char *src, uint length);
static void init_pager();
static void end_pager();
static void init_tee(const char *);
static void end_tee();
static const char* construct_prompt();
static char *get_arg(char *line, my_bool get_next_arg);
static void init_username();
static void add_int_to_prompt(int toadd);
static int get_result_width(MYSQL_RES *res);
static int get_field_disp_length(MYSQL_FIELD * field);
#ifndef EMBEDDED_LIBRARY
static uint last_progress_report_length= 0;
static void report_progress(const MYSQL *mysql, uint stage, uint max_stage,
                            double progress, const char *proc_info,
                            uint proc_info_length);
#endif
static void report_progress_end();

/* A structure which contains information on the commands this program
   can understand. */

typedef struct {
  const char *name;		/* User printable name of the function. */
  char cmd_char;		/* msql command character */
  int (*func)(String *str,char *); /* Function to call to do the job. */
  bool takes_params;		/* Max parameters for command */
  const char *doc;		/* Documentation for this function.  */
} COMMANDS;

static COMMANDS commands[] = {
  { "?",      '?', com_help,   1, "Synonym for `help'." },
  { "clear",  'c', com_clear,  0, "Clear the current input statement."},
  { "connect",'r', com_connect,1,
    "Reconnect to the server. Optional arguments are db and host." },
  { "delimiter", 'd', com_delimiter,    1,
    "Set statement delimiter." },
#ifdef USE_POPEN
  { "edit",   'e', com_edit,   0, "Edit command with $EDITOR."},
#endif
  { "ego",    'G', com_ego,    0,
    "Send command to mysql server, display result vertically."},
  { "exit",   'q', com_quit,   0, "Exit mysql. Same as quit."},
  { "go",     'g', com_go,     0, "Send command to mysql server." },
  { "help",   'h', com_help,   1, "Display this help." },
#ifdef USE_POPEN
  { "nopager",'n', com_nopager,0, "Disable pager, print to stdout." },
#endif
  { "notee",  't', com_notee,  0, "Don't write into outfile." },
#ifdef USE_POPEN
  { "pager",  'P', com_pager,  1, 
    "Set PAGER [to_pager]. Print the query results via PAGER." },
#endif
  { "print",  'p', com_print,  0, "Print current command." },
  { "prompt", 'R', com_prompt, 1, "Change your mysql prompt."},
  { "quit",   'q', com_quit,   0, "Quit mysql." },
  { "rehash", '#', com_rehash, 0, "Rebuild completion hash." },
  { "source", '.', com_source, 1,
    "Execute an SQL script file. Takes a file name as an argument."},
  { "status", 's', com_status, 0, "Get status information from the server."},
#ifdef USE_POPEN
  { "system", '!', com_shell,  1, "Execute a system shell command."},
#endif
  { "tee",    'T', com_tee,    1, 
    "Set outfile [to_outfile]. Append everything into given outfile." },
  { "use",    'u', com_use,    1,
    "Use another database. Takes database name as argument." },
  { "charset",    'C', com_charset,    1,
    "Switch to another charset. Might be needed for processing binlog with multi-byte charsets." },
  { "warnings", 'W', com_warnings,  0,
    "Show warnings after every statement." },
  { "nowarning", 'w', com_nowarnings, 0,
    "Don't show warnings after every statement." },
  /* Get bash-like expansion for some commands */
  { "create table",     0, 0, 0, ""},
  { "create database",  0, 0, 0, ""},
  { "show databases",   0, 0, 0, ""},
  { "show fields from", 0, 0, 0, ""},
  { "show keys from",   0, 0, 0, ""},
  { "show tables",      0, 0, 0, ""},
  { "load data from",   0, 0, 0, ""},
  { "alter table",      0, 0, 0, ""},
  { "set option",       0, 0, 0, ""},
  { "lock tables",      0, 0, 0, ""},
  { "unlock tables",    0, 0, 0, ""},
  /* generated 2006-12-28.  Refresh occasionally from lexer. */
  { "ACTION", 0, 0, 0, ""},
  { "ADD", 0, 0, 0, ""},
  { "AFTER", 0, 0, 0, ""},
  { "AGAINST", 0, 0, 0, ""},
  { "AGGREGATE", 0, 0, 0, ""},
  { "ALL", 0, 0, 0, ""},
  { "ALGORITHM", 0, 0, 0, ""},
  { "ALTER", 0, 0, 0, ""},
  { "ANALYZE", 0, 0, 0, ""},
  { "AND", 0, 0, 0, ""},
  { "ANY", 0, 0, 0, ""},
  { "AS", 0, 0, 0, ""},
  { "ASC", 0, 0, 0, ""},
  { "ASCII", 0, 0, 0, ""},
  { "ASENSITIVE", 0, 0, 0, ""},
  { "AUTO_INCREMENT", 0, 0, 0, ""},
  { "AVG", 0, 0, 0, ""},
  { "AVG_ROW_LENGTH", 0, 0, 0, ""},
  { "BACKUP", 0, 0, 0, ""},
  { "BDB", 0, 0, 0, ""},
  { "BEFORE", 0, 0, 0, ""},
  { "BEGIN", 0, 0, 0, ""},
  { "BERKELEYDB", 0, 0, 0, ""},
  { "BETWEEN", 0, 0, 0, ""},
  { "BIGINT", 0, 0, 0, ""},
  { "BINARY", 0, 0, 0, ""},
  { "BINLOG", 0, 0, 0, ""},
  { "BIT", 0, 0, 0, ""},
  { "BLOB", 0, 0, 0, ""},
  { "BOOL", 0, 0, 0, ""},
  { "BOOLEAN", 0, 0, 0, ""},
  { "BOTH", 0, 0, 0, ""},
  { "BTREE", 0, 0, 0, ""},
  { "BY", 0, 0, 0, ""},
  { "BYTE", 0, 0, 0, ""},
  { "CACHE", 0, 0, 0, ""},
  { "CALL", 0, 0, 0, ""},
  { "CASCADE", 0, 0, 0, ""},
  { "CASCADED", 0, 0, 0, ""},
  { "CASE", 0, 0, 0, ""},
  { "CHAIN", 0, 0, 0, ""},
  { "CHANGE", 0, 0, 0, ""},
  { "CHANGED", 0, 0, 0, ""},
  { "CHAR", 0, 0, 0, ""},
  { "CHARACTER", 0, 0, 0, ""},
  { "CHARSET", 0, 0, 0, ""},
  { "CHECK", 0, 0, 0, ""},
  { "CHECKSUM", 0, 0, 0, ""},
  { "CIPHER", 0, 0, 0, ""},
  { "CLIENT", 0, 0, 0, ""},
  { "CLOSE", 0, 0, 0, ""},
  { "CODE", 0, 0, 0, ""},
  { "COLLATE", 0, 0, 0, ""},
  { "COLLATION", 0, 0, 0, ""},
  { "COLUMN", 0, 0, 0, ""},
  { "COLUMNS", 0, 0, 0, ""},
  { "COMMENT", 0, 0, 0, ""},
  { "COMMIT", 0, 0, 0, ""},
  { "COMMITTED", 0, 0, 0, ""},
  { "COMPACT", 0, 0, 0, ""},
  { "COMPRESSED", 0, 0, 0, ""},
  { "CONCURRENT", 0, 0, 0, ""},
  { "CONDITION", 0, 0, 0, ""},
  { "CONNECTION", 0, 0, 0, ""},
  { "CONSISTENT", 0, 0, 0, ""},
  { "CONSTRAINT", 0, 0, 0, ""},
  { "CONTAINS", 0, 0, 0, ""},
  { "CONTINUE", 0, 0, 0, ""},
  { "CONVERT", 0, 0, 0, ""},
  { "CREATE", 0, 0, 0, ""},
  { "CROSS", 0, 0, 0, ""},
  { "CUBE", 0, 0, 0, ""},
  { "CURRENT_DATE", 0, 0, 0, ""},
  { "CURRENT_TIME", 0, 0, 0, ""},
  { "CURRENT_TIMESTAMP", 0, 0, 0, ""},
  { "CURRENT_USER", 0, 0, 0, ""},
  { "CURSOR", 0, 0, 0, ""},
  { "DATA", 0, 0, 0, ""},
  { "DATABASE", 0, 0, 0, ""},
  { "DATABASES", 0, 0, 0, ""},
  { "DATE", 0, 0, 0, ""},
  { "DATETIME", 0, 0, 0, ""},
  { "DAY", 0, 0, 0, ""},
  { "DAY_HOUR", 0, 0, 0, ""},
  { "DAY_MICROSECOND", 0, 0, 0, ""},
  { "DAY_MINUTE", 0, 0, 0, ""},
  { "DAY_SECOND", 0, 0, 0, ""},
  { "DEALLOCATE", 0, 0, 0, ""},     
  { "DEC", 0, 0, 0, ""},
  { "DECIMAL", 0, 0, 0, ""},
  { "DECLARE", 0, 0, 0, ""},
  { "DEFAULT", 0, 0, 0, ""},
  { "DEFINER", 0, 0, 0, ""},
  { "DELAYED", 0, 0, 0, ""},
  { "DELAY_KEY_WRITE", 0, 0, 0, ""},
  { "DELETE", 0, 0, 0, ""},
  { "DESC", 0, 0, 0, ""},
  { "DESCRIBE", 0, 0, 0, ""},
  { "DES_KEY_FILE", 0, 0, 0, ""},
  { "DETERMINISTIC", 0, 0, 0, ""},
  { "DIRECTORY", 0, 0, 0, ""},
  { "DISABLE", 0, 0, 0, ""},
  { "DISCARD", 0, 0, 0, ""},
  { "DISTINCT", 0, 0, 0, ""},
  { "DISTINCTROW", 0, 0, 0, ""},
  { "DIV", 0, 0, 0, ""},
  { "DO", 0, 0, 0, ""},
  { "DOUBLE", 0, 0, 0, ""},
  { "DROP", 0, 0, 0, ""},
  { "DUAL", 0, 0, 0, ""},
  { "DUMPFILE", 0, 0, 0, ""},
  { "DUPLICATE", 0, 0, 0, ""},
  { "DYNAMIC", 0, 0, 0, ""},
  { "EACH", 0, 0, 0, ""},
  { "ELSE", 0, 0, 0, ""},
  { "ELSEIF", 0, 0, 0, ""},
  { "ENABLE", 0, 0, 0, ""},
  { "ENCLOSED", 0, 0, 0, ""},
  { "END", 0, 0, 0, ""},
  { "ENGINE", 0, 0, 0, ""},
  { "ENGINES", 0, 0, 0, ""},
  { "ENUM", 0, 0, 0, ""},
  { "ERRORS", 0, 0, 0, ""},
  { "ESCAPE", 0, 0, 0, ""},
  { "ESCAPED", 0, 0, 0, ""},
  { "EVENTS", 0, 0, 0, ""},
  { "EXECUTE", 0, 0, 0, ""},
  { "EXISTS", 0, 0, 0, ""},
  { "EXIT", 0, 0, 0, ""},
  { "EXPANSION", 0, 0, 0, ""},
  { "EXPLAIN", 0, 0, 0, ""},
  { "EXTENDED", 0, 0, 0, ""},
  { "FALSE", 0, 0, 0, ""},
  { "FAST", 0, 0, 0, ""},
  { "FETCH", 0, 0, 0, ""},
  { "FIELDS", 0, 0, 0, ""},
  { "FILE", 0, 0, 0, ""},
  { "FIRST", 0, 0, 0, ""},
  { "FIXED", 0, 0, 0, ""},
  { "FLOAT", 0, 0, 0, ""},
  { "FLOAT4", 0, 0, 0, ""},
  { "FLOAT8", 0, 0, 0, ""},
  { "FLUSH", 0, 0, 0, ""},
  { "FOR", 0, 0, 0, ""},
  { "FORCE", 0, 0, 0, ""},
  { "FOREIGN", 0, 0, 0, ""},
  { "FOUND", 0, 0, 0, ""},
  { "FROM", 0, 0, 0, ""},
  { "FULL", 0, 0, 0, ""},
  { "FULLTEXT", 0, 0, 0, ""},
  { "FUNCTION", 0, 0, 0, ""},
  { "GEOMETRY", 0, 0, 0, ""},
  { "GEOMETRYCOLLECTION", 0, 0, 0, ""},
  { "GET_FORMAT", 0, 0, 0, ""},
  { "GLOBAL", 0, 0, 0, ""},
  { "GRANT", 0, 0, 0, ""},
  { "GRANTS", 0, 0, 0, ""},
  { "GROUP", 0, 0, 0, ""},
  { "HANDLER", 0, 0, 0, ""},
  { "HASH", 0, 0, 0, ""},
  { "HAVING", 0, 0, 0, ""},
  { "HELP", 0, 0, 0, ""},
  { "HIGH_PRIORITY", 0, 0, 0, ""},
  { "HOSTS", 0, 0, 0, ""},
  { "HOUR", 0, 0, 0, ""},
  { "HOUR_MICROSECOND", 0, 0, 0, ""},
  { "HOUR_MINUTE", 0, 0, 0, ""},
  { "HOUR_SECOND", 0, 0, 0, ""},
  { "IDENTIFIED", 0, 0, 0, ""},
  { "IF", 0, 0, 0, ""},
  { "IGNORE", 0, 0, 0, ""},
  { "IMPORT", 0, 0, 0, ""},
  { "IN", 0, 0, 0, ""},
  { "INDEX", 0, 0, 0, ""},
  { "INDEXES", 0, 0, 0, ""},
  { "INFILE", 0, 0, 0, ""},
  { "INNER", 0, 0, 0, ""},
  { "INNOBASE", 0, 0, 0, ""},
  { "INNODB", 0, 0, 0, ""},
  { "INOUT", 0, 0, 0, ""},
  { "INSENSITIVE", 0, 0, 0, ""},
  { "INSERT", 0, 0, 0, ""},
  { "INSERT_METHOD", 0, 0, 0, ""},
  { "INT", 0, 0, 0, ""},
  { "INT1", 0, 0, 0, ""},
  { "INT2", 0, 0, 0, ""},
  { "INT3", 0, 0, 0, ""},
  { "INT4", 0, 0, 0, ""},
  { "INT8", 0, 0, 0, ""},
  { "INTEGER", 0, 0, 0, ""},
  { "INTERVAL", 0, 0, 0, ""},
  { "INTO", 0, 0, 0, ""},
  { "IO_THREAD", 0, 0, 0, ""},
  { "IS", 0, 0, 0, ""},
  { "ISOLATION", 0, 0, 0, ""},
  { "ISSUER", 0, 0, 0, ""},
  { "ITERATE", 0, 0, 0, ""},
  { "INVOKER", 0, 0, 0, ""},
  { "JOIN", 0, 0, 0, ""},
  { "KEY", 0, 0, 0, ""},
  { "KEYS", 0, 0, 0, ""},
  { "KILL", 0, 0, 0, ""},
  { "LANGUAGE", 0, 0, 0, ""},
  { "LAST", 0, 0, 0, ""},
  { "LEADING", 0, 0, 0, ""},
  { "LEAVE", 0, 0, 0, ""},
  { "LEAVES", 0, 0, 0, ""},
  { "LEFT", 0, 0, 0, ""},
  { "LEVEL", 0, 0, 0, ""},
  { "LIKE", 0, 0, 0, ""},
  { "LIMIT", 0, 0, 0, ""},
  { "LINES", 0, 0, 0, ""},
  { "LINESTRING", 0, 0, 0, ""},
  { "LOAD", 0, 0, 0, ""},
  { "LOCAL", 0, 0, 0, ""},
  { "LOCALTIME", 0, 0, 0, ""},
  { "LOCALTIMESTAMP", 0, 0, 0, ""},
  { "LOCK", 0, 0, 0, ""},
  { "LOCKS", 0, 0, 0, ""},
  { "LOGS", 0, 0, 0, ""},
  { "LONG", 0, 0, 0, ""},
  { "LONGBLOB", 0, 0, 0, ""},
  { "LONGTEXT", 0, 0, 0, ""},
  { "LOOP", 0, 0, 0, ""},
  { "LOW_PRIORITY", 0, 0, 0, ""},
  { "MASTER", 0, 0, 0, ""},
  { "MASTER_CONNECT_RETRY", 0, 0, 0, ""},
  { "MASTER_HOST", 0, 0, 0, ""},
  { "MASTER_LOG_FILE", 0, 0, 0, ""},
  { "MASTER_LOG_POS", 0, 0, 0, ""},
  { "MASTER_PASSWORD", 0, 0, 0, ""},
  { "MASTER_PORT", 0, 0, 0, ""},
  { "MASTER_SERVER_ID", 0, 0, 0, ""},
  { "MASTER_SSL", 0, 0, 0, ""},
  { "MASTER_SSL_CA", 0, 0, 0, ""},
  { "MASTER_SSL_CAPATH", 0, 0, 0, ""},
  { "MASTER_SSL_CERT", 0, 0, 0, ""},
  { "MASTER_SSL_CIPHER", 0, 0, 0, ""},
  { "MASTER_SSL_KEY", 0, 0, 0, ""},
  { "MASTER_USER", 0, 0, 0, ""},
  { "MATCH", 0, 0, 0, ""},
  { "MAX_CONNECTIONS_PER_HOUR", 0, 0, 0, ""},
  { "MAX_QUERIES_PER_HOUR", 0, 0, 0, ""},
  { "MAX_ROWS", 0, 0, 0, ""},
  { "MAX_UPDATES_PER_HOUR", 0, 0, 0, ""},
  { "MAX_USER_CONNECTIONS", 0, 0, 0, ""},
  { "MEDIUM", 0, 0, 0, ""},
  { "MEDIUMBLOB", 0, 0, 0, ""},
  { "MEDIUMINT", 0, 0, 0, ""},
  { "MEDIUMTEXT", 0, 0, 0, ""},
  { "MERGE", 0, 0, 0, ""},
  { "MICROSECOND", 0, 0, 0, ""},
  { "MIDDLEINT", 0, 0, 0, ""},
  { "MIGRATE", 0, 0, 0, ""},
  { "MINUTE", 0, 0, 0, ""},
  { "MINUTE_MICROSECOND", 0, 0, 0, ""},
  { "MINUTE_SECOND", 0, 0, 0, ""},
  { "MIN_ROWS", 0, 0, 0, ""},
  { "MOD", 0, 0, 0, ""},
  { "MODE", 0, 0, 0, ""},
  { "MODIFIES", 0, 0, 0, ""},
  { "MODIFY", 0, 0, 0, ""},
  { "MONTH", 0, 0, 0, ""},
  { "MULTILINESTRING", 0, 0, 0, ""},
  { "MULTIPOINT", 0, 0, 0, ""},
  { "MULTIPOLYGON", 0, 0, 0, ""},
  { "MUTEX", 0, 0, 0, ""},
  { "NAME", 0, 0, 0, ""},
  { "NAMES", 0, 0, 0, ""},
  { "NATIONAL", 0, 0, 0, ""},
  { "NATURAL", 0, 0, 0, ""},
  { "NDB", 0, 0, 0, ""},
  { "NDBCLUSTER", 0, 0, 0, ""},
  { "NCHAR", 0, 0, 0, ""},
  { "NEW", 0, 0, 0, ""},
  { "NEXT", 0, 0, 0, ""},
  { "NO", 0, 0, 0, ""},
  { "NONE", 0, 0, 0, ""},
  { "NOT", 0, 0, 0, ""},
  { "NO_WRITE_TO_BINLOG", 0, 0, 0, ""},
  { "NULL", 0, 0, 0, ""},
  { "NUMERIC", 0, 0, 0, ""},
  { "NVARCHAR", 0, 0, 0, ""},
  { "OFFSET", 0, 0, 0, ""},
  { "OLD_PASSWORD", 0, 0, 0, ""},
  { "ON", 0, 0, 0, ""},
  { "ONE", 0, 0, 0, ""},
  { "ONE_SHOT", 0, 0, 0, ""},
  { "OPEN", 0, 0, 0, ""},
  { "OPTIMIZE", 0, 0, 0, ""},
  { "OPTION", 0, 0, 0, ""},
  { "OPTIONALLY", 0, 0, 0, ""},
  { "OR", 0, 0, 0, ""},
  { "ORDER", 0, 0, 0, ""},
  { "OUT", 0, 0, 0, ""},
  { "OUTER", 0, 0, 0, ""},
  { "OUTFILE", 0, 0, 0, ""},
  { "PACK_KEYS", 0, 0, 0, ""},
  { "PARTIAL", 0, 0, 0, ""},
  { "PASSWORD", 0, 0, 0, ""},
  { "PHASE", 0, 0, 0, ""},
  { "POINT", 0, 0, 0, ""},
  { "POLYGON", 0, 0, 0, ""},
  { "PRECISION", 0, 0, 0, ""},
  { "PREPARE", 0, 0, 0, ""},
  { "PREV", 0, 0, 0, ""},
  { "PRIMARY", 0, 0, 0, ""},
  { "PRIVILEGES", 0, 0, 0, ""},
  { "PROCEDURE", 0, 0, 0, ""},
  { "PROCESS", 0, 0, 0, ""},
  { "PROCESSLIST", 0, 0, 0, ""},
  { "PURGE", 0, 0, 0, ""},
  { "QUARTER", 0, 0, 0, ""},
  { "QUERY", 0, 0, 0, ""},
  { "QUICK", 0, 0, 0, ""},
  { "READ", 0, 0, 0, ""},
  { "READS", 0, 0, 0, ""},
  { "REAL", 0, 0, 0, ""},
  { "RECOVER", 0, 0, 0, ""},
  { "REDUNDANT", 0, 0, 0, ""},
  { "REFERENCES", 0, 0, 0, ""},
  { "REGEXP", 0, 0, 0, ""},
  { "RELAY_LOG_FILE", 0, 0, 0, ""},
  { "RELAY_LOG_POS", 0, 0, 0, ""},
  { "RELAY_THREAD", 0, 0, 0, ""},
  { "RELEASE", 0, 0, 0, ""},
  { "RELOAD", 0, 0, 0, ""},
  { "RENAME", 0, 0, 0, ""},
  { "REPAIR", 0, 0, 0, ""},
  { "REPEATABLE", 0, 0, 0, ""},
  { "REPLACE", 0, 0, 0, ""},
  { "REPLICATION", 0, 0, 0, ""},
  { "REPEAT", 0, 0, 0, ""},
  { "REQUIRE", 0, 0, 0, ""},
  { "RESET", 0, 0, 0, ""},
  { "RESTORE", 0, 0, 0, ""},
  { "RESTRICT", 0, 0, 0, ""},
  { "RESUME", 0, 0, 0, ""},
  { "RETURN", 0, 0, 0, ""},
  { "RETURNS", 0, 0, 0, ""},
  { "REVOKE", 0, 0, 0, ""},
  { "RIGHT", 0, 0, 0, ""},
  { "RLIKE", 0, 0, 0, ""},
  { "ROLLBACK", 0, 0, 0, ""},
  { "ROLLUP", 0, 0, 0, ""},
  { "ROUTINE", 0, 0, 0, ""},
  { "ROW", 0, 0, 0, ""},
  { "ROWS", 0, 0, 0, ""},
  { "ROW_FORMAT", 0, 0, 0, ""},
  { "RTREE", 0, 0, 0, ""},
  { "SAVEPOINT", 0, 0, 0, ""},
  { "SCHEMA", 0, 0, 0, ""},
  { "SCHEMAS", 0, 0, 0, ""},
  { "SECOND", 0, 0, 0, ""},
  { "SECOND_MICROSECOND", 0, 0, 0, ""},
  { "SECURITY", 0, 0, 0, ""},
  { "SELECT", 0, 0, 0, ""},
  { "SENSITIVE", 0, 0, 0, ""},
  { "SEPARATOR", 0, 0, 0, ""},
  { "SERIAL", 0, 0, 0, ""},
  { "SERIALIZABLE", 0, 0, 0, ""},
  { "SESSION", 0, 0, 0, ""},
  { "SET", 0, 0, 0, ""},
  { "SHARE", 0, 0, 0, ""},
  { "SHOW", 0, 0, 0, ""},
  { "SHUTDOWN", 0, 0, 0, ""},
  { "SIGNED", 0, 0, 0, ""},
  { "SIMPLE", 0, 0, 0, ""},
  { "SLAVE", 0, 0, 0, ""},
  { "SNAPSHOT", 0, 0, 0, ""},
  { "SMALLINT", 0, 0, 0, ""},
  { "SOME", 0, 0, 0, ""},
  { "SONAME", 0, 0, 0, ""},
  { "SOUNDS", 0, 0, 0, ""},
  { "SPATIAL", 0, 0, 0, ""},
  { "SPECIFIC", 0, 0, 0, ""},
  { "SQL", 0, 0, 0, ""},
  { "SQLEXCEPTION", 0, 0, 0, ""},
  { "SQLSTATE", 0, 0, 0, ""},
  { "SQLWARNING", 0, 0, 0, ""},
  { "SQL_BIG_RESULT", 0, 0, 0, ""},
  { "SQL_BUFFER_RESULT", 0, 0, 0, ""},
  { "SQL_CACHE", 0, 0, 0, ""},
  { "SQL_CALC_FOUND_ROWS", 0, 0, 0, ""},
  { "SQL_NO_CACHE", 0, 0, 0, ""},
  { "SQL_SMALL_RESULT", 0, 0, 0, ""},
  { "SQL_THREAD", 0, 0, 0, ""},
  { "SQL_TSI_SECOND", 0, 0, 0, ""},
  { "SQL_TSI_MINUTE", 0, 0, 0, ""},
  { "SQL_TSI_HOUR", 0, 0, 0, ""},
  { "SQL_TSI_DAY", 0, 0, 0, ""},
  { "SQL_TSI_WEEK", 0, 0, 0, ""},
  { "SQL_TSI_MONTH", 0, 0, 0, ""},
  { "SQL_TSI_QUARTER", 0, 0, 0, ""},
  { "SQL_TSI_YEAR", 0, 0, 0, ""},
  { "SSL", 0, 0, 0, ""},
  { "START", 0, 0, 0, ""},
  { "STARTING", 0, 0, 0, ""},
  { "STATUS", 0, 0, 0, ""},
  { "STOP", 0, 0, 0, ""},
  { "STORAGE", 0, 0, 0, ""},
  { "STRAIGHT_JOIN", 0, 0, 0, ""},
  { "STRING", 0, 0, 0, ""},
  { "STRIPED", 0, 0, 0, ""},
  { "SUBJECT", 0, 0, 0, ""},
  { "SUPER", 0, 0, 0, ""},
  { "SUSPEND", 0, 0, 0, ""},
  { "TABLE", 0, 0, 0, ""},
  { "TABLES", 0, 0, 0, ""},
  { "TABLESPACE", 0, 0, 0, ""},
  { "TEMPORARY", 0, 0, 0, ""},
  { "TEMPTABLE", 0, 0, 0, ""},
  { "TERMINATED", 0, 0, 0, ""},
  { "TEXT", 0, 0, 0, ""},
  { "THEN", 0, 0, 0, ""},
  { "TIME", 0, 0, 0, ""},
  { "TIMESTAMP", 0, 0, 0, ""},
  { "TIMESTAMPADD", 0, 0, 0, ""},
  { "TIMESTAMPDIFF", 0, 0, 0, ""},
  { "TINYBLOB", 0, 0, 0, ""},
  { "TINYINT", 0, 0, 0, ""},
  { "TINYTEXT", 0, 0, 0, ""},
  { "TO", 0, 0, 0, ""},
  { "TRAILING", 0, 0, 0, ""},
  { "TRANSACTION", 0, 0, 0, ""},
  { "TRIGGER", 0, 0, 0, ""},
  { "TRIGGERS", 0, 0, 0, ""},
  { "TRUE", 0, 0, 0, ""},
  { "TRUNCATE", 0, 0, 0, ""},
  { "TYPE", 0, 0, 0, ""},
  { "TYPES", 0, 0, 0, ""},
  { "UNCOMMITTED", 0, 0, 0, ""},
  { "UNDEFINED", 0, 0, 0, ""},
  { "UNDO", 0, 0, 0, ""},
  { "UNICODE", 0, 0, 0, ""},
  { "UNION", 0, 0, 0, ""},
  { "UNIQUE", 0, 0, 0, ""},
  { "UNKNOWN", 0, 0, 0, ""},
  { "UNLOCK", 0, 0, 0, ""},
  { "UNSIGNED", 0, 0, 0, ""},
  { "UNTIL", 0, 0, 0, ""},
  { "UPDATE", 0, 0, 0, ""},
  { "UPGRADE", 0, 0, 0, ""},
  { "USAGE", 0, 0, 0, ""},
  { "USE", 0, 0, 0, ""},
  { "USER", 0, 0, 0, ""},
  { "USER_RESOURCES", 0, 0, 0, ""},
  { "USE_FRM", 0, 0, 0, ""},
  { "USING", 0, 0, 0, ""},
  { "UTC_DATE", 0, 0, 0, ""},
  { "UTC_TIME", 0, 0, 0, ""},
  { "UTC_TIMESTAMP", 0, 0, 0, ""},
  { "VALUE", 0, 0, 0, ""},
  { "VALUES", 0, 0, 0, ""},
  { "VARBINARY", 0, 0, 0, ""},
  { "VARCHAR", 0, 0, 0, ""},
  { "VARCHARACTER", 0, 0, 0, ""},
  { "VARIABLES", 0, 0, 0, ""},
  { "VARYING", 0, 0, 0, ""},
  { "WARNINGS", 0, 0, 0, ""},
  { "WEEK", 0, 0, 0, ""},
  { "WHEN", 0, 0, 0, ""},
  { "WHERE", 0, 0, 0, ""},
  { "WHILE", 0, 0, 0, ""},
  { "VIEW", 0, 0, 0, ""},
  { "WITH", 0, 0, 0, ""},
  { "WORK", 0, 0, 0, ""},
  { "WRITE", 0, 0, 0, ""},
  { "X509", 0, 0, 0, ""},
  { "XOR", 0, 0, 0, ""},
  { "XA", 0, 0, 0, ""},
  { "YEAR", 0, 0, 0, ""},
  { "YEAR_MONTH", 0, 0, 0, ""},
  { "ZEROFILL", 0, 0, 0, ""},
  { "ABS", 0, 0, 0, ""},
  { "ACOS", 0, 0, 0, ""},
  { "ADDDATE", 0, 0, 0, ""},
  { "ADDTIME", 0, 0, 0, ""},
  { "AES_ENCRYPT", 0, 0, 0, ""},
  { "AES_DECRYPT", 0, 0, 0, ""},
  { "AREA", 0, 0, 0, ""},
  { "ASIN", 0, 0, 0, ""},
  { "ASBINARY", 0, 0, 0, ""},
  { "ASTEXT", 0, 0, 0, ""},
  { "ASWKB", 0, 0, 0, ""},
  { "ASWKT", 0, 0, 0, ""},
  { "ATAN", 0, 0, 0, ""},
  { "ATAN2", 0, 0, 0, ""},
  { "BENCHMARK", 0, 0, 0, ""},
  { "BIN", 0, 0, 0, ""},
  { "BIT_COUNT", 0, 0, 0, ""},
  { "BIT_OR", 0, 0, 0, ""},
  { "BIT_AND", 0, 0, 0, ""},
  { "BIT_XOR", 0, 0, 0, ""},
  { "CAST", 0, 0, 0, ""},
  { "CEIL", 0, 0, 0, ""},
  { "CEILING", 0, 0, 0, ""},
  { "BIT_LENGTH", 0, 0, 0, ""},
  { "CENTROID", 0, 0, 0, ""},
  { "CHAR_LENGTH", 0, 0, 0, ""},
  { "CHARACTER_LENGTH", 0, 0, 0, ""},
  { "COALESCE", 0, 0, 0, ""},
  { "COERCIBILITY", 0, 0, 0, ""},
  { "COMPRESS", 0, 0, 0, ""},
  { "CONCAT", 0, 0, 0, ""},
  { "CONCAT_WS", 0, 0, 0, ""},
  { "CONNECTION_ID", 0, 0, 0, ""},
  { "CONV", 0, 0, 0, ""},
  { "CONVERT_TZ", 0, 0, 0, ""},
  { "COUNT", 0, 0, 0, ""},
  { "COS", 0, 0, 0, ""},
  { "COT", 0, 0, 0, ""},
  { "CRC32", 0, 0, 0, ""},
  { "CROSSES", 0, 0, 0, ""},
  { "CURDATE", 0, 0, 0, ""},
  { "CURTIME", 0, 0, 0, ""},
  { "DATE_ADD", 0, 0, 0, ""},
  { "DATEDIFF", 0, 0, 0, ""},
  { "DATE_FORMAT", 0, 0, 0, ""},
  { "DATE_SUB", 0, 0, 0, ""},
  { "DAYNAME", 0, 0, 0, ""},
  { "DAYOFMONTH", 0, 0, 0, ""},
  { "DAYOFWEEK", 0, 0, 0, ""},
  { "DAYOFYEAR", 0, 0, 0, ""},
  { "DECODE", 0, 0, 0, ""},
  { "DEGREES", 0, 0, 0, ""},
  { "DES_ENCRYPT", 0, 0, 0, ""},
  { "DES_DECRYPT", 0, 0, 0, ""},
  { "DIMENSION", 0, 0, 0, ""},
  { "DISJOINT", 0, 0, 0, ""},
  { "ELT", 0, 0, 0, ""},
  { "ENCODE", 0, 0, 0, ""},
  { "ENCRYPT", 0, 0, 0, ""},
  { "ENDPOINT", 0, 0, 0, ""},
  { "ENVELOPE", 0, 0, 0, ""},
  { "EQUALS", 0, 0, 0, ""},
  { "EXTERIORRING", 0, 0, 0, ""},
  { "EXTRACT", 0, 0, 0, ""},
  { "EXP", 0, 0, 0, ""},
  { "EXPORT_SET", 0, 0, 0, ""},
  { "FIELD", 0, 0, 0, ""},
  { "FIND_IN_SET", 0, 0, 0, ""},
  { "FLOOR", 0, 0, 0, ""},
  { "FORMAT", 0, 0, 0, ""},
  { "FOUND_ROWS", 0, 0, 0, ""},
  { "FROM_DAYS", 0, 0, 0, ""},
  { "FROM_UNIXTIME", 0, 0, 0, ""},
  { "GET_LOCK", 0, 0, 0, ""},
  { "GEOMETRYN", 0, 0, 0, ""},
  { "GEOMETRYTYPE", 0, 0, 0, ""},
  { "GEOMCOLLFROMTEXT", 0, 0, 0, ""},
  { "GEOMCOLLFROMWKB", 0, 0, 0, ""},
  { "GEOMETRYCOLLECTIONFROMTEXT", 0, 0, 0, ""},
  { "GEOMETRYCOLLECTIONFROMWKB", 0, 0, 0, ""},
  { "GEOMETRYFROMTEXT", 0, 0, 0, ""},
  { "GEOMETRYFROMWKB", 0, 0, 0, ""},
  { "GEOMFROMTEXT", 0, 0, 0, ""},
  { "GEOMFROMWKB", 0, 0, 0, ""},
  { "GLENGTH", 0, 0, 0, ""},
  { "GREATEST", 0, 0, 0, ""},
  { "GROUP_CONCAT", 0, 0, 0, ""},
  { "GROUP_UNIQUE_USERS", 0, 0, 0, ""},
  { "HEX", 0, 0, 0, ""},
  { "IFNULL", 0, 0, 0, ""},
  { "INET_ATON", 0, 0, 0, ""},
  { "INET_NTOA", 0, 0, 0, ""},
  { "INSTR", 0, 0, 0, ""},
  { "INTERIORRINGN", 0, 0, 0, ""},
  { "INTERSECTS", 0, 0, 0, ""},
  { "ISCLOSED", 0, 0, 0, ""},
  { "ISEMPTY", 0, 0, 0, ""},
  { "ISNULL", 0, 0, 0, ""},
  { "IS_FREE_LOCK", 0, 0, 0, ""},
  { "IS_USED_LOCK", 0, 0, 0, ""},
  { "LAST_INSERT_ID", 0, 0, 0, ""},
  { "ISSIMPLE", 0, 0, 0, ""},
  { "LAST_DAY", 0, 0, 0, ""},
  { "LAST_VALUE", 0, 0, 0, ""},
  { "LCASE", 0, 0, 0, ""},
  { "LEAST", 0, 0, 0, ""},
  { "LENGTH", 0, 0, 0, ""},
  { "LN", 0, 0, 0, ""},
  { "LINEFROMTEXT", 0, 0, 0, ""},
  { "LINEFROMWKB", 0, 0, 0, ""},
  { "LINESTRINGFROMTEXT", 0, 0, 0, ""},
  { "LINESTRINGFROMWKB", 0, 0, 0, ""},
  { "LOAD_FILE", 0, 0, 0, ""},
  { "LOCATE", 0, 0, 0, ""},
  { "LOG", 0, 0, 0, ""},
  { "LOG2", 0, 0, 0, ""},
  { "LOG10", 0, 0, 0, ""},
  { "LOWER", 0, 0, 0, ""},
  { "LPAD", 0, 0, 0, ""},
  { "LTRIM", 0, 0, 0, ""},
  { "MAKE_SET", 0, 0, 0, ""},
  { "MAKEDATE", 0, 0, 0, ""},
  { "MAKETIME", 0, 0, 0, ""},
  { "MASTER_POS_WAIT", 0, 0, 0, ""},
  { "MAX", 0, 0, 0, ""},
  { "MBRCONTAINS", 0, 0, 0, ""},
  { "MBRDISJOINT", 0, 0, 0, ""},
  { "MBREQUAL", 0, 0, 0, ""},
  { "MBRINTERSECTS", 0, 0, 0, ""},
  { "MBROVERLAPS", 0, 0, 0, ""},
  { "MBRTOUCHES", 0, 0, 0, ""},
  { "MBRWITHIN", 0, 0, 0, ""},
  { "MD5", 0, 0, 0, ""},
  { "MID", 0, 0, 0, ""},
  { "MIN", 0, 0, 0, ""},
  { "MLINEFROMTEXT", 0, 0, 0, ""},
  { "MLINEFROMWKB", 0, 0, 0, ""},
  { "MPOINTFROMTEXT", 0, 0, 0, ""},
  { "MPOINTFROMWKB", 0, 0, 0, ""},
  { "MPOLYFROMTEXT", 0, 0, 0, ""},
  { "MPOLYFROMWKB", 0, 0, 0, ""},
  { "MONTHNAME", 0, 0, 0, ""},
  { "MULTILINESTRINGFROMTEXT", 0, 0, 0, ""},
  { "MULTILINESTRINGFROMWKB", 0, 0, 0, ""},
  { "MULTIPOINTFROMTEXT", 0, 0, 0, ""},
  { "MULTIPOINTFROMWKB", 0, 0, 0, ""},
  { "MULTIPOLYGONFROMTEXT", 0, 0, 0, ""},
  { "MULTIPOLYGONFROMWKB", 0, 0, 0, ""},
  { "NAME_CONST", 0, 0, 0, ""},
  { "NOW", 0, 0, 0, ""},
  { "NULLIF", 0, 0, 0, ""},
  { "NUMGEOMETRIES", 0, 0, 0, ""},
  { "NUMINTERIORRINGS", 0, 0, 0, ""},
  { "NUMPOINTS", 0, 0, 0, ""},
  { "OCTET_LENGTH", 0, 0, 0, ""},
  { "OCT", 0, 0, 0, ""},
  { "ORD", 0, 0, 0, ""},
  { "OVERLAPS", 0, 0, 0, ""},
  { "PERIOD_ADD", 0, 0, 0, ""},
  { "PERIOD_DIFF", 0, 0, 0, ""},
  { "PI", 0, 0, 0, ""},
  { "POINTFROMTEXT", 0, 0, 0, ""},
  { "POINTFROMWKB", 0, 0, 0, ""},
  { "POINTN", 0, 0, 0, ""},
  { "POLYFROMTEXT", 0, 0, 0, ""},
  { "POLYFROMWKB", 0, 0, 0, ""},
  { "POLYGONFROMTEXT", 0, 0, 0, ""},
  { "POLYGONFROMWKB", 0, 0, 0, ""},
  { "POSITION", 0, 0, 0, ""},
  { "POW", 0, 0, 0, ""},
  { "POWER", 0, 0, 0, ""},
  { "QUOTE", 0, 0, 0, ""},
  { "RADIANS", 0, 0, 0, ""},
  { "RAND", 0, 0, 0, ""},
  { "RELEASE_LOCK", 0, 0, 0, ""},
  { "REVERSE", 0, 0, 0, ""},
  { "ROUND", 0, 0, 0, ""},
  { "ROW_COUNT", 0, 0, 0, ""},
  { "RPAD", 0, 0, 0, ""},
  { "RTRIM", 0, 0, 0, ""},
  { "SEC_TO_TIME", 0, 0, 0, ""},
  { "SESSION_USER", 0, 0, 0, ""},
  { "SUBDATE", 0, 0, 0, ""},
  { "SIGN", 0, 0, 0, ""},
  { "SIN", 0, 0, 0, ""},
  { "SHA", 0, 0, 0, ""},
  { "SHA1", 0, 0, 0, ""},
  { "SLEEP", 0, 0, 0, ""},
  { "SOUNDEX", 0, 0, 0, ""},
  { "SPACE", 0, 0, 0, ""},
  { "SQRT", 0, 0, 0, ""},
  { "SRID", 0, 0, 0, ""},
  { "STARTPOINT", 0, 0, 0, ""},
  { "STD", 0, 0, 0, ""},
  { "STDDEV", 0, 0, 0, ""},
  { "STDDEV_POP", 0, 0, 0, ""},
  { "STDDEV_SAMP", 0, 0, 0, ""},
  { "STR_TO_DATE", 0, 0, 0, ""},
  { "STRCMP", 0, 0, 0, ""},
  { "SUBSTR", 0, 0, 0, ""},
  { "SUBSTRING", 0, 0, 0, ""},
  { "SUBSTRING_INDEX", 0, 0, 0, ""},
  { "SUBTIME", 0, 0, 0, ""},
  { "SUM", 0, 0, 0, ""},
  { "SYSDATE", 0, 0, 0, ""},
  { "SYSTEM_USER", 0, 0, 0, ""},
  { "TAN", 0, 0, 0, ""},
  { "TIME_FORMAT", 0, 0, 0, ""},
  { "TIME_TO_SEC", 0, 0, 0, ""},
  { "TIMEDIFF", 0, 0, 0, ""},
  { "TO_DAYS", 0, 0, 0, ""},
  { "TOUCHES", 0, 0, 0, ""},
  { "TRIM", 0, 0, 0, ""},
  { "UCASE", 0, 0, 0, ""},
  { "UNCOMPRESS", 0, 0, 0, ""},
  { "UNCOMPRESSED_LENGTH", 0, 0, 0, ""},
  { "UNHEX", 0, 0, 0, ""},
  { "UNIQUE_USERS", 0, 0, 0, ""},
  { "UNIX_TIMESTAMP", 0, 0, 0, ""},
  { "UPPER", 0, 0, 0, ""},
  { "UUID", 0, 0, 0, ""},
  { "VARIANCE", 0, 0, 0, ""},
  { "VAR_POP", 0, 0, 0, ""},
  { "VAR_SAMP", 0, 0, 0, ""},
  { "VERSION", 0, 0, 0, ""},
  { "WEEKDAY", 0, 0, 0, ""},
  { "WEEKOFYEAR", 0, 0, 0, ""},
  { "WITHIN", 0, 0, 0, ""},
  { "X", 0, 0, 0, ""},
  { "Y", 0, 0, 0, ""},
  { "YEARWEEK", 0, 0, 0, ""},
  /* end sentinel */
  { (char *)NULL,       0, 0, 0, ""}
};

static const char *load_default_groups[]=
{ "mysql", "client", "client-server", "client-mariadb", 0 };

static int         embedded_server_arg_count= 0;
static char       *embedded_server_args[MAX_SERVER_ARGS];
static const char *embedded_server_groups[]=
{ "server", "embedded", "mysql_SERVER", "mariadb_SERVER", 0 };

#ifdef HAVE_READLINE
/*
 HIST_ENTRY is defined for libedit, but not for the real readline
 Need to redefine it for real readline to find it
*/
#if !defined(HAVE_HIST_ENTRY)
typedef struct _hist_entry {
  const char      *line;
  const char      *data;
} HIST_ENTRY; 
#endif

extern "C" int add_history(const char *command); /* From readline directory */
extern "C" int read_history(const char *command);
extern "C" int write_history(const char *command);
extern "C" HIST_ENTRY *history_get(int num);
extern "C" int history_length;
static int not_in_history(const char *line);
static void initialize_readline (char *name);
static void fix_history(String *final_command);
#endif

static COMMANDS *find_command(char *name);
static COMMANDS *find_command(char cmd_name);
static bool add_line(String &buffer, char *line, ulong line_length,
                     char *in_string, bool *ml_comment, bool truncated);
static void remove_cntrl(String &buffer);
static void print_table_data(MYSQL_RES *result);
static void print_table_data_html(MYSQL_RES *result);
static void print_table_data_xml(MYSQL_RES *result);
static void print_tab_data(MYSQL_RES *result);
static void print_table_data_vertically(MYSQL_RES *result);
static void print_warnings(void);
static ulong start_timer(void);
static void end_timer(ulong start_time,char *buff);
static void mysql_end_timer(ulong start_time,char *buff);
static void nice_time(double sec,char *buff,bool part_second);
extern "C" sig_handler mysql_end(int sig);
extern "C" sig_handler handle_sigint(int sig);
#if defined(HAVE_TERMIOS_H) && defined(GWINSZ_IN_SYS_IOCTL)
static sig_handler window_resize(int sig);
#endif


const char DELIMITER_NAME[]= "delimiter";
const uint DELIMITER_NAME_LEN= sizeof(DELIMITER_NAME) - 1;
inline bool is_delimiter_command(char *name, ulong len)
{
  /*
    Delimiter command has a parameter, so the length of the whole command
    is larger than DELIMITER_NAME_LEN.  We don't care the parameter, so
    only name(first DELIMITER_NAME_LEN bytes) is checked.
  */
  return (len >= DELIMITER_NAME_LEN &&
          !my_strnncoll(charset_info, (uchar*) name, DELIMITER_NAME_LEN,
                        (uchar *) DELIMITER_NAME, DELIMITER_NAME_LEN));
}

/**
   Get the index of a command in the commands array.

   @param cmd_char    Short form command.

   @return int
     The index of the command is returned if it is found, else -1 is returned.
*/
inline int get_command_index(char cmd_char)
{
  /*
    All client-specific commands are in the first part of commands array
    and have a function to implement it.
  */
  for (uint i= 0; *commands[i].func; i++)
    if (commands[i].cmd_char == cmd_char)
      return i;
  return -1;
}

static int delimiter_index= -1;
static int charset_index= -1;
static bool real_binary_mode= FALSE;


int main(int argc,char *argv[])
{
  char buff[80];

  MY_INIT(argv[0]);
  DBUG_ENTER("main");
  DBUG_PROCESS(argv[0]);
  
  charset_index= get_command_index('C');
  delimiter_index= get_command_index('d');
  delimiter_str= delimiter;
  default_prompt = my_strdup(getenv("MYSQL_PS1") ? 
			     getenv("MYSQL_PS1") : 
			     "\\N [\\d]> ",MYF(MY_WME));
  current_prompt = my_strdup(default_prompt,MYF(MY_WME));
  prompt_counter=0;
  aborted= 0;

  outfile[0]=0;			// no (default) outfile
  strmov(pager, "stdout");	// the default, if --pager wasn't given
  {
    char *tmp=getenv("PAGER");
    if (tmp && strlen(tmp))
    {
      default_pager_set= 1;
      strmov(default_pager, tmp);
    }
  }
  if (!isatty(0) || !isatty(1))
  {
    status.batch=1; opt_silent=1;
    ignore_errors=0;
  }
  else
    status.add_to_history=1;
  status.exit_status=1;

  {
    /* 
     The file descriptor-layer may be out-of-sync with the file-number layer,
     so we make sure that "stdout" is really open.  If its file is closed then
     explicitly close the FD layer. 
    */
    int stdout_fileno_copy;
    stdout_fileno_copy= dup(fileno(stdout)); /* Okay if fileno fails. */
    if (stdout_fileno_copy == -1)
      fclose(stdout);
    else
      close(stdout_fileno_copy);             /* Clean up dup(). */
  }

  if (load_defaults("my",load_default_groups,&argc,&argv))
  {
    my_end(0);
    exit(1);
  }
  defaults_argv=argv;
  if (get_options(argc, (char **) argv))
  {
    free_defaults(defaults_argv);
    my_end(0);
    exit(1);
  }
  if (status.batch && !status.line_buff &&
      !(status.line_buff= batch_readline_init(MAX_BATCH_BUFFER_SIZE, stdin)))
  {
    put_info("Can't initialize batch_readline - may be the input source is "
             "a directory or a block device.", INFO_ERROR, 0);
    free_defaults(defaults_argv);
    my_end(0);
    exit(1);
  }
  if (mysql_server_init(embedded_server_arg_count, embedded_server_args, 
                        (char**) embedded_server_groups))
  {
    put_error(NULL);
    free_defaults(defaults_argv);
    my_end(0);
    exit(1);
  }
  glob_buffer.realloc(512);
  completion_hash_init(&ht, 128);
  init_alloc_root(&hash_mem_root, 16384, 0);
  bzero((char*) &mysql, sizeof(mysql));
  if (sql_connect(current_host,current_db,current_user,opt_password,
		  opt_silent))
  {
    quick= 1;					// Avoid history
    status.exit_status= 1;
    mysql_end(-1);
  }
  if (!status.batch)
    ignore_errors=1;				// Don't abort monitor

  if (opt_sigint_ignore)
    signal(SIGINT, SIG_IGN);
  else
    signal(SIGINT, handle_sigint);              // Catch SIGINT to clean up
  signal(SIGQUIT, mysql_end);			// Catch SIGQUIT to clean up

#if defined(HAVE_TERMIOS_H) && defined(GWINSZ_IN_SYS_IOCTL)
  /* Readline will call this if it installs a handler */
  signal(SIGWINCH, window_resize);
  /* call the SIGWINCH handler to get the default term width */
  window_resize(0);
#endif

  put_info("Welcome to the MariaDB monitor.  Commands end with ; or \\g.",
	   INFO_INFO);
<<<<<<< HEAD
  my_snprintf((char*) glob_buffer.ptr(), glob_buffer.alloced_length(),
	  "Your %s connection id is %lu\nServer version: %s\n",
          mysql_get_server_name(&mysql),
	  mysql_thread_id(&mysql), server_version_string(&mysql));
=======
  snprintf((char*) glob_buffer.ptr(), glob_buffer.alloced_length(),
	   "Your MySQL connection id is %lu\nServer version: %s\n",
	   mysql_thread_id(&mysql), server_version_string(&mysql));
>>>>>>> faec0e2f
  put_info((char*) glob_buffer.ptr(),INFO_INFO);

  put_info(ORACLE_WELCOME_COPYRIGHT_NOTICE("2000"), INFO_INFO);

#ifdef HAVE_READLINE
  initialize_readline((char*) my_progname);
  if (!status.batch && !quick && !opt_html && !opt_xml)
  {
    /* read-history from file, default ~/.mysql_history*/
    if (getenv("MYSQL_HISTFILE"))
      histfile=my_strdup(getenv("MYSQL_HISTFILE"),MYF(MY_WME));
    else if (getenv("HOME"))
    {
      histfile=(char*) my_malloc((uint) strlen(getenv("HOME"))
				 + (uint) strlen("/.mysql_history")+2,
				 MYF(MY_WME));
      if (histfile)
	sprintf(histfile,"%s/.mysql_history",getenv("HOME"));
      char link_name[FN_REFLEN];
      if (my_readlink(link_name, histfile, 0) == 0 &&
          strncmp(link_name, "/dev/null", 10) == 0)
      {
        /* The .mysql_history file is a symlink to /dev/null, don't use it */
        my_free(histfile);
        histfile= 0;
      }
    }

    /* We used to suggest setting MYSQL_HISTFILE=/dev/null. */
    if (histfile && strncmp(histfile, "/dev/null", 10) == 0)
      histfile= NULL;

    if (histfile && histfile[0])
    {
      if (verbose)
	tee_fprintf(stdout, "Reading history-file %s\n",histfile);
      read_history(histfile);
      if (!(histfile_tmp= (char*) my_malloc((uint) strlen(histfile) + 5,
					    MYF(MY_WME))))
      {
	fprintf(stderr, "Couldn't allocate memory for temp histfile!\n");
	exit(1);
      }
      sprintf(histfile_tmp, "%s.TMP", histfile);
    }
  }

#endif

  sprintf(buff, "%s",
	  "Type 'help;' or '\\h' for help. Type '\\c' to clear the current input statement.\n");
  put_info(buff,INFO_INFO);
  status.exit_status= read_and_execute(!status.batch);
  if (opt_outfile)
    end_tee();
  mysql_end(0);
#ifndef _lint
  DBUG_RETURN(0);				// Keep compiler happy
#endif
}

sig_handler mysql_end(int sig)
{
  mysql_close(&mysql);
#ifdef HAVE_READLINE
  if (!status.batch && !quick && !opt_html && !opt_xml &&
      histfile && histfile[0])
  {
    /* write-history */
    if (verbose)
      tee_fprintf(stdout, "Writing history-file %s\n",histfile);
    if (!write_history(histfile_tmp))
      my_rename(histfile_tmp, histfile, MYF(MY_WME));
  }
  batch_readline_end(status.line_buff);
  completion_hash_free(&ht);
  free_root(&hash_mem_root,MYF(0));

#endif
  if (sig >= 0)
    put_info(sig ? "Aborted" : "Bye", INFO_RESULT);
  glob_buffer.free();
  old_buffer.free();
  processed_prompt.free();
  my_free(server_version);
  my_free(opt_password);
  my_free(opt_mysql_unix_port);
  my_free(histfile);
  my_free(histfile_tmp);
  my_free(current_db);
  my_free(current_host);
  my_free(current_user);
  my_free(full_username);
  my_free(part_username);
  my_free(default_prompt);
#ifdef HAVE_SMEM
  my_free(shared_memory_base_name);
#endif
  my_free(current_prompt);
  while (embedded_server_arg_count > 1)
    my_free(embedded_server_args[--embedded_server_arg_count]);
  mysql_server_end();
  free_defaults(defaults_argv);
  my_end(my_end_arg);
  exit(status.exit_status);
}


/*
  This function handles sigint calls
  If query is in process, kill query
  If 'source' is executed, abort source command
  no query in process, terminate like previous behavior
 */

sig_handler handle_sigint(int sig)
{
  char kill_buffer[40];
  MYSQL *kill_mysql= NULL;

  /* terminate if no query being executed, or we already tried interrupting */
  if (!executing_query || (interrupted_query == 2))
  {
    tee_fprintf(stdout, "Ctrl-C -- exit!\n");
    goto err;
  }

  kill_mysql= mysql_init(kill_mysql);
  if (!mysql_real_connect(kill_mysql,current_host, current_user, opt_password,
                          "", opt_mysql_port, opt_mysql_unix_port,0))
  {
    tee_fprintf(stdout, "Ctrl-C -- sorry, cannot connect to server to kill query, giving up ...\n");
    goto err;
  }

  /* First time try to kill the query, second time the connection */
  interrupted_query++;

  /* mysqld < 5 does not understand KILL QUERY, skip to KILL CONNECTION */
  if ((interrupted_query == 1) && (mysql_get_server_version(&mysql) < 50000))
    interrupted_query= 2;

  /* kill_buffer is always big enough because max length of %lu is 15 */
  sprintf(kill_buffer, "KILL %s%lu",
          (interrupted_query == 1) ? "QUERY " : "",
          mysql_thread_id(&mysql));
  if (verbose)
    tee_fprintf(stdout, "Ctrl-C -- sending \"%s\" to server ...\n",
                kill_buffer);
  mysql_real_query(kill_mysql, kill_buffer, (uint) strlen(kill_buffer));
  mysql_close(kill_mysql);
  tee_fprintf(stdout, "Ctrl-C -- query killed. Continuing normally.\n");
  if (in_com_source)
    aborted= 1;                                 // Abort source command
  return;

err:
#ifdef _WIN32
  /*
   When SIGINT is raised on Windows, the OS creates a new thread to handle the
   interrupt. Once that thread completes, the main thread continues running 
   only to find that it's resources have already been free'd when the sigint 
   handler called mysql_end(). 
  */
  mysql_thread_end();
#else
  mysql_end(sig);
#endif  
}


#if defined(HAVE_TERMIOS_H) && defined(GWINSZ_IN_SYS_IOCTL)
sig_handler window_resize(int sig)
{
  struct winsize window_size;

  if (ioctl(fileno(stdin), TIOCGWINSZ, &window_size) == 0)
    if (window_size.ws_col > 0)
      terminal_width= window_size.ws_col;
}
#endif

static struct my_option my_long_options[] =
{
  {"help", '?', "Display this help and exit.", 0, 0, 0, GET_NO_ARG, NO_ARG, 0,
   0, 0, 0, 0, 0},
  {"help", 'I', "Synonym for -?", 0, 0, 0, GET_NO_ARG, NO_ARG, 0,
   0, 0, 0, 0, 0},
  {"abort-source-on-error", OPT_ABORT_SOURCE_ON_ERROR,
   "Abort 'source filename' operations in case of errors",
   &batch_abort_on_error, &batch_abort_on_error, 0,
   GET_BOOL, NO_ARG, 0, 0, 0, 0, 0, 0},
  {"auto-rehash", OPT_AUTO_REHASH,
   "Enable automatic rehashing. One doesn't need to use 'rehash' to get table "
   "and field completion, but startup and reconnecting may take a longer time. "
   "Disable with --disable-auto-rehash.",
   &opt_rehash, &opt_rehash, 0, GET_BOOL, NO_ARG, 1, 0, 0, 0,
   0, 0},
  {"no-auto-rehash", 'A',
   "No automatic rehashing. One has to use 'rehash' to get table and field "
   "completion. This gives a quicker start of mysql and disables rehashing "
   "on reconnect.",
   0, 0, 0, GET_NO_ARG, NO_ARG, 0, 0, 0, 0, 0, 0},
   {"auto-vertical-output", OPT_AUTO_VERTICAL_OUTPUT,
    "Automatically switch to vertical output mode if the result is wider "
    "than the terminal width.",
    &auto_vertical_output, &auto_vertical_output, 0, GET_BOOL, NO_ARG, 0,
    0, 0, 0, 0, 0},
  {"batch", 'B',
   "Don't use history file. Disable interactive behavior. (Enables --silent.)",
   0, 0, 0, GET_NO_ARG, NO_ARG, 0, 0, 0, 0, 0, 0},
  {"character-sets-dir", OPT_CHARSETS_DIR,
   "Directory for character set files.", &charsets_dir,
   &charsets_dir, 0, GET_STR, REQUIRED_ARG, 0, 0, 0, 0, 0, 0},
  {"column-type-info", OPT_COLUMN_TYPES, "Display column type information.",
   &column_types_flag, &column_types_flag,
   0, GET_BOOL, NO_ARG, 0, 0, 0, 0, 0, 0},
  {"comments", 'c', "Preserve comments. Send comments to the server."
   " The default is --skip-comments (discard comments), enable with --comments.",
   &preserve_comments, &preserve_comments,
   0, GET_BOOL, NO_ARG, 0, 0, 0, 0, 0, 0},
  {"compress", 'C', "Use compression in server/client protocol.",
   &opt_compress, &opt_compress, 0, GET_BOOL, NO_ARG, 0, 0, 0,
   0, 0, 0},
#ifdef DBUG_OFF
  {"debug", '#', "This is a non-debug version. Catch this and exit.",
   0,0, 0, GET_DISABLED, OPT_ARG, 0, 0, 0, 0, 0, 0},
#else
  {"debug", '#', "Output debug log.", &default_dbug_option,
   &default_dbug_option, 0, GET_STR, OPT_ARG, 0, 0, 0, 0, 0, 0},
#endif
  {"debug-check", OPT_DEBUG_CHECK, "Check memory and open file usage at exit.",
   &debug_check_flag, &debug_check_flag, 0,
   GET_BOOL, NO_ARG, 0, 0, 0, 0, 0, 0},
  {"debug-info", 'T', "Print some debug info at exit.", &debug_info_flag,
   &debug_info_flag, 0, GET_BOOL, NO_ARG, 0, 0, 0, 0, 0, 0},
  {"database", 'D', "Database to use.", &current_db,
   &current_db, 0, GET_STR_ALLOC, REQUIRED_ARG, 0, 0, 0, 0, 0, 0},
  {"default-character-set", OPT_DEFAULT_CHARSET,
   "Set the default character set.", &default_charset,
   &default_charset, 0, GET_STR, REQUIRED_ARG, 0, 0, 0, 0, 0, 0},
  {"delimiter", OPT_DELIMITER, "Delimiter to be used.", &delimiter_str,
   &delimiter_str, 0, GET_STR, REQUIRED_ARG, 0, 0, 0, 0, 0, 0},
  {"execute", 'e', "Execute command and quit. (Disables --force and history file.)", 0,
   0, 0, GET_STR, REQUIRED_ARG, 0, 0, 0, 0, 0, 0},
  {"vertical", 'E', "Print the output of a query (rows) vertically.",
   &vertical, &vertical, 0, GET_BOOL, NO_ARG, 0, 0, 0, 0, 0,
   0},
  {"force", 'f', "Continue even if we get an SQL error. Sets abort-source-on-error to 0",
   &ignore_errors, &ignore_errors, 0, GET_BOOL, NO_ARG, 0, 0,
   0, 0, 0, 0},
  {"named-commands", 'G',
   "Enable named commands. Named commands mean this program's internal "
   "commands; see mysql> help . When enabled, the named commands can be "
   "used from any line of the query, otherwise only from the first line, "
   "before an enter. Disable with --disable-named-commands. This option "
   "is disabled by default.",
   &named_cmds, &named_cmds, 0, GET_BOOL, NO_ARG, 0, 0, 0, 0,
   0, 0},
  {"ignore-spaces", 'i', "Ignore space after function names.",
   &ignore_spaces, &ignore_spaces, 0, GET_BOOL, NO_ARG, 0, 0,
   0, 0, 0, 0},
  {"init-command", OPT_INIT_COMMAND,
   "SQL Command to execute when connecting to MySQL server. Will "
   "automatically be re-executed when reconnecting.",
   &opt_init_command, &opt_init_command, 0,
   GET_STR, REQUIRED_ARG, 0, 0, 0, 0, 0, 0},
  {"local-infile", OPT_LOCAL_INFILE, "Enable/disable LOAD DATA LOCAL INFILE.",
   &opt_local_infile, &opt_local_infile, 0, GET_BOOL, OPT_ARG, 0, 0, 0, 0, 0, 0},
  {"no-beep", 'b', "Turn off beep on error.", &opt_nobeep,
   &opt_nobeep, 0, GET_BOOL, NO_ARG, 0, 0, 0, 0, 0, 0},
  {"host", 'h', "Connect to host.", &current_host,
   &current_host, 0, GET_STR_ALLOC, REQUIRED_ARG, 0, 0, 0, 0, 0, 0},
  {"html", 'H', "Produce HTML output.", &opt_html, &opt_html,
   0, GET_BOOL, NO_ARG, 0, 0, 0, 0, 0, 0},
  {"xml", 'X', "Produce XML output.", &opt_xml, &opt_xml, 0,
   GET_BOOL, NO_ARG, 0, 0, 0, 0, 0, 0},
  {"line-numbers", OPT_LINE_NUMBERS, "Write line numbers for errors.",
   &line_numbers, &line_numbers, 0, GET_BOOL,
   NO_ARG, 1, 0, 0, 0, 0, 0},
  {"skip-line-numbers", 'L', "Don't write line number for errors.", 0, 0, 0, GET_NO_ARG,
   NO_ARG, 0, 0, 0, 0, 0, 0},
  {"unbuffered", 'n', "Flush buffer after each query.", &unbuffered,
   &unbuffered, 0, GET_BOOL, NO_ARG, 0, 0, 0, 0, 0, 0},
  {"column-names", OPT_COLUMN_NAMES, "Write column names in results.",
   &column_names, &column_names, 0, GET_BOOL,
   NO_ARG, 1, 0, 0, 0, 0, 0},
  {"skip-column-names", 'N',
   "Don't write column names in results.",
   0, 0, 0, GET_NO_ARG, NO_ARG, 0, 0, 0, 0, 0, 0},
  {"sigint-ignore", OPT_SIGINT_IGNORE, "Ignore SIGINT (CTRL-C).",
   &opt_sigint_ignore,  &opt_sigint_ignore, 0, GET_BOOL,
   NO_ARG, 0, 0, 0, 0, 0, 0},
  {"one-database", 'o',
   "Ignore statements except those that occur while the default "
   "database is the one named at the command line.",
   0, 0, 0, GET_NO_ARG, NO_ARG, 0, 0, 0, 0, 0, 0},
#ifdef USE_POPEN
  {"pager", OPT_PAGER,
   "Pager to use to display results. If you don't supply an option, the "
   "default pager is taken from your ENV variable PAGER. Valid pagers are "
   "less, more, cat [> filename], etc. See interactive help (\\h) also. "
   "This option does not work in batch mode. Disable with --disable-pager. "
   "This option is disabled by default.",
   0, 0, 0, GET_STR, OPT_ARG, 0, 0, 0, 0, 0, 0},
#endif
  {"password", 'p',
   "Password to use when connecting to server. If password is not given it's asked from the tty.",
   0, 0, 0, GET_STR, OPT_ARG, 0, 0, 0, 0, 0, 0},
#ifdef __WIN__
  {"pipe", 'W', "Use named pipes to connect to server.", 0, 0, 0, GET_NO_ARG,
   NO_ARG, 0, 0, 0, 0, 0, 0},
#endif
  {"port", 'P', "Port number to use for connection or 0 for default to, in "
   "order of preference, my.cnf, $MYSQL_TCP_PORT, "
#if MYSQL_PORT_DEFAULT == 0
   "/etc/services, "
#endif
   "built-in default (" STRINGIFY_ARG(MYSQL_PORT) ").",
   &opt_mysql_port,
   &opt_mysql_port, 0, GET_UINT, REQUIRED_ARG, 0, 0, 0, 0, 0,  0},
  {"progress-reports", OPT_REPORT_PROGRESS,
   "Get progress reports for long running commands (like ALTER TABLE)",
   &opt_progress_reports, &opt_progress_reports, 0, GET_BOOL, NO_ARG, 1, 0,
   0, 0, 0, 0},
  {"prompt", OPT_PROMPT, "Set the mysql prompt to this value.",
   &current_prompt, &current_prompt, 0, GET_STR_ALLOC,
   REQUIRED_ARG, 0, 0, 0, 0, 0, 0},
  {"protocol", OPT_MYSQL_PROTOCOL, "The protocol to use for connection (tcp, socket, pipe, memory).",
   0, 0, 0, GET_STR,  REQUIRED_ARG, 0, 0, 0, 0, 0, 0},
  {"quick", 'q',
   "Don't cache result, print it row by row. This may slow down the server "
   "if the output is suspended. Doesn't use history file.",
   &quick, &quick, 0, GET_BOOL, NO_ARG, 0, 0, 0, 0, 0, 0},
  {"raw", 'r', "Write fields without conversion. Used with --batch.",
   &opt_raw_data, &opt_raw_data, 0, GET_BOOL, NO_ARG, 0, 0, 0,
   0, 0, 0},
  {"reconnect", OPT_RECONNECT, "Reconnect if the connection is lost. Disable "
   "with --disable-reconnect. This option is enabled by default.",
   &opt_reconnect, &opt_reconnect, 0, GET_BOOL, NO_ARG, 1, 0, 0, 0, 0, 0},
  {"silent", 's', "Be more silent. Print results with a tab as separator, "
   "each row on new line.", 0, 0, 0, GET_NO_ARG, NO_ARG, 0, 0, 0, 0, 0, 0},
#ifdef HAVE_SMEM
  {"shared-memory-base-name", OPT_SHARED_MEMORY_BASE_NAME,
   "Base name of shared memory.", &shared_memory_base_name,
   &shared_memory_base_name, 0, GET_STR_ALLOC, REQUIRED_ARG, 0, 0, 0, 0, 0, 0},
#endif
  {"socket", 'S', "The socket file to use for connection.",
   &opt_mysql_unix_port, &opt_mysql_unix_port, 0, GET_STR_ALLOC,
   REQUIRED_ARG, 0, 0, 0, 0, 0, 0},
#include "sslopt-longopts.h"
  {"table", 't', "Output in table format.", &output_tables,
   &output_tables, 0, GET_BOOL, NO_ARG, 0, 0, 0, 0, 0, 0},
  {"tee", OPT_TEE,
   "Append everything into outfile. See interactive help (\\h) also. "
   "Does not work in batch mode. Disable with --disable-tee. "
   "This option is disabled by default.",
   0, 0, 0, GET_STR, REQUIRED_ARG, 0, 0, 0, 0, 0, 0},
#ifndef DONT_ALLOW_USER_CHANGE
  {"user", 'u', "User for login if not current user.", &current_user,
   &current_user, 0, GET_STR_ALLOC, REQUIRED_ARG, 0, 0, 0, 0, 0, 0},
#endif
  {"safe-updates", 'U', "Only allow UPDATE and DELETE that uses keys.",
   &safe_updates, &safe_updates, 0, GET_BOOL, NO_ARG, 0, 0,
   0, 0, 0, 0},
  {"i-am-a-dummy", 'U', "Synonym for option --safe-updates, -U.",
   &safe_updates, &safe_updates, 0, GET_BOOL, NO_ARG, 0, 0,
   0, 0, 0, 0},
  {"verbose", 'v', "Write more. (-v -v -v gives the table output format).", 0,
   0, 0, GET_NO_ARG, NO_ARG, 0, 0, 0, 0, 0, 0},
  {"version", 'V', "Output version information and exit.", 0, 0, 0,
   GET_NO_ARG, NO_ARG, 0, 0, 0, 0, 0, 0},
  {"wait", 'w', "Wait and retry if connection is down.", 0, 0, 0, GET_NO_ARG,
   NO_ARG, 0, 0, 0, 0, 0, 0},
  {"connect_timeout", OPT_CONNECT_TIMEOUT,
   "Number of seconds before connection timeout.",
   &opt_connect_timeout, &opt_connect_timeout, 0, GET_ULONG, REQUIRED_ARG,
   0, 0, 3600*12, 0, 0, 0},
  {"max_allowed_packet", OPT_MAX_ALLOWED_PACKET,
   "The maximum packet length to send to or receive from server.",
   &opt_max_allowed_packet, &opt_max_allowed_packet, 0,
   GET_ULONG, REQUIRED_ARG, 16 *1024L*1024L, 4096,
   (longlong) 2*1024L*1024L*1024L, MALLOC_OVERHEAD, 1024, 0},
  {"net_buffer_length", OPT_NET_BUFFER_LENGTH,
   "The buffer size for TCP/IP and socket communication.",
   &opt_net_buffer_length, &opt_net_buffer_length, 0, GET_ULONG,
   REQUIRED_ARG, 16384, 1024, 512*1024*1024L, MALLOC_OVERHEAD, 1024, 0},
  {"select_limit", OPT_SELECT_LIMIT,
   "Automatic limit for SELECT when using --safe-updates.",
   &select_limit, &select_limit, 0, GET_ULONG, REQUIRED_ARG, 1000L,
   1, ULONG_MAX, 0, 1, 0},
  {"max_join_size", OPT_MAX_JOIN_SIZE,
   "Automatic limit for rows in a join when using --safe-updates.",
   &max_join_size, &max_join_size, 0, GET_ULONG, REQUIRED_ARG, 1000000L,
   1, ULONG_MAX, 0, 1, 0},
  {"secure-auth", OPT_SECURE_AUTH, "Refuse client connecting to server if it"
    " uses old (pre-4.1.1) protocol.", &opt_secure_auth,
    &opt_secure_auth, 0, GET_BOOL, NO_ARG, 0, 0, 0, 0, 0, 0},
  {"server-arg", OPT_SERVER_ARG, "Send embedded server this as a parameter.",
   0, 0, 0, GET_STR, REQUIRED_ARG, 0, 0, 0, 0, 0, 0},
  {"show-warnings", OPT_SHOW_WARNINGS, "Show warnings after every statement.",
    &show_warnings, &show_warnings, 0, GET_BOOL, NO_ARG,
    0, 0, 0, 0, 0, 0},
  {"plugin_dir", OPT_PLUGIN_DIR, "Directory for client-side plugins.",
    &opt_plugin_dir, &opt_plugin_dir, 0,
   GET_STR, REQUIRED_ARG, 0, 0, 0, 0, 0, 0},
  {"default_auth", OPT_DEFAULT_AUTH,
    "Default authentication client-side plugin to use.",
    &opt_default_auth, &opt_default_auth, 0,
   GET_STR, REQUIRED_ARG, 0, 0, 0, 0, 0, 0},
  {"binary-mode", 0,
   "By default, ASCII '\\0' is disallowed and '\\r\\n' is translated to '\\n'. "
   "This switch turns off both features, and also turns off parsing of all client"
   "commands except \\C and DELIMITER, in non-interactive mode (for input "
   "piped to mysql or loaded using the 'source' command). This is necessary "
   "when processing output from mysqlbinlog that may contain blobs.",
   &opt_binary_mode, &opt_binary_mode, 0, GET_BOOL, NO_ARG, 0, 0, 0, 0, 0, 0},
  { 0, 0, 0, 0, 0, 0, GET_NO_ARG, NO_ARG, 0, 0, 0, 0, 0, 0}
};


static void usage(int version)
{
#if defined(USE_LIBEDIT_INTERFACE)
  const char* readline= "";
#else
  const char* readline= "readline";
#endif

#ifdef HAVE_READLINE
  printf("%s  Ver %s Distrib %s, for %s (%s) using %s %s\n",
	 my_progname, VER, MYSQL_SERVER_VERSION, SYSTEM_TYPE, MACHINE_TYPE,
         readline, rl_library_version);
#else
  printf("%s  Ver %s Distrib %s, for %s (%s)\n", my_progname, VER,
	MYSQL_SERVER_VERSION, SYSTEM_TYPE, MACHINE_TYPE);
#endif

  if (version)
    return;
  puts(ORACLE_WELCOME_COPYRIGHT_NOTICE("2000"));
  printf("Usage: %s [OPTIONS] [database]\n", my_progname);
  print_defaults("my", load_default_groups);
  puts("");
  my_print_help(my_long_options);
  my_print_variables(my_long_options);
}


my_bool
get_one_option(int optid, const struct my_option *opt __attribute__((unused)),
	       char *argument)
{
  switch(optid) {
  case OPT_CHARSETS_DIR:
    strmake_buf(mysql_charsets_dir, argument);
    charsets_dir = mysql_charsets_dir;
    break;
  case OPT_DELIMITER:
    if (argument == disabled_my_option) 
    {
      strmov(delimiter, DEFAULT_DELIMITER);
    }
    else 
    {
      /* Check that delimiter does not contain a backslash */
      if (!strstr(argument, "\\")) 
      {
        strmake_buf(delimiter, argument);
      }
      else 
      {
        put_info("DELIMITER cannot contain a backslash character", INFO_ERROR);
        return 0;
      } 
    }
    delimiter_length= (uint)strlen(delimiter);
    delimiter_str= delimiter;
    break;
  case OPT_LOCAL_INFILE:
    using_opt_local_infile=1;
    break;
  case OPT_TEE:
    if (argument == disabled_my_option)
    {
      if (opt_outfile)
	end_tee();
    }
    else
      init_tee(argument);
    break;
  case OPT_PAGER:
    if (argument == disabled_my_option)
      opt_nopager= 1;
    else
    {
      opt_nopager= 0;
      if (argument && strlen(argument))
      {
	default_pager_set= 1;
	strmake_buf(pager, argument);
	strmov(default_pager, pager);
      }
      else if (default_pager_set)
	strmov(pager, default_pager);
      else
	opt_nopager= 1;
    }
    break;
  case OPT_MYSQL_PROTOCOL:
#ifndef EMBEDDED_LIBRARY
    opt_protocol= find_type_or_exit(argument, &sql_protocol_typelib,
                                    opt->name);
#endif
    break;
  case OPT_SERVER_ARG:
#ifdef EMBEDDED_LIBRARY
    /*
      When the embedded server is being tested, the client needs to be
      able to pass command-line arguments to the embedded server so it can
      locate the language files and data directory.
    */
    if (!embedded_server_arg_count)
    {
      embedded_server_arg_count= 1;
      embedded_server_args[0]= (char*) "";
    }
    if (embedded_server_arg_count == MAX_SERVER_ARGS-1 ||
        !(embedded_server_args[embedded_server_arg_count++]=
          my_strdup(argument, MYF(MY_FAE))))
    {
        put_info("Can't use server argument", INFO_ERROR);
        return 0;
    }
#else /*EMBEDDED_LIBRARY */
    printf("WARNING: --server-arg option not supported in this configuration.\n");
#endif
    break;
  case 'A':
    opt_rehash= 0;
    break;
  case 'N':
    column_names= 0;
    break;
  case 'e':
    status.batch= 1;
    status.add_to_history= 0;
    if (!status.line_buff)
      ignore_errors= 0;                         // do it for the first -e only
    if (!(status.line_buff= batch_readline_command(status.line_buff, argument)))
      return 1;
    break;
  case 'o':
    if (argument == disabled_my_option)
      one_database= 0;
    else
      one_database= skip_updates= 1;
    break;
  case 'p':
    if (argument == disabled_my_option)
      argument= (char*) "";			// Don't require password
    if (argument)
    {
      char *start= argument;
      my_free(opt_password);
      opt_password= my_strdup(argument, MYF(MY_FAE));
      while (*argument) *argument++= 'x';		// Destroy argument
      if (*start)
	start[1]=0 ;
      tty_password= 0;
    }
    else
      tty_password= 1;
    break;
  case '#':
    DBUG_PUSH(argument ? argument : default_dbug_option);
    debug_info_flag= 1;
    break;
  case 's':
    if (argument == disabled_my_option)
      opt_silent= 0;
    else
      opt_silent++;
    break;
  case 'v':
    if (argument == disabled_my_option)
      verbose= 0;
    else
      verbose++;
    break;
  case 'B':
    status.batch= 1;
    status.add_to_history= 0;
    set_if_bigger(opt_silent,1);                         // more silent
    break;
  case 'W':
#ifdef __WIN__
    opt_protocol = MYSQL_PROTOCOL_PIPE;
#endif
    break;
#include <sslopt-case.h>
  case 'f':
    batch_abort_on_error= 0;
    break;
  case 'V':
    usage(1);
    status.exit_status= 0;
    mysql_end(-1);
  case 'I':
  case '?':
    usage(0);
    status.exit_status= 0;
    mysql_end(-1);
  }
  return 0;
}


static int get_options(int argc, char **argv)
{
  char *tmp, *pagpoint;
  int ho_error;
  MYSQL_PARAMETERS *mysql_params= mysql_get_parameters();

  tmp= (char *) getenv("MYSQL_HOST");
  if (tmp)
    current_host= my_strdup(tmp, MYF(MY_WME));

  pagpoint= getenv("PAGER");
  if (!((char*) (pagpoint)))
  {
    strmov(pager, "stdout");
    opt_nopager= 1;
  }
  else
    strmov(pager, pagpoint);
  strmov(default_pager, pager);

  opt_max_allowed_packet= *mysql_params->p_max_allowed_packet;
  opt_net_buffer_length= *mysql_params->p_net_buffer_length;

  if ((ho_error=handle_options(&argc, &argv, my_long_options, get_one_option)))
    exit(ho_error);

  *mysql_params->p_max_allowed_packet= opt_max_allowed_packet;
  *mysql_params->p_net_buffer_length= opt_net_buffer_length;

  if (status.batch) /* disable pager and outfile in this case */
  {
    strmov(default_pager, "stdout");
    strmov(pager, "stdout");
    opt_nopager= 1;
    default_pager_set= 0;
    opt_outfile= 0;
    opt_reconnect= 0;
    connect_flag= 0; /* Not in interactive mode */
    opt_progress_reports= 0;
  }
  
  if (argc > 1)
  {
    usage(0);
    exit(1);
  }
  if (argc == 1)
  {
    skip_updates= 0;
    my_free(current_db);
    current_db= my_strdup(*argv, MYF(MY_WME));
  }
  if (tty_password)
    opt_password= get_tty_password(NullS);
  if (debug_info_flag)
    my_end_arg= MY_CHECK_ERROR | MY_GIVE_INFO;
  if (debug_check_flag)
    my_end_arg= MY_CHECK_ERROR;

  if (ignore_spaces)
    connect_flag|= CLIENT_IGNORE_SPACE;

  if (opt_progress_reports)
    connect_flag|= CLIENT_PROGRESS;

  return(0);
}

static int read_and_execute(bool interactive)
{
#if defined(__WIN__)
  String tmpbuf;
  String buffer;
#endif

  char	*line= NULL;
  char	in_string=0;
  ulong line_number=0;
  bool ml_comment= 0;  
  COMMANDS *com;
  ulong line_length= 0;
  status.exit_status=1;
  
  real_binary_mode= !interactive && opt_binary_mode;
  while (!aborted)
  {
    if (!interactive)
    {
      /*
        batch_readline can return 0 on EOF or error.
        In that case, we need to double check that we have a valid
        line before actually setting line_length to read_length.
      */
      line= batch_readline(status.line_buff, real_binary_mode);
      if (line) 
      {
        line_length= status.line_buff->read_length;

        /*
          ASCII 0x00 is not allowed appearing in queries if it is not in binary
          mode.
        */
        if (!real_binary_mode && strlen(line) != line_length)
        {
          status.exit_status= 1;
          String msg;
          msg.append("ASCII '\\0' appeared in the statement, but this is not "
                     "allowed unless option --binary-mode is enabled and mysql is "
                     "run in non-interactive mode. Set --binary-mode to 1 if ASCII "
                     "'\\0' is expected. Query: '");
          msg.append(glob_buffer);
          msg.append(line);
          msg.append("'.");
          put_info(msg.c_ptr(), INFO_ERROR);
          break;
        }

        /*
          Skip UTF8 Byte Order Marker (BOM) 0xEFBBBF.
          Editors like "notepad" put this marker in
          the very beginning of a text file when
          you save the file using "Unicode UTF-8" format.
        */
        if (!line_number &&
             (uchar) line[0] == 0xEF &&
             (uchar) line[1] == 0xBB &&
             (uchar) line[2] == 0xBF)
        {
          line+= 3;
          // decrease the line length accordingly to the 3 bytes chopped
          line_length -=3;
        }
      }
      line_number++;
      if (!glob_buffer.length())
	status.query_start_line=line_number;
    }
    else
    {
      char *prompt= (char*) (ml_comment ? "   /*> " :
                             glob_buffer.is_empty() ?  construct_prompt() :
			     !in_string ? "    -> " :
			     in_string == '\'' ?
			     "    '> " : (in_string == '`' ?
			     "    `> " :
			     "    \"> "));
      if (opt_outfile && glob_buffer.is_empty())
	fflush(OUTFILE);

#if defined(__WIN__)
      tee_fputs(prompt, stdout);
      if (!tmpbuf.is_alloced())
        tmpbuf.alloc(65535);
      tmpbuf.length(0);
      buffer.length(0);
      size_t clen;
      do
      {
	line= my_cgets((char*)tmpbuf.ptr(), tmpbuf.alloced_length()-1, &clen);
        buffer.append(line, clen);
        /* 
           if we got buffer fully filled than there is a chance that
           something else is still in console input buffer
        */
      } while (tmpbuf.alloced_length() <= clen);
      /* 
        An empty line is returned from my_cgets when there's error reading :
        Ctrl-c for example
      */
      if (line)
        line= buffer.c_ptr();
#else
      if (opt_outfile)
	fputs(prompt, OUTFILE);
      /*
        free the previous entered line.
        Note: my_free() cannot be used here as the memory was allocated under
        the readline/libedit library.
      */
      if (line)
        free(line);
      line= readline(prompt);
#endif /* defined(__WIN__) */

      /*
        When Ctrl+d or Ctrl+z is pressed, the line may be NULL on some OS
        which may cause coredump.
      */
      if (opt_outfile && line)
	fprintf(OUTFILE, "%s\n", line);

      line_length= line ? strlen(line) : 0;
    }
    // End of file or system error
    if (!line)
    {
      if (status.line_buff && status.line_buff->error)
        status.exit_status= 1;
      else
        status.exit_status= 0;
      break;
    }

    /*
      Check if line is a mysql command line
      (We want to allow help, print and clear anywhere at line start
    */
    if ((named_cmds || glob_buffer.is_empty())
	&& !ml_comment && !in_string && (com= find_command(line)))
    {
      if ((*com->func)(&glob_buffer,line) > 0)
	break;
      if (glob_buffer.is_empty())		// If buffer was emptied
	in_string=0;
#ifdef HAVE_READLINE
      if (interactive && status.add_to_history && not_in_history(line))
	add_history(line);
#endif
      continue;
    }
    if (add_line(glob_buffer, line, line_length, &in_string, &ml_comment,
                 status.line_buff ? status.line_buff->truncated : 0))
      break;
  }
  /* if in batch mode, send last query even if it doesn't end with \g or go */

  if (!interactive && !status.exit_status)
  {
    remove_cntrl(glob_buffer);
    if (!glob_buffer.is_empty())
    {
      status.exit_status=1;
      if (com_go(&glob_buffer,line) <= 0)
	status.exit_status=0;
    }
  }

#if defined(__WIN__)
  buffer.free();
  tmpbuf.free();
#else
  if (interactive)
    /*
      free the last entered line.
      Note: my_free() cannot be used here as the memory was allocated under
      the readline/libedit library.
    */
    free(line);
#endif

  /*
    If the function is called by 'source' command, it will return to interactive
    mode, so real_binary_mode should be FALSE. Otherwise, it will exit the
    program, it is safe to set real_binary_mode to FALSE.
  */
  real_binary_mode= FALSE;

  return status.exit_status;
}


/**
   It checks if the input is a short form command. It returns the command's
   pointer if a command is found, else return NULL. Note that if binary-mode
   is set, then only \C is searched for.

   @param cmd_char    A character of one byte.

   @return
     the command's pointer or NULL.
*/
static COMMANDS *find_command(char cmd_char)
{
  DBUG_ENTER("find_command");
  DBUG_PRINT("enter", ("cmd_char: %d", cmd_char));

  int index= -1;

  /*
    In binary-mode, we disallow all mysql commands except '\C'
    and DELIMITER.
  */
  if (real_binary_mode)
  {
    if (cmd_char == 'C')
      index= charset_index;
  }
  else
    index= get_command_index(cmd_char);

  if (index >= 0)
  {
    DBUG_PRINT("exit",("found command: %s", commands[index].name));
    DBUG_RETURN(&commands[index]);
  }
  else
    DBUG_RETURN((COMMANDS *) 0);
}

/**
   It checks if the input is a long form command. It returns the command's
   pointer if a command is found, else return NULL. Note that if binary-mode 
   is set, then only DELIMITER is searched for.

   @param name    A string.
   @return
     the command's pointer or NULL.
*/
static COMMANDS *find_command(char *name)
{
  uint len;
  char *end;
  DBUG_ENTER("find_command");

  DBUG_ASSERT(name != NULL);
  DBUG_PRINT("enter", ("name: '%s'", name));

  while (my_isspace(charset_info, *name))
    name++;
  /*
    If there is an \\g in the row or if the row has a delimiter but
    this is not a delimiter command, let add_line() take care of
    parsing the row and calling find_command().
  */
  if ((!real_binary_mode && strstr(name, "\\g")) ||
      (strstr(name, delimiter) &&
       !is_delimiter_command(name, DELIMITER_NAME_LEN)))
      DBUG_RETURN((COMMANDS *) 0);

  if ((end=strcont(name, " \t")))
  {
    len=(uint) (end - name);
    while (my_isspace(charset_info, *end))
      end++;
    if (!*end)
      end= 0;					// no arguments to function
  }
  else
    len= (uint) strlen(name);

  int index= -1;
  if (real_binary_mode)
  {
    if (is_delimiter_command(name, len))
      index= delimiter_index;
  }
  else
  {
    /*
      All commands are in the first part of commands array and have a function
      to implement it.
    */
    for (uint i= 0; commands[i].func; i++)
    {
      if (!my_strnncoll(&my_charset_latin1, (uchar*) name, len,
                        (uchar*) commands[i].name, len) &&
          (commands[i].name[len] == '\0') &&
          (!end || commands[i].takes_params))
      {
        index= i;
        break;
      }
    }
  }

  if (index >= 0)
  {
    DBUG_PRINT("exit", ("found command: %s", commands[index].name));
    DBUG_RETURN(&commands[index]);
  }
  DBUG_RETURN((COMMANDS *) 0);
}


static bool add_line(String &buffer, char *line, ulong line_length,
                     char *in_string, bool *ml_comment, bool truncated)
{
  uchar inchar;
  char buff[80], *pos, *out;
  COMMANDS *com;
  bool need_space= 0;
  bool ss_comment= 0;
  DBUG_ENTER("add_line");

  if (!line[0] && buffer.is_empty())
    DBUG_RETURN(0);
#ifdef HAVE_READLINE
  if (status.add_to_history && line[0] && not_in_history(line))
    add_history(line);
#endif
  char *end_of_line= line + line_length;

  for (pos= out= line; pos < end_of_line; pos++)
  {
    inchar= (uchar) *pos;
    if (!preserve_comments)
    {
      // Skip spaces at the beginning of a statement
      if (my_isspace(charset_info,inchar) && (out == line) &&
          buffer.is_empty())
        continue;
    }
        
#ifdef USE_MB
    // Accept multi-byte characters as-is
    int length;
    if (use_mb(charset_info) &&
        (length= my_ismbchar(charset_info, pos, end_of_line)))
    {
      if (!*ml_comment || preserve_comments)
      {
        while (length--)
          *out++ = *pos++;
        pos--;
      }
      else
        pos+= length - 1;
      continue;
    }
#endif
    if (!*ml_comment && inchar == '\\' &&
        !(*in_string && 
          (mysql.server_status & SERVER_STATUS_NO_BACKSLASH_ESCAPES)))
    {
      // Found possbile one character command like \c

      if (!(inchar = (uchar) *++pos))
	break;				// readline adds one '\'
      if (*in_string || inchar == 'N')	// \N is short for NULL
      {					// Don't allow commands in string
	*out++='\\';
	*out++= (char) inchar;
	continue;
      }
      if ((com= find_command((char) inchar)))
      {
        // Flush previously accepted characters
        if (out != line)
        {
          buffer.append(line, (uint) (out-line));
          out= line;
        }
        
        if ((*com->func)(&buffer,pos-1) > 0)
          DBUG_RETURN(1);                       // Quit
        if (com->takes_params)
        {
          if (ss_comment)
          {
            /*
              If a client-side macro appears inside a server-side comment,
              discard all characters in the comment after the macro (that is,
              until the end of the comment rather than the next delimiter)
            */
            for (pos++; *pos && (*pos != '*' || *(pos + 1) != '/'); pos++)
              ;
            pos--;
          }
          else
          {
            for (pos++ ;
                 *pos && (*pos != *delimiter ||
                          !is_prefix(pos + 1, delimiter + 1)) ; pos++)
              ;	// Remove parameters
            if (!*pos)
              pos--;
            else 
              pos+= delimiter_length - 1; // Point at last delim char
          }
        }
      }
      else
      {
	sprintf(buff,"Unknown command '\\%c'.",inchar);
	if (put_info(buff,INFO_ERROR) > 0)
	  DBUG_RETURN(1);
	*out++='\\';
	*out++=(char) inchar;
	continue;
      }
    }
    else if (!*ml_comment && !*in_string && is_prefix(pos, delimiter))
    {
      // Found a statement. Continue parsing after the delimiter
      pos+= delimiter_length;

      if (preserve_comments)
      {
        while (my_isspace(charset_info, *pos))
          *out++= *pos++;
      }
      // Flush previously accepted characters
      if (out != line)
      {
        buffer.append(line, (uint32) (out-line));
        out= line;
      }

      if (preserve_comments && ((*pos == '#') ||
                                ((*pos == '-') &&
                                 (pos[1] == '-') &&
                                 my_isspace(charset_info, pos[2]))))
      {
        // Add trailing single line comments to this statement
        buffer.append(pos);
        pos+= strlen(pos);
      }

      pos--;

      if ((com= find_command(buffer.c_ptr())))
      {
          
        if ((*com->func)(&buffer, buffer.c_ptr()) > 0)
          DBUG_RETURN(1);                       // Quit 
      }
      else
      {
        if (com_go(&buffer, 0) > 0)             // < 0 is not fatal
          DBUG_RETURN(1);
      }
      buffer.length(0);
    }
    else if (!*ml_comment &&
             (!*in_string &&
              (inchar == '#' ||
               (inchar == '-' && pos[1] == '-' &&
               /*
                 The third byte is either whitespace or is the end of
                 the line -- which would occur only because of the
                 user sending newline -- which is itself whitespace
                 and should also match.
                 We also ignore lines starting with '--', even if there
                 isn't a whitespace after. (This makes it easier to run
                 mysql-test-run cases through the client)
               */
                ((my_isspace(charset_info,pos[2]) || !pos[2]) ||
                 (buffer.is_empty() && out == line))))))
    {
      // Flush previously accepted characters
      if (out != line)
      {
        buffer.append(line, (uint32) (out - line));
        out= line;
      }

      // comment to end of line
      if (preserve_comments)
      {
        bool started_with_nothing= !buffer.length();

        buffer.append(pos);

        /*
          A single-line comment by itself gets sent immediately so that
          client commands (delimiter, status, etc) will be interpreted on
          the next line.
        */
        if (started_with_nothing)
        {
          if (com_go(&buffer, 0) > 0)             // < 0 is not fatal
            DBUG_RETURN(1);
          buffer.length(0);
        }
      }

      break;
    }
    else if (!*in_string && inchar == '/' && *(pos+1) == '*' &&
             !(*(pos+2) == '!' || (*(pos+2) == 'M' && *(pos+3) == '!')))
    {
      if (preserve_comments)
      {
        *out++= *pos++;                       // copy '/'
        *out++= *pos;                         // copy '*'
      }
      else
        pos++;
      *ml_comment= 1;
      if (out != line)
      {
        buffer.append(line,(uint) (out-line));
        out=line;
      }
    }
    else if (*ml_comment && !ss_comment && inchar == '*' && *(pos + 1) == '/')
    {
      if (preserve_comments)
      {
        *out++= *pos++;                       // copy '*'
        *out++= *pos;                         // copy '/'
      }
      else
        pos++;
      *ml_comment= 0;
      if (out != line)
      {
        buffer.append(line, (uint32) (out - line));
        out= line;
      }
      // Consumed a 2 chars or more, and will add 1 at most,
      // so using the 'line' buffer to edit data in place is ok.
      need_space= 1;
    }      
    else
    {						// Add found char to buffer
      if (!*in_string && inchar == '/' && *(pos + 1) == '*' &&
          *(pos + 2) == '!')
        ss_comment= 1;
      else if (!*in_string && ss_comment && inchar == '*' && *(pos + 1) == '/')
        ss_comment= 0;
      if (inchar == *in_string)
	*in_string= 0;
      else if (!*ml_comment && !*in_string &&
	       (inchar == '\'' || inchar == '"' || inchar == '`'))
	*in_string= (char) inchar;
      if (!*ml_comment || preserve_comments)
      {
        if (need_space && !my_isspace(charset_info, (char)inchar))
          *out++= ' ';
        need_space= 0;
        *out++= (char) inchar;
      }
    }
  }
  if (out != line || !buffer.is_empty())
  {
    uint length=(uint) (out-line);

    if (!truncated && (!is_delimiter_command(line, length) ||
                       (*in_string || *ml_comment)))
    {
      /* 
        Don't add a new line in case there's a DELIMITER command to be 
        added to the glob buffer (e.g. on processing a line like 
        "<command>;DELIMITER <non-eof>") : similar to how a new line is 
        not added in the case when the DELIMITER is the first command 
        entered with an empty glob buffer. However, if the delimiter is
        part of a string or a comment, the new line should be added. (e.g.
        SELECT '\ndelimiter\n';\n)
      */
      *out++='\n';
      length++;
    }
    if (buffer.length() + length >= buffer.alloced_length())
      buffer.realloc(buffer.length()+length+IO_SIZE);
    if ((!*ml_comment || preserve_comments) && buffer.append(line, length))
      DBUG_RETURN(1);
  }
  DBUG_RETURN(0);
}

/*****************************************************************
	    Interface to Readline Completion
******************************************************************/

#ifdef HAVE_READLINE

C_MODE_START
static char *new_command_generator(const char *text, int);
static char **new_mysql_completion(const char *text, int start, int end);
C_MODE_END

/*
  Tell the GNU Readline library how to complete.  We want to try to complete
  on command names if this is the first word in the line, or on filenames
  if not.
*/

#if defined(USE_NEW_READLINE_INTERFACE) 
static int fake_magic_space(int, int);
extern "C" char *no_completion(const char*,int)
#elif defined(USE_LIBEDIT_INTERFACE)
static int fake_magic_space(const char *, int);
extern "C" int no_completion(const char*,int)
#else
extern "C" char *no_completion()
#endif
{
  return 0;					/* No filename completion */
}

/*	glues pieces of history back together if in pieces   */
static void fix_history(String *final_command) 
{
  int total_lines = 1;
  char *ptr = final_command->c_ptr();
  String fixed_buffer; 	/* Converted buffer */
  char str_char = '\0';  /* Character if we are in a string or not */
  
  /* find out how many lines we have and remove newlines */
  while (*ptr != '\0') 
  {
    switch (*ptr) {
      /* string character */
    case '"':
    case '\'':
    case '`':
      if (str_char == '\0')	/* open string */
	str_char = *ptr;
      else if (str_char == *ptr)   /* close string */
	str_char = '\0';
      fixed_buffer.append(ptr,1);
      break;
    case '\n':
      /* 
	 not in string, change to space
	 if in string, leave it alone 
      */
      fixed_buffer.append(str_char == '\0' ? " " : "\n");
      total_lines++;
      break;
    case '\\':
      fixed_buffer.append('\\');
      /* need to see if the backslash is escaping anything */
      if (str_char) 
      {
	ptr++;
	/* special characters that need escaping */
	if (*ptr == '\'' || *ptr == '"' || *ptr == '\\')
	  fixed_buffer.append(ptr,1);
	else
	  ptr--;
      }
      break;
      
    default:
      fixed_buffer.append(ptr,1);
    }
    ptr++;
  }
  if (total_lines > 1)			
    add_history(fixed_buffer.ptr());
}

/*	
  returns 0 if line matches the previous history entry
  returns 1 if the line doesn't match the previous history entry
*/
static int not_in_history(const char *line) 
{
  HIST_ENTRY *oldhist = history_get(history_length);
  
  if (oldhist == 0)
    return 1;
  if (strcmp(oldhist->line,line) == 0)
    return 0;
  return 1;
}


#if defined(USE_NEW_READLINE_INTERFACE)
static int fake_magic_space(int, int)
#else
static int fake_magic_space(const char *, int)
#endif
{
  rl_insert(1, ' ');
  return 0;
}


static void initialize_readline (char *name)
{
  /* Allow conditional parsing of the ~/.inputrc file. */
  rl_readline_name = name;

  /* Tell the completer that we want a crack first. */
#if defined(USE_NEW_READLINE_INTERFACE)
  rl_attempted_completion_function= (rl_completion_func_t*)&new_mysql_completion;
  rl_completion_entry_function= (rl_compentry_func_t*)&no_completion;

  rl_add_defun("magic-space", (rl_command_func_t *)&fake_magic_space, -1);
#elif defined(USE_LIBEDIT_INTERFACE)
#ifdef HAVE_LOCALE_H
  setlocale(LC_ALL,""); /* so as libedit use isprint */
#endif
  rl_attempted_completion_function= (CPPFunction*)&new_mysql_completion;
  rl_completion_entry_function= &no_completion;
  rl_add_defun("magic-space", (Function*)&fake_magic_space, -1);
#else
  rl_attempted_completion_function= (CPPFunction*)&new_mysql_completion;
  rl_completion_entry_function= &no_completion;
#endif
}

/*
  Attempt to complete on the contents of TEXT.  START and END show the
  region of TEXT that contains the word to complete.  We can use the
  entire line in case we want to do some simple parsing.  Return the
  array of matches, or NULL if there aren't any.
*/

static char **new_mysql_completion(const char *text,
                                   int start __attribute__((unused)),
                                   int end __attribute__((unused)))
{
  if (!status.batch && !quick)
#if defined(USE_NEW_READLINE_INTERFACE)
    return rl_completion_matches(text, new_command_generator);
#else
    return completion_matches((char *)text, (CPFunction *)new_command_generator);
#endif
  else
    return (char**) 0;
}

static char *new_command_generator(const char *text,int state)
{
  static int textlen;
  char *ptr;
  static Bucket *b;
  static entry *e;
  static uint i;

  if (!state)
    textlen=(uint) strlen(text);

  if (textlen>0)
  {						/* lookup in the hash */
    if (!state)
    {
      uint len;

      b = find_all_matches(&ht,text,(uint) strlen(text),&len);
      if (!b)
	return NullS;
      e = b->pData;
    }

    if (e)
    {
      ptr= strdup(e->str);
      e = e->pNext;
      return ptr;
    }
  }
  else
  { /* traverse the entire hash, ugly but works */

    if (!state)
    {
      /* find the first used bucket */
      for (i=0 ; i < ht.nTableSize ; i++)
      {
	if (ht.arBuckets[i])
	{
	  b = ht.arBuckets[i];
	  e = b->pData;
	  break;
	}
      }
    }
    ptr= NullS;
    while (e && !ptr)
    {					/* find valid entry in bucket */
      if ((uint) strlen(e->str) == b->nKeyLength)
	ptr = strdup(e->str);
      /* find the next used entry */
      e = e->pNext;
      if (!e)
      { /* find the next used bucket */
	b = b->pNext;
	if (!b)
	{
	  for (i++ ; i<ht.nTableSize; i++)
	  {
	    if (ht.arBuckets[i])
	    {
	      b = ht.arBuckets[i];
	      e = b->pData;
	      break;
	    }
	  }
	}
	else
	  e = b->pData;
      }
    }
    if (ptr)
      return ptr;
  }
  return NullS;
}


/* Build up the completion hash */

static void build_completion_hash(bool rehash, bool write_info)
{
  COMMANDS *cmd=commands;
  MYSQL_RES *databases=0,*tables=0;
  MYSQL_RES *fields;
  static char ***field_names= 0;
  MYSQL_ROW database_row,table_row;
  MYSQL_FIELD *sql_field;
  char buf[NAME_LEN*2+2];		 // table name plus field name plus 2
  int i,j,num_fields;
  DBUG_ENTER("build_completion_hash");

  if (status.batch || quick || !current_db)
    DBUG_VOID_RETURN;			// We don't need completion in batches
  if (!rehash)
    DBUG_VOID_RETURN;

  /* Free old used memory */
  if (field_names)
    field_names=0;
  completion_hash_clean(&ht);
  free_root(&hash_mem_root,MYF(0));

  /* hash this file's known subset of SQL commands */
  while (cmd->name) {
    add_word(&ht,(char*) cmd->name);
    cmd++;
  }

  /* hash MySQL functions (to be implemented) */

  /* hash all database names */
  if (mysql_query(&mysql,"show databases") == 0)
  {
    if (!(databases = mysql_store_result(&mysql)))
      put_info(mysql_error(&mysql),INFO_INFO);
    else
    {
      while ((database_row=mysql_fetch_row(databases)))
      {
	char *str=strdup_root(&hash_mem_root, (char*) database_row[0]);
	if (str)
	  add_word(&ht,(char*) str);
      }
      mysql_free_result(databases);
    }
  }
  /* hash all table names */
  if (mysql_query(&mysql,"show tables")==0)
  {
    if (!(tables = mysql_store_result(&mysql)))
      put_info(mysql_error(&mysql),INFO_INFO);
    else
    {
      if (mysql_num_rows(tables) > 0 && !opt_silent && write_info)
      {
	tee_fprintf(stdout, "\
Reading table information for completion of table and column names\n\
You can turn off this feature to get a quicker startup with -A\n\n");
      }
      while ((table_row=mysql_fetch_row(tables)))
      {
	char *str=strdup_root(&hash_mem_root, (char*) table_row[0]);
	if (str &&
	    !completion_hash_exists(&ht,(char*) str, (uint) strlen(str)))
	  add_word(&ht,str);
      }
    }
  }

  /* hash all field names, both with the table prefix and without it */
  if (!tables)					/* no tables */
  {
    DBUG_VOID_RETURN;
  }
  mysql_data_seek(tables,0);
  if (!(field_names= (char ***) alloc_root(&hash_mem_root,sizeof(char **) *
					   (uint) (mysql_num_rows(tables)+1))))
  {
    mysql_free_result(tables);
    DBUG_VOID_RETURN;
  }
  i=0;
  while ((table_row=mysql_fetch_row(tables)))
  {
    if ((fields=mysql_list_fields(&mysql,(const char*) table_row[0],NullS)))
    {
      num_fields=mysql_num_fields(fields);
      if (!(field_names[i] = (char **) alloc_root(&hash_mem_root,
						  sizeof(char *) *
						  (num_fields*2+1))))
      {
        mysql_free_result(fields);
        break;
      }
      field_names[i][num_fields*2]= '\0';
      j=0;
      while ((sql_field=mysql_fetch_field(fields)))
      {
	sprintf(buf,"%.64s.%.64s",table_row[0],sql_field->name);
	field_names[i][j] = strdup_root(&hash_mem_root,buf);
	add_word(&ht,field_names[i][j]);
	field_names[i][num_fields+j] = strdup_root(&hash_mem_root,
						   sql_field->name);
	if (!completion_hash_exists(&ht,field_names[i][num_fields+j],
				    (uint) strlen(field_names[i][num_fields+j])))
	  add_word(&ht,field_names[i][num_fields+j]);
	j++;
      }
      mysql_free_result(fields);
    }
    else
      field_names[i]= 0;

    i++;
  }
  mysql_free_result(tables);
  field_names[i]=0;				// End pointer
  DBUG_VOID_RETURN;
}

	/* for gnu readline */

#ifndef HAVE_INDEX
extern "C" {
extern char *index(const char *,int c),*rindex(const char *,int);

char *index(const char *s,int c)
{
  for (;;)
  {
     if (*s == (char) c) return (char*) s;
     if (!*s++) return NullS;
  }
}

char *rindex(const char *s,int c)
{
  reg3 char *t;

  t = NullS;
  do if (*s == (char) c) t = (char*) s; while (*s++);
  return (char*) t;
}
}
#endif
#endif /* HAVE_READLINE */


static int reconnect(void)
{
  /* purecov: begin tested */
  if (opt_reconnect)
  {
    put_info("No connection. Trying to reconnect...",INFO_INFO);
    (void) com_connect((String *) 0, 0);
    if (opt_rehash)
      com_rehash(NULL, NULL);
  }
  if (!connected)
    return put_info("Can't connect to the server\n",INFO_ERROR);
  my_free(server_version);
  server_version= 0;
  /* purecov: end */
  return 0;
}

static void get_current_db()
{
  MYSQL_RES *res;

  /* If one_database is set, current_db is not supposed to change. */
  if (one_database)
    return;

  my_free(current_db);
  current_db= NULL;
  /* In case of error below current_db will be NULL */
  if (!mysql_query(&mysql, "SELECT DATABASE()") &&
      (res= mysql_use_result(&mysql)))
  {
    MYSQL_ROW row= mysql_fetch_row(res);
    if (row && row[0])
      current_db= my_strdup(row[0], MYF(MY_WME));
    mysql_free_result(res);
  }
}

/***************************************************************************
 The different commands
***************************************************************************/

int mysql_real_query_for_lazy(const char *buf, int length)
{
  for (uint retry=0;; retry++)
  {
    int error;
    if (!mysql_real_query(&mysql,buf,length))
      return 0;
    error= put_error(&mysql);
    if (mysql_errno(&mysql) != CR_SERVER_GONE_ERROR || retry > 1 ||
        !opt_reconnect)
      return error;
    if (reconnect())
      return error;
  }
}

int mysql_store_result_for_lazy(MYSQL_RES **result)
{
  if ((*result=mysql_store_result(&mysql)))
    return 0;

  if (mysql_error(&mysql)[0])
    return put_error(&mysql);
  return 0;
}

static void print_help_item(MYSQL_ROW *cur, int num_name, int num_cat, char *last_char)
{
  char ccat= (*cur)[num_cat][0];
  if (*last_char != ccat)
  {
    put_info(ccat == 'Y' ? "categories:" : "topics:", INFO_INFO);
    *last_char= ccat;
  }
  tee_fprintf(PAGER, "   %s\n", (*cur)[num_name]);
}


static int com_server_help(String *buffer __attribute__((unused)),
			   char *line __attribute__((unused)), char *help_arg)
{
  MYSQL_ROW cur;
  const char *server_cmd;
  char cmd_buf[100 + 1];
  MYSQL_RES *result;
  int error;
  
  if (help_arg[0] != '\'')
  {
	char *end_arg= strend(help_arg);
	if(--end_arg)
	{
		while (my_isspace(charset_info,*end_arg))
          end_arg--;
		*++end_arg= '\0';
	}
	(void) strxnmov(cmd_buf, sizeof(cmd_buf), "help '", help_arg, "'", NullS);
  }
  else
    (void) strxnmov(cmd_buf, sizeof(cmd_buf), "help ", help_arg, NullS);

  server_cmd= cmd_buf;

  if (!status.batch)
  {
    old_buffer= *buffer;
    old_buffer.copy();
  }

  if (!connected && reconnect())
    return 1;

  if ((error= mysql_real_query_for_lazy(server_cmd,(int)strlen(server_cmd))) ||
      (error= mysql_store_result_for_lazy(&result)))
    return error;

  if (result)
  {
    unsigned int num_fields= mysql_num_fields(result);
    my_ulonglong num_rows= mysql_num_rows(result);
    mysql_fetch_fields(result);
    if (num_fields==3 && num_rows==1)
    {
      if (!(cur= mysql_fetch_row(result)))
      {
	error= -1;
	goto err;
      }

      init_pager();
      tee_fprintf(PAGER,   "Name: \'%s\'\n", cur[0]);
      tee_fprintf(PAGER,   "Description:\n%s", cur[1]);
      if (cur[2] && *((char*)cur[2]))
	tee_fprintf(PAGER, "Examples:\n%s", cur[2]);
      tee_fprintf(PAGER,   "\n");
      end_pager();
    }
    else if (num_fields >= 2 && num_rows)
    {
      init_pager();
      char last_char= 0;

      int num_name= 0, num_cat= 0;
      LINT_INIT(num_name);
      LINT_INIT(num_cat);

      if (num_fields == 2)
      {
	put_info("Many help items for your request exist.", INFO_INFO);
	put_info("To make a more specific request, please type 'help <item>',\nwhere <item> is one of the following", INFO_INFO);
	num_name= 0;
	num_cat= 1;
      }
      else if ((cur= mysql_fetch_row(result)))
      {
	tee_fprintf(PAGER, "You asked for help about help category: \"%s\"\n", cur[0]);
	put_info("For more information, type 'help <item>', where <item> is one of the following", INFO_INFO);
	num_name= 1;
	num_cat= 2;
	print_help_item(&cur,1,2,&last_char);
      }

      while ((cur= mysql_fetch_row(result)))
	print_help_item(&cur,num_name,num_cat,&last_char);
      tee_fprintf(PAGER, "\n");
      end_pager();
    }
    else
    {
      put_info("\nNothing found", INFO_INFO);
      if (strncasecmp(server_cmd, "help 'contents'", 15) == 0)
      {
         put_info("\nPlease check if 'help tables' are loaded.\n", INFO_INFO); 
         goto err;
      }
      put_info("Please try to run 'help contents' for a list of all accessible topics\n", INFO_INFO);
    }
  }

err:
  mysql_free_result(result);
  return error;
}

static int
com_help(String *buffer __attribute__((unused)),
	 char *line __attribute__((unused)))
{
  reg1 int i, j;
  char * help_arg= strchr(line,' '), buff[32], *end;
  if (help_arg)
  {
    while (my_isspace(charset_info,*help_arg))
      help_arg++;
	if (*help_arg)	  
	  return com_server_help(buffer,line,help_arg);
  }

  put_info("\nGeneral information about MariaDB can be found at\n"
           "http://mariadb.org\n", INFO_INFO);
  put_info("List of all MySQL commands:", INFO_INFO);
  if (!named_cmds)
    put_info("Note that all text commands must be first on line and end with ';'",INFO_INFO);
  for (i = 0; commands[i].name; i++)
  {
    end= strmov(buff, commands[i].name);
    for (j= (int)strlen(commands[i].name); j < 10; j++)
      end= strmov(end, " ");
    if (commands[i].func)
      tee_fprintf(stdout, "%s(\\%c) %s\n", buff,
		  commands[i].cmd_char, commands[i].doc);
  }
  if (connected && mysql_get_server_version(&mysql) >= 40100)
    put_info("\nFor server side help, type 'help contents'\n", INFO_INFO);
  return 0;
}


	/* ARGSUSED */
static int
com_clear(String *buffer,char *line __attribute__((unused)))
{
#ifdef HAVE_READLINE
  if (status.add_to_history)
    fix_history(buffer);
#endif
  buffer->length(0);
  return 0;
}

	/* ARGSUSED */
static int
com_charset(String *buffer __attribute__((unused)), char *line)
{
  char buff[256], *param;
  CHARSET_INFO * new_cs;
  strmake_buf(buff, line);
  param= get_arg(buff, 0);
  if (!param || !*param)
  {
    return put_info("Usage: \\C charset_name | charset charset_name", 
		    INFO_ERROR, 0);
  }
  new_cs= get_charset_by_csname(param, MY_CS_PRIMARY, MYF(MY_WME));
  if (new_cs)
  {
    charset_info= new_cs;
    mysql_set_character_set(&mysql, charset_info->csname);
    default_charset= (char *)charset_info->csname;
    put_info("Charset changed", INFO_INFO);
  }
  else put_info("Charset is not found", INFO_INFO);
  return 0;
}

/*
  Execute command
  Returns: 0  if ok
          -1 if not fatal error
	  1  if fatal error
*/


static int
com_go(String *buffer,char *line __attribute__((unused)))
{
  char		buff[200]; /* about 110 chars used so far */
  char		time_buff[52+3+1]; /* time max + space&parens + NUL */
  MYSQL_RES	*result;
  ulong		timer, warnings= 0;
  uint		error= 0;
  int           err= 0;

  interrupted_query= 0;
  if (!status.batch)
  {
    old_buffer= *buffer;			// Save for edit command
    old_buffer.copy();
  }

  /* Remove garbage for nicer messages */
  LINT_INIT(buff[0]);
  remove_cntrl(*buffer);

  if (buffer->is_empty())
  {
    if (status.batch)				// Ignore empty quries
      return 0;
    return put_info("No query specified\n",INFO_ERROR);

  }
  if (!connected && reconnect())
  {
    buffer->length(0);				// Remove query on error
    return opt_reconnect ? -1 : 1;          // Fatal error
  }
  if (verbose)
    (void) com_print(buffer,0);

  if (skip_updates &&
      (buffer->length() < 4 || my_strnncoll(charset_info,
					    (const uchar*)buffer->ptr(),4,
					    (const uchar*)"SET ",4)))
  {
    (void) put_info("Ignoring query to other database",INFO_INFO);
    return 0;
  }

  timer=start_timer();
  executing_query= 1;
  error= mysql_real_query_for_lazy(buffer->ptr(),buffer->length());
  report_progress_end();

#ifdef HAVE_READLINE
  if (status.add_to_history) 
  {  
    buffer->append(vertical ? "\\G" : delimiter);
    /* Append final command onto history */
    fix_history(buffer);
  }
#endif

  buffer->length(0);

  if (error)
    goto end;

  do
  {
    char *pos;

    if (quick)
    {
      if (!(result=mysql_use_result(&mysql)) && mysql_field_count(&mysql))
      {
        error= put_error(&mysql);
        goto end;
      }
    }
    else
    {
      error= mysql_store_result_for_lazy(&result);
      if (error)
        goto end;
    }

    if (verbose >= 3 || !opt_silent)
      mysql_end_timer(timer,time_buff);
    else
      time_buff[0]= '\0';

    /* Every branch must truncate  buff . */
    if (result)
    {
      if (!mysql_num_rows(result) && ! quick && !column_types_flag)
      {
	strmov(buff, "Empty set");
        if (opt_xml)
        { 
          /*
            We must print XML header and footer
            to produce a well-formed XML even if
            the result set is empty (Bug#27608).
          */
          init_pager();
          print_table_data_xml(result);
          end_pager();
        }
      }
      else
      {
	init_pager();
	if (opt_html)
	  print_table_data_html(result);
	else if (opt_xml)
	  print_table_data_xml(result);
  else if (vertical || (auto_vertical_output && (terminal_width < get_result_width(result))))
	  print_table_data_vertically(result);
	else if (opt_silent && verbose <= 2 && !output_tables)
	  print_tab_data(result);
	else
	  print_table_data(result);
	sprintf(buff,"%ld %s in set",
		(long) mysql_num_rows(result),
		(long) mysql_num_rows(result) == 1 ? "row" : "rows");
	end_pager();
        if (mysql_errno(&mysql))
          error= put_error(&mysql);
      }
    }
    else if (mysql_affected_rows(&mysql) == ~(ulonglong) 0)
      strmov(buff,"Query OK");
    else
      sprintf(buff,"Query OK, %ld %s affected",
	      (long) mysql_affected_rows(&mysql),
	      (long) mysql_affected_rows(&mysql) == 1 ? "row" : "rows");

    pos=strend(buff);
    if ((warnings= mysql_warning_count(&mysql)))
    {
      *pos++= ',';
      *pos++= ' ';
      pos=int10_to_str(warnings, pos, 10);
      pos=strmov(pos, " warning");
      if (warnings != 1)
	*pos++= 's';
    }
    strmov(pos, time_buff);
    put_info(buff,INFO_RESULT);
    if (mysql_info(&mysql))
      put_info(mysql_info(&mysql),INFO_RESULT);
    put_info("",INFO_RESULT);			// Empty row

    if (result && !mysql_eof(result))	/* Something wrong when using quick */
      error= put_error(&mysql);
    else if (unbuffered)
      fflush(stdout);
    mysql_free_result(result);
  } while (!(err= mysql_next_result(&mysql)));
  if (err >= 1)
    error= put_error(&mysql);

end:

 /* Show warnings if any or error occured */
  if (show_warnings == 1 && (warnings >= 1 || error))
    print_warnings();

  if (!error && !status.batch && 
      (mysql.server_status & SERVER_STATUS_DB_DROPPED))
    get_current_db();

  executing_query= 0;
  return error;				/* New command follows */
}


static void init_pager()
{
#ifdef USE_POPEN
  if (!opt_nopager)
  {
    if (!(PAGER= popen(pager, "w")))
    {
      tee_fprintf(stdout, "popen() failed! defaulting PAGER to stdout!\n");
      PAGER= stdout;
    }
  }
  else
#endif
    PAGER= stdout;
}

static void end_pager()
{
#ifdef USE_POPEN
  if (!opt_nopager)
    pclose(PAGER);
#endif
}


static void init_tee(const char *file_name)
{
  FILE* new_outfile;
  if (opt_outfile)
    end_tee();
  if (!(new_outfile= my_fopen(file_name, O_APPEND | O_WRONLY, MYF(MY_WME))))
  {
    tee_fprintf(stdout, "Error logging to file '%s'\n", file_name);
    return;
  }
  OUTFILE = new_outfile;
  strmake_buf(outfile, file_name);
  tee_fprintf(stdout, "Logging to file '%s'\n", file_name);
  opt_outfile= 1;
  return;
}


static void end_tee()
{
  my_fclose(OUTFILE, MYF(0));
  OUTFILE= 0;
  opt_outfile= 0;
  return;
}


static int
com_ego(String *buffer,char *line)
{
  int result;
  bool oldvertical=vertical;
  vertical=1;
  result=com_go(buffer,line);
  vertical=oldvertical;
  return result;
}


static const char *fieldtype2str(enum enum_field_types type)
{
  switch (type) {
    case MYSQL_TYPE_BIT:         return "BIT";
    case MYSQL_TYPE_BLOB:        return "BLOB";
    case MYSQL_TYPE_DATE:        return "DATE";
    case MYSQL_TYPE_DATETIME:    return "DATETIME";
    case MYSQL_TYPE_NEWDECIMAL:  return "NEWDECIMAL";
    case MYSQL_TYPE_DECIMAL:     return "DECIMAL";
    case MYSQL_TYPE_DOUBLE:      return "DOUBLE";
    case MYSQL_TYPE_ENUM:        return "ENUM";
    case MYSQL_TYPE_FLOAT:       return "FLOAT";
    case MYSQL_TYPE_GEOMETRY:    return "GEOMETRY";
    case MYSQL_TYPE_INT24:       return "INT24";
    case MYSQL_TYPE_LONG:        return "LONG";
    case MYSQL_TYPE_LONGLONG:    return "LONGLONG";
    case MYSQL_TYPE_LONG_BLOB:   return "LONG_BLOB";
    case MYSQL_TYPE_MEDIUM_BLOB: return "MEDIUM_BLOB";
    case MYSQL_TYPE_NEWDATE:     return "NEWDATE";
    case MYSQL_TYPE_NULL:        return "NULL";
    case MYSQL_TYPE_SET:         return "SET";
    case MYSQL_TYPE_SHORT:       return "SHORT";
    case MYSQL_TYPE_STRING:      return "STRING";
    case MYSQL_TYPE_TIME:        return "TIME";
    case MYSQL_TYPE_TIMESTAMP:   return "TIMESTAMP";
    case MYSQL_TYPE_TINY:        return "TINY";
    case MYSQL_TYPE_TINY_BLOB:   return "TINY_BLOB";
    case MYSQL_TYPE_VAR_STRING:  return "VAR_STRING";
    case MYSQL_TYPE_YEAR:        return "YEAR";
    default:                     return "?-unknown-?";
  }
}

static char *fieldflags2str(uint f) {
  static char buf[1024];
  char *s=buf;
  *s=0;
#define ff2s_check_flag(X) \
                if (f & X ## _FLAG) { s=strmov(s, # X " "); f &= ~ X ## _FLAG; }
  ff2s_check_flag(NOT_NULL);
  ff2s_check_flag(PRI_KEY);
  ff2s_check_flag(UNIQUE_KEY);
  ff2s_check_flag(MULTIPLE_KEY);
  ff2s_check_flag(BLOB);
  ff2s_check_flag(UNSIGNED);
  ff2s_check_flag(ZEROFILL);
  ff2s_check_flag(BINARY);
  ff2s_check_flag(ENUM);
  ff2s_check_flag(AUTO_INCREMENT);
  ff2s_check_flag(TIMESTAMP);
  ff2s_check_flag(SET);
  ff2s_check_flag(NO_DEFAULT_VALUE);
  ff2s_check_flag(NUM);
  ff2s_check_flag(PART_KEY);
  ff2s_check_flag(GROUP);
  ff2s_check_flag(UNIQUE);
  ff2s_check_flag(BINCMP);
  ff2s_check_flag(ON_UPDATE_NOW);
#undef ff2s_check_flag
  if (f)
    sprintf(s, " unknows=0x%04x", f);
  return buf;
}

static void
print_field_types(MYSQL_RES *result)
{
  MYSQL_FIELD   *field;
  uint i=0;

  while ((field = mysql_fetch_field(result)))
  {
    tee_fprintf(PAGER, "Field %3u:  `%s`\n"
                       "Catalog:    `%s`\n"
                       "Database:   `%s`\n"
                       "Table:      `%s`\n"
                       "Org_table:  `%s`\n"
                       "Type:       %s\n"
                       "Collation:  %s (%u)\n"
                       "Length:     %lu\n"
                       "Max_length: %lu\n"
                       "Decimals:   %u\n"
                       "Flags:      %s\n\n",
                ++i,
                field->name, field->catalog, field->db, field->table,
                field->org_table, fieldtype2str(field->type),
                get_charset_name(field->charsetnr), field->charsetnr,
                field->length, field->max_length, field->decimals,
                fieldflags2str(field->flags));
  }
  tee_puts("", PAGER);
}


static void
print_table_data(MYSQL_RES *result)
{
  String separator(256);
  MYSQL_ROW	cur;
  MYSQL_FIELD	*field;
  bool		*num_flag;

  num_flag=(bool*) my_alloca(sizeof(bool)*mysql_num_fields(result));
  if (column_types_flag)
  {
    print_field_types(result);
    if (!mysql_num_rows(result))
      return;
    mysql_field_seek(result,0);
  }
  separator.copy("+",1,charset_info);
  while ((field = mysql_fetch_field(result)))
  {
    uint length= column_names ? field->name_length : 0;
    if (quick)
      length=max(length,field->length);
    else
      length=max(length,field->max_length);
    if (length < 4 && !IS_NOT_NULL(field->flags))
      length=4;					// Room for "NULL"
    field->max_length=length;
    num_flag[mysql_field_tell(result) - 1]= IS_NUM(field->type);
    separator.fill(separator.length()+length+2,'-');
    separator.append('+');
  }
  separator.append('\0');                       // End marker for \0
  tee_puts((char*) separator.ptr(), PAGER);
  if (column_names)
  {
    mysql_field_seek(result,0);
    (void) tee_fputs("|", PAGER);
    for (uint off=0; (field = mysql_fetch_field(result)) ; off++)
    {
      uint name_length= (uint) strlen(field->name);
      uint numcells= charset_info->cset->numcells(charset_info,
                                                  field->name,
                                                  field->name + name_length);
      uint display_length= field->max_length + name_length - numcells;
      tee_fprintf(PAGER, " %-*s |",(int) min(display_length,
                                            MAX_COLUMN_LENGTH),
                  field->name);
    }
    (void) tee_fputs("\n", PAGER);
    tee_puts((char*) separator.ptr(), PAGER);
  }

  while ((cur= mysql_fetch_row(result)))
  {
    if (interrupted_query)
      break;
    ulong *lengths= mysql_fetch_lengths(result);
    (void) tee_fputs("| ", PAGER);
    mysql_field_seek(result, 0);
    for (uint off= 0; off < mysql_num_fields(result); off++)
    {
      const char *buffer;
      uint data_length;
      uint field_max_length;
      uint visible_length;
      uint extra_padding;

      if (off)
        (void) tee_fputs(" ", PAGER);

      if (cur[off] == NULL)
      {
        buffer= "NULL";
        data_length= 4;
      } 
      else 
      {
        buffer= cur[off];
        data_length= (uint) lengths[off];
      }

      field= mysql_fetch_field(result);
      field_max_length= field->max_length;

      /* 
       How many text cells on the screen will this string span?  If it contains
       multibyte characters, then the number of characters we occupy on screen
       will be fewer than the number of bytes we occupy in memory.

       We need to find how much screen real-estate we will occupy to know how 
       many extra padding-characters we should send with the printing function.
      */
      visible_length= charset_info->cset->numcells(charset_info, buffer, buffer + data_length);
      extra_padding= data_length - visible_length;

      if (field_max_length > MAX_COLUMN_LENGTH)
        tee_print_sized_data(buffer, data_length, MAX_COLUMN_LENGTH+extra_padding, FALSE);
      else
      {
        if (num_flag[off] != 0) /* if it is numeric, we right-justify it */
          tee_print_sized_data(buffer, data_length, field_max_length+extra_padding, TRUE);
        else 
          tee_print_sized_data(buffer, data_length, field_max_length+extra_padding, FALSE);
      }
      tee_fputs(" |", PAGER);
    }
    (void) tee_fputs("\n", PAGER);
  }
  tee_puts((char*) separator.ptr(), PAGER);
  my_afree((uchar*) num_flag);
}

/**
  Return the length of a field after it would be rendered into text.

  This doesn't know or care about multibyte characters.  Assume we're
  using such a charset.  We can't know that all of the upcoming rows 
  for this column will have bytes that each render into some fraction
  of a character.  It's at least possible that a row has bytes that 
  all render into one character each, and so the maximum length is 
  still the number of bytes.  (Assumption 1:  This can't be better 
  because we can never know the number of characters that the DB is 
  going to send -- only the number of bytes.  2: Chars <= Bytes.)

  @param  field  Pointer to a field to be inspected

  @returns  number of character positions to be used, at most
*/
static int get_field_disp_length(MYSQL_FIELD *field)
{
  uint length= column_names ? field->name_length : 0;

  if (quick)
    length= max(length, field->length);
  else
    length= max(length, field->max_length);

  if (length < 4 && !IS_NOT_NULL(field->flags))
    length= 4;				/* Room for "NULL" */

  return length;
}

/**
  For a new result, return the max number of characters that any
  upcoming row may return.

  @param  result  Pointer to the result to judge

  @returns  The max number of characters in any row of this result
*/
static int get_result_width(MYSQL_RES *result)
{
  unsigned int len= 0;
  MYSQL_FIELD *field;
  MYSQL_FIELD_OFFSET offset;
  
#ifndef DBUG_OFF
  offset= mysql_field_tell(result);
  DBUG_ASSERT(offset == 0);
#else
  offset= 0;
#endif

  while ((field= mysql_fetch_field(result)) != NULL)
    len+= get_field_disp_length(field) + 3; /* plus bar, space, & final space */

  (void) mysql_field_seek(result, offset);	

  return len + 1; /* plus final bar. */
}

static void
tee_print_sized_data(const char *data, unsigned int data_length, unsigned int total_bytes_to_send, bool right_justified)
{
  /* 
    For '\0's print ASCII spaces instead, as '\0' is eaten by (at
    least my) console driver, and that messes up the pretty table
    grid.  (The \0 is also the reason we can't use fprintf() .) 
  */
  unsigned int i;
  const char *p;

  if (right_justified) 
    for (i= data_length; i < total_bytes_to_send; i++)
      tee_putc((int)' ', PAGER);

  for (i= 0, p= data; i < data_length; i+= 1, p+= 1)
  {
    if (*p == '\0')
      tee_putc((int)' ', PAGER);
    else
      tee_putc((int)*p, PAGER);
  }

  if (! right_justified) 
    for (i= data_length; i < total_bytes_to_send; i++)
      tee_putc((int)' ', PAGER);
}



static void
print_table_data_html(MYSQL_RES *result)
{
  MYSQL_ROW	cur;
  MYSQL_FIELD	*field;

  mysql_field_seek(result,0);
  (void) tee_fputs("<TABLE BORDER=1><TR>", PAGER);
  if (column_names)
  {
    while((field = mysql_fetch_field(result)))
    {
      tee_fputs("<TH>", PAGER);
      if (field->name && field->name[0])
        xmlencode_print(field->name, field->name_length);
      else
        tee_fputs(field->name ? " &nbsp; " : "NULL", PAGER);
      tee_fputs("</TH>", PAGER);
    }
    (void) tee_fputs("</TR>", PAGER);
  }
  while ((cur = mysql_fetch_row(result)))
  {
    if (interrupted_query)
      break;
    ulong *lengths=mysql_fetch_lengths(result);
    (void) tee_fputs("<TR>", PAGER);
    for (uint i=0; i < mysql_num_fields(result); i++)
    {
      (void) tee_fputs("<TD>", PAGER);
      xmlencode_print(cur[i], lengths[i]);
      (void) tee_fputs("</TD>", PAGER);
    }
    (void) tee_fputs("</TR>", PAGER);
  }
  (void) tee_fputs("</TABLE>", PAGER);
}


static void
print_table_data_xml(MYSQL_RES *result)
{
  MYSQL_ROW   cur;
  MYSQL_FIELD *fields;

  mysql_field_seek(result,0);

  tee_fputs("<?xml version=\"1.0\"?>\n\n<resultset statement=\"", PAGER);
  xmlencode_print(glob_buffer.ptr(), (int)strlen(glob_buffer.ptr()));
  tee_fputs("\" xmlns:xsi=\"http://www.w3.org/2001/XMLSchema-instance\">",
            PAGER);

  fields = mysql_fetch_fields(result);
  while ((cur = mysql_fetch_row(result)))
  {
    if (interrupted_query)
      break;
    ulong *lengths=mysql_fetch_lengths(result);
    (void) tee_fputs("\n  <row>\n", PAGER);
    for (uint i=0; i < mysql_num_fields(result); i++)
    {
      tee_fprintf(PAGER, "\t<field name=\"");
      xmlencode_print(fields[i].name, (uint) strlen(fields[i].name));
      if (cur[i])
      {
        tee_fprintf(PAGER, "\">");
        xmlencode_print(cur[i], lengths[i]);
        tee_fprintf(PAGER, "</field>\n");
      }
      else
        tee_fprintf(PAGER, "\" xsi:nil=\"true\" />\n");
    }
    (void) tee_fputs("  </row>\n", PAGER);
  }
  (void) tee_fputs("</resultset>\n", PAGER);
}


static void
print_table_data_vertically(MYSQL_RES *result)
{
  MYSQL_ROW	cur;
  uint		max_length=0;
  MYSQL_FIELD	*field;

  while ((field = mysql_fetch_field(result)))
  {
    uint length= field->name_length;
    if (length > max_length)
      max_length= length;
    field->max_length=length;
  }

  mysql_field_seek(result,0);
  for (uint row_count=1; (cur= mysql_fetch_row(result)); row_count++)
  {
    if (interrupted_query)
      break;
    mysql_field_seek(result,0);
    tee_fprintf(PAGER, 
		"*************************** %d. row ***************************\n", row_count);

    ulong *lengths= mysql_fetch_lengths(result);

    for (uint off=0; off < mysql_num_fields(result); off++)
    {
      field= mysql_fetch_field(result);
      if (column_names)
        tee_fprintf(PAGER, "%*s: ",(int) max_length,field->name);
      if (cur[off])
      {
        unsigned int i;
        const char *p;

        for (i= 0, p= cur[off]; i < lengths[off]; i+= 1, p+= 1)
        {
          if (*p == '\0')
            tee_putc((int)' ', PAGER);
          else
            tee_putc((int)*p, PAGER);
        }
        tee_putc('\n', PAGER);
      }
      else
        tee_fprintf(PAGER, "NULL\n");
    }
  }
}


/* print_warnings should be called right after executing a statement */

static void print_warnings()
{
  const char   *query;
  MYSQL_RES    *result;
  MYSQL_ROW    cur;
  my_ulonglong num_rows;
  
  /* Save current error before calling "show warnings" */
  uint error= mysql_errno(&mysql);

  /* Get the warnings */
  query= "show warnings";
  mysql_real_query_for_lazy(query, strlen(query));
  mysql_store_result_for_lazy(&result);

  /* Bail out when no warnings */
  if (!result || !(num_rows= mysql_num_rows(result)))
    goto end;

  cur= mysql_fetch_row(result);

  /*
    Don't print a duplicate of the current error.  It is possible for SHOW
    WARNINGS to return multiple errors with the same code, but different
    messages.  To be safe, skip printing the duplicate only if it is the only
    warning.
  */
  if (!cur || (num_rows == 1 && error == (uint) strtoul(cur[1], NULL, 10)))
    goto end;

  /* Print the warnings */
  init_pager();
  do
  {
    tee_fprintf(PAGER, "%s (Code %s): %s\n", cur[0], cur[1], cur[2]);
  } while ((cur= mysql_fetch_row(result)));
  end_pager();

end:
  mysql_free_result(result);
}


static const char *array_value(const char **array, char key)
{
  for (; *array; array+= 2)
    if (**array == key)
      return array[1];
  return 0;
}


static void
xmlencode_print(const char *src, uint length)
{
  if (!src)
    tee_fputs("NULL", PAGER);
  else
  {
    for (const char *p = src; length; p++, length--)
    {
      const char *t;
      if ((t = array_value(xmlmeta, *p)))
	tee_fputs(t, PAGER);
      else
	tee_putc(*p, PAGER);
    }
  }
}


static void
safe_put_field(const char *pos,ulong length)
{
  if (!pos)
    tee_fputs("NULL", PAGER);
  else
  {
    if (opt_raw_data)
    {
      unsigned long i;
      /* Can't use tee_fputs(), it stops with NUL characters. */
      for (i= 0; i < length; i++, pos++)
        tee_putc(*pos, PAGER);
    }
    else for (const char *end=pos+length ; pos != end ; pos++)
    {
#ifdef USE_MB
      int l;
      if (use_mb(charset_info) &&
          (l = my_ismbchar(charset_info, pos, end)))
      {
	  while (l--)
	    tee_putc(*pos++, PAGER);
	  pos--;
	  continue;
      }
#endif
      if (!*pos)
	tee_fputs("\\0", PAGER); // This makes everything hard
      else if (*pos == '\t')
	tee_fputs("\\t", PAGER); // This would destroy tab format
      else if (*pos == '\n')
	tee_fputs("\\n", PAGER); // This too
      else if (*pos == '\\')
	tee_fputs("\\\\", PAGER);
	else
	tee_putc(*pos, PAGER);
    }
  }
}


static void
print_tab_data(MYSQL_RES *result)
{
  MYSQL_ROW	cur;
  MYSQL_FIELD	*field;
  ulong		*lengths;

  if (opt_silent < 2 && column_names)
  {
    int first=0;
    while ((field = mysql_fetch_field(result)))
    {
      if (first++)
	(void) tee_fputs("\t", PAGER);
      (void) tee_fputs(field->name, PAGER);
    }
    (void) tee_fputs("\n", PAGER);
  }
  while ((cur = mysql_fetch_row(result)))
  {
    lengths=mysql_fetch_lengths(result);
    safe_put_field(cur[0],lengths[0]);
    for (uint off=1 ; off < mysql_num_fields(result); off++)
    {
      (void) tee_fputs("\t", PAGER);
      safe_put_field(cur[off], lengths[off]);
    }
    (void) tee_fputs("\n", PAGER);
  }
}

static int
com_tee(String *buffer __attribute__((unused)),
        char *line __attribute__((unused)))
{
  char file_name[FN_REFLEN], *end, *param;

  if (status.batch)
    return 0;
  while (my_isspace(charset_info,*line))
    line++;
  if (!(param = strchr(line, ' '))) // if outfile wasn't given, use the default
  {
    if (!strlen(outfile))
    {
      printf("No previous outfile available, you must give a filename!\n");
      return 0;
    }
    else if (opt_outfile)
    {
      tee_fprintf(stdout, "Currently logging to file '%s'\n", outfile);
      return 0;
    }
    else
      param = outfile;			//resume using the old outfile
  }

  /* eliminate the spaces before the parameters */
  while (my_isspace(charset_info,*param))
    param++;
  end= strmake_buf(file_name, param);
  /* remove end space from command line */
  while (end > file_name && (my_isspace(charset_info,end[-1]) || 
			     my_iscntrl(charset_info,end[-1])))
    end--;
  end[0]= 0;
  if (end == file_name)
  {
    printf("No outfile specified!\n");
    return 0;
  }
  init_tee(file_name);
  return 0;
}


static int
com_notee(String *buffer __attribute__((unused)),
	  char *line __attribute__((unused)))
{
  if (opt_outfile)
    end_tee();
  tee_fprintf(stdout, "Outfile disabled.\n");
  return 0;
}

/*
  Sorry, this command is not available in Windows.
*/

#ifdef USE_POPEN
static int
com_pager(String *buffer __attribute__((unused)),
          char *line __attribute__((unused)))
{
  char pager_name[FN_REFLEN], *end, *param;

  if (status.batch)
    return 0;
  /* Skip spaces in front of the pager command */
  while (my_isspace(charset_info, *line))
    line++;
  /* Skip the pager command */
  param= strchr(line, ' ');
  /* Skip the spaces between the command and the argument */
  while (param && my_isspace(charset_info, *param))
    param++;
  if (!param || !strlen(param)) // if pager was not given, use the default
  {
    if (!default_pager_set)
    {
      tee_fprintf(stdout, "Default pager wasn't set, using stdout.\n");
      opt_nopager=1;
      strmov(pager, "stdout");
      PAGER= stdout;
      return 0;
    }
    strmov(pager, default_pager);
  }
  else
  {
    end= strmake_buf(pager_name, param);
    while (end > pager_name && (my_isspace(charset_info,end[-1]) || 
                                my_iscntrl(charset_info,end[-1])))
      end--;
    end[0]=0;
    strmov(pager, pager_name);
    strmov(default_pager, pager_name);
  }
  opt_nopager=0;
  tee_fprintf(stdout, "PAGER set to '%s'\n", pager);
  return 0;
}


static int
com_nopager(String *buffer __attribute__((unused)),
	    char *line __attribute__((unused)))
{
  strmov(pager, "stdout");
  opt_nopager=1;
  PAGER= stdout;
  tee_fprintf(stdout, "PAGER set to stdout\n");
  return 0;
}
#endif


/*
  Sorry, you can't send the result to an editor in Win32
*/

#ifdef USE_POPEN
static int
com_edit(String *buffer,char *line __attribute__((unused)))
{
  char	filename[FN_REFLEN],buff[160];
  int	fd,tmp,error;
  const char *editor;
  MY_STAT stat_arg;

  if ((fd=create_temp_file(filename,NullS,"sql", O_CREAT | O_WRONLY,
			   MYF(MY_WME))) < 0)
    goto err;
  if (buffer->is_empty() && !old_buffer.is_empty())
    (void) my_write(fd,(uchar*) old_buffer.ptr(),old_buffer.length(),
		    MYF(MY_WME));
  else
    (void) my_write(fd,(uchar*) buffer->ptr(),buffer->length(),MYF(MY_WME));
  (void) my_close(fd,MYF(0));

  if (!(editor = (char *)getenv("EDITOR")) &&
      !(editor = (char *)getenv("VISUAL")))
    editor = "vi";
  strxmov(buff,editor," ",filename,NullS);
  if ((error= system(buff)))
  {
    char errmsg[100];
    sprintf(errmsg, "Command '%.40s' failed", buff);
    put_info(errmsg, INFO_ERROR, 0, NullS);
    goto err;
  }

  if (!my_stat(filename,&stat_arg,MYF(MY_WME)))
    goto err;
  if ((fd = my_open(filename,O_RDONLY, MYF(MY_WME))) < 0)
    goto err;
  (void) buffer->alloc((uint) stat_arg.st_size);
  if ((tmp=read(fd,(char*) buffer->ptr(),buffer->alloced_length())) >= 0L)
    buffer->length((uint) tmp);
  else
    buffer->length(0);
  (void) my_close(fd,MYF(0));
  (void) my_delete(filename,MYF(MY_WME));
err:
  return 0;
}
#endif


/* If arg is given, exit without errors. This happens on command 'quit' */

static int
com_quit(String *buffer __attribute__((unused)),
	 char *line __attribute__((unused)))
{
  status.exit_status=0;
  return 1;
}

static int
com_rehash(String *buffer __attribute__((unused)),
	 char *line __attribute__((unused)))
{
#ifdef HAVE_READLINE
  build_completion_hash(1, 0);
#endif
  return 0;
}


#ifdef USE_POPEN
static int
com_shell(String *buffer __attribute__((unused)),
          char *line __attribute__((unused)))
{
  char *shell_cmd;

  /* Skip space from line begin */
  while (my_isspace(charset_info, *line))
    line++;
  if (!(shell_cmd = strchr(line, ' ')))
  {
    put_info("Usage: \\! shell-command", INFO_ERROR);
    return -1;
  }
  /*
    The output of the shell command does not
    get directed to the pager or the outfile
  */
  if (system(shell_cmd) == -1)
  {
    put_info(strerror(errno), INFO_ERROR, errno);
    return -1;
  }
  return 0;
}
#endif


static int
com_print(String *buffer,char *line __attribute__((unused)))
{
  tee_puts("--------------", stdout);
  (void) tee_fputs(buffer->c_ptr(), stdout);
  if (!buffer->length() || (*buffer)[buffer->length()-1] != '\n')
    tee_putc('\n', stdout);
  tee_puts("--------------\n", stdout);
  return 0;					/* If empty buffer */
}

	/* ARGSUSED */
static int
com_connect(String *buffer, char *line)
{
  char *tmp, buff[256];
  my_bool save_rehash= opt_rehash;
  int error;

  bzero(buff, sizeof(buff));
  if (buffer)
  {
    /*
      Two null bytes are needed in the end of buff to allow
      get_arg to find end of string the second time it's called.
    */
    tmp= strmake(buff, line, sizeof(buff)-2);
#ifdef EXTRA_DEBUG
    tmp[1]= 0;
#endif
    tmp= get_arg(buff, 0);
    if (tmp && *tmp)
    {
      my_free(current_db);
      current_db= my_strdup(tmp, MYF(MY_WME));
      tmp= get_arg(buff, 1);
      if (tmp)
      {
	my_free(current_host);
	current_host=my_strdup(tmp,MYF(MY_WME));
      }
    }
    else
    {
      /* Quick re-connect */
      opt_rehash= 0;                            /* purecov: tested */
    }
    buffer->length(0);				// command used
  }
  else
    opt_rehash= 0;
  error=sql_connect(current_host,current_db,current_user,opt_password,0);
  opt_rehash= save_rehash;

  if (connected)
  {
    sprintf(buff,"Connection id:    %lu",mysql_thread_id(&mysql));
    put_info(buff,INFO_INFO);
    sprintf(buff,"Current database: %.128s\n",
	    current_db ? current_db : "*** NONE ***");
    put_info(buff,INFO_INFO);
  }
  return error;
}


static int com_source(String *buffer __attribute__((unused)),
                      char *line)
{
  char source_name[FN_REFLEN], *end, *param;
  LINE_BUFFER *line_buff;
  int error;
  STATUS old_status;
  FILE *sql_file;
  my_bool save_ignore_errors;

  /* Skip space from file name */
  while (my_isspace(charset_info,*line))
    line++;
  if (!(param = strchr(line, ' ')))		// Skip command name
    return put_info("Usage: \\. <filename> | source <filename>", 
		    INFO_ERROR, 0);
  while (my_isspace(charset_info,*param))
    param++;
  end=strmake_buf(source_name, param);
  while (end > source_name && (my_isspace(charset_info,end[-1]) || 
                               my_iscntrl(charset_info,end[-1])))
    end--;
  end[0]=0;
  unpack_filename(source_name,source_name);
  /* open file name */
  if (!(sql_file = my_fopen(source_name, O_RDONLY | O_BINARY,MYF(0))))
  {
    char buff[FN_REFLEN+60];
    sprintf(buff,"Failed to open file '%s', error: %d", source_name,errno);
    return put_info(buff, INFO_ERROR, 0);
  }

  if (!(line_buff= batch_readline_init(MAX_BATCH_BUFFER_SIZE, sql_file)))
  {
    my_fclose(sql_file,MYF(0));
    return put_info("Can't initialize batch_readline", INFO_ERROR, 0);
  }

  /* Save old status */
  old_status=status;
  save_ignore_errors= ignore_errors;
  bfill((char*) &status,sizeof(status),(char) 0);

  status.batch=old_status.batch;		// Run in batch mode
  status.line_buff=line_buff;
  status.file_name=source_name;
  glob_buffer.length(0);			// Empty command buffer
  ignore_errors= !batch_abort_on_error;
  in_com_source= 1;
  error= read_and_execute(false);
  ignore_errors= save_ignore_errors;
  status=old_status;				// Continue as before
  in_com_source= aborted= 0;
  my_fclose(sql_file,MYF(0));
  batch_readline_end(line_buff);
  /*
    If we got an error during source operation, don't abort the client
    if ignore_errors is set
  */
  if (error && ignore_errors)
    error= -1;                                  // Ignore error
  return error;
}


	/* ARGSUSED */
static int
com_delimiter(String *buffer __attribute__((unused)), char *line)
{
  char buff[256], *tmp;

  strmake_buf(buff, line);
  tmp= get_arg(buff, 0);

  if (!tmp || !*tmp)
  {
    put_info("DELIMITER must be followed by a 'delimiter' character or string",
	     INFO_ERROR);
    return 0;
  }
  else
  {
    if (strstr(tmp, "\\")) 
    {
      put_info("DELIMITER cannot contain a backslash character", INFO_ERROR);
      return 0;
    }
  }
  strmake_buf(delimiter, tmp);
  delimiter_length= (int)strlen(delimiter);
  delimiter_str= delimiter;
  return 0;
}

	/* ARGSUSED */
static int
com_use(String *buffer __attribute__((unused)), char *line)
{
  char *tmp, buff[FN_REFLEN + 1];
  int select_db;

  bzero(buff, sizeof(buff));
  strmake_buf(buff, line);
  tmp= get_arg(buff, 0);
  if (!tmp || !*tmp)
  {
    put_info("USE must be followed by a database name", INFO_ERROR);
    return 0;
  }
  /*
    We need to recheck the current database, because it may change
    under our feet, for example if DROP DATABASE or RENAME DATABASE
    (latter one not yet available by the time the comment was written)
  */
  get_current_db();

  if (!current_db || cmp_database(charset_info, current_db,tmp))
  {
    if (one_database)
    {
      skip_updates= 1;
      select_db= 0;    // don't do mysql_select_db()
    }
    else
      select_db= 2;    // do mysql_select_db() and build_completion_hash()
  }
  else
  {
    /*
      USE to the current db specified.
      We do need to send mysql_select_db() to make server
      update database level privileges, which might
      change since last USE (see bug#10979).
      For performance purposes, we'll skip rebuilding of completion hash.
    */
    skip_updates= 0;
    select_db= 1;      // do only mysql_select_db(), without completion
  }

  if (select_db)
  {
    /*
      reconnect once if connection is down or if connection was found to
      be down during query
    */
    if (!connected && reconnect())
      return opt_reconnect ? -1 : 1;                        // Fatal error
    if (mysql_select_db(&mysql,tmp))
    {
      if (mysql_errno(&mysql) != CR_SERVER_GONE_ERROR)
        return put_error(&mysql);

      if (reconnect())
        return opt_reconnect ? -1 : 1;                      // Fatal error
      if (mysql_select_db(&mysql,tmp))
        return put_error(&mysql);
    }
    my_free(current_db);
    current_db=my_strdup(tmp,MYF(MY_WME));
#ifdef HAVE_READLINE
    if (select_db > 1)
      build_completion_hash(opt_rehash, 1);
#endif
  }

  put_info("Database changed",INFO_INFO);
  return 0;
}

static int
com_warnings(String *buffer __attribute__((unused)),
   char *line __attribute__((unused)))
{
  show_warnings = 1;
  put_info("Show warnings enabled.",INFO_INFO);
  return 0;
}

static int
com_nowarnings(String *buffer __attribute__((unused)),
   char *line __attribute__((unused)))
{
  show_warnings = 0;
  put_info("Show warnings disabled.",INFO_INFO);
  return 0;
}

/*
  Gets argument from a command on the command line. If get_next_arg is
  not defined, skips the command and returns the first argument. The
  line is modified by adding zero to the end of the argument. If
  get_next_arg is defined, then the function searches for end of string
  first, after found, returns the next argument and adds zero to the
  end. If you ever wish to use this feature, remember to initialize all
  items in the array to zero first.
*/

char *get_arg(char *line, my_bool get_next_arg)
{
  char *ptr, *start;
  my_bool quoted= 0, valid_arg= 0;
  char qtype= 0;

  ptr= line;
  if (get_next_arg)
  {
    for (; *ptr; ptr++) ;
    if (*(ptr + 1))
      ptr++;
  }
  else
  {
    /* skip leading white spaces */
    while (my_isspace(charset_info, *ptr))
      ptr++;
    if (*ptr == '\\') // short command was used
      ptr+= 2;
    else
      while (*ptr &&!my_isspace(charset_info, *ptr)) // skip command
        ptr++;
  }
  if (!*ptr)
    return NullS;
  while (my_isspace(charset_info, *ptr))
    ptr++;
  if (*ptr == '\'' || *ptr == '\"' || *ptr == '`')
  {
    qtype= *ptr;
    quoted= 1;
    ptr++;
  }
  for (start=ptr ; *ptr; ptr++)
  {
    if (*ptr == '\\' && ptr[1]) // escaped character
    {
      // Remove the backslash
      strmov_overlapp(ptr, ptr+1);
    }
    else if ((!quoted && *ptr == ' ') || (quoted && *ptr == qtype))
    {
      *ptr= 0;
      break;
    }
  }
  valid_arg= ptr != start;
  return valid_arg ? start : NullS;
}


/**
  An example of mysql_authentication_dialog_ask callback.

  The C function with the name "mysql_authentication_dialog_ask", if exists,
  will be used by the "dialog" client authentication plugin when user
  input is needed. This function should be of mysql_authentication_dialog_ask_t
  type. If the function does not exists, a built-in implementation will be
  used.

  @param mysql          mysql
  @param type           type of the input
                        1 - normal string input
                        2 - password string
  @param prompt         prompt
  @param buf            a buffer to store the use input
  @param buf_len        the length of the buffer

  @retval               a pointer to the user input string.
                        It may be equal to 'buf' or to 'mysql->password'.
                        In all other cases it is assumed to be an allocated
                        string, and the "dialog" plugin will free() it.
*/

MYSQL_PLUGIN_EXPORT
char *mysql_authentication_dialog_ask(MYSQL *mysql, int type,
                                      const char *prompt,
                                      char *buf, int buf_len)
{
  char *s=buf;

  fputs("[mariadb] ", stdout);
  fputs(prompt, stdout);
  fputs(" ", stdout);

  if (type == 2) /* password */
  {
    s= get_tty_password("");
    strnmov(buf, s, buf_len);
    buf[buf_len-1]= 0;
    my_free(s);
  }
  else
  {
    if (!fgets(buf, buf_len-1, stdin))
      buf[0]= 0;
    else if (buf[0] && (s= strend(buf))[-1] == '\n')
      s[-1]= 0;
  }

  return buf;
}

static int
sql_real_connect(char *host,char *database,char *user,char *password,
		 uint silent)
{
  if (connected)
  {
    connected= 0;
    mysql_close(&mysql);
  }
  mysql_init(&mysql);
  if (opt_init_command)
    mysql_options(&mysql, MYSQL_INIT_COMMAND, opt_init_command);
  if (opt_connect_timeout)
  {
    uint timeout=opt_connect_timeout;
    mysql_options(&mysql,MYSQL_OPT_CONNECT_TIMEOUT,
		  (char*) &timeout);
  }
  if (opt_compress)
    mysql_options(&mysql,MYSQL_OPT_COMPRESS,NullS);
  if (opt_secure_auth)
    mysql_options(&mysql, MYSQL_SECURE_AUTH, (char *) &opt_secure_auth);
  if (using_opt_local_infile)
    mysql_options(&mysql,MYSQL_OPT_LOCAL_INFILE, (char*) &opt_local_infile);
#if defined(HAVE_OPENSSL) && !defined(EMBEDDED_LIBRARY)
  if (opt_use_ssl)
    mysql_ssl_set(&mysql, opt_ssl_key, opt_ssl_cert, opt_ssl_ca,
		  opt_ssl_capath, opt_ssl_cipher);
  mysql_options(&mysql,MYSQL_OPT_SSL_VERIFY_SERVER_CERT,
                (char*)&opt_ssl_verify_server_cert);
#endif
  if (opt_protocol)
    mysql_options(&mysql,MYSQL_OPT_PROTOCOL,(char*)&opt_protocol);
#ifdef HAVE_SMEM
  if (shared_memory_base_name)
    mysql_options(&mysql,MYSQL_SHARED_MEMORY_BASE_NAME,shared_memory_base_name);
#endif
  if (safe_updates)
  {
    char init_command[100];
    sprintf(init_command,
	    "SET SQL_SAFE_UPDATES=1,SQL_SELECT_LIMIT=%lu,MAX_JOIN_SIZE=%lu",
	    select_limit,max_join_size);
    mysql_options(&mysql, MYSQL_INIT_COMMAND, init_command);
  }

  mysql_options(&mysql, MYSQL_SET_CHARSET_NAME, default_charset);

  if (opt_plugin_dir && *opt_plugin_dir)
    mysql_options(&mysql, MYSQL_PLUGIN_DIR, opt_plugin_dir);

  if (opt_default_auth && *opt_default_auth)
    mysql_options(&mysql, MYSQL_DEFAULT_AUTH, opt_default_auth);

  if (!mysql_real_connect(&mysql, host, user, password,
                          database, opt_mysql_port, opt_mysql_unix_port,
                          connect_flag | CLIENT_MULTI_STATEMENTS))
  {
    if (!silent ||
	(mysql_errno(&mysql) != CR_CONN_HOST_ERROR &&
	 mysql_errno(&mysql) != CR_CONNECTION_ERROR))
    {
      (void) put_error(&mysql);
      (void) fflush(stdout);
      return ignore_errors ? -1 : 1;		// Abort
    }
    return -1;					// Retryable
  }
  
  charset_info= mysql.charset;
  
  connected=1;
#ifndef EMBEDDED_LIBRARY
  mysql.reconnect= debug_info_flag; // We want to know if this happens

  /*
    CLIENT_PROGRESS is set only if we requsted it in mysql_real_connect()
    and the server also supports it
  */
  if (mysql.client_flag & CLIENT_PROGRESS)
    mysql_options(&mysql, MYSQL_PROGRESS_CALLBACK, (void*) report_progress);
#else
  mysql.reconnect= 1;
#endif
#ifdef HAVE_READLINE
  build_completion_hash(opt_rehash, 1);
#endif
  return 0;
}


static int
sql_connect(char *host,char *database,char *user,char *password,uint silent)
{
  bool message=0;
  uint count=0;
  int error;
  for (;;)
  {
    if ((error=sql_real_connect(host,database,user,password,wait_flag)) >= 0)
    {
      if (count)
      {
	tee_fputs("\n", stderr);
	(void) fflush(stderr);
      }
      return error;
    }
    if (!wait_flag)
      return ignore_errors ? -1 : 1;
    if (!message && !silent)
    {
      message=1;
      tee_fputs("Waiting",stderr); (void) fflush(stderr);
    }
    (void) sleep(wait_time);
    if (!silent)
    {
      putc('.',stderr); (void) fflush(stderr);
      count++;
    }
  }
}



static int
com_status(String *buffer __attribute__((unused)),
	   char *line __attribute__((unused)))
{
  const char *status_str;
  char buff[40];
  ulonglong id;
  MYSQL_RES *result;
  LINT_INIT(result);

  if (mysql_real_query_for_lazy(
        C_STRING_WITH_LEN("select DATABASE(), USER() limit 1")))
    return 0;

  tee_puts("--------------", stdout);
  usage(1);					/* Print version */
  tee_fprintf(stdout, "\nConnection id:\t\t%lu\n",mysql_thread_id(&mysql));
  /*
    Don't remove "limit 1",
    it is protection againts SQL_SELECT_LIMIT=0
  */
  if (!mysql_store_result_for_lazy(&result))
  {
    MYSQL_ROW cur=mysql_fetch_row(result);
    if (cur)
    {
      tee_fprintf(stdout, "Current database:\t%s\n", cur[0] ? cur[0] : "");
      tee_fprintf(stdout, "Current user:\t\t%s\n", cur[1]);
    }
    mysql_free_result(result);
  }

#if defined(HAVE_OPENSSL) && !defined(EMBEDDED_LIBRARY)
  if ((status_str= mysql_get_ssl_cipher(&mysql)))
    tee_fprintf(stdout, "SSL:\t\t\tCipher in use is %s\n",
                status_str);
  else
#endif /* HAVE_OPENSSL && !EMBEDDED_LIBRARY */
    tee_puts("SSL:\t\t\tNot in use", stdout);

  if (skip_updates)
  {
    vidattr(A_BOLD);
    tee_fprintf(stdout, "\nAll updates ignored to this database\n");
    vidattr(A_NORMAL);
  }
#ifdef USE_POPEN
  tee_fprintf(stdout, "Current pager:\t\t%s\n", pager);
  tee_fprintf(stdout, "Using outfile:\t\t'%s'\n", opt_outfile ? outfile : "");
#endif
  tee_fprintf(stdout, "Using delimiter:\t%s\n", delimiter);
  tee_fprintf(stdout, "Server:\t\t\t%s\n", mysql_get_server_name(&mysql));
  tee_fprintf(stdout, "Server version:\t\t%s\n", server_version_string(&mysql));
  tee_fprintf(stdout, "Protocol version:\t%d\n", mysql_get_proto_info(&mysql));
  tee_fprintf(stdout, "Connection:\t\t%s\n", mysql_get_host_info(&mysql));
  if ((id= mysql_insert_id(&mysql)))
    tee_fprintf(stdout, "Insert id:\t\t%s\n", llstr(id, buff));

  /* "limit 1" is protection against SQL_SELECT_LIMIT=0 */
  if (mysql_real_query_for_lazy(C_STRING_WITH_LEN(
        "select @@character_set_client, @@character_set_connection, "
        "@@character_set_server, @@character_set_database limit 1")))
  {
    if (mysql_errno(&mysql) == CR_SERVER_GONE_ERROR)
      return 0;
  }
  if (!mysql_store_result_for_lazy(&result))
  {
    MYSQL_ROW cur=mysql_fetch_row(result);
    if (cur)
    {
      tee_fprintf(stdout, "Server characterset:\t%s\n", cur[2] ? cur[2] : "");
      tee_fprintf(stdout, "Db     characterset:\t%s\n", cur[3] ? cur[3] : "");
      tee_fprintf(stdout, "Client characterset:\t%s\n", cur[0] ? cur[0] : "");
      tee_fprintf(stdout, "Conn.  characterset:\t%s\n", cur[1] ? cur[1] : "");
    }
    mysql_free_result(result);
  }
  else
  {
    /* Probably pre-4.1 server */
    tee_fprintf(stdout, "Client characterset:\t%s\n", charset_info->csname);
    tee_fprintf(stdout, "Server characterset:\t%s\n", mysql.charset->csname);
  }

#ifndef EMBEDDED_LIBRARY
  if (strstr(mysql_get_host_info(&mysql),"TCP/IP") || ! mysql.unix_socket)
    tee_fprintf(stdout, "TCP port:\t\t%d\n", mysql.port);
  else
    tee_fprintf(stdout, "UNIX socket:\t\t%s\n", mysql.unix_socket);
  if (mysql.net.compress)
    tee_fprintf(stdout, "Protocol:\t\tCompressed\n");
#endif

  if ((status_str= mysql_stat(&mysql)) && !mysql_error(&mysql)[0])
  {
    ulong sec;
    const char *pos= strchr(status_str,' ');
    /* print label */
    tee_fprintf(stdout, "%.*s\t\t\t", (int) (pos-status_str), status_str);
    if ((status_str= str2int(pos,10,0,LONG_MAX,(long*) &sec)))
    {
      nice_time((double) sec,buff,0);
      tee_puts(buff, stdout);			/* print nice time */
      while (*status_str == ' ')
        status_str++;  /* to next info */
      tee_putc('\n', stdout);
      tee_puts(status_str, stdout);
    }
  }
  if (safe_updates)
  {
    vidattr(A_BOLD);
    tee_fprintf(stdout, "\nNote that you are running in safe_update_mode:\n");
    vidattr(A_NORMAL);
    tee_fprintf(stdout, "\
UPDATEs and DELETEs that don't use a key in the WHERE clause are not allowed.\n\
(One can force an UPDATE/DELETE by adding LIMIT # at the end of the command.)\n\
SELECT has an automatic 'LIMIT %lu' if LIMIT is not used.\n\
Max number of examined row combination in a join is set to: %lu\n\n",
select_limit, max_join_size);
  }
  tee_puts("--------------\n", stdout);
  return 0;
}

static const char *
server_version_string(MYSQL *con)
{
  /* Only one thread calls this, so no synchronization is needed */
  if (server_version == NULL)
  {
    MYSQL_RES *result;

    /* "limit 1" is protection against SQL_SELECT_LIMIT=0 */
    if (!mysql_query(con, "select @@version_comment limit 1") &&
        (result = mysql_use_result(con)))
    {
      MYSQL_ROW cur = mysql_fetch_row(result);
      if (cur && cur[0])
      {
        /* version, space, comment, \0 */
        size_t len= strlen(mysql_get_server_info(con)) + strlen(cur[0]) + 2;

        if ((server_version= (char *) my_malloc(len, MYF(MY_WME))))
        {
          char *bufp;
          bufp = strmov(server_version, mysql_get_server_info(con));
          bufp = strmov(bufp, " ");
          (void) strmov(bufp, cur[0]);
        }
      }
      mysql_free_result(result);
    }

    /*
      If for some reason we didn't get a version_comment, we'll
      keep things simple.
    */

    if (server_version == NULL)
      server_version= my_strdup(mysql_get_server_info(con), MYF(MY_WME));
  }

  return server_version ? server_version : "";
}

static int
put_info(const char *str,INFO_TYPE info_type, uint error, const char *sqlstate)
{
  FILE *file= (info_type == INFO_ERROR ? stderr : stdout);
  static int inited=0;

  if (status.batch)
  {
    if (info_type == INFO_ERROR)
    {
      (void) fflush(file);
      fprintf(file,"ERROR");
      if (error)
      {
	if (sqlstate)
	  (void) fprintf(file," %d (%s)",error, sqlstate);
        else
	  (void) fprintf(file," %d",error);
      }
      if (status.query_start_line && line_numbers)
      {
	(void) fprintf(file," at line %lu",status.query_start_line);
	if (status.file_name)
	  (void) fprintf(file," in file: '%s'", status.file_name);
      }
      (void) fprintf(file,": %s\n",str);
      (void) fflush(file);
      if (!ignore_errors)
	return 1;
    }
    else if (info_type == INFO_RESULT && verbose > 1)
      tee_puts(str, file);
    if (unbuffered)
      fflush(file);
    return info_type == INFO_ERROR ? -1 : 0;
  }
  if (!opt_silent || info_type == INFO_ERROR)
  {
    if (!inited)
    {
      inited=1;
#ifdef HAVE_SETUPTERM
      (void) setupterm((char *)0, 1, (int *) 0);
#endif
    }
    if (info_type == INFO_ERROR)
    {
      if (!opt_nobeep)
      {
#ifdef _WIN32
        MessageBeep(MB_ICONWARNING);
#else
        putchar('\a');		      	/* This should make a bell */
#endif
      }
      vidattr(A_STANDOUT);
      if (error)
      {
	if (sqlstate)
          (void) tee_fprintf(file, "ERROR %d (%s)", error, sqlstate);
        else
          (void) tee_fprintf(file, "ERROR %d", error);
      }
      else
        tee_fputs("ERROR", file);
      if (status.query_start_line && line_numbers)
      {
	(void) fprintf(file," at line %lu",status.query_start_line);
	if (status.file_name)
	  (void) fprintf(file," in file: '%s'", status.file_name);
      }
      tee_fputs(": ", file);
    }
    else
      vidattr(A_BOLD);
    (void) tee_puts(str, file);
    vidattr(A_NORMAL);
  }
  if (unbuffered)
    fflush(file);
  return info_type == INFO_ERROR ? (ignore_errors ? -1 : 1): 0;
}


static int
put_error(MYSQL *con)
{
  return put_info(mysql_error(con), INFO_ERROR, mysql_errno(con),
		  mysql_sqlstate(con));
}  


static void remove_cntrl(String &buffer)
{
  char *start,*end;
  end=(start=(char*) buffer.ptr())+buffer.length();
  while (start < end && !my_isgraph(charset_info,end[-1]))
    end--;
  buffer.length((uint) (end-start));
}


void tee_fprintf(FILE *file, const char *fmt, ...)
{
  va_list args;

  va_start(args, fmt);
  (void) vfprintf(file, fmt, args);
  va_end(args);

  if (opt_outfile)
  {
    va_start(args, fmt);
    (void) vfprintf(OUTFILE, fmt, args);
    va_end(args);
  }
}


void tee_fputs(const char *s, FILE *file)
{
  fputs(s, file);
  if (opt_outfile)
    fputs(s, OUTFILE);
}


void tee_puts(const char *s, FILE *file)
{
  fputs(s, file);
  fputc('\n', file);
  if (opt_outfile)
  {
    fputs(s, OUTFILE);
    fputc('\n', OUTFILE);
  }
}

void tee_putc(int c, FILE *file)
{
  putc(c, file);
  if (opt_outfile)
    putc(c, OUTFILE);
}

#if defined(__WIN__)
#include <time.h>
#else
#include <sys/times.h>
#ifdef _SC_CLK_TCK				// For mit-pthreads
#undef CLOCKS_PER_SEC
#define CLOCKS_PER_SEC (sysconf(_SC_CLK_TCK))
#endif
#endif

static ulong start_timer(void)
{
#if defined(__WIN__)
  return clock();
#else
  struct tms tms_tmp;
  return times(&tms_tmp);
#endif
}


/** 
  Write as many as 52+1 bytes to buff, in the form of a legible duration of time.

  len("4294967296 days, 23 hours, 59 minutes, 60.00 seconds")  ->  52
*/
static void nice_time(double sec,char *buff,bool part_second)
{
  ulong tmp;
  if (sec >= 3600.0*24)
  {
    tmp=(ulong) floor(sec/(3600.0*24));
    sec-=3600.0*24*tmp;
    buff=int10_to_str((long) tmp, buff, 10);
    buff=strmov(buff,tmp > 1 ? " days " : " day ");
  }
  if (sec >= 3600.0)
  {
    tmp=(ulong) floor(sec/3600.0);
    sec-=3600.0*tmp;
    buff=int10_to_str((long) tmp, buff, 10);
    buff=strmov(buff,tmp > 1 ? " hours " : " hour ");
  }
  if (sec >= 60.0)
  {
    tmp=(ulong) floor(sec/60.0);
    sec-=60.0*tmp;
    buff=int10_to_str((long) tmp, buff, 10);
    buff=strmov(buff," min ");
  }
  if (part_second)
    sprintf(buff,"%.2f sec",sec);
  else
    sprintf(buff,"%d sec",(int) sec);
}


static void end_timer(ulong start_time,char *buff)
{
  nice_time((double) (start_timer() - start_time) /
	    CLOCKS_PER_SEC,buff,1);
}


static void mysql_end_timer(ulong start_time,char *buff)
{
  buff[0]=' ';
  buff[1]='(';
  end_timer(start_time,buff+2);
  strmov(strend(buff),")");
}

static const char *construct_prompt()
{
  processed_prompt.free();			// Erase the old prompt
  time_t  lclock = time(NULL);			// Get the date struct
  struct tm *t = localtime(&lclock);

  /* parse thru the settings for the prompt */
  for (char *c = current_prompt; *c ; c++)
  {
    if (*c != PROMPT_CHAR)
	processed_prompt.append(*c);
    else
    {
      switch (*++c) {
      case '\0':
	c--;			// stop it from going beyond if ends with %
	break;
      case 'c':
	add_int_to_prompt(++prompt_counter);
	break;
      case 'v':
	if (connected)
	  processed_prompt.append(mysql_get_server_info(&mysql));
	else
	  processed_prompt.append("not_connected");
	break;
      case 'd':
	processed_prompt.append(current_db ? current_db : "(none)");
	break;
      case 'N':
        if (connected)
          processed_prompt.append(mysql_get_server_name(&mysql));
        else
          processed_prompt.append("unknown");
        break;
      case 'h':
      {
	const char *prompt;
	prompt= connected ? mysql_get_host_info(&mysql) : "not_connected";
	if (strstr(prompt, "Localhost"))
	  processed_prompt.append("localhost");
	else
	{
	  const char *end=strcend(prompt,' ');
	  processed_prompt.append(prompt, (uint) (end-prompt));
	}
	break;
      }
      case 'p':
      {
#ifndef EMBEDDED_LIBRARY
	if (!connected)
	{
	  processed_prompt.append("not_connected");
	  break;
	}

	const char *host_info = mysql_get_host_info(&mysql);
	if (strstr(host_info, "memory")) 
	{
		processed_prompt.append( mysql.host );
	}
	else if (strstr(host_info,"TCP/IP") ||
	    !mysql.unix_socket)
	  add_int_to_prompt(mysql.port);
	else
	{
	  char *pos=strrchr(mysql.unix_socket,'/');
 	  processed_prompt.append(pos ? pos+1 : mysql.unix_socket);
	}
#endif
      }
	break;
      case 'U':
	if (!full_username)
	  init_username();
        processed_prompt.append(full_username ? full_username :
                                (current_user ?  current_user : "(unknown)"));
	break;
      case 'u':
	if (!full_username)
	  init_username();
        processed_prompt.append(part_username ? part_username :
                                (current_user ?  current_user : "(unknown)"));
	break;
      case PROMPT_CHAR:
	processed_prompt.append(PROMPT_CHAR);
	break;
      case 'n':
	processed_prompt.append('\n');
	break;
      case ' ':
      case '_':
	processed_prompt.append(' ');
	break;
      case 'R':
	if (t->tm_hour < 10)
	  processed_prompt.append('0');
	add_int_to_prompt(t->tm_hour);
	break;
      case 'r':
	int getHour;
	getHour = t->tm_hour % 12;
	if (getHour == 0)
	  getHour=12;
	if (getHour < 10)
	  processed_prompt.append('0');
	add_int_to_prompt(getHour);
	break;
      case 'm':
	if (t->tm_min < 10)
	  processed_prompt.append('0');
	add_int_to_prompt(t->tm_min);
	break;
      case 'y':
	int getYear;
	getYear = t->tm_year % 100;
	if (getYear < 10)
	  processed_prompt.append('0');
	add_int_to_prompt(getYear);
	break;
      case 'Y':
	add_int_to_prompt(t->tm_year+1900);
	break;
      case 'D':
	char* dateTime;
	dateTime = ctime(&lclock);
	processed_prompt.append(strtok(dateTime,"\n"));
	break;
      case 's':
	if (t->tm_sec < 10)
	  processed_prompt.append('0');
	add_int_to_prompt(t->tm_sec);
	break;
      case 'w':
	processed_prompt.append(day_names[t->tm_wday]);
	break;
      case 'P':
	processed_prompt.append(t->tm_hour < 12 ? "am" : "pm");
	break;
      case 'o':
	add_int_to_prompt(t->tm_mon+1);
	break;
      case 'O':
	processed_prompt.append(month_names[t->tm_mon]);
	break;
      case '\'':
	processed_prompt.append("'");
	break;
      case '"':
	processed_prompt.append('"');
	break;
      case 'S':
	processed_prompt.append(';');
	break;
      case 't':
	processed_prompt.append('\t');
	break;
      case 'l':
	processed_prompt.append(delimiter_str);
	break;
      default:
	processed_prompt.append(c);
      }
    }
  }
  processed_prompt.append('\0');
  return processed_prompt.ptr();
}


static void add_int_to_prompt(int toadd)
{
  char buffer[16];
  int10_to_str(toadd,buffer,10);
  processed_prompt.append(buffer);
}

static void init_username()
{
  my_free(full_username);
  my_free(part_username);

  MYSQL_RES *result;
  LINT_INIT(result);
  if (!mysql_query(&mysql,"select USER()") &&
      (result=mysql_use_result(&mysql)))
  {
    MYSQL_ROW cur=mysql_fetch_row(result);
    full_username=my_strdup(cur[0],MYF(MY_WME));
    part_username=my_strdup(strtok(cur[0],"@"),MYF(MY_WME));
    (void) mysql_fetch_row(result);		// Read eof
  }
}

static int com_prompt(String *buffer __attribute__((unused)),
                      char *line)
{
  char *ptr=strchr(line, ' ');
  prompt_counter = 0;
  my_free(current_prompt);
  current_prompt=my_strdup(ptr ? ptr+1 : default_prompt,MYF(MY_WME));
  if (!ptr)
    tee_fprintf(stdout, "Returning to default PROMPT of %s\n", default_prompt);
  else
    tee_fprintf(stdout, "PROMPT set to '%s'\n", current_prompt);
  return 0;
}

#ifndef EMBEDDED_LIBRARY
static void report_progress(const MYSQL *mysql, uint stage, uint max_stage,
                            double progress, const char *proc_info,
                            uint proc_info_length)
{
  uint length= printf("Stage: %d of %d '%.*s' %6.3g%% of stage done",
                      stage, max_stage, proc_info_length, proc_info, 
                      progress);
  if (length < last_progress_report_length)
    printf("%*s", last_progress_report_length - length, "");
  putc('\r', stdout);
  fflush(stdout);
  last_progress_report_length= length;
}

static void report_progress_end()
{
  if (last_progress_report_length)
  {
    printf("%*s\r", last_progress_report_length, "");
    last_progress_report_length= 0;
  }
}
#else
static void report_progress_end()
{
}
#endif<|MERGE_RESOLUTION|>--- conflicted
+++ resolved
@@ -1,10 +1,6 @@
 /*
-<<<<<<< HEAD
-   Copyright (c) 2000, 2013, Oracle and/or its affiliates.
-   Copyright (c) 2009, 2013, Monty Program Ab.
-=======
-   Copyright (c) 2000, 2014, Oracle and/or its affiliates. All rights reserved.
->>>>>>> faec0e2f
+   Copyright (c) 2000, 2014, Oracle and/or its affiliates.
+   Copyright (c) 2009, 2014, Monty Program Ab.
 
    This program is free software; you can redistribute it and/or modify
    it under the terms of the GNU General Public License as published by
@@ -1231,16 +1227,10 @@
 
   put_info("Welcome to the MariaDB monitor.  Commands end with ; or \\g.",
 	   INFO_INFO);
-<<<<<<< HEAD
   my_snprintf((char*) glob_buffer.ptr(), glob_buffer.alloced_length(),
 	  "Your %s connection id is %lu\nServer version: %s\n",
           mysql_get_server_name(&mysql),
 	  mysql_thread_id(&mysql), server_version_string(&mysql));
-=======
-  snprintf((char*) glob_buffer.ptr(), glob_buffer.alloced_length(),
-	   "Your MySQL connection id is %lu\nServer version: %s\n",
-	   mysql_thread_id(&mysql), server_version_string(&mysql));
->>>>>>> faec0e2f
   put_info((char*) glob_buffer.ptr(),INFO_INFO);
 
   put_info(ORACLE_WELCOME_COPYRIGHT_NOTICE("2000"), INFO_INFO);
