/* Copyright (C) 2001-2004 MySQL AB

   This program is free software; you can redistribute it and/or modify
   it under the terms of the GNU General Public License as published by
   the Free Software Foundation; version 2 of the License.

   This program is distributed in the hope that it will be useful,
   but WITHOUT ANY WARRANTY; without even the implied warranty of
   MERCHANTABILITY or FITNESS FOR A PARTICULAR PURPOSE.  See the
   GNU General Public License for more details.

   You should have received a copy of the GNU General Public License
   along with this program; if not, write to the Free Software
   Foundation, Inc., 59 Temple Place, Suite 330, Boston, MA  02111-1307  USA */

/* 

   TODO: print the catalog (some USE catalog.db ????).

   Standalone program to read a MySQL binary log (or relay log);
   can read files produced by 3.23, 4.x, 5.0 servers. 

   Can read binlogs from 3.23/4.x/5.0 and relay logs from 4.x/5.0.
   Should be able to read any file of these categories, even with
   --start-position.
   An important fact: the Format_desc event of the log is at most the 3rd event
   of the log; if it is the 3rd then there is this combination:
   Format_desc_of_slave, Rotate_of_master, Format_desc_of_master.
*/

#define MYSQL_CLIENT
#undef MYSQL_SERVER
#include "client_priv.h"
#include <my_time.h>
/* That one is necessary for defines of OPTION_NO_FOREIGN_KEY_CHECKS etc */
#include "mysql_priv.h" 
#include "log_event.h"
#include "sql_common.h"

#define BIN_LOG_HEADER_SIZE	4
#define PROBE_HEADER_LEN	(EVENT_LEN_OFFSET+4)


#define CLIENT_CAPABILITIES	(CLIENT_LONG_PASSWORD | CLIENT_LONG_FLAG | CLIENT_LOCAL_FILES)

char server_version[SERVER_VERSION_LENGTH];
ulong server_id = 0;

// needed by net_serv.c
ulong bytes_sent = 0L, bytes_received = 0L;
ulong mysqld_net_retry_count = 10L;
ulong open_files_limit;
uint test_flags = 0; 
static uint opt_protocol= 0;
static FILE *result_file;

#ifndef DBUG_OFF
static const char* default_dbug_option = "d:t:o,/tmp/mysqlbinlog.trace";
#endif
static const char *load_default_groups[]= { "mysqlbinlog","client",0 };

void sql_print_error(const char *format, ...);

static bool one_database=0, to_last_remote_log= 0, disable_log_bin= 0;
static bool opt_hexdump= 0;
static bool opt_base64_output= 0;
static const char* database= 0;
static my_bool force_opt= 0, short_form= 0, remote_opt= 0, info_flag;
static my_bool force_if_open_opt= 1;
static ulonglong offset = 0;
static const char* host = 0;
static int port= 0;
static const char* sock= 0;
static const char* user = 0;
static char* pass = 0;
static char *charset= 0;

static ulonglong start_position, stop_position;
#define start_position_mot ((my_off_t)start_position)
#define stop_position_mot  ((my_off_t)stop_position)

static char *start_datetime_str, *stop_datetime_str;
static my_time_t start_datetime= 0, stop_datetime= MY_TIME_T_MAX;
static ulonglong rec_count= 0;
static short binlog_flags = 0; 
static MYSQL* mysql = NULL;
static const char* dirname_for_local_load= 0;
static bool stop_passed= 0;
static my_bool file_not_closed_error= 0;

/*
  check_header() will set the pointer below.
  Why do we need here a pointer on an event instead of an event ?
  This is because the event will be created (alloced) in read_log_event()
  (which returns a pointer) in check_header().
*/
Format_description_log_event* glob_description_event; 

static int dump_local_log_entries(PRINT_EVENT_INFO *print_event_info,
                                  const char* logname);
static int dump_remote_log_entries(PRINT_EVENT_INFO *print_event_info,
                                   const char* logname);
static int dump_log_entries(const char* logname);
static void die(const char* fmt, ...)  __attribute__ ((__noreturn__));
static MYSQL* safe_connect();


class Load_log_processor
{
  char target_dir_name[FN_REFLEN];
  int target_dir_name_len;

  /*
    When we see first event corresponding to some LOAD DATA statement in
    binlog, we create temporary file to store data to be loaded.
    We add name of this file to file_names array using its file_id as index.
    If we have Create_file event (i.e. we have binary log in pre-5.0.3
    format) we also store save event object to be able which is needed to
    emit LOAD DATA statement when we will meet Exec_load_data event.
    If we have Begin_load_query event we simply store 0 in
    File_name_record::event field.
  */
  struct File_name_record
  {
    char *fname;
    Create_file_log_event *event;
  };
  DYNAMIC_ARRAY file_names;

  /*
    Looking for new uniquie filename that doesn't exist yet by 
    adding postfix -%x

    SYNOPSIS 
       create_unique_file()
       
       filename       buffer for filename
       file_name_end  tail of buffer that should be changed
                      should point to a memory enough to printf("-%x",..)

    RETURN VALUES
      values less than 0      - can't find new filename
      values great or equal 0 - created file with found filename
  */
  File create_unique_file(char *filename, char *file_name_end)
    {
      File res;
      /* If we have to try more than 1000 times, something is seriously wrong */
      for (uint version= 0; version<1000; version++)
      {
	sprintf(file_name_end,"-%x",version);
	if ((res= my_create(filename,0,
			    O_CREAT|O_EXCL|O_BINARY|O_WRONLY,MYF(0)))!=-1)
	  return res;
      }
      return -1;
    }

public:
  Load_log_processor() {}
  ~Load_log_processor() {}

  int init()
  {
    return init_dynamic_array(&file_names, sizeof(File_name_record),
			      100,100 CALLER_INFO);
  }

  void init_by_dir_name(const char *dir)
    {
      target_dir_name_len= (convert_dirname(target_dir_name, dir, NullS) -
			    target_dir_name);
    }
  void init_by_cur_dir()
    {
      if (my_getwd(target_dir_name,sizeof(target_dir_name),MYF(MY_WME)))
	exit(1);
      target_dir_name_len= strlen(target_dir_name);
    }
  void destroy()
  {
    File_name_record *ptr= (File_name_record *)file_names.buffer;
    File_name_record *end= ptr + file_names.elements;
    for (; ptr < end; ptr++)
    {
      if (ptr->fname)
      {
        my_free(ptr->fname, MYF(MY_WME));
        delete ptr->event;
        bzero((char *)ptr, sizeof(File_name_record));
      }
    }

    delete_dynamic(&file_names);
  }

  /*
    Obtain Create_file event for LOAD DATA statement by its file_id.

    SYNOPSIS
      grab_event()
        file_id - file_id identifiying LOAD DATA statement

    DESCRIPTION
      Checks whenever we have already seen Create_file event for this file_id.
      If yes then returns pointer to it and removes it from array describing
      active temporary files. Since this moment caller is responsible for
      freeing memory occupied by this event and associated file name.

    RETURN VALUES
      Pointer to Create_file event or 0 if there was no such event
      with this file_id.
  */
  Create_file_log_event *grab_event(uint file_id)
    {
      File_name_record *ptr;
      Create_file_log_event *res;

      if (file_id >= file_names.elements)
        return 0;
      ptr= dynamic_element(&file_names, file_id, File_name_record*);
      if ((res= ptr->event))
        bzero((char *)ptr, sizeof(File_name_record));
      return res;
    }

  /*
    Obtain file name of temporary file for LOAD DATA statement by its file_id.

    SYNOPSIS
      grab_fname()
        file_id - file_id identifiying LOAD DATA statement

    DESCRIPTION
      Checks whenever we have already seen Begin_load_query event for this
      file_id. If yes then returns file name of corresponding temporary file.
      Removes record about this file from the array of active temporary files.
      Since this moment caller is responsible for freeing memory occupied by
      this name.

    RETURN VALUES
      String with name of temporary file or 0 if we have not seen Begin_load_query
      event with this file_id.
  */
  char *grab_fname(uint file_id)
    {
      File_name_record *ptr;
      char *res= 0;

      if (file_id >= file_names.elements)
        return 0;
      ptr= dynamic_element(&file_names, file_id, File_name_record*);
      if (!ptr->event)
      {
        res= ptr->fname;
        bzero((char *)ptr, sizeof(File_name_record));
      }
      return res;
    }
  int process(Create_file_log_event *ce);
  int process(Begin_load_query_log_event *ce);
  int process(Append_block_log_event *ae);
  File prepare_new_file_for_old_format(Load_log_event *le, char *filename);
  int load_old_format_file(NET* net, const char *server_fname,
			   uint server_fname_len, File file);
  int process_first_event(const char *bname, uint blen, const char *block,
                          uint block_len, uint file_id,
                          Create_file_log_event *ce);
};



File Load_log_processor::prepare_new_file_for_old_format(Load_log_event *le,
							 char *filename)
{
  uint len;
  char *tail;
  File file;
  
  fn_format(filename, le->fname, target_dir_name, "", 1);
  len= strlen(filename);
  tail= filename + len;
  
  if ((file= create_unique_file(filename,tail)) < 0)
  {
    sql_print_error("Could not construct local filename %s",filename);
    return -1;
  }
  
  le->set_fname_outside_temp_buf(filename,len+strlen(tail));
  
  return file;
}


int Load_log_processor::load_old_format_file(NET* net, const char*server_fname,
					     uint server_fname_len, File file)
{
  uchar buf[FN_REFLEN+1];
  buf[0] = 0;
  memcpy(buf + 1, server_fname, server_fname_len + 1);
  if (my_net_write(net, buf, server_fname_len +2) || net_flush(net))
  {
    sql_print_error("Failed  requesting the remote dump of %s", server_fname);
    return -1;
  }
  
  for (;;)
  {
    ulong packet_len = my_net_read(net);
    if (packet_len == 0)
    {
      if (my_net_write(net, (uchar*) "", 0) || net_flush(net))
      {
	sql_print_error("Failed sending the ack packet");
	return -1;
      }
      /*
	we just need to send something, as the server will read but
	not examine the packet - this is because mysql_load() sends 
	an OK when it is done
      */
      break;
    }
    else if (packet_len == packet_error)
    {
      sql_print_error("Failed reading a packet during the dump of %s ", 
		      server_fname);
      return -1;
    }
    
    if (packet_len > UINT_MAX)
    {
      sql_print_error("Illegal length of packet read from net");
      return -1;
    }
    if (my_write(file, (uchar*) net->read_pos, 
		 (uint) packet_len, MYF(MY_WME|MY_NABP)))
      return -1;
  }
  
  return 0;
}


/*
  Process first event in the sequence of events representing LOAD DATA
  statement.

  SYNOPSIS
    process_first_event()
      bname     - base name for temporary file to be created
      blen      - base name length
      block     - first block of data to be loaded
      block_len - first block length
      file_id   - identifies LOAD DATA statement
      ce        - pointer to Create_file event object if we are processing
                  this type of event.

  DESCRIPTION
    Creates temporary file to be used in LOAD DATA and writes first block of
    data to it. Registers its file name (and optional Create_file event)
    in the array of active temporary files.

  RETURN VALUES
    0     - success
    non-0 - error
*/

int Load_log_processor::process_first_event(const char *bname, uint blen,
                                            const char *block, uint block_len,
                                            uint file_id,
                                            Create_file_log_event *ce)
{
  uint full_len= target_dir_name_len + blen + 9 + 9 + 1;
  int error= 0;
  char *fname, *ptr;
  File file;
  File_name_record rec;
  DBUG_ENTER("Load_log_processor::process_first_event");

  if (!(fname= (char*) my_malloc(full_len,MYF(MY_WME))))
    DBUG_RETURN(-1);

  memcpy(fname, target_dir_name, target_dir_name_len);
  ptr= fname + target_dir_name_len;
  memcpy(ptr,bname,blen);
  ptr+= blen;
  ptr+= my_sprintf(ptr, (ptr, "-%x", file_id));

  if ((file= create_unique_file(fname,ptr)) < 0)
  {
    sql_print_error("Could not construct local filename %s%s",
		    target_dir_name,bname);
    DBUG_RETURN(-1);
  }

  rec.fname= fname;
  rec.event= ce;

  if (set_dynamic(&file_names, (uchar*)&rec, file_id))
  {
    sql_print_error("Could not construct local filename %s%s",
		    target_dir_name, bname);
    DBUG_RETURN(-1);
  }

  if (ce)
    ce->set_fname_outside_temp_buf(fname, strlen(fname));

  if (my_write(file, (uchar*)block, block_len, MYF(MY_WME|MY_NABP)))
    error= -1;
  if (my_close(file, MYF(MY_WME)))
    error= -1;
  DBUG_RETURN(error);
}


int Load_log_processor::process(Create_file_log_event *ce)
{
  const char *bname= ce->fname + dirname_length(ce->fname);
  uint blen= ce->fname_len - (bname-ce->fname);

  return process_first_event(bname, blen, ce->block, ce->block_len,
                             ce->file_id, ce);
}


int Load_log_processor::process(Begin_load_query_log_event *blqe)
{
  return process_first_event("SQL_LOAD_MB", 11, blqe->block, blqe->block_len,
                             blqe->file_id, 0);
}


int Load_log_processor::process(Append_block_log_event *ae)
{
  DBUG_ENTER("Load_log_processor::process");
  const char* fname= ((ae->file_id < file_names.elements) ?
                       dynamic_element(&file_names, ae->file_id,
                                       File_name_record*)->fname : 0);

  if (fname)
  {
    File file;
    int error= 0;
    if (((file= my_open(fname,
			O_APPEND|O_BINARY|O_WRONLY,MYF(MY_WME))) < 0))
      DBUG_RETURN(-1);
    if (my_write(file,(uchar*)ae->block,ae->block_len,MYF(MY_WME|MY_NABP)))
      error= -1;
    if (my_close(file,MYF(MY_WME)))
      error= -1;
    DBUG_RETURN(error);
  }

  /*
    There is no Create_file event (a bad binlog or a big
    --start-position). Assuming it's a big --start-position, we just do
    nothing and print a warning.
  */
  fprintf(stderr,"Warning: ignoring Append_block as there is no \
Create_file event for file_id: %u\n",ae->file_id);
  DBUG_RETURN(-1);
}


Load_log_processor load_processor;


static bool check_database(const char *log_dbname)
{
  return one_database &&
         (log_dbname != NULL) &&
         strcmp(log_dbname, database);
}



static int
write_event_header_and_base64(Log_event *ev, FILE *result_file,
                              PRINT_EVENT_INFO *print_event_info)
{
  IO_CACHE *head= &print_event_info->head_cache;
  IO_CACHE *body= &print_event_info->body_cache;
  DBUG_ENTER("write_event_header_and_base64");

  /* Write header and base64 output to cache */
  ev->print_header(head, print_event_info, FALSE);
  ev->print_base64(body, print_event_info, FALSE);

  /* Read data from cache and write to result file */
  DBUG_RETURN(copy_event_cache_to_file_and_reinit(head, result_file) ||
              copy_event_cache_to_file_and_reinit(body, result_file));
}


/*
  Process an event

  SYNOPSIS
    process_event()

  RETURN
    0           ok and continue
    1           error and terminate
    -1          ok and terminate
 
  TODO
    This function returns 0 even in some error cases. This should be changed.
*/



int process_event(PRINT_EVENT_INFO *print_event_info, Log_event *ev,
                  my_off_t pos)
{
  char ll_buff[21];
  Log_event_type ev_type= ev->get_type_code();
  DBUG_ENTER("process_event");
  print_event_info->short_form= short_form;

  /*
    Format events are not concerned by --offset and such, we always need to
    read them to be able to process the wanted events.
  */
  if ((rec_count >= offset) &&
      ((my_time_t)(ev->when) >= start_datetime) ||
      (ev_type == FORMAT_DESCRIPTION_EVENT))
  {
    if (ev_type != FORMAT_DESCRIPTION_EVENT)
    {
      /*
        We have found an event after start_datetime, from now on print
        everything (in case the binlog has timestamps increasing and
        decreasing, we do this to avoid cutting the middle).
      */
      start_datetime= 0;
      offset= 0; // print everything and protect against cycling rec_count
    }
    if (server_id && (server_id != ev->server_id)) {
      DBUG_RETURN(0);
    }
    if (((my_time_t)(ev->when) >= stop_datetime)
        || (pos >= stop_position_mot))
    {
      stop_passed= 1; // skip all next binlogs
      DBUG_RETURN(-1);
    }
    if (!short_form)
      fprintf(result_file, "# at %s\n",llstr(pos,ll_buff));

    if (!opt_hexdump)
      print_event_info->hexdump_from= 0; /* Disabled */
    else
      print_event_info->hexdump_from= pos;

    print_event_info->base64_output= opt_base64_output;

    DBUG_PRINT("debug", ("event_type: %s", ev->get_type_str()));

    switch (ev_type) {
    case QUERY_EVENT:
      if (check_database(((Query_log_event*)ev)->db))
        goto end;
      if (opt_base64_output)
        write_event_header_and_base64(ev, result_file, print_event_info);
      else
        ev->print(result_file, print_event_info);
      break;

    case CREATE_FILE_EVENT:
    {
      Create_file_log_event* ce= (Create_file_log_event*)ev;
      /*
        We test if this event has to be ignored. If yes, we don't save
        this event; this will have the good side-effect of ignoring all
        related Append_block and Exec_load.
        Note that Load event from 3.23 is not tested.
      */
      if (check_database(ce->db))
        goto end;                // Next event
      /*
	We print the event, but with a leading '#': this is just to inform 
	the user of the original command; the command we want to execute 
	will be a derivation of this original command (we will change the 
	filename and use LOCAL), prepared in the 'case EXEC_LOAD_EVENT' 
	below.
      */
      if (opt_base64_output)
      {
        write_event_header_and_base64(ce, result_file, print_event_info);
      }
      else
        ce->print(result_file, print_event_info, TRUE);

      // If this binlog is not 3.23 ; why this test??
      if (glob_description_event->binlog_version >= 3)
      {
	if (load_processor.process(ce))
	  break;				// Error
	ev= 0;
      }
      break;
    }
    case APPEND_BLOCK_EVENT:
      ev->print(result_file, print_event_info);
      if (load_processor.process((Append_block_log_event*) ev))
	break;					// Error
      break;
    case EXEC_LOAD_EVENT:
    {
      ev->print(result_file, print_event_info);
      Execute_load_log_event *exv= (Execute_load_log_event*)ev;
      Create_file_log_event *ce= load_processor.grab_event(exv->file_id);
      /*
	if ce is 0, it probably means that we have not seen the Create_file
	event (a bad binlog, or most probably --start-position is after the
	Create_file event). Print a warning comment.
      */
      if (ce)
      {
	ce->print(result_file, print_event_info, TRUE);
	my_free((char*)ce->fname,MYF(MY_WME));
	delete ce;
      }
      else
	fprintf(stderr,"Warning: ignoring Exec_load as there is no \
Create_file event for file_id: %u\n",exv->file_id);
      break;
    }
    case FORMAT_DESCRIPTION_EVENT:
      delete glob_description_event;
      glob_description_event= (Format_description_log_event*) ev;
      print_event_info->common_header_len=
        glob_description_event->common_header_len;
      ev->print(result_file, print_event_info);
      ev->temp_buf= 0; // as the event ref is zeroed
      /*
        We don't want this event to be deleted now, so let's hide it (I
        (Guilhem) should later see if this triggers a non-serious Valgrind
        error). Not serious error, because we will free description_event
        later.
      */
      ev= 0;
      if (!force_if_open_opt &&
          (glob_description_event->flags & LOG_EVENT_BINLOG_IN_USE_F))
      {
        file_not_closed_error= 1;
        DBUG_RETURN(1); 
      }
      break;
    case BEGIN_LOAD_QUERY_EVENT:
      ev->print(result_file, print_event_info);
      load_processor.process((Begin_load_query_log_event*) ev);
      break;
    case EXECUTE_LOAD_QUERY_EVENT:
    {
      Execute_load_query_log_event *exlq= (Execute_load_query_log_event*)ev;
      char *fname= load_processor.grab_fname(exlq->file_id);

      if (check_database(exlq->db))
      {
        if (fname)
          my_free(fname, MYF(MY_WME));
        goto end;
      }

      if (fname)
      {
	exlq->print(result_file, print_event_info, fname);
	my_free(fname, MYF(MY_WME));
      }
      else
	fprintf(stderr,"Warning: ignoring Execute_load_query as there is no \
Begin_load_query event for file_id: %u\n", exlq->file_id);
      break;
    }
    default:
      ev->print(result_file, print_event_info);
    }
  }

end:
  rec_count++;
  /*
    Destroy the log_event object. If reading from a remote host,
    set the temp_buf to NULL so that memory isn't freed twice.
  */
  if (ev)
  {
    if (remote_opt)
      ev->temp_buf= 0;
    delete ev;
  }
  DBUG_RETURN(0);
}


static struct my_option my_long_options[] =
{
  {"help", '?', "Display this help and exit.",
   0, 0, 0, GET_NO_ARG, NO_ARG, 0, 0, 0, 0, 0, 0},
#ifdef __NETWARE__
  {"autoclose", OPT_AUTO_CLOSE, "Auto close the screen on exit for Netware.",
   0, 0, 0, GET_NO_ARG, NO_ARG, 0, 0, 0, 0, 0, 0},
#endif
  {"base64-output", OPT_BASE64_OUTPUT,
   "Print all binlog entries using base64 encoding. "
   "This is for debugging only. Logs produced using this option "
   "should not be applied on production systems.",
   (uchar**) &opt_base64_output, (uchar**) &opt_base64_output, 0, GET_BOOL,
   NO_ARG, 0, 0, 0, 0, 0, 0},
  /*
    mysqlbinlog needs charsets knowledge, to be able to convert a charset
    number found in binlog to a charset name (to be able to print things
    like this:
    SET @`a`:=_cp850 0x4DFC6C6C6572 COLLATE `cp850_general_ci`;
  */
  {"character-sets-dir", OPT_CHARSETS_DIR,
   "Directory where character sets are.", (uchar**) &charsets_dir,
   (uchar**) &charsets_dir, 0, GET_STR, REQUIRED_ARG, 0, 0, 0, 0, 0, 0},
  {"database", 'd', "List entries for just this database (local log only).",
   (uchar**) &database, (uchar**) &database, 0, GET_STR_ALLOC, REQUIRED_ARG,
   0, 0, 0, 0, 0, 0},
#ifndef DBUG_OFF
  {"debug", '#', "Output debug log.", (uchar**) &default_dbug_option,
   (uchar**) &default_dbug_option, 0, GET_STR, OPT_ARG, 0, 0, 0, 0, 0, 0},
#endif
  {"debug-info", OPT_DEBUG_INFO, "Print some debug info at exit.", (uchar**) &info_flag,
   (uchar**) &info_flag, 0, GET_BOOL, NO_ARG, 0, 0, 0, 0, 0, 0},
  {"disable-log-bin", 'D', "Disable binary log. This is useful, if you "
    "enabled --to-last-log and are sending the output to the same MySQL server. "
    "This way you could avoid an endless loop. You would also like to use it "
    "when restoring after a crash to avoid duplication of the statements you "
    "already have. NOTE: you will need a SUPER privilege to use this option.",
   (uchar**) &disable_log_bin, (uchar**) &disable_log_bin, 0, GET_BOOL,
   NO_ARG, 0, 0, 0, 0, 0, 0},
  {"force-if-open", 'F', "Force if binlog was not closed properly.",
   (uchar**) &force_if_open_opt, (uchar**) &force_if_open_opt, 0, GET_BOOL, NO_ARG,
   1, 0, 0, 0, 0, 0},
  {"force-read", 'f', "Force reading unknown binlog events.",
   (uchar**) &force_opt, (uchar**) &force_opt, 0, GET_BOOL, NO_ARG, 0, 0, 0, 0,
   0, 0},
  {"hexdump", 'H', "Augment output with hexadecimal and ASCII event dump.",
   (uchar**) &opt_hexdump, (uchar**) &opt_hexdump, 0, GET_BOOL, NO_ARG,
   0, 0, 0, 0, 0, 0},
  {"host", 'h', "Get the binlog from server.", (uchar**) &host, (uchar**) &host,
   0, GET_STR_ALLOC, REQUIRED_ARG, 0, 0, 0, 0, 0, 0},
  {"local-load", 'l', "Prepare local temporary files for LOAD DATA INFILE in the specified directory.",
   (uchar**) &dirname_for_local_load, (uchar**) &dirname_for_local_load, 0,
   GET_STR_ALLOC, REQUIRED_ARG, 0, 0, 0, 0, 0, 0},
  {"offset", 'o', "Skip the first N entries.", (uchar**) &offset, (uchar**) &offset,
   0, GET_ULL, REQUIRED_ARG, 0, 0, 0, 0, 0, 0},
  {"password", 'p', "Password to connect to remote server.",
   0, 0, 0, GET_STR, OPT_ARG, 0, 0, 0, 0, 0, 0},
<<<<<<< HEAD
  {"port", 'P', "Use port to connect to the remote server.",
   (uchar**) &port, (uchar**) &port, 0, GET_INT, REQUIRED_ARG, 0, 0, 0,
   0, 0, 0},
=======
  {"port", 'P', "Port number to use for connection or 0 for default to, in "
   "order of preference, my.cnf, $MYSQL_TCP_PORT, "
#if MYSQL_PORT_DEFAULT == 0
   "/etc/services, "
#endif
   "built-in default (" STRINGIFY_ARG(MYSQL_PORT) ").",
   (gptr*) &port, (gptr*) &port, 0, GET_INT, REQUIRED_ARG,
   0, 0, 0, 0, 0, 0},
>>>>>>> 3c6ca8d6
  {"position", 'j', "Deprecated. Use --start-position instead.",
   (uchar**) &start_position, (uchar**) &start_position, 0, GET_ULL,
   REQUIRED_ARG, BIN_LOG_HEADER_SIZE, BIN_LOG_HEADER_SIZE,
   /* COM_BINLOG_DUMP accepts only 4 bytes for the position */
   (ulonglong)(~(uint32)0), 0, 0, 0},
  {"protocol", OPT_MYSQL_PROTOCOL,
   "The protocol of connection (tcp,socket,pipe,memory).",
   0, 0, 0, GET_STR,  REQUIRED_ARG, 0, 0, 0, 0, 0, 0},
  {"read-from-remote-server", 'R', "Read binary logs from a MySQL server",
   (uchar**) &remote_opt, (uchar**) &remote_opt, 0, GET_BOOL, NO_ARG, 0, 0, 0, 0,
   0, 0},
  {"result-file", 'r', "Direct output to a given file.", 0, 0, 0, GET_STR,
   REQUIRED_ARG, 0, 0, 0, 0, 0, 0},
  {"server-id", OPT_SERVER_ID,
   "Extract only binlog entries created by the server having the given id.",
   (uchar**) &server_id, (uchar**) &server_id, 0, GET_ULONG,
   REQUIRED_ARG, 0, 0, 0, 0, 0, 0},
  {"set-charset", OPT_SET_CHARSET,
   "Add 'SET NAMES character_set' to the output.", (uchar**) &charset,
   (uchar**) &charset, 0, GET_STR, REQUIRED_ARG, 0, 0, 0, 0, 0, 0},
  {"short-form", 's', "Just show the queries, no extra info.",
   (uchar**) &short_form, (uchar**) &short_form, 0, GET_BOOL, NO_ARG, 0, 0, 0, 0,
   0, 0},
  {"socket", 'S', "Socket file to use for connection.",
   (uchar**) &sock, (uchar**) &sock, 0, GET_STR, REQUIRED_ARG, 0, 0, 0, 0, 
   0, 0},
  {"start-datetime", OPT_START_DATETIME,
   "Start reading the binlog at first event having a datetime equal or "
   "posterior to the argument; the argument must be a date and time "
   "in the local time zone, in any format accepted by the MySQL server "
   "for DATETIME and TIMESTAMP types, for example: 2004-12-25 11:25:56 "
   "(you should probably use quotes for your shell to set it properly).",
   (uchar**) &start_datetime_str, (uchar**) &start_datetime_str,
   0, GET_STR_ALLOC, REQUIRED_ARG, 0, 0, 0, 0, 0, 0},
  {"start-position", OPT_START_POSITION,
   "Start reading the binlog at position N. Applies to the first binlog "
   "passed on the command line.",
   (uchar**) &start_position, (uchar**) &start_position, 0, GET_ULL,
   REQUIRED_ARG, BIN_LOG_HEADER_SIZE, BIN_LOG_HEADER_SIZE,
   /* COM_BINLOG_DUMP accepts only 4 bytes for the position */
   (ulonglong)(~(uint32)0), 0, 0, 0},
  {"stop-datetime", OPT_STOP_DATETIME,
   "Stop reading the binlog at first event having a datetime equal or "
   "posterior to the argument; the argument must be a date and time "
   "in the local time zone, in any format accepted by the MySQL server "
   "for DATETIME and TIMESTAMP types, for example: 2004-12-25 11:25:56 "
   "(you should probably use quotes for your shell to set it properly).",
   (uchar**) &stop_datetime_str, (uchar**) &stop_datetime_str,
   0, GET_STR_ALLOC, REQUIRED_ARG, 0, 0, 0, 0, 0, 0},
  {"stop-position", OPT_STOP_POSITION,
   "Stop reading the binlog at position N. Applies to the last binlog "
   "passed on the command line.",
   (uchar**) &stop_position, (uchar**) &stop_position, 0, GET_ULL,
   REQUIRED_ARG, (ulonglong)(~(my_off_t)0), BIN_LOG_HEADER_SIZE,
   (ulonglong)(~(my_off_t)0), 0, 0, 0},
  {"to-last-log", 't', "Requires -R. Will not stop at the end of the \
requested binlog but rather continue printing until the end of the last \
binlog of the MySQL server. If you send the output to the same MySQL server, \
that may lead to an endless loop.",
   (uchar**) &to_last_remote_log, (uchar**) &to_last_remote_log, 0, GET_BOOL,
   NO_ARG, 0, 0, 0, 0, 0, 0},
  {"user", 'u', "Connect to the remote server as username.",
   (uchar**) &user, (uchar**) &user, 0, GET_STR_ALLOC, REQUIRED_ARG, 0, 0, 0, 0,
   0, 0},
  {"version", 'V', "Print version and exit.", 0, 0, 0, GET_NO_ARG, NO_ARG, 0,
   0, 0, 0, 0, 0},
  {"open_files_limit", OPT_OPEN_FILES_LIMIT,
   "Used to reserve file descriptors for usage by this program",
   (uchar**) &open_files_limit, (uchar**) &open_files_limit, 0, GET_ULONG,
   REQUIRED_ARG, MY_NFILE, 8, OS_FILE_LIMIT, 0, 1, 0},
  {0, 0, 0, 0, 0, 0, GET_NO_ARG, NO_ARG, 0, 0, 0, 0, 0, 0}
};


void sql_print_error(const char *format,...)
{
  va_list args;
  va_start(args, format);
  fprintf(stderr, "ERROR: ");
  vfprintf(stderr, format, args);
  fprintf(stderr, "\n");
  va_end(args);
}

static void cleanup()
{
  my_free(pass,MYF(MY_ALLOW_ZERO_PTR));
  my_free((char*) database, MYF(MY_ALLOW_ZERO_PTR));
  my_free((char*) host, MYF(MY_ALLOW_ZERO_PTR));
  my_free((char*) user, MYF(MY_ALLOW_ZERO_PTR));
  my_free((char*) dirname_for_local_load, MYF(MY_ALLOW_ZERO_PTR));
}

static void die(const char* fmt, ...)
{
  va_list args;
  va_start(args, fmt);
  fprintf(stderr, "ERROR: ");
  vfprintf(stderr, fmt, args);
  fprintf(stderr, "\n");
  va_end(args);
  cleanup();
  /* We cannot free DBUG, it is used in global destructors after exit(). */
  my_end((info_flag ? MY_CHECK_ERROR : 0) | MY_DONT_FREE_DBUG);
  exit(1);
}

#include <help_start.h>

static void print_version()
{
  printf("%s Ver 3.2 for %s at %s\n", my_progname, SYSTEM_TYPE, MACHINE_TYPE);
  NETWARE_SET_SCREEN_MODE(1);
}


static void usage()
{
  print_version();
  puts("By Monty and Sasha, for your professional use\n\
This software comes with NO WARRANTY:  This is free software,\n\
and you are welcome to modify and redistribute it under the GPL license\n");

  printf("\
Dumps a MySQL binary log in a format usable for viewing or for piping to\n\
the mysql command line client\n\n");
  printf("Usage: %s [options] log-files\n", my_progname);
  my_print_help(my_long_options);
  my_print_variables(my_long_options);
}


static my_time_t convert_str_to_timestamp(const char* str)
{
  int was_cut;
  MYSQL_TIME l_time;
  long dummy_my_timezone;
  my_bool dummy_in_dst_time_gap;
  /* We require a total specification (date AND time) */
  if (str_to_datetime(str, strlen(str), &l_time, 0, &was_cut) !=
      MYSQL_TIMESTAMP_DATETIME || was_cut)
  {
    fprintf(stderr, "Incorrect date and time argument: %s\n", str);
    exit(1);
  }
  /*
    Note that Feb 30th, Apr 31st cause no error messages and are mapped to
    the next existing day, like in mysqld. Maybe this could be changed when
    mysqld is changed too (with its "strict" mode?).
  */
  return
    my_system_gmt_sec(&l_time, &dummy_my_timezone, &dummy_in_dst_time_gap);
}

#include <help_end.h>

extern "C" my_bool
get_one_option(int optid, const struct my_option *opt __attribute__((unused)),
	       char *argument)
{
  bool tty_password=0;
  switch (optid) {
#ifdef __NETWARE__
  case OPT_AUTO_CLOSE:
    setscreenmode(SCR_AUTOCLOSE_ON_EXIT);
    break;
#endif
#ifndef DBUG_OFF
  case '#':
    DBUG_PUSH(argument ? argument : default_dbug_option);
    break;
#endif
  case 'd':
    one_database = 1;
    break;
  case 'p':
    if (argument)
    {
      my_free(pass,MYF(MY_ALLOW_ZERO_PTR));
      char *start=argument;
      pass= my_strdup(argument,MYF(MY_FAE));
      while (*argument) *argument++= 'x';		/* Destroy argument */
      if (*start)
        start[1]=0;				/* Cut length of argument */
    }
    else
      tty_password=1;
    break;
  case 'r':
    if (!(result_file = my_fopen(argument, O_WRONLY | O_BINARY, MYF(MY_WME))))
      exit(1);
    break;
  case 'R':
    remote_opt= 1;
    break;
  case OPT_MYSQL_PROTOCOL:
    opt_protocol= find_type_or_exit(argument, &sql_protocol_typelib,
                                    opt->name);
    break;
  case OPT_START_DATETIME:
    start_datetime= convert_str_to_timestamp(start_datetime_str);
    break;
  case OPT_STOP_DATETIME:
    stop_datetime= convert_str_to_timestamp(stop_datetime_str);
    break;
  case 'V':
    print_version();
    exit(0);
  case '?':
    usage();
    exit(0);
  }
  if (tty_password)
    pass= get_tty_password(NullS);

  return 0;
}


static int parse_args(int *argc, char*** argv)
{
  int ho_error;

  result_file = stdout;
  load_defaults("my",load_default_groups,argc,argv);
  if ((ho_error=handle_options(argc, argv, my_long_options, get_one_option)))
    exit(ho_error);

  return 0;
}

static MYSQL* safe_connect()
{
  MYSQL *local_mysql= mysql_init(NULL);

  if (!local_mysql)
    die("Failed on mysql_init");

  if (opt_protocol)
    mysql_options(local_mysql, MYSQL_OPT_PROTOCOL, (char*) &opt_protocol);
  if (!mysql_real_connect(local_mysql, host, user, pass, 0, port, sock, 0))
  {
    char errmsg[256];
    strmake(errmsg, mysql_error(local_mysql), sizeof(errmsg)-1);
    mysql_close(local_mysql);
    die("failed on connect: %s", errmsg);
  }
  local_mysql->reconnect= 1;
  return local_mysql;
}


static int dump_log_entries(const char* logname)
{
  int rc;
  PRINT_EVENT_INFO print_event_info;

  if (!print_event_info.init_ok())
    return 1;
  /*
     Set safe delimiter, to dump things
     like CREATE PROCEDURE safely
  */
  fprintf(result_file, "DELIMITER /*!*/;\n");
  strcpy(print_event_info.delimiter, "/*!*/;");

  rc= (remote_opt ? dump_remote_log_entries(&print_event_info, logname) :
       dump_local_log_entries(&print_event_info, logname));

  /* Set delimiter back to semicolon */
  fprintf(result_file, "DELIMITER ;\n");
  strcpy(print_event_info.delimiter, ";");
  return rc;
}


/*
  This is not as smart as check_header() (used for local log); it will not work
  for a binlog which mixes format. TODO: fix this.
*/
static int check_master_version(MYSQL *mysql_arg,
                                Format_description_log_event
                                **description_event)
{
  MYSQL_RES* res = 0;
  MYSQL_ROW row;
  const char* version;

  if (mysql_query(mysql_arg, "SELECT VERSION()") ||
      !(res = mysql_store_result(mysql_arg)))
  {
    /* purecov: begin inspected */
    char errmsg[256];
    strmake(errmsg, mysql_error(mysql_arg), sizeof(errmsg)-1);
    mysql_close(mysql_arg);
    die("Error checking master version: %s", errmsg);
    /* purecov: end */
  }
  if (!(row = mysql_fetch_row(res)))
  {
    /* purecov: begin inspected */
    mysql_free_result(res);
    mysql_close(mysql);
    die("Master returned no rows for SELECT VERSION()");
    /* purecov: end */
  }
  if (!(version = row[0]))
  {
    /* purecov: begin inspected */
    mysql_free_result(res);
    mysql_close(mysql_arg);
    die("Master reported NULL for the version");
    /* purecov: end */
  }

  switch (*version) {
  case '3':
    *description_event= new Format_description_log_event(1);
    break;
  case '4':
    *description_event= new Format_description_log_event(3);
  case '5':
    /*
      The server is soon going to send us its Format_description log
      event, unless it is a 5.0 server with 3.23 or 4.0 binlogs.
      So we first assume that this is 4.0 (which is enough to read the
      Format_desc event if one comes).
    */
    *description_event= new Format_description_log_event(3);
    break;
  default:
    /* purecov: begin inspected */
    mysql_free_result(res);
    mysql_close(mysql_arg);
    die("Master reported unrecognized MySQL version '%s'", version);
    /* purecov: end */
  }
  mysql_free_result(res);
  return 0;
}


static int dump_remote_log_entries(PRINT_EVENT_INFO *print_event_info,
                                   const char* logname)

{
  uchar buf[128];
  ulong len;
  uint logname_len;
  NET* net;
  int error= 0;
  my_off_t old_off= start_position_mot;
  char fname[FN_REFLEN+1];
  DBUG_ENTER("dump_remote_log_entries");

  /*
    Even if we already read one binlog (case of >=2 binlogs on command line),
    we cannot re-use the same connection as before, because it is now dead
    (COM_BINLOG_DUMP kills the thread when it finishes).
  */
  mysql= safe_connect();
  net= &mysql->net;

  if (check_master_version(mysql, &glob_description_event))
  {
    fprintf(stderr, "Could not find server version");
    DBUG_RETURN(1);
  }
  if (!glob_description_event || !glob_description_event->is_valid())
  {
    fprintf(stderr, "Invalid Format_description log event; \
could be out of memory");
    DBUG_RETURN(1);
  }

  /*
    COM_BINLOG_DUMP accepts only 4 bytes for the position, so we are forced to
    cast to uint32.
  */
  int4store(buf, (uint32)start_position);
  int2store(buf + BIN_LOG_HEADER_SIZE, binlog_flags);

  size_t tlen = strlen(logname);
  if (tlen > UINT_MAX) 
  {
    fprintf(stderr,"Log name too long\n");
    error= 1;
    goto err;
  }
  logname_len = (uint) tlen;
  int4store(buf + 6, 0);
  memcpy(buf + 10, logname, logname_len);
  if (simple_command(mysql, COM_BINLOG_DUMP, buf, logname_len + 10, 1))
  {
    fprintf(stderr,"Got fatal error sending the log dump command\n");
    error= 1;
    goto err;
  }

  for (;;)
  {
    const char *error_msg;
    Log_event *ev;

    len= cli_safe_read(mysql);
    if (len == packet_error)
    {
      fprintf(stderr, "Got error reading packet from server: %s\n",
	      mysql_error(mysql));
      error= 1;
      goto err;
    }
    if (len < 8 && net->read_pos[0] == 254)
      break; // end of data
    DBUG_PRINT("info",( "len: %lu  net->read_pos[5]: %d\n",
			len, net->read_pos[5]));
    if (!(ev= Log_event::read_log_event((const char*) net->read_pos + 1 ,
                                        len - 1, &error_msg,
                                        glob_description_event)))
    {
      fprintf(stderr, "Could not construct log event object\n");
      error= 1;
      goto err;
    }   
    /*
      If reading from a remote host, ensure the temp_buf for the
      Log_event class is pointing to the incoming stream.
    */
    if (remote_opt)
      ev->register_temp_buf((char*) net->read_pos + 1); 

    Log_event_type type= ev->get_type_code();
    if (glob_description_event->binlog_version >= 3 ||
        (type != LOAD_EVENT && type != CREATE_FILE_EVENT))
    {
      /*
        If this is a Rotate event, maybe it's the end of the requested binlog;
        in this case we are done (stop transfer).
        This is suitable for binlogs, not relay logs (but for now we don't read
        relay logs remotely because the server is not able to do that). If one
        day we read relay logs remotely, then we will have a problem with the
        detection below: relay logs contain Rotate events which are about the
        binlogs, so which would trigger the end-detection below.
      */
      if (type == ROTATE_EVENT)
      {
        Rotate_log_event *rev= (Rotate_log_event *)ev;
        /*
          If this is a fake Rotate event, and not about our log, we can stop
          transfer. If this a real Rotate event (so it's not about our log,
          it's in our log describing the next log), we print it (because it's
          part of our log) and then we will stop when we receive the fake one
          soon.
        */
        if (rev->when == 0)
        {
          if (!to_last_remote_log)
          {
            if ((rev->ident_len != logname_len) ||
                memcmp(rev->new_log_ident, logname, logname_len))
            {
              error= 0;
              goto err;
            }
            /*
              Otherwise, this is a fake Rotate for our log, at the very
              beginning for sure. Skip it, because it was not in the original
              log. If we are running with to_last_remote_log, we print it,
              because it serves as a useful marker between binlogs then.
            */
            continue;
          }
          len= 1; // fake Rotate, so don't increment old_off
        }
      }
      else if (type == FORMAT_DESCRIPTION_EVENT)
      {
        /*
          This could be an fake Format_description_log_event that server
          (5.0+) automatically sends to a slave on connect, before sending
          a first event at the requested position.  If this is the case,
          don't increment old_off. Real Format_description_log_event always
          starts from BIN_LOG_HEADER_SIZE position.
        */
        if (old_off != BIN_LOG_HEADER_SIZE)
          len= 1;         // fake event, don't increment old_off
      }
      if ((error= process_event(print_event_info, ev, old_off)))
      {
	error= ((error < 0) ? 0 : 1);
        goto err;
      }
    }
    else
    {
      Load_log_event *le= (Load_log_event*)ev;
      const char *old_fname= le->fname;
      uint old_len= le->fname_len;
      File file;

      if ((file= load_processor.prepare_new_file_for_old_format(le,fname)) < 0)
      {
        error= 1;
        goto err;
      }

      if ((error= process_event(print_event_info, ev, old_off)))
      {
        my_close(file,MYF(MY_WME));
	error= ((error < 0) ? 0 : 1);
        goto err;
      }
      error= load_processor.load_old_format_file(net,old_fname,old_len,file);
      my_close(file,MYF(MY_WME));
      if (error)
      {
        error= 1;
        goto err;
      }
    }
    /*
      Let's adjust offset for remote log as for local log to produce
      similar text and to have --stop-position to work identically.
    */
    old_off+= len-1;
  }

err:
  mysql_close(mysql);
  DBUG_RETURN(error);
}


static void check_header(IO_CACHE* file, 
                        Format_description_log_event **description_event) 
{
  uchar header[BIN_LOG_HEADER_SIZE];
  uchar buf[PROBE_HEADER_LEN];
  my_off_t tmp_pos, pos;

  *description_event= new Format_description_log_event(3);
  pos= my_b_tell(file);
  my_b_seek(file, (my_off_t)0);
  if (my_b_read(file, header, sizeof(header)))
    die("Failed reading header;  Probably an empty file");
  if (memcmp(header, BINLOG_MAGIC, sizeof(header)))
    die("File is not a binary log file");

  /*
    Imagine we are running with --start-position=1000. We still need
    to know the binlog format's. So we still need to find, if there is
    one, the Format_desc event, or to know if this is a 3.23
    binlog. So we need to first read the first events of the log,
    those around offset 4.  Even if we are reading a 3.23 binlog from
    the start (no --start-position): we need to know the header length
    (which is 13 in 3.23, 19 in 4.x) to be able to successfully print
    the first event (Start_log_event_v3). So even in this case, we
    need to "probe" the first bytes of the log *before* we do a real
    read_log_event(). Because read_log_event() needs to know the
    header's length to work fine.
  */
  for(;;)
  {
    tmp_pos= my_b_tell(file); /* should be 4 the first time */
    if (my_b_read(file, buf, sizeof(buf)))
    {
      if (file->error)
        die("\
Could not read entry at offset %lu : Error in log format or read error",
            tmp_pos); 
      /*
        Otherwise this is just EOF : this log currently contains 0-2
        events.  Maybe it's going to be filled in the next
        milliseconds; then we are going to have a problem if this a
        3.23 log (imagine we are locally reading a 3.23 binlog which
        is being written presently): we won't know it in
        read_log_event() and will fail().  Similar problems could
        happen with hot relay logs if --start-position is used (but a
        --start-position which is posterior to the current size of the log).
        These are rare problems anyway (reading a hot log + when we
        read the first events there are not all there yet + when we
        read a bit later there are more events + using a strange
        --start-position).
      */
      break;
    }
    else
    {
      DBUG_PRINT("info",("buf[4]=%d", buf[4]));
      /* always test for a Start_v3, even if no --start-position */
      if (buf[4] == START_EVENT_V3)       /* This is 3.23 or 4.x */
      {
        if (uint4korr(buf + EVENT_LEN_OFFSET) < 
            (LOG_EVENT_MINIMAL_HEADER_LEN + START_V3_HEADER_LEN))
        {
          /* This is 3.23 (format 1) */
          delete *description_event;
          *description_event= new Format_description_log_event(1);
        }
        break;
      }
      else if (tmp_pos >= start_position)
        break;
      else if (buf[4] == FORMAT_DESCRIPTION_EVENT) /* This is 5.0 */
      {
        my_b_seek(file, tmp_pos); /* seek back to event's start */
        if (!(*description_event= (Format_description_log_event*) 
              Log_event::read_log_event(file, *description_event)))
          /* EOF can't be hit here normally, so it's a real error */
          die("Could not read a Format_description_log_event event \
at offset %lu ; this could be a log format error or read error",
              tmp_pos); 
        DBUG_PRINT("info",("Setting description_event"));
      }
      else if (buf[4] == ROTATE_EVENT)
      {
        Log_event *ev;
        my_b_seek(file, tmp_pos); /* seek back to event's start */
        if (!(ev= Log_event::read_log_event(file, *description_event)))
          /* EOF can't be hit here normally, so it's a real error */
          die("Could not read a Rotate_log_event event at offset %lu ;"
              " this could be a log format error or read error", tmp_pos);
        delete ev;
      }
      else
        break;
    }
  }
  my_b_seek(file, pos);
}


static int dump_local_log_entries(PRINT_EVENT_INFO *print_event_info,
                                  const char* logname)
{
  File fd = -1;
  IO_CACHE cache,*file= &cache;
  uchar tmp_buff[BIN_LOG_HEADER_SIZE];
  int error= 0;

  if (logname && logname[0] != '-')
  {
    if ((fd = my_open(logname, O_RDONLY | O_BINARY, MYF(MY_WME))) < 0)
      return 1;
    if (init_io_cache(file, fd, 0, READ_CACHE, start_position_mot, 0,
		      MYF(MY_WME | MY_NABP)))
    {
      my_close(fd, MYF(MY_WME));
      return 1;
    }
    check_header(file, &glob_description_event);
  }
  else // reading from stdin;
  {
    /*
      Windows opens stdin in text mode by default. Certain characters
      such as CTRL-Z are interpeted as events and the read() method
      will stop. CTRL-Z is the EOF marker in Windows. to get past this
      you have to open stdin in binary mode. Setmode() is used to set
      stdin in binary mode. Errors on setting this mode result in 
      halting the function and printing an error message to stderr.
    */
#if defined (__WIN__) || (_WIN64)
    if (_setmode(fileno(stdin), O_BINARY) == -1)
    {
       fprintf(stderr, "Could not set binary mode on stdin.\n");
       return 1;
    }
#endif 
    if (init_io_cache(file, fileno(stdin), 0, READ_CACHE, (my_off_t) 0,
		      0, MYF(MY_WME | MY_NABP | MY_DONT_CHECK_FILESIZE)))
      return 1;
    check_header(file, &glob_description_event);
    if (start_position)
    {
      /* skip 'start_position' characters from stdin */
      uchar buff[IO_SIZE];
      my_off_t length,tmp;
      for (length= start_position_mot ; length > 0 ; length-=tmp)
      {
	tmp=min(length,sizeof(buff));
	if (my_b_read(file, buff, (uint) tmp))
        {
          error= 1;
          goto end;
        }
      }
    }
  }

  if (!glob_description_event || !glob_description_event->is_valid())
    die("Invalid Format_description log event; could be out of memory");

  if (!start_position && my_b_read(file, tmp_buff, BIN_LOG_HEADER_SIZE))
  {
    error= 1;
    goto end;
  }
  for (;;)
  {
    char llbuff[21];
    my_off_t old_off = my_b_tell(file);

    Log_event* ev = Log_event::read_log_event(file, glob_description_event);
    if (!ev)
    {
      /*
        if binlog wasn't closed properly ("in use" flag is set) don't complain
        about a corruption, but treat it as EOF and move to the next binlog.
      */
      if (glob_description_event->flags & LOG_EVENT_BINLOG_IN_USE_F)
        file->error= 0;
      else if (file->error)
      {
        fprintf(stderr,
                "Could not read entry at offset %s:"
                "Error in log format or read error\n",
                llstr(old_off,llbuff));
        error= 1;
      }
      // file->error == 0 means EOF, that's OK, we break in this case
      break;
    }
    if ((error= process_event(print_event_info, ev, old_off)))
    {
      if (error < 0)
        error= 0;
      break;
    }
  }

end:
  if (fd >= 0)
    my_close(fd, MYF(MY_WME));
  end_io_cache(file);
  delete glob_description_event;
  return error;
}


int main(int argc, char** argv)
{
  char **defaults_argv;
  int exit_value= 0;
  ulonglong save_stop_position;
  MY_INIT(argv[0]);
  DBUG_ENTER("main");
  DBUG_PROCESS(argv[0]);

  init_time(); // for time functions

  parse_args(&argc, (char***)&argv);
  defaults_argv=argv;

  if (!argc)
  {
    usage();
    free_defaults(defaults_argv);
    exit(1);
  }

  my_set_max_open_files(open_files_limit);

  MY_TMPDIR tmpdir;
  tmpdir.list= 0;
  if (!dirname_for_local_load)
  {
    if (init_tmpdir(&tmpdir, 0))
      exit(1);
    dirname_for_local_load= my_strdup(my_tmpdir(&tmpdir), MY_WME);
  }

  if (load_processor.init())
    exit(1);
  if (dirname_for_local_load)
    load_processor.init_by_dir_name(dirname_for_local_load);
  else
    load_processor.init_by_cur_dir();

  fprintf(result_file,
	  "/*!40019 SET @@session.max_insert_delayed_threads=0*/;\n");

  if (disable_log_bin)
    fprintf(result_file,
            "/*!32316 SET @OLD_SQL_LOG_BIN=@@SQL_LOG_BIN, SQL_LOG_BIN=0*/;\n");

  /*
    In mysqlbinlog|mysql, don't want mysql to be disconnected after each
    transaction (which would be the case with GLOBAL.COMPLETION_TYPE==2).
  */
  fprintf(result_file,
          "/*!50003 SET @OLD_COMPLETION_TYPE=@@COMPLETION_TYPE,"
          "COMPLETION_TYPE=0*/;\n");

  if (charset)
    fprintf(result_file,
            "\n/*!40101 SET @OLD_CHARACTER_SET_CLIENT=@@CHARACTER_SET_CLIENT */;"
            "\n/*!40101 SET @OLD_CHARACTER_SET_RESULTS=@@CHARACTER_SET_RESULTS */;"
            "\n/*!40101 SET @OLD_COLLATION_CONNECTION=@@COLLATION_CONNECTION */;"  
            "\n/*!40101 SET NAMES %s */;\n", charset);

  for (save_stop_position= stop_position, stop_position= ~(my_off_t)0 ;
       (--argc >= 0) && !stop_passed ; )
  {
    if (argc == 0) // last log, --stop-position applies
      stop_position= save_stop_position;
    if (dump_log_entries(*(argv++)))
    {
      exit_value=1;
      break;
    }
    // For next log, --start-position does not apply
    start_position= BIN_LOG_HEADER_SIZE;
  }

  /*
    Issue a ROLLBACK in case the last printed binlog was crashed and had half
    of transaction.
  */
  fprintf(result_file,
          "# End of log file\nROLLBACK /* added by mysqlbinlog */;\n"
          "/*!50003 SET COMPLETION_TYPE=@OLD_COMPLETION_TYPE*/;\n");
  if (disable_log_bin)
    fprintf(result_file, "/*!32316 SET SQL_LOG_BIN=@OLD_SQL_LOG_BIN*/;\n");

  if (charset)
    fprintf(result_file,
            "/*!40101 SET CHARACTER_SET_CLIENT=@OLD_CHARACTER_SET_CLIENT */;\n"
            "/*!40101 SET CHARACTER_SET_RESULTS=@OLD_CHARACTER_SET_RESULTS */;\n"
            "/*!40101 SET COLLATION_CONNECTION=@OLD_COLLATION_CONNECTION */;\n");

  if (tmpdir.list)
    free_tmpdir(&tmpdir);
  if (result_file != stdout)
    my_fclose(result_file, MYF(0));
  cleanup();
  free_defaults(defaults_argv);
  my_free_open_file_info();
  load_processor.destroy();
  /* We cannot free DBUG, it is used in global destructors after exit(). */
  my_end((info_flag ? MY_CHECK_ERROR : 0) | MY_DONT_FREE_DBUG);

  if (file_not_closed_error)
  {
    fprintf(stderr,
"\nError: attempting to dump binlog '%s' which was not closed properly.\n"
"Most probably mysqld is still writting it, or crashed.\n"
"Your current options specify --disable-force-if-open\n"
"which means to abort on this problem.\n"
"You can rerun using --force-if-open to ignore this problem.\n\n", argv[-1]);
  }
  exit(exit_value);
  DBUG_RETURN(exit_value);			// Keep compilers happy
}

/*
  We must include this here as it's compiled with different options for
  the server
*/

#if defined(__WIN__) && !defined(USING_CMAKE)
#include "my_decimal.h"
#include "decimal.c"
#include "my_decimal.cpp"
#include "log_event.cpp"
#include "log_event_old.cpp"
#else
#include "my_decimal.h"
#include "decimal.c"
#include "my_decimal.cc"
#include "log_event.cc"
#include "log_event_old.cc"
#endif
<|MERGE_RESOLUTION|>--- conflicted
+++ resolved
@@ -754,20 +754,15 @@
    0, GET_ULL, REQUIRED_ARG, 0, 0, 0, 0, 0, 0},
   {"password", 'p', "Password to connect to remote server.",
    0, 0, 0, GET_STR, OPT_ARG, 0, 0, 0, 0, 0, 0},
-<<<<<<< HEAD
-  {"port", 'P', "Use port to connect to the remote server.",
-   (uchar**) &port, (uchar**) &port, 0, GET_INT, REQUIRED_ARG, 0, 0, 0,
-   0, 0, 0},
-=======
   {"port", 'P', "Port number to use for connection or 0 for default to, in "
    "order of preference, my.cnf, $MYSQL_TCP_PORT, "
 #if MYSQL_PORT_DEFAULT == 0
    "/etc/services, "
 #endif
    "built-in default (" STRINGIFY_ARG(MYSQL_PORT) ").",
-   (gptr*) &port, (gptr*) &port, 0, GET_INT, REQUIRED_ARG,
+   (uchar**) &port, (uchar**) &port, 0, GET_INT, REQUIRED_ARG,
    0, 0, 0, 0, 0, 0},
->>>>>>> 3c6ca8d6
+   0, 0, 0},
   {"position", 'j', "Deprecated. Use --start-position instead.",
    (uchar**) &start_position, (uchar**) &start_position, 0, GET_ULL,
    REQUIRED_ARG, BIN_LOG_HEADER_SIZE, BIN_LOG_HEADER_SIZE,
