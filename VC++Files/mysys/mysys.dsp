# Microsoft Developer Studio Project File - Name="mysys" - Package Owner=<4>
# Microsoft Developer Studio Generated Build File, Format Version 6.00
# ** DO NOT EDIT **

# TARGTYPE "Win32 (x86) Static Library" 0x0104

CFG=mysys - Win32 Debug
!MESSAGE This is not a valid makefile. To build this project using NMAKE,
!MESSAGE use the Export Makefile command and run
!MESSAGE
!MESSAGE NMAKE /f "mysys.mak".
!MESSAGE
!MESSAGE You can specify a configuration when running NMAKE
!MESSAGE by defining the macro CFG on the command line. For example:
!MESSAGE
!MESSAGE NMAKE /f "mysys.mak" CFG="mysys - Win32 Debug"
!MESSAGE
!MESSAGE Possible choices for configuration are:
!MESSAGE
!MESSAGE "mysys - Win32 Release" (based on "Win32 (x86) Static Library")
!MESSAGE "mysys - Win32 Debug" (based on "Win32 (x86) Static Library")
!MESSAGE "mysys - Win32 Max" (based on "Win32 (x86) Static Library")
!MESSAGE

# Begin Project
# PROP AllowPerConfigDependencies 0
# PROP Scc_ProjName ""
# PROP Scc_LocalPath ""
CPP=xicl6.exe
RSC=rc.exe

!IF  "$(CFG)" == "mysys - Win32 Release"

# PROP BASE Use_MFC 0
# PROP BASE Use_Debug_Libraries 0
# PROP BASE Output_Dir "Release"
# PROP BASE Intermediate_Dir "Release"
# PROP BASE Target_Dir ""
# PROP Use_MFC 0
# PROP Use_Debug_Libraries 0
# PROP Output_Dir "release"
# PROP Intermediate_Dir "release"
# PROP Target_Dir ""
# ADD BASE CPP /nologo /W3 /GX /O2 /D "WIN32" /D "NDEBUG" /D "_WINDOWS" /YX /FD /c
<<<<<<< HEAD
# ADD CPP /nologo /G6 /MT /W3 /O2 /I "../include" /I "../zlib" /D "NDEBUG" /D "DBUG_OFF" /D "_WINDOWS" /D "USE_SYMLINK" /FD /c
# SUBTRACT CPP /WX /Fr /YX
=======
# ADD CPP /nologo /G6 /MT /W3 /O2 /I "../include" /I "../zlib" /D "DBUG_OFF" /D "_WINDOWS" /D "NDEBUG" /FD /c
# SUBTRACT CPP /YX
>>>>>>> 0cc766f4
# ADD BASE RSC /l 0x409
# ADD RSC /l 0x409
BSC32=bscmake.exe
# ADD BASE BSC32 /nologo
# ADD BSC32 /nologo
LIB32=xilink6.exe -lib
# ADD BASE LIB32 /nologo
# ADD LIB32 /nologo /out:"..\lib_release\mysys.lib"

!ELSEIF  "$(CFG)" == "mysys - Win32 Debug"

# PROP BASE Use_MFC 0
# PROP BASE Use_Debug_Libraries 1
# PROP BASE Output_Dir "Debug"
# PROP BASE Intermediate_Dir "Debug"
# PROP BASE Target_Dir ""
# PROP Use_MFC 0
# PROP Use_Debug_Libraries 1
# PROP Output_Dir "debug"
# PROP Intermediate_Dir "debug"
# PROP Target_Dir ""
# ADD BASE CPP /nologo /W3 /GX /Z7 /Od /D "WIN32" /D "_DEBUG" /D "_WINDOWS" /YX /FD /c
# ADD CPP /nologo /G6 /MTd /W3 /Z7 /Od /I "../include" /I "../zlib" /D "_DEBUG" /D "SAFEMALLOC" /D "SAFE_MUTEX" /D "_WINDOWS" /D "USE_SYMDIR" /FD /c
# SUBTRACT CPP /Fr
# ADD BASE RSC /l 0x409
# ADD RSC /l 0x409
BSC32=bscmake.exe
# ADD BASE BSC32 /nologo
# ADD BSC32 /nologo
LIB32=xilink6.exe -lib
# ADD BASE LIB32 /nologo
# ADD LIB32 /nologo /out:"..\lib_debug\mysys.lib"

!ELSEIF  "$(CFG)" == "mysys - Win32 Max"

# PROP BASE Use_MFC 0
# PROP BASE Use_Debug_Libraries 0
# PROP BASE Output_Dir "mysys___Win32_Max"
# PROP BASE Intermediate_Dir "mysys___Win32_Max"
# PROP BASE Target_Dir ""
# PROP Use_MFC 0
# PROP Use_Debug_Libraries 0
# PROP Output_Dir "max"
# PROP Intermediate_Dir "max"
# PROP Target_Dir ""
# ADD BASE CPP /nologo /G6 /MT /W3 /O2 /I "../include" /D "NDEBUG" /D "DBUG_OFF" /D "_WINDOWS" /FD /c
# SUBTRACT BASE CPP /YX
# ADD CPP /nologo /G6 /MT /W3 /O2 /I "../include" /I "../zlib" /D "USE_SYMDIR" /D "NDEBUG" /D "DBUG_OFF" /D "_WINDOWS" /D MYSQL_SERVER_SUFFIX_MAX /FD  /c
# SUBTRACT CPP /YX
# ADD BASE RSC /l 0x409
# ADD RSC /l 0x409
BSC32=bscmake.exe
# ADD BASE BSC32 /nologo
# ADD BSC32 /nologo
LIB32=xilink6.exe -lib
# ADD BASE LIB32 /nologo /out:"..\lib_release\mysys.lib"
# ADD LIB32 /nologo /out:"..\lib_release\mysys-max.lib"

!ENDIF

# Begin Target

# Name "mysys - Win32 Release"
# Name "mysys - Win32 Debug"
# Name "mysys - Win32 Max"
# Begin Source File

SOURCE=.\array.c

!IF  "$(CFG)" == "mysys - Win32 Release"

!ELSEIF  "$(CFG)" == "mysys - Win32 Debug"

# SUBTRACT CPP /Fr

!ELSEIF  "$(CFG)" == "mysys - Win32 Max"

!ENDIF

# End Source File
# Begin Source File

SOURCE=".\charset-def.c"
# End Source File
# Begin Source File

SOURCE=.\charset.c
# End Source File
# Begin Source File

SOURCE=.\checksum.c
# End Source File
# Begin Source File

SOURCE=.\default.c
# End Source File
# Begin Source File

SOURCE=.\errors.c
# End Source File
# Begin Source File

SOURCE=.\hash.c
# End Source File
# Begin Source File

SOURCE=.\list.c
# End Source File
# Begin Source File

SOURCE=.\md5.c
# End Source File
# Begin Source File

SOURCE=.\mf_brkhant.c
# End Source File
# Begin Source File

SOURCE=.\mf_cache.c
# End Source File
# Begin Source File

SOURCE=.\mf_dirname.c
# End Source File
# Begin Source File

SOURCE=.\mf_fn_ext.c
# End Source File
# Begin Source File

SOURCE=.\mf_format.c
# End Source File
# Begin Source File

SOURCE=.\mf_getdate.c
# End Source File
# Begin Source File

SOURCE=.\mf_iocache.c
# End Source File
# Begin Source File

SOURCE=.\mf_iocache2.c
# End Source File
# Begin Source File

SOURCE=.\mf_keycache.c
# End Source File
# Begin Source File

SOURCE=.\mf_keycaches.c
# End Source File
# Begin Source File

SOURCE=.\mf_loadpath.c
# End Source File
# Begin Source File

SOURCE=.\mf_pack.c
# End Source File
# Begin Source File

SOURCE=.\mf_path.c
# End Source File
# Begin Source File

SOURCE=.\mf_qsort.c
# End Source File
# Begin Source File

SOURCE=.\mf_qsort2.c
# End Source File
# Begin Source File

SOURCE=.\mf_radix.c
# End Source File
# Begin Source File

SOURCE=.\mf_same.c
# End Source File
# Begin Source File

SOURCE=.\mf_sort.c
# End Source File
# Begin Source File

SOURCE=.\mf_soundex.c
# End Source File
# Begin Source File

SOURCE=.\mf_strip.c
# End Source File
# Begin Source File

SOURCE=.\mf_tempdir.c
# End Source File
# Begin Source File

SOURCE=.\mf_tempfile.c
# End Source File
# Begin Source File

SOURCE=.\mf_wcomp.c
# End Source File
# Begin Source File

SOURCE=.\mf_wfile.c
# End Source File
# Begin Source File

SOURCE=.\mulalloc.c
# End Source File
# Begin Source File

SOURCE=.\my_aes.c
# End Source File
# Begin Source File

SOURCE=.\my_alarm.c
# End Source File
# Begin Source File

SOURCE=.\my_alloc.c
# End Source File
# Begin Source File

SOURCE=.\my_append.c
# End Source File
# Begin Source File

SOURCE=.\my_bit.c
# End Source File
# Begin Source File

SOURCE=.\my_bitmap.c
# End Source File
# Begin Source File

SOURCE=.\my_chsize.c
# End Source File
# Begin Source File

SOURCE=.\my_clock.c
# End Source File
# Begin Source File

SOURCE=.\my_compress.c
# End Source File
# Begin Source File

SOURCE=.\my_copy.c
# End Source File
# Begin Source File

SOURCE=.\my_crc32.c
# End Source File
# Begin Source File

SOURCE=.\my_create.c
# End Source File
# Begin Source File

SOURCE=.\my_delete.c
# End Source File
# Begin Source File

SOURCE=.\my_div.c
# End Source File
# Begin Source File

SOURCE=.\my_error.c
# End Source File
# Begin Source File

SOURCE=.\my_fopen.c
# End Source File
# Begin Source File

SOURCE=.\my_fstream.c
# End Source File
# Begin Source File

SOURCE=.\my_gethostbyname.c
# End Source File
# Begin Source File

SOURCE=.\my_gethwaddr.c
# End Source File
# Begin Source File

SOURCE=.\my_getopt.c
# End Source File
# Begin Source File

SOURCE=.\my_getsystime.c
# End Source File
# Begin Source File

SOURCE=.\my_getwd.c
# End Source File
# Begin Source File

SOURCE=.\my_handler.c
# End Source File
# Begin Source File

SOURCE=.\my_init.c
# End Source File
# Begin Source File

SOURCE=.\my_lib.c
# End Source File
# Begin Source File

SOURCE=.\my_lock.c
# End Source File
# Begin Source File

SOURCE=.\my_lockmem.c
# End Source File
# Begin Source File

SOURCE=.\my_lread.c
# End Source File
# Begin Source File

SOURCE=.\my_lwrite.c
# End Source File
# Begin Source File

SOURCE=.\my_malloc.c
# End Source File
# Begin Source File

SOURCE=.\my_messnc.c
# End Source File
# Begin Source File

SOURCE=.\my_mkdir.c
# End Source File
# Begin Source File

SOURCE=.\my_net.c
# End Source File
# Begin Source File

SOURCE=.\my_once.c
# End Source File
# Begin Source File

SOURCE=.\my_open.c
# End Source File
# Begin Source File

SOURCE=.\my_file.c
# End Source File
# Begin Source File

SOURCE=.\my_pread.c
# End Source File
# Begin Source File

SOURCE=.\my_pthread.c
# End Source File
# Begin Source File

SOURCE=.\my_quick.c
# End Source File
# Begin Source File

SOURCE=.\my_read.c
# End Source File
# Begin Source File

SOURCE=.\my_realloc.c
# End Source File
# Begin Source File

SOURCE=.\my_redel.c
# End Source File
# Begin Source File

SOURCE=.\my_rename.c
# End Source File
# Begin Source File

SOURCE=.\my_seek.c
# End Source File
# Begin Source File

SOURCE=.\my_sleep.c
# End Source File
# Begin Source File

SOURCE=.\my_static.c
# End Source File
# Begin Source File

SOURCE=.\my_static.h
# End Source File
# Begin Source File

SOURCE=.\my_symlink.c
# End Source File
# Begin Source File

SOURCE=.\my_symlink2.c
# End Source File
# Begin Source File

SOURCE=.\my_sync.c
# End Source File
# Begin Source File

SOURCE=.\my_tempnam.c
# End Source File
# Begin Source File

SOURCE=.\my_thr_init.c
# End Source File
# Begin Source File

SOURCE=.\my_wincond.c
# End Source File
# Begin Source File

SOURCE=.\my_winsem.c
# End Source File
# Begin Source File

SOURCE=.\my_winthread.c
# End Source File
# Begin Source File

SOURCE=.\my_write.c
# End Source File
# Begin Source File

SOURCE=.\mysys_priv.h
# End Source File
# Begin Source File

SOURCE=.\ptr_cmp.c
# End Source File
# Begin Source File

SOURCE=.\queues.c
# End Source File
# Begin Source File

SOURCE=.\raid.cpp
# End Source File
# Begin Source File

SOURCE=.\rijndael.c
# End Source File
# Begin Source File

SOURCE=.\safemalloc.c
# End Source File
# Begin Source File

SOURCE=.\sha1.c
# End Source File
# Begin Source File

SOURCE=.\string.c
# End Source File
# Begin Source File

SOURCE=.\thr_alarm.c
# End Source File
# Begin Source File

SOURCE=.\thr_lock.c

!IF  "$(CFG)" == "mysys - Win32 Release"

!ELSEIF  "$(CFG)" == "mysys - Win32 Debug"

# ADD CPP /D "EXTRA_DEBUG"

!ELSEIF  "$(CFG)" == "mysys - Win32 Max"

!ENDIF

# End Source File
# Begin Source File

SOURCE=.\thr_mutex.c
# End Source File
# Begin Source File

SOURCE=.\thr_rwlock.c
# End Source File
# Begin Source File

SOURCE=.\tree.c
# End Source File
# Begin Source File

SOURCE=.\typelib.c
# End Source File
# End Target
# End Project<|MERGE_RESOLUTION|>--- conflicted
+++ resolved
@@ -42,13 +42,8 @@
 # PROP Intermediate_Dir "release"
 # PROP Target_Dir ""
 # ADD BASE CPP /nologo /W3 /GX /O2 /D "WIN32" /D "NDEBUG" /D "_WINDOWS" /YX /FD /c
-<<<<<<< HEAD
-# ADD CPP /nologo /G6 /MT /W3 /O2 /I "../include" /I "../zlib" /D "NDEBUG" /D "DBUG_OFF" /D "_WINDOWS" /D "USE_SYMLINK" /FD /c
+# ADD CPP /nologo /G6 /MT /W3 /O2 /I "../include" /I "../zlib" /D "DBUG_OFF" /D "_WINDOWS" /D "NDEBUG" /FD /c
 # SUBTRACT CPP /WX /Fr /YX
-=======
-# ADD CPP /nologo /G6 /MT /W3 /O2 /I "../include" /I "../zlib" /D "DBUG_OFF" /D "_WINDOWS" /D "NDEBUG" /FD /c
-# SUBTRACT CPP /YX
->>>>>>> 0cc766f4
 # ADD BASE RSC /l 0x409
 # ADD RSC /l 0x409
 BSC32=bscmake.exe
