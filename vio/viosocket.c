/*
<<<<<<< HEAD
   Copyright (c) 2001, 2011, Oracle and/or its affiliates. All rights reserved.
=======
   Copyright (c) 2001, 2011, Oracle and/or its affiliates
>>>>>>> 6ca4ca7d

   This program is free software; you can redistribute it and/or
   modify it under the terms of the GNU General Public License
   as published by the Free Software Foundation; version 2 of
   the License.

   This program is distributed in the hope that it will be useful,
   but WITHOUT ANY WARRANTY; without even the implied warranty of
   MERCHANTABILITY or FITNESS FOR A PARTICULAR PURPOSE. See the
   GNU General Public License for more details.

   You should have received a copy of the GNU General Public License
   along with this program; if not, write to the Free Software
<<<<<<< HEAD
   Foundation, Inc., 51 Franklin St, Fifth Floor, Boston, MA
   02110-1301  USA */
=======
   Foundation, Inc., 51 Franklin St, Fifth Floor, Boston, MA 02110-1301  USA
*/
>>>>>>> 6ca4ca7d

/*
  Note that we can't have assertion on file descriptors;  The reason for
  this is that during mysql shutdown, another thread can close a file
  we are working on.  In this case we should just return read errors from
  the file descriptior.
*/

#include "vio_priv.h"

#ifdef FIONREAD_IN_SYS_FILIO
# include <sys/filio.h>
#endif

int vio_errno(Vio *vio __attribute__((unused)))
{
  return socket_errno;		/* On Win32 this mapped to WSAGetLastError() */
}


size_t vio_read(Vio * vio, uchar* buf, size_t size)
{
  size_t r;
  DBUG_ENTER("vio_read");
  DBUG_PRINT("enter", ("sd: %d  buf: 0x%lx  size: %u", vio->sd, (long) buf,
                       (uint) size));

  /* Ensure nobody uses vio_read_buff and vio_read simultaneously */
  DBUG_ASSERT(vio->read_end == vio->read_pos);
#ifdef __WIN__
  r = recv(vio->sd, buf, size,0);
#else
  errno=0;					/* For linux */
  r = read(vio->sd, buf, size);
#endif /* __WIN__ */
#ifndef DBUG_OFF
  if (r == (size_t) -1)
  {
    DBUG_PRINT("vio_error", ("Got error %d during read",errno));
  }
#endif /* DBUG_OFF */
  DBUG_PRINT("exit", ("%ld", (long) r));
  DBUG_RETURN(r);
}


/*
  Buffered read: if average read size is small it may
  reduce number of syscalls.
*/

size_t vio_read_buff(Vio *vio, uchar* buf, size_t size)
{
  size_t rc;
#define VIO_UNBUFFERED_READ_MIN_SIZE 2048
  DBUG_ENTER("vio_read_buff");
  DBUG_PRINT("enter", ("sd: %d  buf: 0x%lx  size: %u", vio->sd, (long) buf,
                       (uint) size));

  if (vio->read_pos < vio->read_end)
  {
    rc= min((size_t) (vio->read_end - vio->read_pos), size);
    memcpy(buf, vio->read_pos, rc);
    vio->read_pos+= rc;
    /*
      Do not try to read from the socket now even if rc < size:
      vio_read can return -1 due to an error or non-blocking mode, and
      the safest way to handle it is to move to a separate branch.
    */
  }
  else if (size < VIO_UNBUFFERED_READ_MIN_SIZE)
  {
    rc= vio_read(vio, (uchar*) vio->read_buffer, VIO_READ_BUFFER_SIZE);
    if (rc != 0 && rc != (size_t) -1)
    {
      if (rc > size)
      {
        vio->read_pos= vio->read_buffer + size;
        vio->read_end= vio->read_buffer + rc;
        rc= size;
      }
      memcpy(buf, vio->read_buffer, rc);
    }
  }
  else
    rc= vio_read(vio, buf, size);
  DBUG_RETURN(rc);
#undef VIO_UNBUFFERED_READ_MIN_SIZE
}

my_bool vio_buff_has_data(Vio *vio)
{
  return (vio->read_pos != vio->read_end);
}

size_t vio_write(Vio * vio, const uchar* buf, size_t size)
{
  size_t r;
  DBUG_ENTER("vio_write");
  DBUG_PRINT("enter", ("sd: %d  buf: 0x%lx  size: %u", vio->sd, (long) buf,
                       (uint) size));
#ifdef __WIN__
  r = send(vio->sd, buf, size,0);
#else
  r = write(vio->sd, buf, size);
#endif /* __WIN__ */
#ifndef DBUG_OFF
  if (r == (size_t) -1)
  {
    DBUG_PRINT("vio_error", ("Got error on write: %d",socket_errno));
  }
#endif /* DBUG_OFF */
  DBUG_PRINT("exit", ("%u", (uint) r));
  DBUG_RETURN(r);
}

int vio_blocking(Vio * vio __attribute__((unused)), my_bool set_blocking_mode,
		 my_bool *old_mode)
{
  int r=0;
  DBUG_ENTER("vio_blocking");

  *old_mode= test(!(vio->fcntl_mode & O_NONBLOCK));
  DBUG_PRINT("enter", ("set_blocking_mode: %d  old_mode: %d",
		       (int) set_blocking_mode, (int) *old_mode));

#if !defined(__WIN__)
#if !defined(NO_FCNTL_NONBLOCK)
  if (vio->sd >= 0)
  {
    int old_fcntl=vio->fcntl_mode;
    if (set_blocking_mode)
      vio->fcntl_mode &= ~O_NONBLOCK; /* clear bit */
    else
      vio->fcntl_mode |= O_NONBLOCK; /* set bit */
    if (old_fcntl != vio->fcntl_mode)
    {
      r= fcntl(vio->sd, F_SETFL, vio->fcntl_mode);
      if (r == -1)
      {
        DBUG_PRINT("info", ("fcntl failed, errno %d", errno));
        vio->fcntl_mode= old_fcntl;
      }
    }
  }
#else
  r= set_blocking_mode ? 0 : 1;
#endif /* !defined(NO_FCNTL_NONBLOCK) */
#else /* !defined(__WIN__) */
  if (vio->type != VIO_TYPE_NAMEDPIPE && vio->type != VIO_TYPE_SHARED_MEMORY)
  { 
    ulong arg;
    int old_fcntl=vio->fcntl_mode;
    if (set_blocking_mode)
    {
      arg = 0;
      vio->fcntl_mode &= ~O_NONBLOCK; /* clear bit */
    }
    else
    {
      arg = 1;
      vio->fcntl_mode |= O_NONBLOCK; /* set bit */
    }
    if (old_fcntl != vio->fcntl_mode)
      r = ioctlsocket(vio->sd,FIONBIO,(void*) &arg);
  }
  else
    r=  test(!(vio->fcntl_mode & O_NONBLOCK)) != set_blocking_mode;
#endif /* !defined(__WIN__) */
  DBUG_PRINT("exit", ("%d", r));
  DBUG_RETURN(r);
}

my_bool
vio_is_blocking(Vio * vio)
{
  my_bool r;
  DBUG_ENTER("vio_is_blocking");
  r = !(vio->fcntl_mode & O_NONBLOCK);
  DBUG_PRINT("exit", ("%d", (int) r));
  DBUG_RETURN(r);
}


int vio_fastsend(Vio * vio __attribute__((unused)))
{
  int r=0;
  DBUG_ENTER("vio_fastsend");

  if (vio->type == VIO_TYPE_NAMEDPIPE ||vio->type == VIO_TYPE_SHARED_MEMORY)
  {
    DBUG_RETURN(0);
  }

#if defined(IPTOS_THROUGHPUT)
  {
    int tos = IPTOS_THROUGHPUT;
    r= setsockopt(vio->sd, IPPROTO_IP, IP_TOS, (void *) &tos, sizeof(tos));
  }
#endif                                    /* IPTOS_THROUGHPUT */
  if (!r)
  {
#ifdef __WIN__
    BOOL nodelay= 1;
#else
    int nodelay = 1;
#endif

    r= setsockopt(vio->sd, IPPROTO_TCP, TCP_NODELAY,
                  IF_WIN((const char*), (void*)) &nodelay,
                  sizeof(nodelay));

  }
  if (r)
  {
    DBUG_PRINT("warning", ("Couldn't set socket option for fast send"));
    r= -1;
  }
  DBUG_PRINT("exit", ("%d", r));
  DBUG_RETURN(r);
}

int vio_keepalive(Vio* vio, my_bool set_keep_alive)
{
  int r=0;
  uint opt = 0;
  DBUG_ENTER("vio_keepalive");
  DBUG_PRINT("enter", ("sd: %d  set_keep_alive: %d", vio->sd, (int)
		       set_keep_alive));
  if (vio->type != VIO_TYPE_NAMEDPIPE && vio->type != VIO_TYPE_SHARED_MEMORY)
  {
    if (set_keep_alive)
      opt = 1;
    r = setsockopt(vio->sd, SOL_SOCKET, SO_KEEPALIVE, (char *) &opt,
		   sizeof(opt));
  }
  DBUG_RETURN(r);
}


my_bool
vio_should_retry(Vio * vio)
{
  int en = socket_errno;
  /*
    man 2 read write
      EAGAIN or EWOULDBLOCK when a socket is a non-blocking mode means
      that the read/write would block.
    man 7 socket
      EAGAIN or EWOULDBLOCK when a socket is in a blocking mode means
      that the corresponding receiving or sending timeout was reached.
  */
  return  en == SOCKET_EINTR ||
          (!vio_is_blocking(vio) &&
            (en == SOCKET_EAGAIN || en == SOCKET_EWOULDBLOCK));
}


my_bool
vio_was_interrupted(Vio *vio __attribute__((unused)))
{
  int en= socket_errno;
  return (en == SOCKET_EAGAIN || en == SOCKET_EINTR ||
	  en == SOCKET_EWOULDBLOCK || en == SOCKET_ETIMEDOUT);
}


int vio_close(Vio * vio)
{
  int r=0;
  DBUG_ENTER("vio_close");

 if (vio->type != VIO_CLOSED)
  {
    DBUG_ASSERT(vio->type ==  VIO_TYPE_TCPIP ||
      vio->type == VIO_TYPE_SOCKET ||
      vio->type == VIO_TYPE_SSL);

    DBUG_ASSERT(vio->sd >= 0);
    if (shutdown(vio->sd, SHUT_RDWR))
      r= -1;
    if (closesocket(vio->sd))
      r= -1;
  }
  if (r)
  {
    DBUG_PRINT("vio_error", ("close() failed, error: %d",socket_errno));
    /* FIXME: error handling (not critical for MySQL) */
  }
  vio->type= VIO_CLOSED;
  vio->sd=   -1;
  DBUG_RETURN(r);
}


const char *vio_description(Vio * vio)
{
  return vio->desc;
}

enum enum_vio_type vio_type(Vio* vio)
{
  return vio->type;
}

my_socket vio_fd(Vio* vio)
{
  return vio->sd;
}

/**
  Convert a sock-address (AF_INET or AF_INET6) into the "normalized" form,
  which is the IPv4 form for IPv4-mapped or IPv4-compatible IPv6 addresses.

  @note Background: when IPv4 and IPv6 are used simultaneously, IPv4
  addresses may be written in a form of IPv4-mapped or IPv4-compatible IPv6
  addresses. That means, one address (a.b.c.d) can be written in three forms:
    - IPv4: a.b.c.d;
    - IPv4-compatible IPv6: ::a.b.c.d;
    - IPv4-mapped IPv4: ::ffff:a.b.c.d;

  Having three forms of one address makes it a little difficult to compare
  addresses with each other (the IPv4-compatible IPv6-address of foo.bar
  will be different from the IPv4-mapped IPv6-address of foo.bar).

  @note This function can be made public when it's needed.

  @param src        [in] source IP address (AF_INET or AF_INET6).
  @param src_length [in] length of the src.
  @param dst        [out] a buffer to store normalized IP address
                          (sockaddr_storage).
  @param dst_length [out] actual length of the normalized IP address.
*/
static void vio_get_normalized_ip(const struct sockaddr *src,
                                  int src_length,
                                  struct sockaddr *dst,
                                  int *dst_length)
{
  switch (src->sa_family) {
  case AF_INET:
    memcpy(dst, src, src_length);
    *dst_length= src_length;
    break;

#ifdef HAVE_IPV6
  case AF_INET6:
  {
    const struct sockaddr_in6 *src_addr6= (const struct sockaddr_in6 *) src;
    const struct in6_addr *src_ip6= &(src_addr6->sin6_addr);
    const uint32 *src_ip6_int32= (uint32 *) src_ip6->s6_addr;

    if (IN6_IS_ADDR_V4MAPPED(src_ip6) || IN6_IS_ADDR_V4COMPAT(src_ip6))
    {
      struct sockaddr_in *dst_ip4= (struct sockaddr_in *) dst;

      /*
        This is an IPv4-mapped or IPv4-compatible IPv6 address. It should
        be converted to the IPv4 form.
      */

      *dst_length= sizeof (struct sockaddr_in);

      memset(dst_ip4, 0, *dst_length);
      dst_ip4->sin_family= AF_INET;
      dst_ip4->sin_port= src_addr6->sin6_port;

      /*
        In an IPv4 mapped or compatible address, the last 32 bits represent
        the IPv4 address. The byte orders for IPv6 and IPv4 addresses are
        the same, so a simple copy is possible.
      */
      dst_ip4->sin_addr.s_addr= src_ip6_int32[3];
    }
    else
    {
      /* This is a "native" IPv6 address. */

      memcpy(dst, src, src_length);
      *dst_length= src_length;
    }

    break;
  }
#endif /* HAVE_IPV6 */
  }
}


/**
  Return the normalized IP address string for a sock-address.

  The idea is to return an IPv4-address for an IPv4-mapped and
  IPv4-compatible IPv6 address.

  The function writes the normalized IP address to the given buffer.
  The buffer should have enough space, otherwise error flag is returned.
  The system constant INET6_ADDRSTRLEN can be used to reserve buffers of
  the right size.

  @param addr           [in]  sockaddr object (AF_INET or AF_INET6).
  @param addr_length    [in]  length of the addr.
  @param ip_string      [out] buffer to write normalized IP address.
  @param ip_string_size [in]  size of the ip_string.

  @return Error status.
  @retval TRUE in case of error (the ip_string buffer is not enough).
  @retval FALSE on success.
*/

my_bool vio_get_normalized_ip_string(const struct sockaddr *addr,
                                     int addr_length,
                                     char *ip_string,
                                     size_t ip_string_size)
{
  struct sockaddr_storage norm_addr_storage;
  struct sockaddr *norm_addr= (struct sockaddr *) &norm_addr_storage;
  int norm_addr_length;
  int err_code;

  vio_get_normalized_ip(addr, addr_length, norm_addr, &norm_addr_length);

  err_code= vio_getnameinfo(norm_addr, ip_string, ip_string_size, NULL, 0,
                            NI_NUMERICHOST);

  if (!err_code)
    return FALSE;

  DBUG_PRINT("error", ("getnameinfo() failed with %d (%s).",
                       (int) err_code,
                       (const char *) gai_strerror(err_code)));
  return TRUE;
}


/**
  Return IP address and port of a VIO client socket.

  The function returns an IPv4 address if IPv6 support is disabled.

  The function returns an IPv4 address if the client socket is associated
  with an IPv4-compatible or IPv4-mapped IPv6 address. Otherwise, the native
  IPv6 address is returned.
*/

my_bool vio_peer_addr(Vio *vio, char *ip_buffer, uint16 *port,
                      size_t ip_buffer_size)
{
  DBUG_ENTER("vio_peer_addr");
  DBUG_PRINT("enter", ("Client socked fd: %d", (int) vio->sd));

  if (vio->localhost)
  {
    /*
      Initialize vio->remote and vio->addLen. Set vio->remote to IPv4 loopback
      address.
    */
    struct in_addr *ip4= &((struct sockaddr_in *) &(vio->remote))->sin_addr;

    vio->remote.ss_family= AF_INET;
    vio->addrLen= sizeof (struct sockaddr_in);

    ip4->s_addr= htonl(INADDR_LOOPBACK);

    /* Initialize ip_buffer and port. */

    strmov(ip_buffer, "127.0.0.1");
    *port= 0;
  }
  else
  {
    int err_code;
    char port_buffer[NI_MAXSERV];

    struct sockaddr_storage addr_storage;
    struct sockaddr *addr= (struct sockaddr *) &addr_storage;
    size_socket addr_length= sizeof (addr_storage);

    /* Get sockaddr by socked fd. */

    err_code= getpeername(vio->sd, addr, &addr_length);

    if (err_code)
    {
      DBUG_PRINT("exit", ("getpeername() gave error: %d", socket_errno));
      DBUG_RETURN(TRUE);
    }

    /* Normalize IP address. */

    vio_get_normalized_ip(addr, addr_length,
                          (struct sockaddr *) &vio->remote, &vio->addrLen);

    /* Get IP address & port number. */

    err_code= vio_getnameinfo((struct sockaddr *) &vio->remote,
                              ip_buffer, ip_buffer_size,
                              port_buffer, NI_MAXSERV,
                              NI_NUMERICHOST | NI_NUMERICSERV);

    if (err_code)
    {
      DBUG_PRINT("exit", ("getnameinfo() gave error: %s",
                          gai_strerror(err_code)));
      DBUG_RETURN(TRUE);
    }

    *port= (uint16) strtol(port_buffer, NULL, 10);
  }

  DBUG_PRINT("exit", ("Client IP address: %s; port: %d",
                      (const char *) ip_buffer,
                      (int) *port));
  DBUG_RETURN(FALSE);
}


/**
  Indicate whether there is data to read on a given socket.

  @note An exceptional condition event and/or errors are
        interpreted as if there is data to read.

  @param sd       A connected socket.
  @param timeout  Maximum time in seconds to poll.

  @retval FALSE   There is data to read.
  @retval TRUE    There is no data to read.
*/

static my_bool socket_poll_read(my_socket sd, uint timeout)
{
#ifdef __WIN__
  int res;
  my_socket fd= sd;
  fd_set readfds, errorfds;
  struct timeval tm;
  DBUG_ENTER("socket_poll_read");
  tm.tv_sec= timeout;
  tm.tv_usec= 0;
  FD_ZERO(&readfds);
  FD_ZERO(&errorfds);
  FD_SET(fd, &readfds);
  FD_SET(fd, &errorfds);
  /* The first argument is ignored on Windows, so a conversion to int is OK */
  if ((res= select((int) fd, &readfds, NULL, &errorfds, &tm) <= 0))
  {
    DBUG_RETURN(res < 0 ? 0 : 1);
  }
  res= FD_ISSET(fd, &readfds) || FD_ISSET(fd, &errorfds);
  DBUG_RETURN(!res);
#elif defined(HAVE_POLL)
  struct pollfd fds;
  int res;
  DBUG_ENTER("socket_poll_read");
  fds.fd=sd;
  fds.events=POLLIN;
  fds.revents=0;
  if ((res=poll(&fds,1,(int) timeout*1000)) <= 0)
  {
    DBUG_RETURN(res < 0 ? 0 : 1);		/* Don't return 1 on errors */
  }
  DBUG_RETURN(fds.revents & (POLLIN | POLLERR | POLLHUP) ? 0 : 1);
#else
  return 0;
#endif
}


/**
  Retrieve the amount of data that can be read from a socket.

  @param vio          A VIO object.
  @param bytes[out]   The amount of bytes available.

  @retval FALSE   Success.
  @retval TRUE    Failure.
*/

static my_bool socket_peek_read(Vio *vio, uint *bytes)
{
#if defined(_WIN32)
  int len;
  if (ioctlsocket(vio->sd, FIONREAD, &len))
    return TRUE;
  *bytes= len;
  return FALSE;
#elif defined(FIONREAD_IN_SYS_IOCTL) || defined(FIONREAD_IN_SYS_FILIO)
  int len;
  if (ioctl(vio->sd, FIONREAD, &len) < 0)
    return TRUE;
  *bytes= len;
  return FALSE;
#else
  char buf[1024];
  ssize_t res= recv(vio->sd, &buf, sizeof(buf), MSG_PEEK);
  if (res < 0)
    return TRUE;
  *bytes= res;
  return FALSE;
#endif
}


/**
  Indicate whether there is data to read on a given socket.

  @remark Errors are interpreted as if there is data to read.

  @param sd       A connected socket.
  @param timeout  Maximum time in seconds to wait.

  @retval FALSE   There is data (or EOF) to read. Also FALSE if error.
  @retval TRUE    There is _NO_ data to read or timed out.
*/

my_bool vio_poll_read(Vio *vio, uint timeout)
{
  my_socket sd= vio->sd;
  DBUG_ENTER("vio_poll_read");
#ifdef HAVE_OPENSSL
  if (vio->type == VIO_TYPE_SSL)
    sd= SSL_get_fd((SSL*) vio->ssl_arg);
#endif
  DBUG_RETURN(socket_poll_read(sd, timeout));
}


/**
  Determine if the endpoint of a connection is still available.

  @remark The socket is assumed to be disconnected if an EOF
          condition is encountered.

  @param vio      The VIO object.

  @retval TRUE    EOF condition not found.
  @retval FALSE   EOF condition is signaled.
*/

my_bool vio_is_connected(Vio *vio)
{
  uint bytes= 0;
  DBUG_ENTER("vio_is_connected");

  /* In the presence of errors the socket is assumed to be connected. */

  /*
    The first step of detecting a EOF condition is veryfing
    whether there is data to read. Data in this case would
    be the EOF.
  */
  if (vio_poll_read(vio, 0))
    DBUG_RETURN(TRUE);

  /*
    The second step is read() or recv() from the socket returning
    0 (EOF). Unfortunelly, it's not possible to call read directly
    as we could inadvertently read meaningful connection data.
    Simulate a read by retrieving the number of bytes available to
    read -- 0 meaning EOF.
  */
  if (socket_peek_read(vio, &bytes))
    DBUG_RETURN(TRUE);

#ifdef HAVE_OPENSSL
  /* There might be buffered data at the SSL layer. */
  if (!bytes && vio->type == VIO_TYPE_SSL)
    bytes= SSL_pending((SSL*) vio->ssl_arg);
#endif

  DBUG_RETURN(bytes ? TRUE : FALSE);
}


void vio_timeout(Vio *vio, uint which, uint timeout)
{
#if defined(SO_SNDTIMEO) && defined(SO_RCVTIMEO)
#ifndef DBUG_OFF
  int r;
#endif
  DBUG_ENTER("vio_timeout");

  {
#ifdef __WIN__
  /* Windows expects time in milliseconds as int */
  int wait_timeout= (int) timeout * 1000;
#else
  /* POSIX specifies time as struct timeval. */
  struct timeval wait_timeout;
  wait_timeout.tv_sec= timeout;
  wait_timeout.tv_usec= 0;
#endif

<<<<<<< HEAD
  r= setsockopt(vio->sd, SOL_SOCKET, which ? SO_SNDTIMEO : SO_RCVTIMEO,
                IF_WIN((const char*), (const void*))&wait_timeout,
                sizeof(wait_timeout));

=======
#ifndef DBUG_OFF
  r=
#endif
    setsockopt(vio->sd, SOL_SOCKET, which ? SO_SNDTIMEO : SO_RCVTIMEO,
               IF_WIN(const char*, const void*)&wait_timeout,
               sizeof(wait_timeout));
>>>>>>> 6ca4ca7d
  }

  if (r != 0)
    DBUG_PRINT("error", ("setsockopt failed: %d, errno: %d", r, socket_errno));

  DBUG_VOID_RETURN;
#else
/*
  Platforms not suporting setting of socket timeout should either use
  thr_alarm or just run without read/write timeout(s)
*/
#endif
}


#ifdef __WIN__

/*
  Finish pending IO on pipe. Honor wait timeout
*/
static size_t pipe_complete_io(Vio* vio, char* buf, size_t size, DWORD timeout_ms)
{
  DWORD length;
  DWORD ret;

  DBUG_ENTER("pipe_complete_io");

  ret= WaitForSingleObject(vio->pipe_overlapped.hEvent, timeout_ms);
  /*
    WaitForSingleObjects will normally return WAIT_OBJECT_O (success, IO completed)
    or WAIT_TIMEOUT.
  */
  if(ret != WAIT_OBJECT_0)
  {
    CancelIo(vio->hPipe);
    DBUG_PRINT("error",("WaitForSingleObject() returned  %d", ret));
    DBUG_RETURN((size_t)-1);
  }

  if (!GetOverlappedResult(vio->hPipe,&(vio->pipe_overlapped),&length, FALSE))
  {
    DBUG_PRINT("error",("GetOverlappedResult() returned last error  %d", 
      GetLastError()));
    DBUG_RETURN((size_t)-1);
  }

  DBUG_RETURN(length);
}


size_t vio_read_pipe(Vio * vio, uchar *buf, size_t size)
{
  DWORD bytes_read;
  size_t retval;
  DBUG_ENTER("vio_read_pipe");
  DBUG_PRINT("enter", ("sd: %d  buf: 0x%lx  size: %u", vio->sd, (long) buf,
                       (uint) size));

  if (ReadFile(vio->hPipe, buf, (DWORD)size, &bytes_read,
      &(vio->pipe_overlapped)))
  {
    retval= bytes_read;
  }
  else
  {
    if (GetLastError() != ERROR_IO_PENDING)
    {
      DBUG_PRINT("error",("ReadFile() returned last error %d",
        GetLastError()));
      DBUG_RETURN((size_t)-1);
    }
    retval= pipe_complete_io(vio, buf, size,vio->read_timeout_ms);
  }

  DBUG_PRINT("exit", ("%lld", (longlong)retval));
  DBUG_RETURN(retval);
}


size_t vio_write_pipe(Vio * vio, const uchar* buf, size_t size)
{
  DWORD bytes_written;
  size_t retval;
  DBUG_ENTER("vio_write_pipe");
  DBUG_PRINT("enter", ("sd: %d  buf: 0x%lx  size: %u", vio->sd, (long) buf,
                       (uint) size));

  if (WriteFile(vio->hPipe, buf, (DWORD)size, &bytes_written, 
      &(vio->pipe_overlapped)))
  {
    retval= bytes_written;
  }
  else
  {
    if (GetLastError() != ERROR_IO_PENDING)
    {
      DBUG_PRINT("vio_error",("WriteFile() returned last error %d",
        GetLastError()));
      DBUG_RETURN((size_t)-1);
    }
    retval= pipe_complete_io(vio, (char *)buf, size, vio->write_timeout_ms);
  }

  DBUG_PRINT("exit", ("%lld", (longlong)retval));
  DBUG_RETURN(retval);
}


my_bool vio_is_connected_pipe(Vio *vio)
{
  if (PeekNamedPipe(vio->hPipe, NULL, 0, NULL, NULL, NULL))
    return TRUE;
  else
    return (GetLastError() != ERROR_BROKEN_PIPE);
}


int vio_close_pipe(Vio * vio)
{
  int r;
  DBUG_ENTER("vio_close_pipe");

  CancelIo(vio->hPipe);
  CloseHandle(vio->pipe_overlapped.hEvent);
  DisconnectNamedPipe(vio->hPipe);
  r= CloseHandle(vio->hPipe);
  if (r)
  {
    DBUG_PRINT("vio_error", ("close() failed, error: %d",GetLastError()));
    /* FIXME: error handling (not critical for MySQL) */
  }
  vio->type= VIO_CLOSED;
  vio->sd=   -1;
  DBUG_RETURN(r);
}


void vio_win32_timeout(Vio *vio, uint which , uint timeout_sec)
{
    DWORD timeout_ms;
    /*
      Windows is measuring timeouts in milliseconds. Check for possible int 
      overflow.
    */
    if (timeout_sec > UINT_MAX/1000)
      timeout_ms= INFINITE;
    else
      timeout_ms= timeout_sec * 1000;

    /* which == 1 means "write", which == 0 means "read".*/
    if(which)
      vio->write_timeout_ms= timeout_ms;
    else
      vio->read_timeout_ms= timeout_ms;
}


#ifdef HAVE_SMEM

size_t vio_read_shared_memory(Vio * vio, uchar* buf, size_t size)
{
  size_t length;
  size_t remain_local;
  char *current_position;
  HANDLE events[2];

  DBUG_ENTER("vio_read_shared_memory");
  DBUG_PRINT("enter", ("sd: %d  buf: 0x%lx  size: %d", vio->sd, (long) buf,
                       size));

  remain_local = size;
  current_position=buf;

  events[0]= vio->event_server_wrote;
  events[1]= vio->event_conn_closed;

  do
  {
    if (vio->shared_memory_remain == 0)
    {
      /*
        WaitForMultipleObjects can return next values:
         WAIT_OBJECT_0+0 - event from vio->event_server_wrote
         WAIT_OBJECT_0+1 - event from vio->event_conn_closed. We can't read
		           anything
         WAIT_ABANDONED_0 and WAIT_TIMEOUT - fail.  We can't read anything
      */
      if (WaitForMultipleObjects(array_elements(events), events, FALSE,
                                 vio->read_timeout_ms) != WAIT_OBJECT_0)
      {
        DBUG_RETURN(-1);
      };

      vio->shared_memory_pos = vio->handle_map;
      vio->shared_memory_remain = uint4korr((ulong*)vio->shared_memory_pos);
      vio->shared_memory_pos+=4;
    }

    length = size;

    if (vio->shared_memory_remain < length)
       length = vio->shared_memory_remain;
    if (length > remain_local)
       length = remain_local;

    memcpy(current_position,vio->shared_memory_pos,length);

    vio->shared_memory_remain-=length;
    vio->shared_memory_pos+=length;
    current_position+=length;
    remain_local-=length;

    if (!vio->shared_memory_remain)
    {
      if (!SetEvent(vio->event_client_read))
        DBUG_RETURN(-1);
    }
  } while (remain_local);
  length = size;

  DBUG_PRINT("exit", ("%lu", (ulong) length));
  DBUG_RETURN(length);
}


size_t vio_write_shared_memory(Vio * vio, const uchar* buf, size_t size)
{
  size_t length, remain, sz;
  HANDLE pos;
  const uchar *current_position;
  HANDLE events[2];

  DBUG_ENTER("vio_write_shared_memory");
  DBUG_PRINT("enter", ("sd: %d  buf: 0x%lx  size: %d", vio->sd, (long) buf,
                       size));

  remain = size;
  current_position = buf;

  events[0]= vio->event_server_read;
  events[1]= vio->event_conn_closed;

  while (remain != 0)
  {
    if (WaitForMultipleObjects(array_elements(events), events, FALSE,
                               vio->write_timeout_ms) != WAIT_OBJECT_0)
    {
      DBUG_RETURN((size_t) -1);
    }

    sz= (remain > shared_memory_buffer_length ? shared_memory_buffer_length :
         remain);

    int4store(vio->handle_map,sz);
    pos = vio->handle_map + 4;
    memcpy(pos,current_position,sz);
    remain-=sz;
    current_position+=sz;
    if (!SetEvent(vio->event_client_wrote))
      DBUG_RETURN((size_t) -1);
  }
  length = size;

  DBUG_PRINT("exit", ("%lu", (ulong) length));
  DBUG_RETURN(length);
}


my_bool vio_is_connected_shared_memory(Vio *vio)
{
  return (WaitForSingleObject(vio->event_conn_closed, 0) != WAIT_OBJECT_0);
}


/**
 Close shared memory and DBUG_PRINT any errors that happen on closing.
 @return Zero if all closing functions succeed, and nonzero otherwise.
*/
int vio_close_shared_memory(Vio * vio)
{
  int error_count= 0;
  DBUG_ENTER("vio_close_shared_memory");
  if (vio->type != VIO_CLOSED)
  {
    /*
      Set event_conn_closed for notification of both client and server that
      connection is closed
    */
    SetEvent(vio->event_conn_closed);
    /*
      Close all handlers. UnmapViewOfFile and CloseHandle return non-zero
      result if they are success.
    */
    if (UnmapViewOfFile(vio->handle_map) == 0) 
    {
      error_count++;
      DBUG_PRINT("vio_error", ("UnmapViewOfFile() failed"));
    }
    if (CloseHandle(vio->event_server_wrote) == 0)
    {
      error_count++;
      DBUG_PRINT("vio_error", ("CloseHandle(vio->esw) failed"));
    }
    if (CloseHandle(vio->event_server_read) == 0)
    {
      error_count++;
      DBUG_PRINT("vio_error", ("CloseHandle(vio->esr) failed"));
    }
    if (CloseHandle(vio->event_client_wrote) == 0)
    {
      error_count++;
      DBUG_PRINT("vio_error", ("CloseHandle(vio->ecw) failed"));
    }
    if (CloseHandle(vio->event_client_read) == 0)
    {
      error_count++;
      DBUG_PRINT("vio_error", ("CloseHandle(vio->ecr) failed"));
    }
    if (CloseHandle(vio->handle_file_map) == 0)
    {
      error_count++;
      DBUG_PRINT("vio_error", ("CloseHandle(vio->hfm) failed"));
    }
    if (CloseHandle(vio->event_conn_closed) == 0)
    {
      error_count++;
      DBUG_PRINT("vio_error", ("CloseHandle(vio->ecc) failed"));
    }
  }
  vio->type= VIO_CLOSED;
  vio->sd=   -1;
  DBUG_RETURN(error_count);
}
#endif /* HAVE_SMEM */
#endif /* __WIN__ */


/**
  Number of bytes in the read buffer.

  @return number of bytes in the read buffer or < 0 if error.
*/

ssize_t vio_pending(Vio *vio)
{
#ifdef HAVE_OPENSSL
  SSL *ssl= (SSL*) vio->ssl_arg;
#endif

  if (vio->read_pos < vio->read_end)
    return vio->read_end - vio->read_pos;

#ifdef HAVE_OPENSSL
  if (ssl)
    return SSL_pending(ssl);
#endif

  return 0;
}


/**
  Checks if the error code, returned by vio_getnameinfo(), means it was the
  "No-name" error.

  Windows-specific note: getnameinfo() returns WSANO_DATA instead of
  EAI_NODATA or EAI_NONAME when no reverse mapping is available at the host
  (i.e. Windows can't get hostname by IP-address). This error should be
  treated as EAI_NONAME.

  @return if the error code is actually EAI_NONAME.
  @retval true if the error code is EAI_NONAME.
  @retval false otherwise.
*/

my_bool vio_is_no_name_error(int err_code)
{
#ifdef _WIN32

  return err_code == WSANO_DATA || err_code == EAI_NONAME;

#else

  return err_code == EAI_NONAME;

#endif
}


/**
  This is a wrapper for the system getnameinfo(), because different OS
  differ in the getnameinfo() implementation:
    - Solaris 10 requires that the 2nd argument (salen) must match the
      actual size of the struct sockaddr_storage passed to it;
    - Mac OS X has sockaddr_in::sin_len and sockaddr_in6::sin6_len and
      requires them to be filled.
*/

int vio_getnameinfo(const struct sockaddr *sa,
                    char *hostname, size_t hostname_size,
                    char *port, size_t port_size,
                    int flags)
{
  int sa_length= 0;

  switch (sa->sa_family) {
  case AF_INET:
    sa_length= sizeof (struct sockaddr_in);
#ifdef HAVE_SOCKADDR_IN_SIN_LEN
    ((struct sockaddr_in *) sa)->sin_len= sa_length;
#endif /* HAVE_SOCKADDR_IN_SIN_LEN */
    break;

#ifdef HAVE_IPV6
  case AF_INET6:
    sa_length= sizeof (struct sockaddr_in6);
# ifdef HAVE_SOCKADDR_IN6_SIN6_LEN
    ((struct sockaddr_in6 *) sa)->sin6_len= sa_length;
# endif /* HAVE_SOCKADDR_IN6_SIN6_LEN */
    break;
#endif /* HAVE_IPV6 */
  }

  return getnameinfo(sa, sa_length,
                     hostname, hostname_size,
                     port, port_size,
                     flags);
}<|MERGE_RESOLUTION|>--- conflicted
+++ resolved
@@ -1,9 +1,5 @@
 /*
-<<<<<<< HEAD
-   Copyright (c) 2001, 2011, Oracle and/or its affiliates. All rights reserved.
-=======
    Copyright (c) 2001, 2011, Oracle and/or its affiliates
->>>>>>> 6ca4ca7d
 
    This program is free software; you can redistribute it and/or
    modify it under the terms of the GNU General Public License
@@ -17,13 +13,8 @@
 
    You should have received a copy of the GNU General Public License
    along with this program; if not, write to the Free Software
-<<<<<<< HEAD
    Foundation, Inc., 51 Franklin St, Fifth Floor, Boston, MA
    02110-1301  USA */
-=======
-   Foundation, Inc., 51 Franklin St, Fifth Floor, Boston, MA 02110-1301  USA
-*/
->>>>>>> 6ca4ca7d
 
 /*
   Note that we can't have assertion on file descriptors;  The reason for
@@ -717,19 +708,10 @@
   wait_timeout.tv_usec= 0;
 #endif
 
-<<<<<<< HEAD
   r= setsockopt(vio->sd, SOL_SOCKET, which ? SO_SNDTIMEO : SO_RCVTIMEO,
                 IF_WIN((const char*), (const void*))&wait_timeout,
                 sizeof(wait_timeout));
 
-=======
-#ifndef DBUG_OFF
-  r=
-#endif
-    setsockopt(vio->sd, SOL_SOCKET, which ? SO_SNDTIMEO : SO_RCVTIMEO,
-               IF_WIN(const char*, const void*)&wait_timeout,
-               sizeof(wait_timeout));
->>>>>>> 6ca4ca7d
   }
 
   if (r != 0)
