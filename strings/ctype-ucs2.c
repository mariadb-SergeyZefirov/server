<<<<<<< HEAD
/* Copyright (c) 2003, 2010, Oracle and/or its affiliates
   Copyright (c) 2009-2011, Monty Program Ab

=======
/* Copyright (c) 2003, 2012, Oracle and/or its affiliates. All rights reserved.
   
>>>>>>> bfaebe3f
   This library is free software; you can redistribute it and/or
   modify it under the terms of the GNU Library General Public
   License as published by the Free Software Foundation; version 2
   of the License.
   
   This library is distributed in the hope that it will be useful,
   but WITHOUT ANY WARRANTY; without even the implied warranty of
   MERCHANTABILITY or FITNESS FOR A PARTICULAR PURPOSE.  See the GNU
   Library General Public License for more details.
   
   You should have received a copy of the GNU Library General Public
   License along with this library; if not, write to the Free
   Software Foundation, Inc., 51 Franklin St, Fifth Floor, Boston,
   MA 02110-1301, USA */

/* UCS2 support. Written by Alexander Barkov <bar@mysql.com> */

#include "strings_def.h"
#include <m_ctype.h>
#include <my_sys.h>
#include <stdarg.h>


#if defined(HAVE_CHARSET_utf16) || defined(HAVE_CHARSET_ucs2)
#define HAVE_CHARSET_mb2
#endif


#if defined(HAVE_CHARSET_mb2) || defined(HAVE_CHARSET_utf32)
#define HAVE_CHARSET_mb2_or_mb4
#endif


#ifndef EILSEQ
#define EILSEQ ENOENT
#endif

#undef  ULONGLONG_MAX
#define ULONGLONG_MAX                (~(ulonglong) 0)
#define MAX_NEGATIVE_NUMBER        ((ulonglong) LL(0x8000000000000000))
#define INIT_CNT  9
#define LFACTOR   ULL(1000000000)
#define LFACTOR1  ULL(10000000000)
#define LFACTOR2  ULL(100000000000)

static unsigned long lfactor[9]=
{ 1L, 10L, 100L, 1000L, 10000L, 100000L, 1000000L, 10000000L, 100000000L };



#ifdef HAVE_CHARSET_mb2_or_mb4
static inline int
my_bincmp(const uchar *s, const uchar *se,
          const uchar *t, const uchar *te)
{
  int slen= (int) (se - s), tlen= (int) (te - t);
  int len= min(slen, tlen);
  int cmp= memcmp(s, t, len);
  return cmp ? cmp : slen - tlen;
}


static size_t
my_caseup_str_mb2_or_mb4(CHARSET_INFO * cs  __attribute__((unused)), 
                         char * s __attribute__((unused)))
{
  DBUG_ASSERT(0);
  return 0;
}


static size_t
my_casedn_str_mb2_or_mb4(CHARSET_INFO *cs __attribute__((unused)), 
                         char * s __attribute__((unused)))
{
  DBUG_ASSERT(0);
  return 0;
}


static int
my_strcasecmp_mb2_or_mb4(CHARSET_INFO *cs __attribute__((unused)),
                         const char *s __attribute__((unused)),
                         const char *t __attribute__((unused)))
{
  DBUG_ASSERT(0);
  return 0;
}


static long
my_strntol_mb2_or_mb4(CHARSET_INFO *cs,
                      const char *nptr, size_t l, int base,
                      char **endptr, int *err)
{
  int      negative= 0;
  int      overflow;
  int      cnv;
  my_wc_t  wc;
  register unsigned int cutlim;
  register uint32 cutoff;
  register uint32 res;
  register const uchar *s= (const uchar*) nptr;
  register const uchar *e= (const uchar*) nptr+l;
  const uchar *save;
  
  *err= 0;
  do
  {
    if ((cnv= cs->cset->mb_wc(cs, &wc, s, e))>0)
    {
      switch (wc)
      {
        case ' ' : break;
        case '\t': break;
        case '-' : negative= !negative; break;
        case '+' : break;
        default  : goto bs;
      }
    } 
    else /* No more characters or bad multibyte sequence */
    {
      if (endptr != NULL )
        *endptr= (char*) s;
      err[0]= (cnv==MY_CS_ILSEQ) ? EILSEQ : EDOM;
      return 0;
    } 
    s+= cnv;
  } while (1);
  
bs:

  overflow= 0;
  res= 0;
  save= s;
  cutoff= ((uint32)~0L) / (uint32) base;
  cutlim= (uint) (((uint32)~0L) % (uint32) base);
  
  do {
    if ((cnv= cs->cset->mb_wc(cs, &wc, s, e)) > 0)
    {
      s+= cnv;
      if (wc >= '0' && wc <= '9')
        wc-= '0';
      else if (wc >= 'A' && wc <= 'Z')
        wc= wc - 'A' + 10;
      else if (wc >= 'a' && wc <= 'z')
        wc= wc - 'a' + 10;
      else
        break;
      if ((int)wc >= base)
        break;
      if (res > cutoff || (res == cutoff && wc > cutlim))
        overflow= 1;
      else
      {
        res*= (uint32) base;
        res+= wc;
      }
    }
    else if (cnv == MY_CS_ILSEQ)
    {
      if (endptr !=NULL )
        *endptr = (char*) s;
      err[0]= EILSEQ;
      return 0;
    } 
    else
    {
      /* No more characters */
      break;
    }
  } while(1);
  
  if (endptr != NULL)
    *endptr = (char *) s;
  
  if (s == save)
  {
    err[0]= EDOM;
    return 0L;
  }
  
  if (negative)
  {
    if (res > (uint32) INT_MIN32)
      overflow= 1;
  }
  else if (res > INT_MAX32)
    overflow= 1;
  
  if (overflow)
  {
    err[0]= ERANGE;
    return negative ? INT_MIN32 : INT_MAX32;
  }
  
  return (negative ? -((long) res) : (long) res);
}


static ulong
my_strntoul_mb2_or_mb4(CHARSET_INFO *cs,
                       const char *nptr, size_t l, int base, 
                       char **endptr, int *err)
{
  int      negative= 0;
  int      overflow;
  int      cnv;
  my_wc_t  wc;
  register unsigned int cutlim;
  register uint32 cutoff;
  register uint32 res;
  register const uchar *s= (const uchar*) nptr;
  register const uchar *e= (const uchar*) nptr + l;
  const uchar *save;
  
  *err= 0;
  do
  {
    if ((cnv= cs->cset->mb_wc(cs, &wc, s, e)) > 0)
    {
      switch (wc)
      {
        case ' ' : break;
        case '\t': break;
        case '-' : negative= !negative; break;
        case '+' : break;
        default  : goto bs;
      }
    } 
    else /* No more characters or bad multibyte sequence */
    {
      if (endptr !=NULL )
        *endptr= (char*)s;
      err[0]= (cnv == MY_CS_ILSEQ) ? EILSEQ : EDOM;
      return 0;
    } 
    s+= cnv;
  } while (1);
  
bs:

  overflow= 0;
  res= 0;
  save= s;
  cutoff= ((uint32)~0L) / (uint32) base;
  cutlim= (uint) (((uint32)~0L) % (uint32) base);
  
  do
  {
    if ((cnv= cs->cset->mb_wc(cs, &wc, s, e)) > 0)
    {
      s+= cnv;
      if (wc >= '0' && wc <= '9')
        wc-= '0';
      else if (wc >= 'A' && wc <= 'Z')
        wc= wc - 'A' + 10;
      else if (wc >= 'a' && wc <= 'z')
        wc= wc - 'a' + 10;
      else
        break;
      if ((int) wc >= base)
        break;
      if (res > cutoff || (res == cutoff && wc > cutlim))
        overflow = 1;
      else
      {
        res*= (uint32) base;
        res+= wc;
      }
    }
    else if (cnv == MY_CS_ILSEQ)
    {
      if (endptr != NULL )
        *endptr= (char*)s;
      err[0]= EILSEQ;
      return 0;
    } 
    else
    {
      /* No more characters */
      break;
    }
  } while(1);
  
  if (endptr != NULL)
    *endptr= (char *) s;
  
  if (s == save)
  {
    err[0]= EDOM;
    return 0L;
  }
  
  if (overflow)
  {
    err[0]= (ERANGE);
    return (~(uint32) 0);
  }
  
  return (negative ? -((long) res) : (long) res);
}


static longlong 
my_strntoll_mb2_or_mb4(CHARSET_INFO *cs,
                       const char *nptr, size_t l, int base,
                       char **endptr, int *err)
{
  int      negative=0;
  int      overflow;
  int      cnv;
  my_wc_t  wc;
  register ulonglong    cutoff;
  register unsigned int cutlim;
  register ulonglong    res;
  register const uchar *s= (const uchar*) nptr;
  register const uchar *e= (const uchar*) nptr+l;
  const uchar *save;
  
  *err= 0;
  do
  {
    if ((cnv=cs->cset->mb_wc(cs,&wc,s,e))>0)
    {
      switch (wc)
      {
        case ' ' : break;
        case '\t': break;
        case '-' : negative= !negative; break;
        case '+' : break;
        default  : goto bs;
      }
    } 
    else /* No more characters or bad multibyte sequence */
    {
      if (endptr !=NULL )
        *endptr = (char*)s;
      err[0] = (cnv==MY_CS_ILSEQ) ? EILSEQ : EDOM;
      return 0;
    } 
    s+=cnv;
  } while (1);
  
bs:

  overflow = 0;
  res = 0;
  save = s;
  cutoff = (~(ulonglong) 0) / (unsigned long int) base;
  cutlim = (uint) ((~(ulonglong) 0) % (unsigned long int) base);

  do {
    if ((cnv=cs->cset->mb_wc(cs,&wc,s,e))>0)
    {
      s+=cnv;
      if ( wc>='0' && wc<='9')
        wc -= '0';
      else if ( wc>='A' && wc<='Z')
        wc = wc - 'A' + 10;
      else if ( wc>='a' && wc<='z')
        wc = wc - 'a' + 10;
      else
        break;
      if ((int)wc >= base)
        break;
      if (res > cutoff || (res == cutoff && wc > cutlim))
        overflow = 1;
      else
      {
        res *= (ulonglong) base;
        res += wc;
      }
    }
    else if (cnv==MY_CS_ILSEQ)
    {
      if (endptr !=NULL )
        *endptr = (char*)s;
      err[0]=EILSEQ;
      return 0;
    } 
    else
    {
      /* No more characters */
      break;
    }
  } while(1);
  
  if (endptr != NULL)
    *endptr = (char *) s;
  
  if (s == save)
  {
    err[0]=EDOM;
    return 0L;
  }
  
  if (negative)
  {
    if (res  > (ulonglong) LONGLONG_MIN)
      overflow = 1;
  }
  else if (res > (ulonglong) LONGLONG_MAX)
    overflow = 1;
  
  if (overflow)
  {
    err[0]=ERANGE;
    return negative ? LONGLONG_MIN : LONGLONG_MAX;
  }
  
  return (negative ? -((longlong)res) : (longlong)res);
}


static ulonglong
my_strntoull_mb2_or_mb4(CHARSET_INFO *cs,
                        const char *nptr, size_t l, int base,
                        char **endptr, int *err)
{
  int      negative= 0;
  int      overflow;
  int      cnv;
  my_wc_t  wc;
  register ulonglong    cutoff;
  register unsigned int cutlim;
  register ulonglong    res;
  register const uchar *s= (const uchar*) nptr;
  register const uchar *e= (const uchar*) nptr + l;
  const uchar *save;
  
  *err= 0;
  do
  {
    if ((cnv= cs->cset->mb_wc(cs,&wc,s,e)) > 0)
    {
      switch (wc)
      {
        case ' ' : break;
        case '\t': break;
        case '-' : negative= !negative; break;
        case '+' : break;
        default  : goto bs;
      }
    } 
    else /* No more characters or bad multibyte sequence */
    {
      if (endptr !=NULL )
        *endptr = (char*)s;
      err[0]= (cnv==MY_CS_ILSEQ) ? EILSEQ : EDOM;
      return 0;
    } 
    s+=cnv;
  } while (1);
  
bs:

  overflow = 0;
  res = 0;
  save = s;
  cutoff = (~(ulonglong) 0) / (unsigned long int) base;
  cutlim = (uint) ((~(ulonglong) 0) % (unsigned long int) base);

  do
  {
    if ((cnv=cs->cset->mb_wc(cs,&wc,s,e))>0)
    {
      s+=cnv;
      if ( wc>='0' && wc<='9')
        wc -= '0';
      else if ( wc>='A' && wc<='Z')
        wc = wc - 'A' + 10;
      else if ( wc>='a' && wc<='z')
        wc = wc - 'a' + 10;
      else
        break;
      if ((int)wc >= base)
        break;
      if (res > cutoff || (res == cutoff && wc > cutlim))
        overflow = 1;
      else
      {
        res *= (ulonglong) base;
        res += wc;
      }
    }
    else if (cnv==MY_CS_ILSEQ)
    {
      if (endptr !=NULL )
        *endptr = (char*)s;
      err[0]= EILSEQ;
      return 0;
    } 
    else
    {
      /* No more characters */
      break;
    }
  } while(1);
  
  if (endptr != NULL)
    *endptr = (char *) s;
  
  if (s == save)
  {
    err[0]= EDOM;
    return 0L;
  }
  
  if (overflow)
  {
    err[0]= ERANGE;
    return (~(ulonglong) 0);
  }

  return (negative ? -((longlong) res) : (longlong) res);
}


static double
my_strntod_mb2_or_mb4(CHARSET_INFO *cs,
                      char *nptr, size_t length, 
                      char **endptr, int *err)
{
  char     buf[256];
  double   res;
  register char *b= buf;
  register const uchar *s= (const uchar*) nptr;
  const uchar *end;
  my_wc_t  wc;
  int     cnv;

  *err= 0;
  /* Cut too long strings */
  if (length >= sizeof(buf))
    length= sizeof(buf) - 1;
  end= s + length;

  while ((cnv= cs->cset->mb_wc(cs,&wc,s,end)) > 0)
  {
    s+= cnv;
    if (wc > (int) (uchar) 'e' || !wc)
      break;                                        /* Can't be part of double */
    *b++= (char) wc;
  }

  *endptr= b;
  res= my_strtod(buf, endptr, err);
  *endptr= nptr + cs->mbminlen * (size_t) (*endptr - buf);
  return res;
}


static ulonglong
my_strntoull10rnd_mb2_or_mb4(CHARSET_INFO *cs,
                             const char *nptr, size_t length,
                             int unsign_fl,
                             char **endptr, int *err)
{
  char  buf[256], *b= buf;
  ulonglong res;
  const uchar *end, *s= (const uchar*) nptr;
  my_wc_t  wc;
  int     cnv;

  /* Cut too long strings */
  if (length >= sizeof(buf))
    length= sizeof(buf)-1;
  end= s + length;

  while ((cnv= cs->cset->mb_wc(cs,&wc,s,end)) > 0)
  {
    s+= cnv;
    if (wc > (int) (uchar) 'e' || !wc)
      break;                            /* Can't be a number part */
    *b++= (char) wc;
  }

  res= my_strntoull10rnd_8bit(cs, buf, b - buf, unsign_fl, endptr, err);
  *endptr= (char*) nptr + cs->mbminlen * (size_t) (*endptr - buf);
  return res;
}


/*
  This is a fast version optimized for the case of radix 10 / -10
*/

static size_t
my_l10tostr_mb2_or_mb4(CHARSET_INFO *cs,
                       char *dst, size_t len, int radix, long int val)
{
  char buffer[66];
  register char *p, *db, *de;
  long int new_val;
  int  sl= 0;
  unsigned long int uval = (unsigned long int) val;
  
  p= &buffer[sizeof(buffer) - 1];
  *p= '\0';
  
  if (radix < 0)
  {
    if (val < 0)
    {
      sl= 1;
      /* Avoid integer overflow in (-val) for LONGLONG_MIN (BUG#31799). */
      uval  = (unsigned long int)0 - uval;
    }
  }
  
  new_val = (long) (uval / 10);
  *--p    = '0'+ (char) (uval - (unsigned long) new_val * 10);
  val= new_val;
  
  while (val != 0)
  {
    new_val= val / 10;
    *--p= '0' + (char) (val - new_val * 10);
    val= new_val;
  }
  
  if (sl)
  {
    *--p= '-';
  }
  
  for ( db= dst, de= dst + len ; (dst < de) && *p ; p++)
  {
    int cnvres= cs->cset->wc_mb(cs,(my_wc_t)p[0],(uchar*) dst, (uchar*) de);
    if (cnvres > 0)
      dst+= cnvres;
    else
      break;
  }
  return (int) (dst - db);
}


static size_t
my_ll10tostr_mb2_or_mb4(CHARSET_INFO *cs,
                        char *dst, size_t len, int radix, longlong val)
{
  char buffer[65];
  register char *p, *db, *de;
  long long_val;
  int sl= 0;
  ulonglong uval= (ulonglong) val;
  
  if (radix < 0)
  {
    if (val < 0)
    {
      sl= 1;
      /* Avoid integer overflow in (-val) for LONGLONG_MIN (BUG#31799). */
      uval = (ulonglong)0 - uval;
    }
  }
  
  p= &buffer[sizeof(buffer)-1];
  *p='\0';
  
  if (uval == 0)
  {
    *--p= '0';
    goto cnv;
  }
  
  while (uval > (ulonglong) LONG_MAX)
  {
    ulonglong quo= uval/(uint) 10;
    uint rem= (uint) (uval- quo* (uint) 10);
    *--p= '0' + rem;
    uval= quo;
  }
  
  long_val= (long) uval;
  while (long_val != 0)
  {
    long quo= long_val/10;
    *--p= (char) ('0' + (long_val - quo*10));
    long_val= quo;
  }
  
cnv:
  if (sl)
  {
    *--p= '-';
  }
  
  for ( db= dst, de= dst + len ; (dst < de) && *p ; p++)
  {
    int cnvres= cs->cset->wc_mb(cs, (my_wc_t) p[0], (uchar*) dst, (uchar*) de);
    if (cnvres > 0)
      dst+= cnvres;
    else
      break;
  }
  return (int) (dst -db);
}

#endif /* HAVE_CHARSET_mb2_or_mb4 */


#ifdef HAVE_CHARSET_mb2
static longlong
my_strtoll10_mb2(CHARSET_INFO *cs __attribute__((unused)),
                 const char *nptr, char **endptr, int *error)
{
  const char *s, *end, *start, *n_end, *true_end;
  uchar c;
  unsigned long i, j, k;
  ulonglong li;
  int negative;
  ulong cutoff, cutoff2, cutoff3;

  s= nptr;
  /* If fixed length string */
  if (endptr)
  {
    /* Make sure string length is even */
    end= s + ((*endptr - s) / 2) * 2;
    while (s < end && !s[0] && (s[1] == ' ' || s[1] == '\t'))
      s+= 2;
    if (s == end)
      goto no_conv;
  }
  else
  {
     /* We don't support null terminated strings in UCS2 */
     goto no_conv;
  }

  /* Check for a sign. */
  negative= 0;
  if (!s[0] && s[1] == '-')
  {
    *error= -1;                                        /* Mark as negative number */
    negative= 1;
    s+= 2;
    if (s == end)
      goto no_conv;
    cutoff=  MAX_NEGATIVE_NUMBER / LFACTOR2;
    cutoff2= (MAX_NEGATIVE_NUMBER % LFACTOR2) / 100;
    cutoff3=  MAX_NEGATIVE_NUMBER % 100;
  }
  else
  {
    *error= 0;
    if (!s[0] && s[1] == '+')
    {
      s+= 2;
      if (s == end)
        goto no_conv;
    }
    cutoff=  ULONGLONG_MAX / LFACTOR2;
    cutoff2= ULONGLONG_MAX % LFACTOR2 / 100;
    cutoff3=  ULONGLONG_MAX % 100;
  }

  /* Handle case where we have a lot of pre-zero */
  if (!s[0] && s[1] == '0')
  {
    i= 0;
    do
    {
      s+= 2;
      if (s == end)
        goto end_i;                                /* Return 0 */
    }
    while (!s[0] && s[1] == '0');
    n_end= s + 2 * INIT_CNT;
  }
  else
  {
    /* Read first digit to check that it's a valid number */
    if (s[0] || (c= (s[1]-'0')) > 9)
      goto no_conv;
    i= c;
    s+= 2;
    n_end= s + 2 * (INIT_CNT-1);
  }

  /* Handle first 9 digits and store them in i */
  if (n_end > end)
    n_end= end;
  for (; s != n_end ; s+= 2)
  {
    if (s[0] || (c= (s[1]-'0')) > 9)
      goto end_i;
    i= i*10+c;
  }
  if (s == end)
    goto end_i;

  /* Handle next 9 digits and store them in j */
  j= 0;
  start= s;                                /* Used to know how much to shift i */
  n_end= true_end= s + 2 * INIT_CNT;
  if (n_end > end)
    n_end= end;
  do
  {
    if (s[0] || (c= (s[1]-'0')) > 9)
      goto end_i_and_j;
    j= j*10+c;
    s+= 2;
  } while (s != n_end);
  if (s == end)
  {
    if (s != true_end)
      goto end_i_and_j;
    goto end3;
  }
  if (s[0] || (c= (s[1]-'0')) > 9)
    goto end3;

  /* Handle the next 1 or 2 digits and store them in k */
  k=c;
  s+= 2;
  if (s == end || s[0] || (c= (s[1]-'0')) > 9)
    goto end4;
  k= k*10+c;
  s+= 2;
  *endptr= (char*) s;

  /* number string should have ended here */
  if (s != end && !s[0] && (c= (s[1]-'0')) <= 9)
    goto overflow;

  /* Check that we didn't get an overflow with the last digit */
  if (i > cutoff || (i == cutoff && ((j > cutoff2 || j == cutoff2) &&
                                     k > cutoff3)))
    goto overflow;
  li=i*LFACTOR2+ (ulonglong) j*100 + k;
  return (longlong) li;

overflow:                                        /* *endptr is set here */
  *error= MY_ERRNO_ERANGE;
  return negative ? LONGLONG_MIN : (longlong) ULONGLONG_MAX;

end_i:
  *endptr= (char*) s;
  return (negative ? ((longlong) -(long) i) : (longlong) i);

end_i_and_j:
  li= (ulonglong) i * lfactor[(size_t) (s-start) / 2] + j;
  *endptr= (char*) s;
  return (negative ? -((longlong) li) : (longlong) li);

end3:
  li=(ulonglong) i*LFACTOR+ (ulonglong) j;
  *endptr= (char*) s;
  return (negative ? -((longlong) li) : (longlong) li);

end4:
  li=(ulonglong) i*LFACTOR1+ (ulonglong) j * 10 + k;
  *endptr= (char*) s;
  if (negative)
  {
   if (li > MAX_NEGATIVE_NUMBER)
     goto overflow;
   return -((longlong) li);
  }
  return (longlong) li;

no_conv:
  /* There was no number to convert.  */
  *error= MY_ERRNO_EDOM;
  *endptr= (char *) nptr;
  return 0;
}


static size_t
my_scan_mb2(CHARSET_INFO *cs __attribute__((unused)),
            const char *str, const char *end, int sequence_type)
{
  const char *str0= str;
  end--; /* for easier loop condition, because of two bytes per character */
  
  switch (sequence_type)
  {
  case MY_SEQ_SPACES:
    for ( ; str < end; str+= 2)
    {
      if (str[0] != '\0' || str[1] != ' ')
        break;
    }
    return (size_t) (str - str0);
  default:
    return 0;
  }
}


static void
my_fill_mb2(CHARSET_INFO *cs __attribute__((unused)),
            char *s, size_t l, int fill)
{
  DBUG_ASSERT(fill <= 0xFFFF);
  for ( ; l >= 2; s[0]= (fill >> 8), s[1]= (fill & 0xFF), s+= 2, l-= 2);
}


static int
my_vsnprintf_mb2(char *dst, size_t n, const char* fmt, va_list ap)
{
  char *start=dst, *end= dst + n - 1;
  for (; *fmt ; fmt++)
  {
    if (fmt[0] != '%')
    {
      if (dst == end)                     /* End of buffer */
        break;
      
      *dst++='\0';
      *dst++= *fmt;          /* Copy ordinary char */
      continue;
    }
    
    fmt++;
    
    /* Skip if max size is used (to be compatible with printf) */
    while ( (*fmt >= '0' && *fmt <= '9') || *fmt == '.' || *fmt == '-')
      fmt++;
    
    if (*fmt == 'l')
      fmt++;
    
    if (*fmt == 's')                      /* String parameter */
    {
      char *par= va_arg(ap, char *);
      size_t plen;
      size_t left_len= (size_t)(end-dst);
      if (!par)
        par= (char*) "(null)";
      plen= strlen(par);
      if (left_len <= plen * 2)
        plen = left_len / 2 - 1;

      for ( ; plen ; plen--, dst+=2, par++)
      {
        dst[0]= '\0';
        dst[1]= par[0];
      }
      continue;
    }
    else if (*fmt == 'd' || *fmt == 'u')  /* Integer parameter */
    {
      int iarg;
      char nbuf[16];
      char *pbuf= nbuf;
      
      if ((size_t) (end - dst) < 32)
        break;
      iarg= va_arg(ap, int);
      if (*fmt == 'd')
        int10_to_str((long) iarg, nbuf, -10);
      else
        int10_to_str((long) (uint) iarg, nbuf,10);

      for (; pbuf[0]; pbuf++)
      {
        *dst++= '\0';
        *dst++= *pbuf;
      }
      continue;
    }
    
    /* We come here on '%%', unknown code or too long parameter */
    if (dst == end)
      break;
    *dst++= '\0';
    *dst++= '%';                            /* % used as % or unknown code */
  }
  
  DBUG_ASSERT(dst <= end);
  *dst='\0';                                /* End of errmessage */
  return (size_t) (dst - start);
}


static size_t
my_snprintf_mb2(CHARSET_INFO *cs __attribute__((unused)),
                char* to, size_t n, const char* fmt, ...)
{
  va_list args;
  va_start(args,fmt);
  return my_vsnprintf_mb2(to, n, fmt, args);
}


static size_t
my_lengthsp_mb2(CHARSET_INFO *cs __attribute__((unused)),
                const char *ptr, size_t length)
{
  const char *end= ptr + length;
  while (end > ptr + 1 && end[-1] == ' ' && end[-2] == '\0')
    end-= 2;
  return (size_t) (end - ptr);
}

#endif /* HAVE_CHARSET_mb2*/




#ifdef HAVE_CHARSET_utf16

/*
  D800..DB7F - Non-provate surrogate high (896 pages)
  DB80..DBFF - Private surrogate high     (128 pages)
  DC00..DFFF - Surrogate low              (1024 codes in a page)
*/

#define MY_UTF16_HIGH_HEAD(x)  ((((uchar) (x)) & 0xFC) == 0xD8)
#define MY_UTF16_LOW_HEAD(x)   ((((uchar) (x)) & 0xFC) == 0xDC)
#define MY_UTF16_SURROGATE(x)  (((x) & 0xF800) == 0xD800)

static int
my_utf16_uni(CHARSET_INFO *cs __attribute__((unused)),
             my_wc_t *pwc, const uchar *s, const uchar *e)
{
  if (s + 2 > e)
    return MY_CS_TOOSMALL2;
  
  /*
    High bytes: 0xD[89AB] = B'110110??'
    Low bytes:  0xD[CDEF] = B'110111??'
    Surrogate mask:  0xFC = B'11111100'
  */

  if (MY_UTF16_HIGH_HEAD(*s)) /* Surrogate head */
  {
    if (s + 4 > e)
      return MY_CS_TOOSMALL4;

    if (!MY_UTF16_LOW_HEAD(s[2]))  /* Broken surrigate pair */
      return MY_CS_ILSEQ;

    /*
      s[0]= 110110??  (<< 18)
      s[1]= ????????  (<< 10)
      s[2]= 110111??  (<<  8)
      s[3]= ????????  (<<  0)
    */ 

    *pwc= ((s[0] & 3) << 18) + (s[1] << 10) +
          ((s[2] & 3) << 8) + s[3] + 0x10000;

    return 4;
  }

  if (MY_UTF16_LOW_HEAD(*s)) /* Low surrogate part without high part */
    return MY_CS_ILSEQ;
  
  *pwc= (s[0] << 8) + s[1];
  return 2;
}


static int
my_uni_utf16(CHARSET_INFO *cs __attribute__((unused)),
             my_wc_t wc, uchar *s, uchar *e)
{
  if (wc <= 0xFFFF)
  {
    if (s + 2 > e)
      return MY_CS_TOOSMALL2;
    if (MY_UTF16_SURROGATE(wc))
      return MY_CS_ILUNI;
    *s++= (uchar) (wc >> 8);
    *s= (uchar) (wc & 0xFF);
    return 2;
  }

  if (wc <= 0x10FFFF)
  {
    if (s + 4 > e)
      return MY_CS_TOOSMALL4;
    *s++= (uchar) ((wc-= 0x10000) >> 18) | 0xD8;
    *s++= (uchar) (wc >> 10) & 0xFF;
    *s++= (uchar) ((wc >> 8) & 3) | 0xDC;
    *s= (uchar) wc & 0xFF;
    return 4;
  }

  return MY_CS_ILUNI;
}


static inline void
my_tolower_utf16(MY_UNICASE_INFO * const* uni_plane, my_wc_t *wc)
{
  int page= *wc >> 8;
  if (page < 256 && uni_plane[page])
    *wc= uni_plane[page][*wc & 0xFF].tolower;
}


static inline void
my_toupper_utf16(MY_UNICASE_INFO * const* uni_plane, my_wc_t *wc)
{
  int page= *wc >> 8;
  if (page < 256 && uni_plane[page])
    *wc= uni_plane[page][*wc & 0xFF].toupper;
}


static inline void
my_tosort_utf16(MY_UNICASE_INFO * const* uni_plane, my_wc_t *wc)
{
  int page= *wc >> 8;
  if (page < 256)
  {
    if (uni_plane[page])
      *wc= uni_plane[page][*wc & 0xFF].sort;
  }
  else
  {
    *wc= MY_CS_REPLACEMENT_CHARACTER;
  }
}


static size_t
my_caseup_utf16(CHARSET_INFO *cs, char *src, size_t srclen,
                char *dst __attribute__((unused)),
                size_t dstlen __attribute__((unused)))
{
  my_wc_t wc;
  int res;
  char *srcend= src + srclen;
  MY_UNICASE_INFO *const *uni_plane= cs->caseinfo;
  DBUG_ASSERT(src == dst && srclen == dstlen);
  
  while ((src < srcend) &&
         (res= my_utf16_uni(cs, &wc, (uchar *)src, (uchar*) srcend)) > 0)
  {
    my_toupper_utf16(uni_plane, &wc);
    if (res != my_uni_utf16(cs, wc, (uchar*) src, (uchar*) srcend))
      break;
    src+= res;
  }
  return srclen;
}


static void
my_hash_sort_utf16(CHARSET_INFO *cs, const uchar *s, size_t slen,
                   ulong *n1, ulong *n2)
{
  my_wc_t wc;
  int res;
  const uchar *e= s+slen;
  MY_UNICASE_INFO *const *uni_plane= cs->caseinfo;

  while (e > s + 1 && e[-1] == ' ' && e[-2] == '\0')
    e-= 2;

  while ((s < e) && (res= my_utf16_uni(cs, &wc, (uchar *)s, (uchar*)e)) > 0)
  {
    my_tosort_utf16(uni_plane, &wc);
    n1[0]^= (((n1[0] & 63) + n2[0]) * (wc & 0xFF)) + (n1[0] << 8);
    n2[0]+= 3;
    n1[0]^= (((n1[0] & 63) + n2[0]) * (wc >> 8)) + (n1[0] << 8);
    n2[0]+= 3;
    s+= res;
  }
}


static size_t
my_casedn_utf16(CHARSET_INFO *cs, char *src, size_t srclen,
                char *dst __attribute__((unused)),
                size_t dstlen __attribute__((unused)))
{
  my_wc_t wc;
  int res;
  char *srcend= src + srclen;
  MY_UNICASE_INFO *const *uni_plane= cs->caseinfo;
  DBUG_ASSERT(src == dst && srclen == dstlen);

  while ((src < srcend) &&
         (res= my_utf16_uni(cs, &wc, (uchar*) src, (uchar*) srcend)) > 0)
  {
    my_tolower_utf16(uni_plane, &wc);
    if (res != my_uni_utf16(cs, wc, (uchar*) src, (uchar*) srcend))
      break;
    src+= res;
  }
  return srclen;
}


static int
my_strnncoll_utf16(CHARSET_INFO *cs, 
                   const uchar *s, size_t slen, 
                   const uchar *t, size_t tlen,
                   my_bool t_is_prefix)
{
  int s_res, t_res;
  my_wc_t UNINIT_VAR(s_wc), UNINIT_VAR(t_wc);
  const uchar *se= s + slen;
  const uchar *te= t + tlen;
  MY_UNICASE_INFO *const *uni_plane= cs->caseinfo;

  while (s < se && t < te)
  {
    s_res= my_utf16_uni(cs, &s_wc, s, se);
    t_res= my_utf16_uni(cs, &t_wc, t, te);

    if (s_res <= 0 || t_res <= 0)
    {
      /* Incorrect string, compare by char value */
      return my_bincmp(s, se, t, te);
    }

    my_tosort_utf16(uni_plane, &s_wc);
    my_tosort_utf16(uni_plane, &t_wc);

    if (s_wc != t_wc)
    {
      return  s_wc > t_wc ? 1 : -1;
    }

    s+= s_res;
    t+= t_res;
  }
  return (int) (t_is_prefix ? (t - te) : ((se - s) - (te - t)));
}


/**
  Compare strings, discarding end space

  If one string is shorter as the other, then we space extend the other
  so that the strings have equal length.

  This will ensure that the following things hold:

    "a"  == "a "
    "a\0" < "a"
    "a\0" < "a "

  @param  cs        Character set pinter.
  @param  a         First string to compare.
  @param  a_length  Length of 'a'.
  @param  b         Second string to compare.
  @param  b_length  Length of 'b'.

  IMPLEMENTATION

  @return Comparison result.
    @retval Negative number, if a less than b.
    @retval 0, if a is equal to b
    @retval Positive number, if a > b
*/

static int
my_strnncollsp_utf16(CHARSET_INFO *cs,
                     const uchar *s, size_t slen,
                     const uchar *t, size_t tlen,
                     my_bool diff_if_only_endspace_difference)
{
  int res;
  my_wc_t UNINIT_VAR(s_wc), UNINIT_VAR(t_wc);
  const uchar *se= s + slen, *te= t + tlen;
  MY_UNICASE_INFO *const *uni_plane= cs->caseinfo;

  DBUG_ASSERT((slen % 2) == 0);
  DBUG_ASSERT((tlen % 2) == 0);

#ifndef VARCHAR_WITH_DIFF_ENDSPACE_ARE_DIFFERENT_FOR_UNIQUE
  diff_if_only_endspace_difference= FALSE;
#endif

  while (s < se && t < te)
  {
    int s_res= my_utf16_uni(cs, &s_wc, s, se);
    int t_res= my_utf16_uni(cs, &t_wc, t, te);

    if (s_res <= 0 || t_res <= 0)
    {
      /* Incorrect string, compare bytewise */
      return my_bincmp(s, se, t, te);
    }

    my_tosort_utf16(uni_plane, &s_wc);
    my_tosort_utf16(uni_plane, &t_wc);
    
    if (s_wc != t_wc)
    {
      return s_wc > t_wc ? 1 : -1;
    }

    s+= s_res;
    t+= t_res;
  }

  slen= (size_t) (se - s);
  tlen= (size_t) (te - t);
  res= 0;

  if (slen != tlen)
  {
    int s_res, swap= 1;
    if (diff_if_only_endspace_difference)
      res= 1;                                   /* Assume 's' is bigger */
    if (slen < tlen)
    {
      slen= tlen;
      s= t;
      se= te;
      swap= -1;
      res= -res;
    }

    for ( ; s < se; s+= s_res)
    {
      if ((s_res= my_utf16_uni(cs, &s_wc, s, se)) < 0)
      {
        DBUG_ASSERT(0);
        return 0;
      }
      if (s_wc != ' ')
        return (s_wc < ' ') ? -swap : swap;
    }
  }
  return res;
}


static uint
my_ismbchar_utf16(CHARSET_INFO *cs __attribute__((unused)),
                  const char *b __attribute__((unused)),
                  const char *e __attribute__((unused)))
{
  if (b + 2 > e)
    return 0;
  
  if (MY_UTF16_HIGH_HEAD(*b))
  {
    return (b + 4 <= e) && MY_UTF16_LOW_HEAD(b[2]) ? 4 : 0;
  }
  
  if (MY_UTF16_LOW_HEAD(*b))
    return 0;
  
  return 2;
}


static uint
my_mbcharlen_utf16(CHARSET_INFO *cs  __attribute__((unused)),
                   uint c __attribute__((unused)))
{
  return MY_UTF16_HIGH_HEAD(c) ? 4 : 2;
}


static size_t
my_numchars_utf16(CHARSET_INFO *cs,
                  const char *b, const char *e)
{
  size_t nchars= 0;
  for ( ; ; nchars++)
  {
    size_t charlen= my_ismbchar_utf16(cs, b, e);
    if (!charlen)
      break;
    b+= charlen;
  }
  return nchars;
}


static size_t
my_charpos_utf16(CHARSET_INFO *cs,
                 const char *b, const char *e, size_t pos)
{
  const char *b0= b;
  uint charlen;
  
  for ( ; pos; b+= charlen, pos--)
  {
    if (!(charlen= my_ismbchar(cs, b, e)))
      return (e + 2 - b0); /* Error, return pos outside the string */
  }
  return (size_t) (pos ? (e + 2 - b0) : (b - b0));
}


static size_t
my_well_formed_len_utf16(CHARSET_INFO *cs,
                         const char *b, const char *e,
                         size_t nchars, int *error)
{
  const char *b0= b;
  uint charlen;
  *error= 0;
  
  for ( ; nchars; b+= charlen, nchars--)
  {
    if (!(charlen= my_ismbchar(cs, b, e)))
    {
      *error= b < e ? 1 : 0;
      break;
    }
  }
  return (size_t) (b - b0);
}


static int
my_wildcmp_utf16_ci(CHARSET_INFO *cs,
                    const char *str,const char *str_end,
                    const char *wildstr,const char *wildend,
                    int escape, int w_one, int w_many)
{
  MY_UNICASE_INFO *const *uni_plane= cs->caseinfo;
  return my_wildcmp_unicode(cs, str, str_end, wildstr, wildend,
                            escape, w_one, w_many, uni_plane); 
}


static int
my_wildcmp_utf16_bin(CHARSET_INFO *cs,
                     const char *str,const char *str_end,
                     const char *wildstr,const char *wildend,
                     int escape, int w_one, int w_many)
{
  return my_wildcmp_unicode(cs, str, str_end, wildstr, wildend,
                            escape, w_one, w_many, NULL); 
}


static int
my_strnncoll_utf16_bin(CHARSET_INFO *cs, 
                       const uchar *s, size_t slen,
                       const uchar *t, size_t tlen,
                       my_bool t_is_prefix)
{
  int s_res,t_res;
  my_wc_t UNINIT_VAR(s_wc), UNINIT_VAR(t_wc);
  const uchar *se=s+slen;
  const uchar *te=t+tlen;

  while ( s < se && t < te )
  {
    s_res= my_utf16_uni(cs,&s_wc, s, se);
    t_res= my_utf16_uni(cs,&t_wc, t, te);

    if (s_res <= 0 || t_res <= 0)
    {
      /* Incorrect string, compare by char value */
      return my_bincmp(s, se, t, te);
    }
    if (s_wc != t_wc)
    {
      return s_wc > t_wc ? 1 : -1;
    }

    s+= s_res;
    t+= t_res;
  }
  return (int) (t_is_prefix ? (t - te) : ((se - s) - (te - t)));
}


static int
my_strnncollsp_utf16_bin(CHARSET_INFO *cs,
                         const uchar *s, size_t slen,
                         const uchar *t, size_t tlen,
                         my_bool diff_if_only_endspace_difference)
{
  int res;
  my_wc_t UNINIT_VAR(s_wc), UNINIT_VAR(t_wc);
  const uchar *se= s + slen, *te= t + tlen;

  DBUG_ASSERT((slen % 2) == 0);
  DBUG_ASSERT((tlen % 2) == 0);

#ifndef VARCHAR_WITH_DIFF_ENDSPACE_ARE_DIFFERENT_FOR_UNIQUE
  diff_if_only_endspace_difference= FALSE;
#endif

  while (s < se && t < te)
  {
    int s_res= my_utf16_uni(cs, &s_wc, s, se);
    int t_res= my_utf16_uni(cs, &t_wc, t, te);

    if (s_res <= 0 || t_res <= 0)
    {
      /* Incorrect string, compare bytewise */
      return my_bincmp(s, se, t, te);
    }

    if (s_wc != t_wc)
    {
      return s_wc > t_wc ? 1 : -1;
    }

    s+= s_res;
    t+= t_res;
  }

  slen= (size_t) (se - s);
  tlen= (size_t) (te - t);
  res= 0;

  if (slen != tlen)
  {
    int s_res, swap= 1;
    if (diff_if_only_endspace_difference)
      res= 1;                                   /* Assume 's' is bigger */
    if (slen < tlen)
    {
      slen= tlen;
      s= t;
      se= te;
      swap= -1;
      res= -res;
    }

    for ( ; s < se; s+= s_res)
    {
      if ((s_res= my_utf16_uni(cs, &s_wc, s, se)) < 0)
      {
        DBUG_ASSERT(0);
        return 0;
      }
      if (s_wc != ' ')
        return (s_wc < ' ') ? -swap : swap;
    }
  }
  return res;
}


static void
my_hash_sort_utf16_bin(CHARSET_INFO *cs __attribute__((unused)),
                       const uchar *key, size_t len,ulong *nr1, ulong *nr2)
{
  const uchar *pos = key;
  
  key+= len;

  while (key > pos + 1 && key[-1] == ' ' && key[-2] == '\0')
    key-= 2;

  for (; pos < (uchar*) key ; pos++)
  {
    nr1[0]^= (ulong) ((((uint) nr1[0] & 63) + nr2[0]) * 
              ((uint)*pos)) + (nr1[0] << 8);
    nr2[0]+= 3;
  }
}


static MY_COLLATION_HANDLER my_collation_utf16_general_ci_handler =
{
  NULL,                /* init */
  my_strnncoll_utf16,
  my_strnncollsp_utf16,
  my_strnxfrm_unicode,
  my_strnxfrmlen_simple,
  my_like_range_generic,
  my_wildcmp_utf16_ci,
  my_strcasecmp_mb2_or_mb4,
  my_instr_mb,
  my_hash_sort_utf16,
  my_propagate_simple
};


static MY_COLLATION_HANDLER my_collation_utf16_bin_handler =
{
  NULL,                /* init */
  my_strnncoll_utf16_bin,
  my_strnncollsp_utf16_bin,
  my_strnxfrm_unicode_full_bin,
  my_strnxfrmlen_unicode_full_bin,
  my_like_range_generic,
  my_wildcmp_utf16_bin,
  my_strcasecmp_mb2_or_mb4,
  my_instr_mb,
  my_hash_sort_utf16_bin,
  my_propagate_simple
};


MY_CHARSET_HANDLER my_charset_utf16_handler=
{
  NULL,                /* init         */
  my_ismbchar_utf16,   /* ismbchar     */
  my_mbcharlen_utf16,  /* mbcharlen    */
  my_numchars_utf16,
  my_charpos_utf16,
  my_well_formed_len_utf16,
  my_lengthsp_mb2,
  my_numcells_mb,
  my_utf16_uni,        /* mb_wc        */
  my_uni_utf16,        /* wc_mb        */
  my_mb_ctype_mb,
  my_caseup_str_mb2_or_mb4,
  my_casedn_str_mb2_or_mb4,
  my_caseup_utf16,
  my_casedn_utf16,
  my_snprintf_mb2,
  my_l10tostr_mb2_or_mb4,
  my_ll10tostr_mb2_or_mb4,
  my_fill_mb2,
  my_strntol_mb2_or_mb4,
  my_strntoul_mb2_or_mb4,
  my_strntoll_mb2_or_mb4,
  my_strntoull_mb2_or_mb4,
  my_strntod_mb2_or_mb4,
  my_strtoll10_mb2,
  my_strntoull10rnd_mb2_or_mb4,
  my_scan_mb2
};


struct charset_info_st my_charset_utf16_general_ci=
{
  54,0,0,              /* number       */
  MY_CS_COMPILED|MY_CS_PRIMARY|MY_CS_STRNXFRM|MY_CS_UNICODE|MY_CS_NONASCII,
  "utf16",             /* cs name    */
  "utf16_general_ci",  /* name         */
  "UTF-16 Unicode",    /* comment      */
  NULL,                /* tailoring    */
  NULL,                /* ctype        */
  NULL,                /* to_lower     */
  NULL,                /* to_upper     */
  NULL,                /* sort_order   */
  NULL,                /* contractions */
  NULL,                /* sort_order_big*/
  NULL,                /* tab_to_uni   */
  NULL,                /* tab_from_uni */
  my_unicase_default,  /* caseinfo     */
  NULL,                /* state_map    */
  NULL,                /* ident_map    */
  1,                   /* strxfrm_multiply */
  1,                   /* caseup_multiply  */
  1,                   /* casedn_multiply  */
  2,                   /* mbminlen     */
  4,                   /* mbmaxlen     */
  0,                   /* min_sort_char */
  0xFFFF,              /* max_sort_char */
  ' ',                 /* pad char      */
  0,                   /* escape_with_backslash_is_dangerous */
  &my_charset_utf16_handler,
  &my_collation_utf16_general_ci_handler
};


struct charset_info_st my_charset_utf16_bin=
{
  55,0,0,              /* number       */
  MY_CS_COMPILED|MY_CS_BINSORT|MY_CS_UNICODE|MY_CS_NONASCII,
  "utf16",             /* cs name      */
  "utf16_bin",         /* name         */
  "UTF-16 Unicode",    /* comment      */
  NULL,                /* tailoring    */
  NULL,                /* ctype        */
  NULL,                /* to_lower     */
  NULL,                /* to_upper     */
  NULL,                /* sort_order   */
  NULL,                /* contractions */
  NULL,                /* sort_order_big*/
  NULL,                /* tab_to_uni   */
  NULL,                /* tab_from_uni */
  my_unicase_default,  /* caseinfo     */
  NULL,                /* state_map    */
  NULL,                /* ident_map    */
  1,                   /* strxfrm_multiply */
  1,                   /* caseup_multiply  */
  1,                   /* casedn_multiply  */
  2,                   /* mbminlen     */
  4,                   /* mbmaxlen     */
  0,                   /* min_sort_char */
  0xFFFF,              /* max_sort_char */
  ' ',                 /* pad char      */
  0,                   /* escape_with_backslash_is_dangerous */
  &my_charset_utf16_handler,
  &my_collation_utf16_bin_handler
};

#endif /* HAVE_CHARSET_utf16 */


#ifdef HAVE_CHARSET_utf32

static int
my_utf32_uni(CHARSET_INFO *cs __attribute__((unused)),
             my_wc_t *pwc, const uchar *s, const uchar *e)
{
  if (s + 4 > e)
    return MY_CS_TOOSMALL4;
  *pwc= (s[0] << 24) + (s[1] << 16) + (s[2] << 8) + (s[3]);
  return 4;
}


static int
my_uni_utf32(CHARSET_INFO *cs __attribute__((unused)),
             my_wc_t wc, uchar *s, uchar *e)
{
  if (s + 4 > e) 
    return MY_CS_TOOSMALL4;
  
  s[0]= (uchar) (wc >> 24);
  s[1]= (uchar) (wc >> 16) & 0xFF;
  s[2]= (uchar) (wc >> 8)  & 0xFF;
  s[3]= (uchar) wc & 0xFF;
  return 4;
}


static inline void
my_tolower_utf32(MY_UNICASE_INFO * const* uni_plane, my_wc_t *wc)
{
  int page= *wc >> 8;
  if (page < 256 && uni_plane[page])
    *wc= uni_plane[page][*wc & 0xFF].tolower;
}


static inline void
my_toupper_utf32(MY_UNICASE_INFO * const* uni_plane, my_wc_t *wc)
{
  int page= *wc >> 8;
  if (page < 256 && uni_plane[page])
    *wc= uni_plane[page][*wc & 0xFF].toupper;
}


static inline void
my_tosort_utf32(MY_UNICASE_INFO *const* uni_plane, my_wc_t *wc)
{
  int page= *wc >> 8;
  if (page < 256)
  {
    if (uni_plane[page])
      *wc= uni_plane[page][*wc & 0xFF].sort;
  }
  else
  {
    *wc= MY_CS_REPLACEMENT_CHARACTER;
  }
}


static size_t
my_caseup_utf32(CHARSET_INFO *cs, char *src, size_t srclen,
                char *dst __attribute__((unused)),
                size_t dstlen __attribute__((unused)))
{
  my_wc_t wc;
  int res;
  char *srcend= src + srclen;
  MY_UNICASE_INFO *const *uni_plane= cs->caseinfo;
  DBUG_ASSERT(src == dst && srclen == dstlen);
  
  while ((src < srcend) &&
         (res= my_utf32_uni(cs, &wc, (uchar *)src, (uchar*) srcend)) > 0)
  {
    my_toupper_utf32(uni_plane, &wc);
    if (res != my_uni_utf32(cs, wc, (uchar*) src, (uchar*) srcend))
      break;
    src+= res;
  }
  return srclen;
}


static inline void
my_hash_add(ulong *n1, ulong *n2, uint ch)
{
  n1[0]^= (((n1[0] & 63) + n2[0]) * (ch)) + (n1[0] << 8);
  n2[0]+= 3;
}


static void
my_hash_sort_utf32(CHARSET_INFO *cs, const uchar *s, size_t slen,
                   ulong *n1, ulong *n2)
{
  my_wc_t wc;
  int res;
  const uchar *e= s + slen;
  MY_UNICASE_INFO *const *uni_plane= cs->caseinfo;

  /* Skip trailing spaces */
  while (e > s + 3 && e[-1] == ' ' && !e[-2] && !e[-3] && !e[-4])
    e-= 4;

  while ((res= my_utf32_uni(cs, &wc, (uchar*) s, (uchar*) e)) > 0)
  {
    my_tosort_utf32(uni_plane, &wc);
    my_hash_add(n1, n2, (uint) (wc >> 24));
    my_hash_add(n1, n2, (uint) (wc >> 16) & 0xFF);
    my_hash_add(n1, n2, (uint) (wc >> 8)  & 0xFF);
    my_hash_add(n1, n2, (uint) (wc & 0xFF));
    s+= res;
  }
}


static size_t
my_casedn_utf32(CHARSET_INFO *cs, char *src, size_t srclen,
                char *dst __attribute__((unused)),
                size_t dstlen __attribute__((unused)))
{
  my_wc_t wc;
  int res;
  char *srcend= src + srclen;
  MY_UNICASE_INFO *const *uni_plane= cs->caseinfo;
  DBUG_ASSERT(src == dst && srclen == dstlen);

  while ((res= my_utf32_uni(cs, &wc, (uchar*) src, (uchar*) srcend)) > 0)
  {
    my_tolower_utf32(uni_plane,&wc);
    if (res != my_uni_utf32(cs, wc, (uchar*) src, (uchar*) srcend))
      break;
    src+= res;
  }
  return srclen;
}


static int
my_strnncoll_utf32(CHARSET_INFO *cs, 
                   const uchar *s, size_t slen, 
                   const uchar *t, size_t tlen,
                   my_bool t_is_prefix)
{
  my_wc_t UNINIT_VAR(s_wc),UNINIT_VAR(t_wc);
  const uchar *se= s + slen;
  const uchar *te= t + tlen;
  MY_UNICASE_INFO *const *uni_plane= cs->caseinfo;

  while (s < se && t < te)
  {
    int s_res= my_utf32_uni(cs, &s_wc, s, se);
    int t_res= my_utf32_uni(cs, &t_wc, t, te);
    
    if ( s_res <= 0 || t_res <= 0)
    {
      /* Incorrect string, compare by char value */
      return my_bincmp(s, se, t, te);
    }
    
    my_tosort_utf32(uni_plane, &s_wc);
    my_tosort_utf32(uni_plane, &t_wc);
    
    if (s_wc != t_wc)
    {
      return s_wc > t_wc ? 1 : -1;
    }
    
    s+= s_res;
    t+= t_res;
  }
  return (int) (t_is_prefix ? (t - te) : ((se - s) - (te - t)));
}


/**
  Compare strings, discarding end space

  If one string is shorter as the other, then we space extend the other
  so that the strings have equal length.

  This will ensure that the following things hold:

    "a"  == "a "
    "a\0" < "a"
    "a\0" < "a "

  @param  cs        Character set pinter.
  @param  a         First string to compare.
  @param  a_length  Length of 'a'.
  @param  b         Second string to compare.
  @param  b_length  Length of 'b'.

  IMPLEMENTATION

  @return Comparison result.
    @retval Negative number, if a less than b.
    @retval 0, if a is equal to b
    @retval Positive number, if a > b
*/


static int
my_strnncollsp_utf32(CHARSET_INFO *cs,
                     const uchar *s, size_t slen,
                     const uchar *t, size_t tlen,
                     my_bool diff_if_only_endspace_difference)
{
  int res;
  my_wc_t UNINIT_VAR(s_wc), UNINIT_VAR(t_wc);
  const uchar *se= s + slen, *te= t + tlen;
  MY_UNICASE_INFO *const *uni_plane= cs->caseinfo;

  DBUG_ASSERT((slen % 4) == 0);
  DBUG_ASSERT((tlen % 4) == 0);

#ifndef VARCHAR_WITH_DIFF_ENDSPACE_ARE_DIFFERENT_FOR_UNIQUE
  diff_if_only_endspace_difference= FALSE;
#endif

  while ( s < se && t < te )
  {
    int s_res= my_utf32_uni(cs, &s_wc, s, se);
    int t_res= my_utf32_uni(cs, &t_wc, t, te);

    if ( s_res <= 0 || t_res <= 0 )
    {
      /* Incorrect string, compare bytewise */
      return my_bincmp(s, se, t, te);
    }

    my_tosort_utf32(uni_plane, &s_wc);
    my_tosort_utf32(uni_plane, &t_wc);
    
    if ( s_wc != t_wc )
    {
      return s_wc > t_wc ? 1 : -1;
    }

    s+= s_res;
    t+= t_res;
  }

  slen= (size_t) (se - s);
  tlen= (size_t) (te - t);
  res= 0;

  if (slen != tlen)
  {
    int s_res, swap= 1;
    if (diff_if_only_endspace_difference)
      res= 1;                                   /* Assume 's' is bigger */
    if (slen < tlen)
    {
      slen= tlen;
      s= t;
      se= te;
      swap= -1;
      res= -res;
    }

    for ( ; s < se; s+= s_res)
    {
      if ((s_res= my_utf32_uni(cs, &s_wc, s, se)) < 0)
      {
        DBUG_ASSERT(0);
        return 0;
      }
      if (s_wc != ' ')
        return (s_wc < ' ') ? -swap : swap;
    }
  }
  return res;
}


static size_t
my_strnxfrmlen_utf32(CHARSET_INFO *cs __attribute__((unused)), size_t len)
{
  return len / 2;
}


static uint
my_ismbchar_utf32(CHARSET_INFO *cs __attribute__((unused)),
                  const char *b __attribute__((unused)),
                  const char *e __attribute__((unused)))
{
  return 4;
}


static uint
my_mbcharlen_utf32(CHARSET_INFO *cs  __attribute__((unused)) , 
                   uint c __attribute__((unused)))
{
  return 4;
}


static int
my_vsnprintf_utf32(char *dst, size_t n, const char* fmt, va_list ap)
{
  char *start= dst, *end= dst + n;
  DBUG_ASSERT((n % 4) == 0);
  for (; *fmt ; fmt++)
  {
    if (fmt[0] != '%')
    {
      if (dst >= end)                        /* End of buffer */
        break;
      
      *dst++= '\0';
      *dst++= '\0';
      *dst++= '\0';
      *dst++= *fmt;        /* Copy ordinary char */
      continue;
    }
    
    fmt++;
    
    /* Skip if max size is used (to be compatible with printf) */
    while ( (*fmt>='0' && *fmt<='9') || *fmt == '.' || *fmt == '-')
      fmt++;
    
    if (*fmt == 'l')
      fmt++;
    
    if (*fmt == 's')                                /* String parameter */
    {
      reg2 char *par= va_arg(ap, char *);
      size_t plen;
      size_t left_len= (size_t)(end - dst);
      if (!par) par= (char*)"(null)";
      plen= strlen(par);
      if (left_len <= plen*4)
        plen= left_len / 4 - 1;

      for ( ; plen ; plen--, dst+= 4, par++)
      {
        dst[0]= '\0';
        dst[1]= '\0';
        dst[2]= '\0';
        dst[3]= par[0];
      }
      continue;
    }
    else if (*fmt == 'd' || *fmt == 'u')        /* Integer parameter */
    {
      register int iarg;
      char nbuf[16];
      char *pbuf= nbuf;
      
      if ((size_t) (end - dst) < 64)
        break;
      iarg= va_arg(ap, int);
      if (*fmt == 'd')
        int10_to_str((long) iarg, nbuf, -10);
      else
        int10_to_str((long) (uint) iarg,nbuf,10);

      for (; pbuf[0]; pbuf++)
      {
        *dst++= '\0';
        *dst++= '\0';
        *dst++= '\0';
        *dst++= *pbuf;
      }
      continue;
    }
    
    /* We come here on '%%', unknown code or too long parameter */
    if (dst == end)
      break;
    *dst++= '\0';
    *dst++= '\0';
    *dst++= '\0';
    *dst++= '%';    /* % used as % or unknown code */
  }
  
  DBUG_ASSERT(dst < end);
  *dst++= '\0';
  *dst++= '\0';
  *dst++= '\0';
  *dst++= '\0';     /* End of errmessage */
  return (size_t) (dst - start - 4);
}


static size_t
my_snprintf_utf32(CHARSET_INFO *cs __attribute__((unused)),
                  char* to, size_t n, const char* fmt, ...)
{
  va_list args;
  va_start(args,fmt);
  return my_vsnprintf_utf32(to, n, fmt, args);
}


static longlong
my_strtoll10_utf32(CHARSET_INFO *cs __attribute__((unused)),
                   const char *nptr, char **endptr, int *error)
{
  const char *s, *end, *start, *n_end, *true_end;
  uchar c;
  unsigned long i, j, k;
  ulonglong li;
  int negative;
  ulong cutoff, cutoff2, cutoff3;

  s= nptr;
  /* If fixed length string */
  if (endptr)
  {
    /* Make sure string length is even */
    end= s + ((*endptr - s) / 4) * 4;
    while (s < end && !s[0] && !s[1] && !s[2] &&
           (s[3] == ' ' || s[3] == '\t'))
      s+= 4;
    if (s == end)
      goto no_conv;
  }
  else
  {
     /* We don't support null terminated strings in UCS2 */
     goto no_conv;
  }

  /* Check for a sign. */
  negative= 0;
  if (!s[0] && !s[1] && !s[2] && s[3] == '-')
  {
    *error= -1;                                        /* Mark as negative number */
    negative= 1;
    s+= 4;
    if (s == end)
      goto no_conv;
    cutoff=  MAX_NEGATIVE_NUMBER / LFACTOR2;
    cutoff2= (MAX_NEGATIVE_NUMBER % LFACTOR2) / 100;
    cutoff3=  MAX_NEGATIVE_NUMBER % 100;
  }
  else
  {
    *error= 0;
    if (!s[0] && !s[1] && !s[2] && s[3] == '+')
    {
      s+= 4;
      if (s == end)
        goto no_conv;
    }
    cutoff=  ULONGLONG_MAX / LFACTOR2;
    cutoff2= ULONGLONG_MAX % LFACTOR2 / 100;
    cutoff3=  ULONGLONG_MAX % 100;
  }

  /* Handle case where we have a lot of pre-zero */
  if (!s[0] && !s[1] && !s[2] && s[3] == '0')
  {
    i= 0;
    do
    {
      s+= 4;
      if (s == end)
        goto end_i;                                /* Return 0 */
    }
    while (!s[0] && !s[1] && !s[2] && s[3] == '0');
    n_end= s + 4 * INIT_CNT;
  }
  else
  {
    /* Read first digit to check that it's a valid number */
    if (s[0] || s[1] || s[2] || (c= (s[3]-'0')) > 9)
      goto no_conv;
    i= c;
    s+= 4;
    n_end= s + 4 * (INIT_CNT-1);
  }

  /* Handle first 9 digits and store them in i */
  if (n_end > end)
    n_end= end;
  for (; s != n_end ; s+= 4)
  {
    if (s[0] || s[1] || s[2] || (c= (s[3] - '0')) > 9)
      goto end_i;
    i= i * 10 + c;
  }
  if (s == end)
    goto end_i;

  /* Handle next 9 digits and store them in j */
  j= 0;
  start= s;                                /* Used to know how much to shift i */
  n_end= true_end= s + 4 * INIT_CNT;
  if (n_end > end)
    n_end= end;
  do
  {
    if (s[0] || s[1] || s[2] || (c= (s[3] - '0')) > 9)
      goto end_i_and_j;
    j= j * 10 + c;
    s+= 4;
  } while (s != n_end);
  if (s == end)
  {
    if (s != true_end)
      goto end_i_and_j;
    goto end3;
  }
  if (s[0] || s[1] || s[2] || (c= (s[3] - '0')) > 9)
    goto end3;

  /* Handle the next 1 or 2 digits and store them in k */
  k=c;
  s+= 4;
  if (s == end || s[0] || s[1] || s[2] || (c= (s[3]-'0')) > 9)
    goto end4;
  k= k * 10 + c;
  s+= 2;
  *endptr= (char*) s;

  /* number string should have ended here */
  if (s != end && !s[0] && !s[1] && !s[2] && (c= (s[3] - '0')) <= 9)
    goto overflow;

  /* Check that we didn't get an overflow with the last digit */
  if (i > cutoff || (i == cutoff && ((j > cutoff2 || j == cutoff2) &&
                                     k > cutoff3)))
    goto overflow;
  li= i * LFACTOR2+ (ulonglong) j * 100 + k;
  return (longlong) li;

overflow:                                        /* *endptr is set here */
  *error= MY_ERRNO_ERANGE;
  return negative ? LONGLONG_MIN : (longlong) ULONGLONG_MAX;

end_i:
  *endptr= (char*) s;
  return (negative ? ((longlong) -(long) i) : (longlong) i);

end_i_and_j:
  li= (ulonglong) i * lfactor[(size_t) (s-start) / 4] + j;
  *endptr= (char*) s;
  return (negative ? -((longlong) li) : (longlong) li);

end3:
  li= (ulonglong) i*LFACTOR+ (ulonglong) j;
  *endptr= (char*) s;
  return (negative ? -((longlong) li) : (longlong) li);

end4:
  li= (ulonglong) i*LFACTOR1+ (ulonglong) j * 10 + k;
  *endptr= (char*) s;
  if (negative)
  {
   if (li > MAX_NEGATIVE_NUMBER)
     goto overflow;
   return -((longlong) li);
  }
  return (longlong) li;

no_conv:
  /* There was no number to convert.  */
  *error= MY_ERRNO_EDOM;
  *endptr= (char *) nptr;
  return 0;
}


static size_t
my_numchars_utf32(CHARSET_INFO *cs __attribute__((unused)),
                  const char *b, const char *e)
{
  return (size_t) (e - b) / 4;
}


static size_t
my_charpos_utf32(CHARSET_INFO *cs __attribute__((unused)),
                 const char *b, const char *e, size_t pos)
{
  size_t string_length= (size_t) (e - b);
  return pos * 4 > string_length ? string_length + 4 : pos * 4;
}


static size_t
my_well_formed_len_utf32(CHARSET_INFO *cs __attribute__((unused)),
                         const char *b, const char *e,
                         size_t nchars, int *error)
{
  /* Ensure string length is divisible by 4 */
  const char *b0= b;
  size_t length= e - b;
  DBUG_ASSERT((length % 4) == 0);
  *error= 0;
  nchars*= 4;
  if (length > nchars)
  {
    length= nchars;
    e= b + nchars;
  }
  for (; b < e; b+= 4)
  {
    /* Don't accept characters greater than U+10FFFF */
    if (b[0] || (uchar) b[1] > 0x10)
    {
      *error= 1;
      return b - b0;
    }
  }
  return length;
}


static
void my_fill_utf32(CHARSET_INFO *cs,
                   char *s, size_t slen, int fill)
{
  char buf[10];
  uint buflen;
  char *e= s + slen;
  
  DBUG_ASSERT((slen % 4) == 0);

  buflen= cs->cset->wc_mb(cs, (my_wc_t) fill, (uchar*) buf,
                          (uchar*) buf + sizeof(buf));
  DBUG_ASSERT(buflen == 4);
  while (s < e)
  {
    memcpy(s, buf, 4);
    s+= 4;
  }
}


static size_t
my_lengthsp_utf32(CHARSET_INFO *cs __attribute__((unused)),
                  const char *ptr, size_t length)
{
  const char *end= ptr + length;
  DBUG_ASSERT((length % 4) == 0);
  while (end > ptr + 3 && end[-1] == ' ' && !end[-2] && !end[-3] && !end[-4])
    end-= 4;
  return (size_t) (end - ptr);
}


static int
my_wildcmp_utf32_ci(CHARSET_INFO *cs,
                    const char *str, const char *str_end,
                    const char *wildstr, const char *wildend,
                    int escape, int w_one, int w_many)
{
  MY_UNICASE_INFO *const *uni_plane= cs->caseinfo;
  return my_wildcmp_unicode(cs, str, str_end, wildstr, wildend,
                            escape, w_one, w_many, uni_plane); 
}


static int
my_wildcmp_utf32_bin(CHARSET_INFO *cs,
                     const char *str,const char *str_end,
                     const char *wildstr,const char *wildend,
                     int escape, int w_one, int w_many)
{
  return my_wildcmp_unicode(cs, str, str_end, wildstr, wildend,
                            escape, w_one, w_many, NULL); 
}


static int
my_strnncoll_utf32_bin(CHARSET_INFO *cs, 
                       const uchar *s, size_t slen,
                       const uchar *t, size_t tlen,
                       my_bool t_is_prefix)
{
  my_wc_t UNINIT_VAR(s_wc), UNINIT_VAR(t_wc);
  const uchar *se= s + slen;
  const uchar *te= t + tlen;

  while (s < se && t < te)
  {
    int s_res= my_utf32_uni(cs, &s_wc, s, se);
    int t_res= my_utf32_uni(cs, &t_wc, t, te);
    
    if (s_res <= 0 || t_res <= 0)
    {
      /* Incorrect string, compare by char value */
      return my_bincmp(s, se, t, te);
    }
    if (s_wc != t_wc)
    {
      return  s_wc > t_wc ? 1 : -1;
    }
    
    s+= s_res;
    t+= t_res;
  }
  return (int) (t_is_prefix ? (t-te) : ((se - s) - (te - t)));
}


static inline my_wc_t
my_utf32_get(const uchar *s)
{
  return
    ((my_wc_t) s[0] << 24) +
    ((my_wc_t) s[1] << 16) +
    ((my_wc_t) s[2] << 8) +
    s[3];
}


static int
my_strnncollsp_utf32_bin(CHARSET_INFO *cs __attribute__((unused)), 
                         const uchar *s, size_t slen, 
                         const uchar *t, size_t tlen,
                         my_bool diff_if_only_endspace_difference
                         __attribute__((unused)))
{
  const uchar *se, *te;
  size_t minlen;

  DBUG_ASSERT((slen % 4) == 0);
  DBUG_ASSERT((tlen % 4) == 0);

  se= s + slen;
  te= t + tlen;

  for (minlen= min(slen, tlen); minlen; minlen-= 4)
  {
    my_wc_t s_wc= my_utf32_get(s);
    my_wc_t t_wc= my_utf32_get(t);
    if (s_wc != t_wc)
      return  s_wc > t_wc ? 1 : -1;

    s+= 4;
    t+= 4;
  }

  if (slen != tlen)
  {
    int swap= 1;
    if (slen < tlen)
    {
      s= t;
      se= te;
      swap= -1;
    }

    for ( ; s < se ; s+= 4)
    {
      my_wc_t s_wc= my_utf32_get(s);
      if (s_wc != ' ')
        return (s_wc < ' ') ? -swap : swap;
    }
  }
  return 0;
}


static size_t
my_scan_utf32(CHARSET_INFO *cs,
              const char *str, const char *end, int sequence_type)
{
  const char *str0= str;
  
  switch (sequence_type)
  {
  case MY_SEQ_SPACES:
    for ( ; str < end; )
    {
      my_wc_t wc;
      int res= my_utf32_uni(cs, &wc, (uchar*) str, (uchar*) end);
      if (res < 0 || wc != ' ')
        break;
      str+= res;
    }
    return (size_t) (str - str0);
  default:
    return 0;
  }
}


static MY_COLLATION_HANDLER my_collation_utf32_general_ci_handler =
{
  NULL, /* init */
  my_strnncoll_utf32,
  my_strnncollsp_utf32,
  my_strnxfrm_unicode,
  my_strnxfrmlen_utf32,
  my_like_range_generic,
  my_wildcmp_utf32_ci,
  my_strcasecmp_mb2_or_mb4,
  my_instr_mb,
  my_hash_sort_utf32,
  my_propagate_simple
};


static MY_COLLATION_HANDLER my_collation_utf32_bin_handler =
{
  NULL, /* init */
  my_strnncoll_utf32_bin,
  my_strnncollsp_utf32_bin,
  my_strnxfrm_unicode_full_bin,
  my_strnxfrmlen_unicode_full_bin,
  my_like_range_generic,
  my_wildcmp_utf32_bin,
  my_strcasecmp_mb2_or_mb4,
  my_instr_mb,
  my_hash_sort_utf32,
  my_propagate_simple
};


MY_CHARSET_HANDLER my_charset_utf32_handler=
{
  NULL, /* init */
  my_ismbchar_utf32,
  my_mbcharlen_utf32,
  my_numchars_utf32,
  my_charpos_utf32,
  my_well_formed_len_utf32,
  my_lengthsp_utf32,
  my_numcells_mb,
  my_utf32_uni,
  my_uni_utf32,
  my_mb_ctype_mb,
  my_caseup_str_mb2_or_mb4,
  my_casedn_str_mb2_or_mb4,
  my_caseup_utf32,
  my_casedn_utf32,
  my_snprintf_utf32,
  my_l10tostr_mb2_or_mb4,
  my_ll10tostr_mb2_or_mb4,
  my_fill_utf32,
  my_strntol_mb2_or_mb4,
  my_strntoul_mb2_or_mb4,
  my_strntoll_mb2_or_mb4,
  my_strntoull_mb2_or_mb4,
  my_strntod_mb2_or_mb4,
  my_strtoll10_utf32,
  my_strntoull10rnd_mb2_or_mb4,
  my_scan_utf32
};


struct charset_info_st my_charset_utf32_general_ci=
{
  60,0,0,              /* number       */
  MY_CS_COMPILED|MY_CS_PRIMARY|MY_CS_STRNXFRM|MY_CS_UNICODE|MY_CS_NONASCII,
  "utf32",             /* cs name    */
  "utf32_general_ci",  /* name         */
  "UTF-32 Unicode",    /* comment      */
  NULL,                /* tailoring    */
  NULL,                /* ctype        */
  NULL,                /* to_lower     */
  NULL,                /* to_upper     */
  NULL,                /* sort_order   */
  NULL,                /* contractions */
  NULL,                /* sort_order_big*/
  NULL,                /* tab_to_uni   */
  NULL,                /* tab_from_uni */
  my_unicase_default,  /* caseinfo     */
  NULL,                /* state_map    */
  NULL,                /* ident_map    */
  1,                   /* strxfrm_multiply */
  1,                   /* caseup_multiply  */
  1,                   /* casedn_multiply  */
  4,                   /* mbminlen     */
  4,                   /* mbmaxlen     */
  0,                   /* min_sort_char */
  0xFFFF,              /* max_sort_char */
  ' ',                 /* pad char      */
  0,                   /* escape_with_backslash_is_dangerous */
  &my_charset_utf32_handler,
  &my_collation_utf32_general_ci_handler
};


struct charset_info_st my_charset_utf32_bin=
{
  61,0,0,              /* number       */
  MY_CS_COMPILED|MY_CS_BINSORT|MY_CS_UNICODE|MY_CS_NONASCII,
  "utf32",             /* cs name    */
  "utf32_bin",         /* name         */
  "UTF-32 Unicode",    /* comment      */
  NULL,                /* tailoring    */
  NULL,                /* ctype        */
  NULL,                /* to_lower     */
  NULL,                /* to_upper     */
  NULL,                /* sort_order   */
  NULL,                /* contractions */
  NULL,                /* sort_order_big*/
  NULL,                /* tab_to_uni   */
  NULL,                /* tab_from_uni */
  my_unicase_default,  /* caseinfo     */
  NULL,                /* state_map    */
  NULL,                /* ident_map    */
  1,                   /* strxfrm_multiply */
  1,                   /* caseup_multiply  */
  1,                   /* casedn_multiply  */
  4,                   /* mbminlen     */
  4,                   /* mbmaxlen     */
  0,                   /* min_sort_char */
  0xFFFF,              /* max_sort_char */
  ' ',                 /* pad char      */
  0,                   /* escape_with_backslash_is_dangerous */
  &my_charset_utf32_handler,
  &my_collation_utf32_bin_handler
};


#endif /* HAVE_CHARSET_utf32 */


#ifdef HAVE_CHARSET_ucs2

static const uchar ctype_ucs2[] = {
    0,
   32, 32, 32, 32, 32, 32, 32, 32, 32, 40, 40, 40, 40, 40, 32, 32,
   32, 32, 32, 32, 32, 32, 32, 32, 32, 32, 32, 32, 32, 32, 32, 32,
   72, 16, 16, 16, 16, 16, 16, 16, 16, 16, 16, 16, 16, 16, 16, 16,
  132,132,132,132,132,132,132,132,132,132, 16, 16, 16, 16, 16, 16,
   16,129,129,129,129,129,129,  1,  1,  1,  1,  1,  1,  1,  1,  1,
    1,  1,  1,  1,  1,  1,  1,  1,  1,  1,  1, 16, 16, 16, 16, 16,
   16,130,130,130,130,130,130,  2,  2,  2,  2,  2,  2,  2,  2,  2,
    2,  2,  2,  2,  2,  2,  2,  2,  2,  2,  2, 16, 16, 16, 16, 32,
    0,  0,  0,  0,  0,  0,  0,  0,  0,  0,  0,  0,  0,  0,  0,  0,
    0,  0,  0,  0,  0,  0,  0,  0,  0,  0,  0,  0,  0,  0,  0,  0,
    0,  0,  0,  0,  0,  0,  0,  0,  0,  0,  0,  0,  0,  0,  0,  0,
    0,  0,  0,  0,  0,  0,  0,  0,  0,  0,  0,  0,  0,  0,  0,  0,
    0,  0,  0,  0,  0,  0,  0,  0,  0,  0,  0,  0,  0,  0,  0,  0,
    0,  0,  0,  0,  0,  0,  0,  0,  0,  0,  0,  0,  0,  0,  0,  0,
    0,  0,  0,  0,  0,  0,  0,  0,  0,  0,  0,  0,  0,  0,  0,  0,
    0,  0,  0,  0,  0,  0,  0,  0,  0,  0,  0,  0,  0,  0,  0,  0
};

static const uchar to_lower_ucs2[] = {
    0,  1,  2,  3,  4,  5,  6,  7,  8,  9, 10, 11, 12, 13, 14, 15,
   16, 17, 18, 19, 20, 21, 22, 23, 24, 25, 26, 27, 28, 29, 30, 31,
   32, 33, 34, 35, 36, 37, 38, 39, 40, 41, 42, 43, 44, 45, 46, 47,
   48, 49, 50, 51, 52, 53, 54, 55, 56, 57, 58, 59, 60, 61, 62, 63,
   64, 97, 98, 99,100,101,102,103,104,105,106,107,108,109,110,111,
  112,113,114,115,116,117,118,119,120,121,122, 91, 92, 93, 94, 95,
   96, 97, 98, 99,100,101,102,103,104,105,106,107,108,109,110,111,
  112,113,114,115,116,117,118,119,120,121,122,123,124,125,126,127,
  128,129,130,131,132,133,134,135,136,137,138,139,140,141,142,143,
  144,145,146,147,148,149,150,151,152,153,154,155,156,157,158,159,
  160,161,162,163,164,165,166,167,168,169,170,171,172,173,174,175,
  176,177,178,179,180,181,182,183,184,185,186,187,188,189,190,191,
  192,193,194,195,196,197,198,199,200,201,202,203,204,205,206,207,
  208,209,210,211,212,213,214,215,216,217,218,219,220,221,222,223,
  224,225,226,227,228,229,230,231,232,233,234,235,236,237,238,239,
  240,241,242,243,244,245,246,247,248,249,250,251,252,253,254,255
};

static const uchar to_upper_ucs2[] = {
    0,  1,  2,  3,  4,  5,  6,  7,  8,  9, 10, 11, 12, 13, 14, 15,
   16, 17, 18, 19, 20, 21, 22, 23, 24, 25, 26, 27, 28, 29, 30, 31,
   32, 33, 34, 35, 36, 37, 38, 39, 40, 41, 42, 43, 44, 45, 46, 47,
   48, 49, 50, 51, 52, 53, 54, 55, 56, 57, 58, 59, 60, 61, 62, 63,
   64, 65, 66, 67, 68, 69, 70, 71, 72, 73, 74, 75, 76, 77, 78, 79,
   80, 81, 82, 83, 84, 85, 86, 87, 88, 89, 90, 91, 92, 93, 94, 95,
   96, 65, 66, 67, 68, 69, 70, 71, 72, 73, 74, 75, 76, 77, 78, 79,
   80, 81, 82, 83, 84, 85, 86, 87, 88, 89, 90,123,124,125,126,127,
  128,129,130,131,132,133,134,135,136,137,138,139,140,141,142,143,
  144,145,146,147,148,149,150,151,152,153,154,155,156,157,158,159,
  160,161,162,163,164,165,166,167,168,169,170,171,172,173,174,175,
  176,177,178,179,180,181,182,183,184,185,186,187,188,189,190,191,
  192,193,194,195,196,197,198,199,200,201,202,203,204,205,206,207,
  208,209,210,211,212,213,214,215,216,217,218,219,220,221,222,223,
  224,225,226,227,228,229,230,231,232,233,234,235,236,237,238,239,
  240,241,242,243,244,245,246,247,248,249,250,251,252,253,254,255
};


static int my_ucs2_uni(CHARSET_INFO *cs __attribute__((unused)),
		       my_wc_t * pwc, const uchar *s, const uchar *e)
{
  if (s+2 > e) /* Need 2 characters */
    return MY_CS_TOOSMALL2;
  
  *pwc= ((uchar)s[0]) * 256  + ((uchar)s[1]);
  return 2;
}

static int my_uni_ucs2(CHARSET_INFO *cs __attribute__((unused)) ,
		       my_wc_t wc, uchar *r, uchar *e)
{
  if ( r+2 > e ) 
    return MY_CS_TOOSMALL2;

  if (wc > 0xFFFF) /* UCS2 does not support characters outside BMP */
    return MY_CS_ILUNI;

  r[0]= (uchar) (wc >> 8);
  r[1]= (uchar) (wc & 0xFF);
  return 2;
}


static size_t my_caseup_ucs2(CHARSET_INFO *cs, char *src, size_t srclen,
                           char *dst __attribute__((unused)),
                           size_t dstlen __attribute__((unused)))
{
  my_wc_t wc;
  int res;
  char *srcend= src + srclen;
  MY_UNICASE_INFO *const *uni_plane= cs->caseinfo;
  DBUG_ASSERT(src == dst && srclen == dstlen);
  
  while ((src < srcend) &&
         (res= my_ucs2_uni(cs, &wc, (uchar *)src, (uchar*) srcend)) > 0)
  {
    int plane= (wc>>8) & 0xFF;
    wc= uni_plane[plane] ? uni_plane[plane][wc & 0xFF].toupper : wc;
    if (res != my_uni_ucs2(cs, wc, (uchar*) src, (uchar*) srcend))
      break;
    src+= res;
  }
  return srclen;
}


static void my_hash_sort_ucs2(CHARSET_INFO *cs, const uchar *s, size_t slen,
			      ulong *n1, ulong *n2)
{
  my_wc_t wc;
  int res;
  const uchar *e=s+slen;
  MY_UNICASE_INFO *const *uni_plane= cs->caseinfo;

  while (e > s+1 && e[-1] == ' ' && e[-2] == '\0')
    e-= 2;

  while ((s < e) && (res=my_ucs2_uni(cs,&wc, (uchar *)s, (uchar*)e)) >0)
  {
    int plane = (wc>>8) & 0xFF;
    wc = uni_plane[plane] ? uni_plane[plane][wc & 0xFF].sort : wc;
    n1[0]^= (((n1[0] & 63)+n2[0])*(wc & 0xFF))+ (n1[0] << 8);
    n2[0]+=3;
    n1[0]^= (((n1[0] & 63)+n2[0])*(wc >> 8))+ (n1[0] << 8);
    n2[0]+=3;
    s+=res;
  }
}


static size_t my_casedn_ucs2(CHARSET_INFO *cs, char *src, size_t srclen,
                           char *dst __attribute__((unused)),
                           size_t dstlen __attribute__((unused)))
{
  my_wc_t wc;
  int res;
  char *srcend= src + srclen;
  MY_UNICASE_INFO *const *uni_plane= cs->caseinfo;
  DBUG_ASSERT(src == dst && srclen == dstlen);

  while ((src < srcend) &&
         (res= my_ucs2_uni(cs, &wc, (uchar*) src, (uchar*) srcend)) > 0)
  {
    int plane= (wc>>8) & 0xFF;
    wc= uni_plane[plane] ? uni_plane[plane][wc & 0xFF].tolower : wc;
    if (res != my_uni_ucs2(cs, wc, (uchar*) src, (uchar*) srcend))
      break;
    src+= res;
  }
  return srclen;
}


static int my_strnncoll_ucs2(CHARSET_INFO *cs, 
			     const uchar *s, size_t slen, 
                             const uchar *t, size_t tlen,
                             my_bool t_is_prefix)
{
  int s_res,t_res;
  my_wc_t UNINIT_VAR(s_wc),UNINIT_VAR(t_wc);
  const uchar *se=s+slen;
  const uchar *te=t+tlen;
  MY_UNICASE_INFO *const *uni_plane= cs->caseinfo;

  while ( s < se && t < te )
  {
    int plane;
    s_res=my_ucs2_uni(cs,&s_wc, s, se);
    t_res=my_ucs2_uni(cs,&t_wc, t, te);
    
    if ( s_res <= 0 || t_res <= 0 )
    {
      /* Incorrect string, compare by char value */
      return ((int)s[0]-(int)t[0]); 
    }
    
    plane=(s_wc>>8) & 0xFF;
    s_wc = uni_plane[plane] ? uni_plane[plane][s_wc & 0xFF].sort : s_wc;
    plane=(t_wc>>8) & 0xFF;
    t_wc = uni_plane[plane] ? uni_plane[plane][t_wc & 0xFF].sort : t_wc;
    if ( s_wc != t_wc )
    {
      return  s_wc > t_wc ? 1 : -1;
    }
    
    s+=s_res;
    t+=t_res;
  }
  return (int) (t_is_prefix ? t-te : ((se-s) - (te-t)));
}

/*
  Compare strings, discarding end space

  SYNOPSIS
    my_strnncollsp_ucs2()
    cs                  character set handler
    a                   First string to compare
    a_length            Length of 'a'
    b                   Second string to compare
    b_length            Length of 'b'

  IMPLEMENTATION
    If one string is shorter as the other, then we space extend the other
    so that the strings have equal length.

    This will ensure that the following things hold:

    "a"  == "a "
    "a\0" < "a"
    "a\0" < "a "

  RETURN
    < 0  a <  b
    = 0  a == b
    > 0  a > b
*/

static int my_strnncollsp_ucs2(CHARSET_INFO *cs __attribute__((unused)),
                               const uchar *s, size_t slen,
                               const uchar *t, size_t tlen,
                               my_bool diff_if_only_endspace_difference
			       __attribute__((unused)))
{
  const uchar *se, *te;
  size_t minlen;
  MY_UNICASE_INFO *const *uni_plane= cs->caseinfo;

  /* extra safety to make sure the lengths are even numbers */
  slen&= ~1;
  tlen&= ~1;

  se= s + slen;
  te= t + tlen;

  for (minlen= min(slen, tlen); minlen; minlen-= 2)
  {
    int s_wc = uni_plane[s[0]] ? (int) uni_plane[s[0]][s[1]].sort :
                                 (((int) s[0]) << 8) + (int) s[1];

    int t_wc = uni_plane[t[0]] ? (int) uni_plane[t[0]][t[1]].sort : 
                                 (((int) t[0]) << 8) + (int) t[1];
    if ( s_wc != t_wc )
      return  s_wc > t_wc ? 1 : -1;

    s+= 2;
    t+= 2;
  }

  if (slen != tlen)
  {
    int swap= 1;
    if (slen < tlen)
    {
      s= t;
      se= te;
      swap= -1;
    }

    for ( ; s < se ; s+= 2)
    {
      if (s[0] || s[1] != ' ')
        return (s[0] == 0 && s[1] < ' ') ? -swap : swap;
    }
  }
  return 0;
}


static uint my_ismbchar_ucs2(CHARSET_INFO *cs __attribute__((unused)),
                             const char *b __attribute__((unused)),
                             const char *e __attribute__((unused)))
{
  return 2;
}


static uint my_mbcharlen_ucs2(CHARSET_INFO *cs  __attribute__((unused)) , 
                              uint c __attribute__((unused)))
{
  return 2;
}


static
size_t my_numchars_ucs2(CHARSET_INFO *cs __attribute__((unused)),
                        const char *b, const char *e)
{
  return (size_t) (e-b)/2;
}


static
size_t my_charpos_ucs2(CHARSET_INFO *cs __attribute__((unused)),
                       const char *b  __attribute__((unused)),
                       const char *e  __attribute__((unused)),
                       size_t pos)
{
  size_t string_length= (size_t) (e - b);
  return pos > string_length ? string_length + 2 : pos * 2;
}


static
size_t my_well_formed_len_ucs2(CHARSET_INFO *cs __attribute__((unused)),
                               const char *b, const char *e,
                               size_t nchars, int *error)
{
  /* Ensure string length is dividable with 2 */
  size_t nbytes= ((size_t) (e-b)) & ~(size_t) 1;
  *error= 0;
  nchars*= 2;
  return min(nbytes, nchars);
}


static
int my_wildcmp_ucs2_ci(CHARSET_INFO *cs,
		    const char *str,const char *str_end,
		    const char *wildstr,const char *wildend,
		    int escape, int w_one, int w_many)
{
  MY_UNICASE_INFO *const *uni_plane= cs->caseinfo;
  return my_wildcmp_unicode(cs,str,str_end,wildstr,wildend,
                            escape,w_one,w_many,uni_plane); 
}


static
int my_wildcmp_ucs2_bin(CHARSET_INFO *cs,
		    const char *str,const char *str_end,
		    const char *wildstr,const char *wildend,
		    int escape, int w_one, int w_many)
{
  return my_wildcmp_unicode(cs,str,str_end,wildstr,wildend,
                            escape,w_one,w_many,NULL); 
}


static
int my_strnncoll_ucs2_bin(CHARSET_INFO *cs, 
                          const uchar *s, size_t slen,
                          const uchar *t, size_t tlen,
                          my_bool t_is_prefix)
{
  int s_res,t_res;
  my_wc_t UNINIT_VAR(s_wc),UNINIT_VAR(t_wc);
  const uchar *se=s+slen;
  const uchar *te=t+tlen;

  while ( s < se && t < te )
  {
    s_res=my_ucs2_uni(cs,&s_wc, s, se);
    t_res=my_ucs2_uni(cs,&t_wc, t, te);
    
    if ( s_res <= 0 || t_res <= 0 )
    {
      /* Incorrect string, compare by char value */
      return ((int)s[0]-(int)t[0]); 
    }
    if ( s_wc != t_wc )
    {
      return  s_wc > t_wc ? 1 : -1;
    }
    
    s+=s_res;
    t+=t_res;
  }
  return (int) (t_is_prefix ? t-te : ((se-s) - (te-t)));
}

static int my_strnncollsp_ucs2_bin(CHARSET_INFO *cs __attribute__((unused)), 
                                   const uchar *s, size_t slen, 
                                   const uchar *t, size_t tlen,
                                   my_bool diff_if_only_endspace_difference
                                   __attribute__((unused)))
{
  const uchar *se, *te;
  size_t minlen;

  /* extra safety to make sure the lengths are even numbers */
  slen= (slen >> 1) << 1;
  tlen= (tlen >> 1) << 1;

  se= s + slen;
  te= t + tlen;

  for (minlen= min(slen, tlen); minlen; minlen-= 2)
  {
    int s_wc= s[0] * 256 + s[1];
    int t_wc= t[0] * 256 + t[1];
    if ( s_wc != t_wc )
      return  s_wc > t_wc ? 1 : -1;

    s+= 2;
    t+= 2;
  }

  if (slen != tlen)
  {
    int swap= 1;
    if (slen < tlen)
    {
      s= t;
      se= te;
      swap= -1;
    }

    for ( ; s < se ; s+= 2)
    {
      if (s[0] || s[1] != ' ')
        return (s[0] == 0 && s[1] < ' ') ? -swap : swap;
    }
  }
  return 0;
}


static
void my_hash_sort_ucs2_bin(CHARSET_INFO *cs __attribute__((unused)),
			   const uchar *key, size_t len,ulong *nr1, ulong *nr2)
{
  const uchar *pos = key;
  
  key+= len;

  while (key > pos+1 && key[-1] == ' ' && key[-2] == '\0')
    key-= 2;

  for (; pos < (uchar*) key ; pos++)
  {
    nr1[0]^=(ulong) ((((uint) nr1[0] & 63)+nr2[0]) * 
	     ((uint)*pos)) + (nr1[0] << 8);
    nr2[0]+=3;
  }
}


static MY_COLLATION_HANDLER my_collation_ucs2_general_ci_handler =
{
    NULL,		/* init */
    my_strnncoll_ucs2,
    my_strnncollsp_ucs2,
    my_strnxfrm_unicode,
    my_strnxfrmlen_simple,
    my_like_range_generic,
    my_wildcmp_ucs2_ci,
    my_strcasecmp_mb2_or_mb4,
    my_instr_mb,
    my_hash_sort_ucs2,
    my_propagate_simple
};


static MY_COLLATION_HANDLER my_collation_ucs2_bin_handler =
{
    NULL,		/* init */
    my_strnncoll_ucs2_bin,
    my_strnncollsp_ucs2_bin,
    my_strnxfrm_unicode,
    my_strnxfrmlen_simple,
    my_like_range_generic,
    my_wildcmp_ucs2_bin,
    my_strcasecmp_mb2_or_mb4,
    my_instr_mb,
    my_hash_sort_ucs2_bin,
    my_propagate_simple
};


MY_CHARSET_HANDLER my_charset_ucs2_handler=
{
    NULL,		/* init */
    my_ismbchar_ucs2,	/* ismbchar     */
    my_mbcharlen_ucs2,	/* mbcharlen    */
    my_numchars_ucs2,
    my_charpos_ucs2,
    my_well_formed_len_ucs2,
    my_lengthsp_mb2,
    my_numcells_mb,
    my_ucs2_uni,	/* mb_wc        */
    my_uni_ucs2,	/* wc_mb        */
    my_mb_ctype_mb,
    my_caseup_str_mb2_or_mb4,
    my_casedn_str_mb2_or_mb4,
    my_caseup_ucs2,
    my_casedn_ucs2,
    my_snprintf_mb2,
    my_l10tostr_mb2_or_mb4,
    my_ll10tostr_mb2_or_mb4,
    my_fill_mb2,
    my_strntol_mb2_or_mb4,
    my_strntoul_mb2_or_mb4,
    my_strntoll_mb2_or_mb4,
    my_strntoull_mb2_or_mb4,
    my_strntod_mb2_or_mb4,
    my_strtoll10_mb2,
    my_strntoull10rnd_mb2_or_mb4,
    my_scan_mb2
};


struct charset_info_st my_charset_ucs2_general_ci=
{
    35,0,0,		/* number       */
    MY_CS_COMPILED|MY_CS_PRIMARY|MY_CS_STRNXFRM|MY_CS_UNICODE|MY_CS_NONASCII,
    "ucs2",		/* cs name    */
    "ucs2_general_ci",	/* name         */
    "",			/* comment      */
    NULL,		/* tailoring    */
    ctype_ucs2,		/* ctype        */
    to_lower_ucs2,	/* to_lower     */
    to_upper_ucs2,	/* to_upper     */
    to_upper_ucs2,	/* sort_order   */
    NULL,		/* contractions */
    NULL,		/* sort_order_big*/
    NULL,		/* tab_to_uni   */
    NULL,		/* tab_from_uni */
    my_unicase_default, /* caseinfo     */
    NULL,		/* state_map    */
    NULL,		/* ident_map    */
    1,			/* strxfrm_multiply */
    1,                  /* caseup_multiply  */
    1,                  /* casedn_multiply  */
    2,			/* mbminlen     */
    2,			/* mbmaxlen     */
    0,			/* min_sort_char */
    0xFFFF,		/* max_sort_char */
    ' ',                /* pad char      */
    0,                  /* escape_with_backslash_is_dangerous */
    &my_charset_ucs2_handler,
    &my_collation_ucs2_general_ci_handler
};


struct charset_info_st my_charset_ucs2_general_mysql500_ci=
{
  159, 0, 0,                                       /* number           */
  MY_CS_COMPILED|MY_CS_STRNXFRM|MY_CS_UNICODE|MY_CS_NONASCII, /* state */
  "ucs2",                                          /* cs name          */
  "ucs2_general_mysql500_ci",                      /* name             */
  "",                                              /* comment          */
  NULL,                                            /* tailoring        */
  ctype_ucs2,                                      /* ctype            */
  to_lower_ucs2,                                   /* to_lower         */
  to_upper_ucs2,                                   /* to_upper         */
  to_upper_ucs2,                                   /* sort_order       */
  NULL,                                            /* contractions     */
  NULL,                                            /* sort_order_big   */
  NULL,                                            /* tab_to_uni       */
  NULL,                                            /* tab_from_uni     */
  my_unicase_mysql500,                             /* caseinfo         */
  NULL,                                            /* state_map        */
  NULL,                                            /* ident_map        */
  1,                                               /* strxfrm_multiply */
  1,                                               /* caseup_multiply  */
  1,                                               /* casedn_multiply  */
  2,                                               /* mbminlen         */
  2,                                               /* mbmaxlen         */
  0,                                               /* min_sort_char    */
  0xFFFF,                                          /* max_sort_char    */
  ' ',                                             /* pad char         */
  0,                          /* escape_with_backslash_is_dangerous    */
  &my_charset_ucs2_handler,
  &my_collation_ucs2_general_ci_handler
};


struct charset_info_st my_charset_ucs2_bin=
{
    90,0,0,		/* number       */
    MY_CS_COMPILED|MY_CS_BINSORT|MY_CS_UNICODE|MY_CS_NONASCII,
    "ucs2",		/* cs name    */
    "ucs2_bin",		/* name         */
    "",			/* comment      */
    NULL,		/* tailoring    */
    ctype_ucs2,		/* ctype        */
    to_lower_ucs2,	/* to_lower     */
    to_upper_ucs2,	/* to_upper     */
    NULL,		/* sort_order   */
    NULL,		/* contractions */
    NULL,		/* sort_order_big*/
    NULL,		/* tab_to_uni   */
    NULL,		/* tab_from_uni */
    my_unicase_default, /* caseinfo     */
    NULL,		/* state_map    */
    NULL,		/* ident_map    */
    1,			/* strxfrm_multiply */
    1,                  /* caseup_multiply  */
    1,                  /* casedn_multiply  */
    2,			/* mbminlen     */
    2,			/* mbmaxlen     */
    0,			/* min_sort_char */
    0xFFFF,		/* max_sort_char */
    ' ',                /* pad char      */
    0,                  /* escape_with_backslash_is_dangerous */
    &my_charset_ucs2_handler,
    &my_collation_ucs2_bin_handler
};


#endif /* HAVE_CHARSET_ucs2 */<|MERGE_RESOLUTION|>--- conflicted
+++ resolved
@@ -1,11 +1,6 @@
-<<<<<<< HEAD
-/* Copyright (c) 2003, 2010, Oracle and/or its affiliates
-   Copyright (c) 2009-2011, Monty Program Ab
-
-=======
-/* Copyright (c) 2003, 2012, Oracle and/or its affiliates. All rights reserved.
-   
->>>>>>> bfaebe3f
+/* Copyright (c) 2003, 2012, Oracle and/or its affiliates
+   Copyright (c) 2009, 2011, Monty Program Ab
+
    This library is free software; you can redistribute it and/or
    modify it under the terms of the GNU Library General Public
    License as published by the Free Software Foundation; version 2
