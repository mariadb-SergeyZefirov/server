/* Copyright (C) 2000 MySQL AB & MySQL Finland AB & TCX DataKonsult AB

   This program is free software; you can redistribute it and/or modify
   it under the terms of the GNU General Public License as published by
   the Free Software Foundation; either version 2 of the License, or
   (at your option) any later version.

   This program is distributed in the hope that it will be useful,
   but WITHOUT ANY WARRANTY; without even the implied warranty of
   MERCHANTABILITY or FITNESS FOR A PARTICULAR PURPOSE.  See the
   GNU General Public License for more details.

   You should have received a copy of the GNU General Public License
   along with this program; if not, write to the Free Software
   Foundation, Inc., 59 Temple Place, Suite 330, Boston, MA  02111-1307  USA */

/* Written by Sergei A. Golubchik, who has a shared copyright to this code */

/*  TODO: add caching - pre-read several index entries at once */

#define FT_CORE
#include "ftdefs.h"
#include <queues.h>

/* search with boolean queries */

static double _wghts[11]={
  0.131687242798354,
  0.197530864197531,
  0.296296296296296,
  0.444444444444444,
  0.666666666666667,
  1.000000000000000,
  1.500000000000000,
  2.250000000000000,
  3.375000000000000,
  5.062500000000000,
  7.593750000000000};
static double *wghts=_wghts+5; // wghts[i] = 1.5**i

static double _nwghts[11]={
 -0.065843621399177,
 -0.098765432098766,
 -0.148148148148148,
 -0.222222222222222,
 -0.333333333333334,
 -0.500000000000000,
 -0.750000000000000,
 -1.125000000000000,
 -1.687500000000000,
 -2.531250000000000,
 -3.796875000000000};
static double *nwghts=_nwghts+5; // nwghts[i] = -0.5*1.5**i

typedef struct st_ftb_expr FTB_EXPR;
struct st_ftb_expr {
  FTB_EXPR *up;
  float     weight;
  int       yesno;
  my_off_t  docid;
  float     cur_weight;
  int       yesses;               /* number of "yes" words matched */
  int       nos;                  /* number of "no"  words matched */
  int       ythresh;              /* number of "yes" words in expr */
};

typedef struct {
  FTB_EXPR *up;
  float     weight;
  int       yesno;
  int       trunc;
  my_off_t  docid;
  uint      ndepth;
  int       len;
  /* ... there can be docid cache added here. SerG */
  byte      word[1];
} FTB_WORD;

typedef struct st_ft_info {
  struct _ft_vft *please;
  MI_INFO  *info;
  uint       keynr;
  enum { UNINITIALIZED, READY, INDEX_SEARCH, INDEX_DONE, SCAN } state;
  FTB_EXPR  *root;
  QUEUE      queue;
  MEM_ROOT   mem_root;
} FTB;

int FTB_WORD_cmp(void *v, byte *a, byte *b)
{
  /* ORDER BY docid, ndepth DESC */
  int i=CMP_NUM(((FTB_WORD *)a)->docid, ((FTB_WORD *)b)->docid);
  if (!i)
    i=CMP_NUM(((FTB_WORD *)b)->ndepth,((FTB_WORD *)a)->ndepth);
  return i;
}

void _ftb_parse_query(FTB *ftb, byte **start, byte *end,
                          FTB_EXPR *up, uint ndepth, uint depth)
{
  byte        res;
  FTB_PARAM   param;
  FT_WORD     w;
  FTB_WORD   *ftbw;
  FTB_EXPR   *ftbe;
  uint  extra=HA_FT_WLEN+ftb->info->s->rec_reflength; /* just a shortcut */

  if (ftb->state != UNINITIALIZED)
    return;

  param.prev=' ';
  while (res=ft_get_word(start,end,&w,&param))
  {
    byte  r=param.plusminus;
    float weight=(param.pmsign ? nwghts : wghts)[(r>5)?5:((r<-5)?-5:r)];
    switch (res) {
      case FTB_LBR:
        ftbe=(FTB_EXPR *)alloc_root(&ftb->mem_root, sizeof(FTB_EXPR));
        ftbe->yesno=param.yesno;
        ftbe->weight=weight;
        ftbe->up=up;
        ftbe->ythresh=0;
        ftbe->docid=HA_POS_ERROR;
        if (ftbe->yesno > 0) up->ythresh++;
        _ftb_parse_query(ftb, start, end, ftbe, depth+1,
                         (param.yesno<0 ? depth+1 : ndepth));
        break;
      case FTB_RBR:
        return;
      case 1:
        ftbw=(FTB_WORD *)alloc_root(&ftb->mem_root,
            sizeof(FTB_WORD) + (param.trunc ? MI_MAX_KEY_BUFF : w.len+extra));
        ftbw->len=w.len+1;
        ftbw->yesno=param.yesno;
        ftbw->trunc=param.trunc; /* 0 or 1 */
        ftbw->weight=weight;
        ftbw->up=up;
        ftbw->docid=HA_POS_ERROR;
        ftbw->ndepth= param.yesno<0 ? depth : ndepth;
        memcpy(ftbw->word+1, w.pos, w.len);
        ftbw->word[0]=w.len;
        if (ftbw->yesno > 0) up->ythresh++;
        queue_insert(& ftb->queue, (byte *)ftbw);
        break;
    }
  }
  return;
}

void  _ftb_init_index_search(FT_INFO *ftb)
{
  int i, r;
  FTB_WORD *ftbw;
  MI_INFO    *info=ftb->info;
  MI_KEYDEF  *keyinfo=info->s->keyinfo+ftb->keynr;
  my_off_t    keyroot=info->s->state.key_root[ftb->keynr];

  if (ftb->state != READY)
    return;
  ftb->state=INDEX_SEARCH;

  for (i=ftb->queue.elements; i; i--)
  {
    ftbw=(FTB_WORD *)(ftb->queue.root[i]);

    r=_mi_search(info, keyinfo, ftbw->word, ftbw->len,
                 SEARCH_FIND | SEARCH_PREFIX, keyroot);
    if (!r)
    {
      r=_mi_compare_text(default_charset_info,
                         info->lastkey+ftbw->trunc,ftbw->len-ftbw->trunc,
                         ftbw->word+ftbw->trunc,ftbw->len-ftbw->trunc,0);
    }
    if (r) /* not found */
    {
      if (ftbw->yesno>0 && ftbw->up->up==0)
      { /* this word MUST BE present in every document returned,
           so we can abort the search right now */
        ftb->state=INDEX_DONE;
        return;
      }
    }
    else
    {
      memcpy(ftbw->word, info->lastkey, info->lastkey_length);
      ftbw->docid=info->lastpos;
    }
  }
  queue_fix(& ftb->queue);
}

FT_INFO * ft_init_boolean_search(MI_INFO *info, uint keynr, byte *query,
                    uint query_len, my_bool presort __attribute__((unused)))
{
  FTB       *ftb;
  FTB_EXPR  *ftbe;
  uint       res;

  if (!(ftb=(FTB *)my_malloc(sizeof(FTB), MYF(MY_WME))))
    return 0;
<<<<<<< HEAD
  ftb->please= (struct _ft_vft *) & _ft_vft_boolean;
  ftb->ok=1;
=======
  ftb->please=& _ft_vft_boolean;
  ftb->state=UNINITIALIZED;
>>>>>>> 1f5c9976
  ftb->info=info;
  ftb->keynr=keynr;

  init_alloc_root(&ftb->mem_root, 1024, 1024);

  /* hack: instead of init_queue, we'll use reinit queue to be able
   * to alloc queue with alloc_root()
   */
  res=ftb->queue.max_elements=query_len/(ft_min_word_len+1);
  ftb->queue.root=(byte **)alloc_root(&ftb->mem_root, (res+1)*sizeof(void*));
  reinit_queue(& ftb->queue, res, 0, 0, FTB_WORD_cmp, ftb);
  ftbe=(FTB_EXPR *)alloc_root(&ftb->mem_root, sizeof(FTB_EXPR));
  ftbe->weight=ftbe->yesno=ftbe->nos=1;
  ftbe->up=0;
  ftbe->ythresh=0;
  ftbe->docid=HA_POS_ERROR;
  ftb->root=ftbe;
  _ftb_parse_query(ftb, &query, query+query_len, ftbe, 0, 0);
  ftb->state=READY;
  return ftb;
}

void _ftb_climb_the_tree(FTB_WORD *ftbw, my_off_t curdoc)
{
  FTB_EXPR *ftbe;
  float weight=ftbw->weight;
  int  yn=ftbw->yesno;

  for (ftbe=ftbw->up; ftbe; ftbe=ftbe->up)
  {
    if (ftbe->docid != curdoc)
    {
      ftbe->cur_weight=ftbe->yesses=ftbe->nos=0;
      ftbe->docid=curdoc;
    }
    if (yn>0)
    {
      ftbe->cur_weight+=weight;
      if (++ftbe->yesses >= ftbe->ythresh && !ftbe->nos)
      {
        yn=ftbe->yesno;
        weight=ftbe->cur_weight*ftbe->weight;
      }
      else
        break;
    }
    else
    if (yn<0)
    {
     /* NOTE: special sort function of queue assures that all yn<0
      * events for every particular subexpression will
      * "auto-magically" happen BEFORE all yn>=0 events. So no
      * already matched expression can become not-matched again.
      */
      ++ftbe->nos;
      break;
    }
    else
 /* if (yn==0) */
    {
      if (ftbe->yesses >= ftbe->ythresh && !ftbe->nos)
      {
        yn=ftbe->yesno;
        ftbe->cur_weight=weight;
        weight*=ftbe->weight;
      }
      else
      {
        ftbe->cur_weight+=weight;
        break;
      }
    }
  }
}

int ft_boolean_read_next(FT_INFO *ftb, char *record)
{
  FTB_EXPR  *ftbe, *up;
  FTB_WORD  *ftbw;
  MI_INFO   *info=ftb->info;
  MI_KEYDEF *keyinfo=info->s->keyinfo+ftb->keynr;
  my_off_t   keyroot=info->s->state.key_root[ftb->keynr];
  my_off_t   curdoc;
  int        r;

  if (ftb->state != INDEX_SEARCH && ftb->state != INDEX_DONE)
    return -1;
  
  /* black magic ON */
  if ((int) _mi_check_index(info, ftb->keynr) < 0)
    return my_errno;
  if (_mi_readinfo(info, F_RDLCK, 1))
    return my_errno;
  /* black magic OFF */

  if (!ftb->queue.elements)
    return my_errno=HA_ERR_END_OF_FILE;

  while(ftb->state == INDEX_SEARCH &&
    (curdoc=((FTB_WORD *)queue_top(& ftb->queue))->docid) != HA_POS_ERROR)
  {
    while (curdoc==(ftbw=(FTB_WORD *)queue_top(& ftb->queue))->docid)
    {
      _ftb_climb_the_tree(ftbw, curdoc);

      /* update queue */
      r=_mi_search(info, keyinfo, ftbw->word, USE_WHOLE_KEY,
                   SEARCH_BIGGER , keyroot);
      if (!r)
      {
        r=_mi_compare_text(default_charset_info,
                           info->lastkey+ftbw->trunc,ftbw->len-ftbw->trunc,
                           ftbw->word+ftbw->trunc,ftbw->len-ftbw->trunc,0);
      }
      if (r) /* not found */
      {
        ftbw->docid=HA_POS_ERROR;
        if (ftbw->yesno>0 && ftbw->up->up==0)
        { /* this word MUST BE present in every document returned,
             so we can stop the search right now */
          ftb->state=INDEX_DONE;
        }
      }
      else
      {
        memcpy(ftbw->word, info->lastkey, info->lastkey_length);
        ftbw->docid=info->lastpos;
      }
      queue_replaced(& ftb->queue);
    }

    ftbe=ftb->root;
    if (ftbe->docid==curdoc && ftbe->cur_weight>0 &&
        ftbe->yesses>=ftbe->ythresh && !ftbe->nos)
    {
      /* curdoc matched ! */
      info->update&= (HA_STATE_CHANGED | HA_STATE_ROW_CHANGED); /* why is this ? */

      /* info->lastpos=curdoc; */ /* do I need this ? */
      if (!(*info->read_record)(info,curdoc,record))
      {
        info->update|= HA_STATE_AKTIV;          /* Record is read */
        return 0;
      }
      return my_errno;
    }
  }
  return my_errno=HA_ERR_END_OF_FILE;
}

float ft_boolean_find_relevance(FT_INFO *ftb, my_off_t docid, byte *record)
{
  TREE      ptree;
  FT_WORD   word;
  FTB_WORD *ftbw;
  FTB_EXPR *ftbe;
  uint      i;

  if (ftb->state == READY)
  {
    queue_fix(& ftb->queue);
    ftb->state=SCAN;
  }
  else if (ftb->state != SCAN)
    return -1.0;

  bzero(&ptree, sizeof(ptree));
  if (_mi_ft_parse(& ptree, ftb->info, ftb->keynr, record))
    return -1.0;

  for (i=1; i<=ftb->queue.elements; i++)
  {
    ftbw=(FTB_WORD *)(ftb->queue.root[i]);
    ptree.custom_arg=(void *)(ftbw->trunc);
    word.pos=ftbw->word+1;
    word.len=ftbw->len-1;
    if (tree_search(& ptree, & word))
    { /* found! */
      _ftb_climb_the_tree(ftbw, docid);
    }
    else
    { /* not found! */
      if (ftbw->yesno>0 && ftbw->up->up==0)
      { /* but this word MUST BE present in every document matched,
           so we can stop the search right now */
        break;
      }
    }
  }
  delete_tree(& ptree);
  ftbe=ftb->root;
  if (ftbe->docid==docid && ftbe->cur_weight>0 &&
      ftbe->yesses>=ftbe->ythresh && !ftbe->nos)
  { /* row matched ! */
    return ftbe->cur_weight;
  }
  else
  { /* match failed ! */
    return 0.0;
  }
}

void ft_boolean_close_search(FT_INFO *ftb)
{
  free_root(& ftb->mem_root, MYF(0));
  my_free((gptr)ftb,MYF(0));
}

float ft_boolean_get_relevance(FT_INFO *ftb)
{
  return ftb->root->cur_weight;
}

my_off_t ft_boolean_get_docid(FT_INFO *ftb)
{
  return HA_POS_ERROR;
}

void ft_boolean_reinit_search(FT_INFO *ftb)
{
  _ftb_init_index_search(ftb);
}
<|MERGE_RESOLUTION|>--- conflicted
+++ resolved
@@ -198,13 +198,8 @@
 
   if (!(ftb=(FTB *)my_malloc(sizeof(FTB), MYF(MY_WME))))
     return 0;
-<<<<<<< HEAD
   ftb->please= (struct _ft_vft *) & _ft_vft_boolean;
-  ftb->ok=1;
-=======
-  ftb->please=& _ft_vft_boolean;
   ftb->state=UNINITIALIZED;
->>>>>>> 1f5c9976
   ftb->info=info;
   ftb->keynr=keynr;
 
