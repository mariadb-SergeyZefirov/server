/* Copyright (C) 2006 MySQL AB & MySQL Finland AB & TCX DataKonsult AB

   This program is free software; you can redistribute it and/or modify
   it under the terms of the GNU General Public License as published by
   the Free Software Foundation; version 2 of the License.

   This program is distributed in the hope that it will be useful,
   but WITHOUT ANY WARRANTY; without even the implied warranty of
   MERCHANTABILITY or FITNESS FOR A PARTICULAR PURPOSE.  See the
   GNU General Public License for more details.

   You should have received a copy of the GNU General Public License
   along with this program; if not, write to the Free Software
   Foundation, Inc., 59 Temple Place, Suite 330, Boston, MA  02111-1307  USA */

/* Testing of the basic functions of a MARIA table */

#include "maria_def.h"
#include <my_getopt.h>
#include <m_string.h>
#include "ma_control_file.h"
#include "ma_loghandler.h"
#include "trnman.h"

extern PAGECACHE *maria_log_pagecache;
extern const char *maria_data_root;

#define MAX_REC_LENGTH 1024

static void usage();

static int rec_pointer_size=0, flags[50], testflag;
static int key_field=FIELD_SKIP_PRESPACE,extra_field=FIELD_SKIP_ENDSPACE;
static int key_type=HA_KEYTYPE_NUM;
static int create_flag=0;
static enum data_file_type record_type= DYNAMIC_RECORD;

static uint insert_count, update_count, remove_count;
static uint pack_keys=0, pack_seg=0, key_length;
static uint unique_key=HA_NOSAME;
static uint die_in_middle_of_transaction;
static my_bool pagecacheing, null_fields, silent, skip_update, opt_unique;
static my_bool verbose, skip_delete, transactional;
static MARIA_COLUMNDEF recinfo[4];
static MARIA_KEYDEF keyinfo[10];
static HA_KEYSEG keyseg[10];
static HA_KEYSEG uniqueseg[10];

static int run_test(const char *filename);
static void get_options(int argc, char *argv[]);
static void create_key(char *key,uint rownr);
static void create_record(char *record,uint rownr);
static void update_record(char *record);


/*
  These are here only for testing of recovery with undo. We are not
  including maria_def.h here as this test is also to be an example of
  how to use maria outside of the maria directory
*/

extern int _ma_flush_table_files(MARIA_HA *info, uint flush_data_or_index,
                                 enum flush_type flush_type_for_data,
                                 enum flush_type flush_type_for_index);
#define MARIA_FLUSH_DATA  1


int main(int argc,char *argv[])
{
  MY_INIT(argv[0]);
  my_init();
  get_options(argc,argv);
  maria_data_root= ".";
  /* Maria requires that we always have a page cache */
  if (maria_init() ||
      (init_pagecache(maria_pagecache, IO_SIZE*16, 0, 0,
                      maria_block_size) == 0) ||
      ma_control_file_create_or_open() ||
      (init_pagecache(maria_log_pagecache,
                      TRANSLOG_PAGECACHE_SIZE, 0, 0,
                      TRANSLOG_PAGE_SIZE) == 0) ||
      translog_init(maria_data_root, TRANSLOG_FILE_SIZE,
                    0, 0, maria_log_pagecache,
                    TRANSLOG_DEFAULT_FLAGS) ||
      (transactional && trnman_init(0)))
  {
    fprintf(stderr, "Error in initialization");
    exit(1);
  }

  exit(run_test("test1"));
}


static int run_test(const char *filename)
{
  MARIA_HA *file;
  int i,j,error,deleted,rec_length,uniques=0;
  uint offset_to_key;
  ha_rows found,row_count;
  char record[MAX_REC_LENGTH],key[MAX_REC_LENGTH],read_record[MAX_REC_LENGTH];
  MARIA_UNIQUEDEF uniquedef;
  MARIA_CREATE_INFO create_info;

  if (die_in_middle_of_transaction)
    null_fields= 1;

  bzero((char*) recinfo,sizeof(recinfo));
  bzero((char*) &create_info,sizeof(create_info));

  /* First define 2 columns */
  create_info.null_bytes= 1;
  recinfo[0].type= key_field;
  recinfo[0].length= (key_field == FIELD_BLOB ? 4+portable_sizeof_char_ptr :
		      key_length);
  if (key_field == FIELD_VARCHAR)
    recinfo[0].length+= HA_VARCHAR_PACKLENGTH(key_length);
  recinfo[1].type=extra_field;
  recinfo[1].length= (extra_field == FIELD_BLOB ? 4 + portable_sizeof_char_ptr : 24);
  if (extra_field == FIELD_VARCHAR)
    recinfo[1].length+= HA_VARCHAR_PACKLENGTH(recinfo[1].length);
  if (opt_unique)
  {
    recinfo[2].type=FIELD_CHECK;
    recinfo[2].length=MARIA_UNIQUE_HASH_LENGTH;
  }
  rec_length= recinfo[0].length+recinfo[1].length+recinfo[2].length;

  if (key_type == HA_KEYTYPE_VARTEXT1 &&
      key_length > 255)
    key_type= HA_KEYTYPE_VARTEXT2;

  /* Define a key over the first column */
  keyinfo[0].seg=keyseg;
  keyinfo[0].keysegs=1;
  keyinfo[0].block_length= 0;                   /* Default block length */
  keyinfo[0].key_alg=HA_KEY_ALG_BTREE;
  keyinfo[0].seg[0].type= key_type;
  keyinfo[0].seg[0].flag= pack_seg;
  keyinfo[0].seg[0].start=1;
  keyinfo[0].seg[0].length=key_length;
  keyinfo[0].seg[0].null_bit= null_fields ? 2 : 0;
  keyinfo[0].seg[0].null_pos=0;
  keyinfo[0].seg[0].language= default_charset_info->number;
  if (pack_seg & HA_BLOB_PART)
  {
    keyinfo[0].seg[0].bit_start=4;		/* Length of blob length */
  }
  keyinfo[0].flag = (uint8) (pack_keys | unique_key);

  bzero((uchar*) flags,sizeof(flags));
  if (opt_unique)
  {
    uint start;
    uniques=1;
    bzero((char*) &uniquedef,sizeof(uniquedef));
    bzero((char*) uniqueseg,sizeof(uniqueseg));
    uniquedef.seg=uniqueseg;
    uniquedef.keysegs=2;

    /* Make a unique over all columns (except first NULL fields) */
    for (i=0, start=1 ; i < 2 ; i++)
    {
      uniqueseg[i].start=start;
      start+=recinfo[i].length;
      uniqueseg[i].length=recinfo[i].length;
      uniqueseg[i].language= default_charset_info->number;
    }
    uniqueseg[0].type= key_type;
    uniqueseg[0].null_bit= null_fields ? 2 : 0;
    uniqueseg[1].type= HA_KEYTYPE_TEXT;
    if (extra_field == FIELD_BLOB)
    {
      uniqueseg[1].length=0;			/* The whole blob */
      uniqueseg[1].bit_start=4;			/* long blob */
      uniqueseg[1].flag|= HA_BLOB_PART;
    }
    else if (extra_field == FIELD_VARCHAR)
    {
      uniqueseg[1].flag|= HA_VAR_LENGTH_PART;
      uniqueseg[1].type= (HA_VARCHAR_PACKLENGTH(recinfo[1].length-1) == 1 ?
                          HA_KEYTYPE_VARTEXT1 : HA_KEYTYPE_VARTEXT2);
    }
  }
  else
    uniques=0;

  offset_to_key= test(null_fields);
  if (key_field == FIELD_BLOB)
    offset_to_key+= 2;

  if (!silent)
    printf("- Creating maria file\n");
  create_info.max_rows=(ulong) (rec_pointer_size ?
				(1L << (rec_pointer_size*8))/40 :
				0);
  create_info.transactional= transactional;
  if (maria_create(filename, record_type, 1, keyinfo,2+opt_unique,recinfo,
		uniques, &uniquedef, &create_info,
		create_flag))
    goto err;
  if (!(file=maria_open(filename,2,HA_OPEN_ABORT_IF_LOCKED)))
    goto err;
  if (!silent)
    printf("- Writing key:s\n");

  if (maria_begin(file))
    goto err;
  my_errno=0;
  row_count=deleted=0;
  for (i=49 ; i>=1 ; i-=2 )
  {
    if (insert_count-- == 0) { VOID(maria_close(file)) ; exit(0) ; }
    j=i%25 +1;
    create_record(record,j);
    error=maria_write(file,record);
    if (!error)
      row_count++;
    flags[j]=1;
    if (verbose || error)
      printf("J= %2d  maria_write: %d  errno: %d\n", j,error,my_errno);
  }

  if (maria_commit(file) || maria_begin(file))
    goto err;

  if (testflag == 1)
    goto end;

  /* Insert 2 rows with null values */
  if (null_fields)
  {
    create_record(record,0);
    error=maria_write(file,record);
    if (!error)
      row_count++;
    if (verbose || error)
      printf("J= NULL  maria_write: %d  errno: %d\n", error,my_errno);
    error=maria_write(file,record);
    if (!error)
      row_count++;
    if (verbose || error)
      printf("J= NULL  maria_write: %d  errno: %d\n", error,my_errno);
    flags[0]=2;
  }

  if (testflag == 2)
  {
    printf("terminating after inserts\n");
    goto end;
  }

  if (maria_commit(file) || maria_begin(file))
    goto err;

  if (!skip_update)
  {
    if (opt_unique)
    {
      if (!silent)
	printf("- Checking unique constraint\n");
      create_record(record,j);
      if (!maria_write(file,record) || my_errno != HA_ERR_FOUND_DUPP_UNIQUE)
      {
	printf("unique check failed\n");
      }
    }
    if (!silent)
      printf("- Updating rows\n");

    /* Update first last row to force extend of file */
    if (maria_rsame(file,read_record,-1))
    {
      printf("Can't find last row with maria_rsame\n");
    }
    else
    {
      memcpy(record,read_record,rec_length);
      update_record(record);
      if (maria_update(file,read_record,record))
      {
	printf("Can't update last row: %.*s\n",
	       keyinfo[0].seg[0].length,read_record+1);
      }
    }

    /* Read through all rows and update them */
    assert(maria_scan_init(file) == 0);

    found=0;
    while ((error= maria_scan(file,read_record)) == 0)
    {
      if (--update_count == 0) { VOID(maria_close(file)) ; exit(0) ; }
      memcpy(record,read_record,rec_length);
      update_record(record);
      if (maria_update(file,read_record,record))
      {
	printf("Can't update row: %.*s, error: %d\n",
	       keyinfo[0].seg[0].length,record+1,my_errno);
      }
      found++;
    }
    if (found != row_count)
      printf("Found %ld of %ld rows\n", (ulong) found, (ulong) row_count);
    maria_scan_end(file);
  }

<<<<<<< HEAD
  if (testflag == 3)
    goto end;
=======
  if (die_in_middle_of_transaction == 2)
  {
    /*
      Ensure we get changed pages and log to disk
      As commit record is not done, the undo entries needs to be rolled back.
    */
    _ma_flush_table_files(file, MARIA_FLUSH_DATA, FLUSH_RELEASE,
                          FLUSH_RELEASE);
    printf("Dying on request after update without maria_close()\n");
    exit(1);
  }

>>>>>>> 155193a6
  if (!silent)
    printf("- Reopening file\n");
  if (maria_commit(file))
    goto err;
  if (maria_close(file))
    goto err;
  if (!(file=maria_open(filename,2,HA_OPEN_ABORT_IF_LOCKED)))
    goto err;
  if (maria_begin(file))
    goto err;
  if (!skip_delete)
  {
    if (!silent)
      printf("- Removing keys\n");

    for (i=0 ; i <= 10 ; i++)
    {
      /*
        If you want to debug the problem in ma_test_recovery with BLOBs
        (see @todo there), you can break out of the loop after just one
        delete, it is enough, like this:
        if (i==1) break;
      */
      /* testing */
      if (remove_count-- == 0)
      {
        fprintf(stderr,
                "delete-rows number of rows deleted; Going down hard!\n");
        VOID(maria_close(file));
        exit(0) ;
      }
      j=i*2;
      if (!flags[j])
	continue;
      create_key(key,j);
      my_errno=0;
      if ((error = maria_rkey(file, read_record, 0, key,
                              HA_WHOLE_KEY, HA_READ_KEY_EXACT)))
      {
	if (verbose || (flags[j] >= 1 ||
			(error && my_errno != HA_ERR_KEY_NOT_FOUND)))
	  printf("key: '%.*s'  maria_rkey:  %3d  errno: %3d\n",
		 (int) key_length,key+offset_to_key,error,my_errno);
      }
      else
      {
	error=maria_delete(file,read_record);
	if (verbose || error)
	  printf("key: '%.*s'  maria_delete: %3d  errno: %3d\n",
		 (int) key_length, key+offset_to_key, error, my_errno);
	if (! error)
	{
	  deleted++;
	  flags[j]--;
	}
      }
    }
  }

<<<<<<< HEAD
  if (testflag == 4)
  {
    printf("terminating after deletes\n");
    goto end;
=======
    if (die_in_middle_of_transaction == 3)
    {
      /*
        Ensure we get changed pages and log to disk
        As commit record is not done, the undo entries needs to be rolled back.
      */
      _ma_flush_table_files(file, MARIA_FLUSH_DATA, FLUSH_RELEASE,
                            FLUSH_RELEASE);
      printf("Dying on request after delete without maria_close()\n");
      exit(1);
    }
>>>>>>> 155193a6
  }

  if (!silent)
    printf("- Reading rows with key\n");
  record[1]= 0;                                 /* For nicer printf */
  for (i=0 ; i <= 25 ; i++)
  {
    create_key(key,i);
    my_errno=0;
    error=maria_rkey(file,read_record,0,key,HA_WHOLE_KEY,HA_READ_KEY_EXACT);
    if (verbose ||
	(error == 0 && flags[i] == 0 && unique_key) ||
	(error && (flags[i] != 0 || my_errno != HA_ERR_KEY_NOT_FOUND)))
    {
      printf("key: '%.*s'  maria_rkey: %3d  errno: %3d  record: %s\n",
	     (int) key_length,key+offset_to_key,error,my_errno,record+1);
    }
  }

  if (!silent)
    printf("- Reading rows with position\n");
  if (maria_scan_init(file))
  {
    fprintf(stderr, "maria_scan_init failed\n");
    goto err;
  }

  for (i=1,found=0 ; i <= 30 ; i++)
  {
    my_errno=0;
    if ((error= maria_scan(file, read_record)) == HA_ERR_END_OF_FILE)
    {
      if (found != row_count-deleted)
	printf("Found only %ld of %ld rows\n", (ulong) found,
	       (ulong) (row_count - deleted));
      break;
    }
    if (!error)
      found++;
    if (verbose || (error != 0 && error != HA_ERR_RECORD_DELETED &&
		    error != HA_ERR_END_OF_FILE))
    {
      printf("pos: %2d  maria_rrnd: %3d  errno: %3d  record: %s\n",
	     i-1,error,my_errno,read_record+1);
    }
  }

end:
  if (die_in_middle_of_transaction)
  {
    /* As commit record is not done, UNDO entries needs to be rolled back */
    switch (die_in_middle_of_transaction) {
    case 1:
      /*
        Flush changed pages go to disk. That will also flush log. Recovery
        will skip REDOs and apply UNDOs.
      */
      _ma_flush_table_files(file, MARIA_FLUSH_DATA, FLUSH_RELEASE,
                            FLUSH_RELEASE);
      break;
    case 2:
      /*
        Just flush log. Pages are likely to not be on disk. Recovery will
        then execute REDOs and UNDOs.
      */
      if (translog_flush(file->trn->undo_lsn))
        goto err;
      break;
    case 3:
      /*
        Flush nothing. Pages and log are likely to not be on disk. Recovery
        will then do nothing.
      */
      break;
    }
    printf("Dying on request without maria_commit()/maria_close()\n");
    exit(0);
  }

  if (maria_commit(file))
    goto err;
  if (maria_close(file))
    goto err;
  maria_end();
  my_end(MY_CHECK_ERROR);

  return (0);
err:
  printf("got error: %3d when using maria-database\n",my_errno);
  return 1;			/* skip warning */
}


static void create_key_part(char *key,uint rownr)
{
  if (!unique_key)
    rownr&=7;					/* Some identical keys */
  if (keyinfo[0].seg[0].type == HA_KEYTYPE_NUM)
  {
    sprintf(key,"%*d",keyinfo[0].seg[0].length,rownr);
  }
  else if (keyinfo[0].seg[0].type == HA_KEYTYPE_VARTEXT1 ||
           keyinfo[0].seg[0].type == HA_KEYTYPE_VARTEXT2)
  {						/* Alpha record */
    /* Create a key that may be easily packed */
    bfill(key,keyinfo[0].seg[0].length,rownr < 10 ? 'A' : 'B');
    sprintf(key+keyinfo[0].seg[0].length-2,"%-2d",rownr);
    if ((rownr & 7) == 0)
    {
      /* Change the key to force a unpack of the next key */
      bfill(key+3,keyinfo[0].seg[0].length-5,rownr < 10 ? 'a' : 'b');
    }
  }
  else
  {						/* Alpha record */
    if (keyinfo[0].seg[0].flag & HA_SPACE_PACK)
      sprintf(key,"%-*d",keyinfo[0].seg[0].length,rownr);
    else
    {
      /* Create a key that may be easily packed */
      bfill(key,keyinfo[0].seg[0].length,rownr < 10 ? 'A' : 'B');
      sprintf(key+keyinfo[0].seg[0].length-2,"%-2d",rownr);
      if ((rownr & 7) == 0)
      {
	/* Change the key to force a unpack of the next key */
	key[1]= (rownr < 10 ? 'a' : 'b');
      }
    }
  }
}


static void create_key(char *key,uint rownr)
{
  if (keyinfo[0].seg[0].null_bit)
  {
    if (rownr == 0)
    {
      key[0]=1;					/* null key */
      key[1]=0;					/* For easy print of key */
      return;
    }
    *key++=0;
  }
  if (keyinfo[0].seg[0].flag & (HA_BLOB_PART | HA_VAR_LENGTH_PART))
  {
    uint tmp;
    create_key_part(key+2,rownr);
    tmp=strlen(key+2);
    int2store(key,tmp);
  }
  else
    create_key_part(key,rownr);
}


static char blob_key[MAX_REC_LENGTH];
static char blob_record[MAX_REC_LENGTH+20*20];


static void create_record(char *record,uint rownr)
{
  char *pos;
  bzero((char*) record,MAX_REC_LENGTH);
  record[0]=1;					/* delete marker */
  if (rownr == 0 && keyinfo[0].seg[0].null_bit)
    record[0]|=keyinfo[0].seg[0].null_bit;	/* Null key */

  pos=record+1;
  if (recinfo[0].type == FIELD_BLOB)
  {
    uint tmp;
    char *ptr;
    create_key_part(blob_key,rownr);
    tmp=strlen(blob_key);
    int4store(pos,tmp);
    ptr=blob_key;
    memcpy_fixed(pos+4,&ptr,sizeof(char*));
    pos+=recinfo[0].length;
  }
  else if (recinfo[0].type == FIELD_VARCHAR)
  {
    uint tmp, pack_length= HA_VARCHAR_PACKLENGTH(recinfo[0].length-1);
    create_key_part(pos+pack_length,rownr);
    tmp= strlen(pos+pack_length);
    if (pack_length == 1)
      *(uchar*) pos= (uchar) tmp;
    else
      int2store(pos,tmp);
    pos+= recinfo[0].length;
  }
  else
  {
    create_key_part(pos,rownr);
    pos+=recinfo[0].length;
  }
  if (recinfo[1].type == FIELD_BLOB)
  {
    uint tmp;
    char *ptr;;
    sprintf(blob_record,"... row: %d", rownr);
    strappend(blob_record,max(MAX_REC_LENGTH-rownr,10),' ');
    tmp=strlen(blob_record);
    int4store(pos,tmp);
    ptr=blob_record;
    memcpy_fixed(pos+4,&ptr,sizeof(char*));
  }
  else if (recinfo[1].type == FIELD_VARCHAR)
  {
    uint tmp, pack_length= HA_VARCHAR_PACKLENGTH(recinfo[1].length-1);
    sprintf(pos+pack_length, "... row: %d", rownr);
    tmp= strlen(pos+pack_length);
    if (pack_length == 1)
      *(uchar*) pos= (uchar) tmp;
    else
      int2store(pos,tmp);
  }
  else
  {
    sprintf(pos,"... row: %d", rownr);
    strappend(pos,recinfo[1].length,' ');
  }
}

/* change row to test re-packing of rows and reallocation of keys */

static void update_record(char *record)
{
  char *pos=record+1;
  if (recinfo[0].type == FIELD_BLOB)
  {
    char *column,*ptr;
    int length;
    length=uint4korr(pos);			/* Long blob */
    memcpy_fixed(&column,pos+4,sizeof(char*));
    memcpy(blob_key,column,length);		/* Move old key */
    ptr=blob_key;
    memcpy_fixed(pos+4,&ptr,sizeof(char*));	/* Store pointer to new key */
    if (keyinfo[0].seg[0].type != HA_KEYTYPE_NUM)
      default_charset_info->cset->casedn(default_charset_info,
                                         blob_key, length, blob_key, length);
    pos+=recinfo[0].length;
  }
  else if (recinfo[0].type == FIELD_VARCHAR)
  {
    uint pack_length= HA_VARCHAR_PACKLENGTH(recinfo[0].length-1);
    uint length= pack_length == 1 ? (uint) *(uchar*) pos : uint2korr(pos);
    default_charset_info->cset->casedn(default_charset_info,
                                       pos + pack_length, length,
                                       pos + pack_length, length);
    pos+=recinfo[0].length;
  }
  else
  {
    if (keyinfo[0].seg[0].type != HA_KEYTYPE_NUM)
      default_charset_info->cset->casedn(default_charset_info,
                                         pos, keyinfo[0].seg[0].length,
                                         pos, keyinfo[0].seg[0].length);
    pos+=recinfo[0].length;
  }

  if (recinfo[1].type == FIELD_BLOB)
  {
    char *column;
    int length;
    length=uint4korr(pos);
    memcpy_fixed(&column,pos+4,sizeof(char*));
    memcpy(blob_record,column,length);
    bfill(blob_record+length,20,'.');	/* Make it larger */
    length+=20;
    int4store(pos,length);
    column=blob_record;
    memcpy_fixed(pos+4,&column,sizeof(char*));
  }
  else if (recinfo[1].type == FIELD_VARCHAR)
  {
    /* Second field is longer than 10 characters */
    uint pack_length= HA_VARCHAR_PACKLENGTH(recinfo[1].length-1);
    uint length= pack_length == 1 ? (uint) *(uchar*) pos : uint2korr(pos);
    pos= record+ recinfo[1].offset;
    bfill(pos+pack_length+length,recinfo[1].length-length-pack_length,'.');
    length=recinfo[1].length-pack_length;
    if (pack_length == 1)
      *(uchar*) pos= (uchar) length;
    else
      int2store(pos,length);
  }
  else
  {
    bfill(pos+recinfo[1].length-10,10,'.');
  }
}


static struct my_option my_long_options[] =
{
  {"checksum", 'c', "Undocumented",
   0, 0, 0, GET_NO_ARG, NO_ARG, 0, 0, 0, 0, 0, 0},
#ifndef DBUG_OFF
  {"debug", '#', "Undocumented",
   0, 0, 0, GET_STR, REQUIRED_ARG, 0, 0, 0, 0, 0, 0},
#endif
  {"delete-rows", 'd', "Abort after this many rows has been deleted",
   (uchar**) &remove_count, (uchar**) &remove_count, 0, GET_UINT, REQUIRED_ARG,
   1000, 0, 0, 0, 0, 0},
  {"help", '?', "Display help and exit",
   0, 0, 0, GET_NO_ARG, NO_ARG, 0, 0, 0, 0, 0, 0},
  {"insert-rows", 'i', "Undocumented", (uchar**) &insert_count,
   (uchar**) &insert_count, 0, GET_UINT, REQUIRED_ARG, 1000, 0, 0, 0, 0, 0},
  {"key-alpha", 'a', "Use a key of type HA_KEYTYPE_TEXT",
   0, 0, 0, GET_NO_ARG, NO_ARG, 0, 0, 0, 0, 0, 0},
  {"key-binary-pack", 'B', "Undocumented",
   0, 0, 0, GET_NO_ARG, NO_ARG, 0, 0, 0, 0, 0, 0},
  {"key-blob", 'b', "Undocumented",
   0, 0, 0, GET_NO_ARG, NO_ARG, 0, 0, 0, 0, 0, 0},
  {"key-cache", 'K', "Undocumented", (uchar**) &pagecacheing,
   (uchar**) &pagecacheing, 0, GET_BOOL, NO_ARG, 0, 0, 0, 0, 0, 0},
  {"key-length", 'k', "Undocumented", (uchar**) &key_length,
   (uchar**) &key_length, 0, GET_UINT, REQUIRED_ARG, 6, 0, 0, 0, 0, 0},
  {"key-multiple", 'm', "Undocumented",
   0, 0, 0, GET_NO_ARG, NO_ARG, 0, 0, 0, 0, 0, 0},
  {"key-prefix_pack", 'P', "Undocumented",
   0, 0, 0, GET_NO_ARG, NO_ARG, 0, 0, 0, 0, 0, 0},
  {"key-space_pack", 'p', "Undocumented",
   0, 0, 0, GET_NO_ARG, NO_ARG, 0, 0, 0, 0, 0, 0},
  {"key-varchar", 'w', "Test VARCHAR keys",
   0, 0, 0, GET_NO_ARG, NO_ARG, 0, 0, 0, 0, 0, 0},
  {"null-fields", 'N', "Define fields with NULL",
   (uchar**) &null_fields, (uchar**) &null_fields, 0, GET_BOOL, NO_ARG,
   0, 0, 0, 0, 0, 0},
  {"row-fixed-size", 'S', "Fixed size records",
   0, 0, 0, GET_NO_ARG, NO_ARG, 0, 0, 0, 0, 0, 0},
  {"rows-in-block", 'M', "Store rows in block format",
   0, 0, 0, GET_NO_ARG, NO_ARG, 0, 0, 0, 0, 0, 0},
  {"row-pointer-size", 'R', "Undocumented", (uchar**) &rec_pointer_size,
   (uchar**) &rec_pointer_size, 0, GET_INT, REQUIRED_ARG, 0, 0, 0, 0, 0, 0},
  {"silent", 's', "Undocumented",
   (uchar**) &silent, (uchar**) &silent, 0, GET_BOOL, NO_ARG, 0, 0, 0, 0,
   0, 0},
  {"skip-delete", 'U', "Don't test deletes", (uchar**) &skip_delete,
   (uchar**) &skip_delete, 0, GET_BOOL, NO_ARG, 0, 0, 0, 0, 0, 0},
  {"skip-update", 'D', "Don't test updates", (uchar**) &skip_update,
   (uchar**) &skip_update, 0, GET_BOOL, NO_ARG, 0, 0, 0, 0, 0, 0},
  {"testflag", 't', "Stop test at specified stage", (uchar**) &testflag,
   (uchar**) &testflag, 0, GET_INT, REQUIRED_ARG, 0, 0, 0, 0, 0, 0},
  {"test-undo", 'A',
   "Abort hard. Used for testing recovery with undo",
   (uchar**) &die_in_middle_of_transaction,
   (uchar**) &die_in_middle_of_transaction,
   0, GET_INT, REQUIRED_ARG, 0, 0, 0, 0, 0, 0},
  {"transactional", 'T',
   "Test in transactional mode. (Only works with block format)",
   (uchar**) &transactional, (uchar**) &transactional, 0, GET_BOOL, NO_ARG,
   0, 0, 0, 0, 0, 0},
  {"unique", 'C', "Undocumented", (uchar**) &opt_unique,
   (uchar**) &opt_unique, 0, GET_BOOL, NO_ARG, 0, 0, 0, 0, 0, 0},
  {"update-rows", 'u', "Max number of rows to update", (uchar**) &update_count,
   (uchar**) &update_count, 0, GET_UINT, REQUIRED_ARG, 1000, 0, 0, 0, 0, 0},
  {"verbose", 'v', "Be more verbose", (uchar**) &verbose,
   (uchar**) &verbose, 0, GET_BOOL, NO_ARG, 0, 0, 0, 0, 0, 0},
  {"version", 'V', "Print version number and exit",
   0, 0, 0, GET_NO_ARG, NO_ARG, 0, 0, 0, 0, 0, 0},
  { 0, 0, 0, 0, 0, 0, GET_NO_ARG, NO_ARG, 0, 0, 0, 0, 0, 0}
};


static my_bool
get_one_option(int optid, const struct my_option *opt __attribute__((unused)),
	       char *argument __attribute__((unused)))
{
  switch(optid) {
  case 'a':
    key_type= HA_KEYTYPE_TEXT;
    break;
  case 'c':
    create_flag|= HA_CREATE_CHECKSUM;
    break;
  case 'R':				/* Length of record pointer */
    if (rec_pointer_size > 3)
      rec_pointer_size=0;
    break;
  case 'P':
    pack_keys= HA_PACK_KEY;		/* Use prefix compression */
    break;
  case 'B':
    pack_keys= HA_BINARY_PACK_KEY;	/* Use binary compression */
    break;
  case 'M':
    record_type= BLOCK_RECORD;
    break;
  case 'S':
    if (key_field == FIELD_VARCHAR)
    {
      create_flag=0;			/* Static sized varchar */
      record_type= STATIC_RECORD;
    }
    else if (key_field != FIELD_BLOB)
    {
      key_field=FIELD_NORMAL;		/* static-size record */
      extra_field=FIELD_NORMAL;
      record_type= STATIC_RECORD;
    }
    break;
  case 'p':
    pack_keys=HA_PACK_KEY;		/* Use prefix + space packing */
    pack_seg=HA_SPACE_PACK;
    key_type=HA_KEYTYPE_TEXT;
    break;
  case 'm':
    unique_key=0;
    break;
  case 'b':
    key_field=FIELD_BLOB;			/* blob key */
    extra_field= FIELD_BLOB;
    pack_seg|= HA_BLOB_PART;
    key_type= HA_KEYTYPE_VARTEXT1;
    if (record_type == STATIC_RECORD)
      record_type= DYNAMIC_RECORD;
    break;
  case 'k':
    if (key_length < 4 || key_length > HA_MAX_KEY_LENGTH)
    {
      fprintf(stderr,"Wrong key length\n");
      exit(1);
    }
    break;
  case 'w':
    key_field=FIELD_VARCHAR;			/* varchar keys */
    extra_field= FIELD_VARCHAR;
    key_type= HA_KEYTYPE_VARTEXT1;
    pack_seg|= HA_VAR_LENGTH_PART;
    if (record_type == STATIC_RECORD)
      record_type= DYNAMIC_RECORD;
    break;
  case 'K':                                     /* Use key cacheing */
    pagecacheing=1;
    break;
  case 'V':
    printf("test1 Ver 1.2 \n");
    exit(0);
  case '#':
    DBUG_PUSH (argument);
    break;
  case '?':
    usage();
    exit(1);
  }
  return 0;
}


/* Read options */

static void get_options(int argc, char *argv[])
{
  int ho_error;

  if ((ho_error=handle_options(&argc, &argv, my_long_options, get_one_option)))
    exit(ho_error);

  return;
} /* get options */


static void usage()
{
  printf("Usage: %s [options]\n\n", my_progname);
  my_print_help(my_long_options);
  my_print_variables(my_long_options);
}<|MERGE_RESOLUTION|>--- conflicted
+++ resolved
@@ -305,23 +305,11 @@
     maria_scan_end(file);
   }
 
-<<<<<<< HEAD
   if (testflag == 3)
+  {
+    printf("Terminating after update\n");
     goto end;
-=======
-  if (die_in_middle_of_transaction == 2)
-  {
-    /*
-      Ensure we get changed pages and log to disk
-      As commit record is not done, the undo entries needs to be rolled back.
-    */
-    _ma_flush_table_files(file, MARIA_FLUSH_DATA, FLUSH_RELEASE,
-                          FLUSH_RELEASE);
-    printf("Dying on request after update without maria_close()\n");
-    exit(1);
-  }
-
->>>>>>> 155193a6
+  }
   if (!silent)
     printf("- Reopening file\n");
   if (maria_commit(file))
@@ -381,24 +369,10 @@
     }
   }
 
-<<<<<<< HEAD
   if (testflag == 4)
   {
     printf("terminating after deletes\n");
     goto end;
-=======
-    if (die_in_middle_of_transaction == 3)
-    {
-      /*
-        Ensure we get changed pages and log to disk
-        As commit record is not done, the undo entries needs to be rolled back.
-      */
-      _ma_flush_table_files(file, MARIA_FLUSH_DATA, FLUSH_RELEASE,
-                            FLUSH_RELEASE);
-      printf("Dying on request after delete without maria_close()\n");
-      exit(1);
-    }
->>>>>>> 155193a6
   }
 
   if (!silent)
