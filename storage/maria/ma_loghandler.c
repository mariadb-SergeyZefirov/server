--- conflicted
+++ resolved
@@ -1460,14 +1460,9 @@
 
   {
     LOGHANDLER_FILE_INFO info;
-<<<<<<< HEAD
-    File fd= open_logfile_by_number_no_cache(file);
-    LINT_INIT_STRUCT(info);
-=======
-	File fd;
+    File fd;
     LINT_INIT_STRUCT(info);
     fd= open_logfile_by_number_no_cache(file);
->>>>>>> 1f6a936d
     if ((fd < 0) ||
         (translog_read_file_header(&info, fd) | my_close(fd, MYF(MY_WME))))
     {
