/*************** json CPP Declares Source Code File (.H) ***************/
/*  Name: json.cpp   Version 1.2                                       */
/*                                                                     */
/*  (C) Copyright to the author Olivier BERTRAND          2014 - 2015  */
/*                                                                     */
/*  This file contains the JSON classes functions.                     */
/***********************************************************************/

/***********************************************************************/
/*  Include relevant sections of the MariaDB header file.              */
/***********************************************************************/
#include <my_global.h>

/***********************************************************************/
/*  Include application header files:                                  */
/*  global.h    is header containing all global declarations.          */
/*  plgdbsem.h  is header containing the DB application declarations.  */
/*  xjson.h     is header containing the JSON classes declarations.    */
/***********************************************************************/
#include "global.h"
#include "plgdbsem.h"
#include "json.h"

#define ARGS       MY_MIN(24,len-i),s+MY_MAX(i-3,0)

#if defined(__WIN__)
#define EL  "\r\n"
#else
#define EL  "\n"
#endif

/***********************************************************************/
/* Parse a json string.                                                */
/* Note: when pretty is not known, the caller set pretty to 3.         */
/***********************************************************************/
PJSON ParseJson(PGLOBAL g, char *s, int len, int *ptyp, bool *comma)
{
	int   i, rc, pretty = (ptyp) ? *ptyp : 3;
	bool  b = false, pty[3] = {true, true, true};
  PJSON jsp = NULL;
  STRG  src;

  if (!s || !len) {
    strcpy(g->Message, "Void JSON object");
    return NULL;
  } else if (comma)
    *comma = false;

  src.str = s;
  src.len = len;

	// Trying to guess the pretty format
	if (s[0] == '[' && (s[1] == '\n' || (s[1] == '\r' && s[2] == '\n')))
		pty[0] = false;

  // Save stack and allocation environment and prepare error return
  if (g->jump_level == MAX_JUMP) {
    strcpy(g->Message, MSG(TOO_MANY_JUMPS));
    return NULL;
    } // endif jump_level

  if ((rc= setjmp(g->jumper[++g->jump_level])) != 0) {
    goto err;
    } // endif rc

	for (i = 0; i < len; i++)
    switch (s[i]) {
      case '[':
        if (jsp)
					goto tryit;
        else if (!(jsp = ParseArray(g, ++i, src, pty)))
          goto err;

        break;
      case '{':
        if (jsp)
					goto tryit;
				else if (!(jsp = ParseObject(g, ++i, src, pty)))
          goto err;

        break;
      case ' ':
      case '\t':
      case '\n':
      case '\r':
        break;
      case ',':
        if (jsp && (pretty == 1 || pretty == 3)) {
          if (comma)
            *comma = true;

					pty[0] = pty[2] = false;
          break;
          } // endif pretty

        sprintf(g->Message, "Unexpected ',' (pretty=%d)", pretty);
        goto err;
      case '(':
        b = true;
        break;
      case ')':
        if (b) {
          b = false;
          break;
          } // endif b

      default:
				if (jsp)
					goto tryit;
				else if (!(jsp = ParseValue(g, i, src, pty)))
					goto err;

				break;
	}; // endswitch s[i]

	if (!jsp)
		sprintf(g->Message, "Invalid Json string '%.*s'", 50, s);
	else if (ptyp && pretty == 3) {
		*ptyp = 3;     // Not recognized pretty

		for (i = 0; i < 3; i++)
			if (pty[i]) {
				*ptyp = i;
				break;
			} // endif pty

	} // endif ptyp

  g->jump_level--;
  return jsp;

tryit:
	if (pty[0] && (!pretty || pretty > 2)) {
		if ((jsp = ParseArray(g, (i = 0), src, pty)) && ptyp && pretty == 3)
			*ptyp = (pty[0]) ? 0 : 3;

		g->jump_level--;
		return jsp;
	} else
		strcpy(g->Message, "More than one item in file");

err:
  g->jump_level--;
  return NULL;
} // end of ParseJson

/***********************************************************************/
/* Parse a JSON Array.                                                 */
/***********************************************************************/
PJAR ParseArray(PGLOBAL g, int& i, STRG& src, bool *pty)
{
  char  *s = src.str;
  int    len = src.len;
  int    level = 0;
	bool   b = (!i);
  PJAR   jarp = new(g) JARRAY;
  PJVAL  jvp = NULL;

  for (; i < len; i++)
    switch (s[i]) {
      case ',':
        if (level < 2) {
          sprintf(g->Message, "Unexpected ',' near %.*s",ARGS);
          return NULL;
        } else
          level = 1;

        break;
      case ']':
        if (level == 1) {
          sprintf(g->Message, "Unexpected ',]' near %.*s", ARGS);
          return NULL;
          } // endif level

        jarp->InitArray(g);
        return jarp;
			case '\n':
				if (!b)
					pty[0] = pty[1] = false;
			case '\r':
			case ' ':
      case '\t':
        break;
      default:
        if (level == 2) {
          sprintf(g->Message, "Unexpected value near %.*s", ARGS);
          return NULL;
        } else if ((jvp = ParseValue(g, i, src, pty)))
          jarp->AddValue(g, jvp);
        else
          return NULL;

        level = (b) ? 1 : 2;
        break;
    }; // endswitch s[i]

	if (b) {
		// Case of Pretty == 0
		jarp->InitArray(g);
		return jarp;
	} // endif b

  strcpy(g->Message, "Unexpected EOF in array");
  return NULL;
} // end of ParseArray

/***********************************************************************/
/* Parse a JSON Object.                                                */
/***********************************************************************/
PJOB ParseObject(PGLOBAL g, int& i, STRG& src, bool *pty)
{
  PSZ   key;
  char *s = src.str;
  int   len = src.len;
  int   level = 0;
  PJOB  jobp = new(g) JOBJECT;
  PJPR  jpp = NULL;

  for (; i < len; i++)
    switch (s[i]) {
      case '"':
        if (level < 2) {
          if ((key = ParseString(g, ++i, src))) {
            jpp = jobp->AddPair(g, key);
            level = 1;
          } else
            return NULL;

        } else {
          sprintf(g->Message, "misplaced string near %.*s", ARGS);
          return NULL;
        } // endif level

        break;
      case ':':
        if (level == 1) {
          if (!(jpp->Val = ParseValue(g, ++i, src, pty)))
            return NULL;

          level = 2;
        } else {
          sprintf(g->Message, "Unexpected ':' near %.*s", ARGS);
          return NULL;
        } // endif level

        break;
      case ',':
        if (level < 2) {
          sprintf(g->Message, "Unexpected ',' near %.*s", ARGS);
          return NULL;
        } else
          level = 1;

        break;
      case '}':
        if (level == 1) {
          sprintf(g->Message, "Unexpected '}' near %.*s", ARGS);
          return NULL;
          } // endif level

        return jobp;
			case '\n':
				pty[0] = pty[1] = false;
			case '\r':
			case ' ':
      case '\t':
        break;
      default:
        sprintf(g->Message, "Unexpected character '%c' near %.*s",
                s[i], ARGS);
        return NULL;
    }; // endswitch s[i]

  strcpy(g->Message, "Unexpected EOF in Object");
  return NULL;
} // end of ParseObject

/***********************************************************************/
/* Parse a JSON Value.                                                 */
/***********************************************************************/
PJVAL ParseValue(PGLOBAL g, int& i, STRG& src, bool *pty)
{
  char *strval, *s = src.str;
  int   n, len = src.len;
  PJVAL jvp = new(g) JVALUE;

  for (; i < len; i++)
    switch (s[i]) {
		case '\n':
			pty[0] = pty[1] = false;
		case '\r':
		case ' ':
      case '\t':
        break;
      default:
        goto suite;
    } // endswitch

 suite:
  switch (s[i]) {
    case '[':
      if (!(jvp->Jsp = ParseArray(g, ++i, src, pty)))
        return NULL;

      break;
    case '{':
      if (!(jvp->Jsp = ParseObject(g, ++i, src, pty)))
        return NULL;

      break;
    case '"':
      if ((strval = ParseString(g, ++i, src)))
        jvp->Value = AllocateValue(g, strval, TYPE_STRING);
      else
        return NULL;

      break;
    case 't':
      if (!strncmp(s + i, "true", 4)) {
        n = 1;
        jvp->Value = AllocateValue(g, &n, TYPE_TINY);
        i += 3;
      } else
        goto err;

      break;
    case 'f':
      if (!strncmp(s + i, "false", 5)) {
        n = 0;
        jvp->Value = AllocateValue(g, &n, TYPE_TINY);
        i += 4;
      } else
        goto err;

      break;
    case 'n':
      if (!strncmp(s + i, "null", 4))
        i += 3;
      else
        goto err;

      break;
    case '-':
    default:
      if (s[i] == '-' || isdigit(s[i])) {
        if (!(jvp->Value = ParseNumeric(g, i, src)))
          goto err;

      } else
        goto err;

    }; // endswitch s[i]

  return jvp;

err:
  sprintf(g->Message, "Unexpected character '%c' near %.*s",
          s[i], ARGS);
  return NULL;
} // end of ParseValue

/***********************************************************************/
/*  Unescape and parse a JSON string.                                  */
/***********************************************************************/
char *ParseString(PGLOBAL g, int& i, STRG& src)
{
  char  *s = src.str;
  uchar *p;
  int    n = 0, len = src.len;

  // Be sure of memory availability
  if (len + 1 - i > (signed)((PPOOLHEADER)g->Sarea)->FreeBlk) {
    strcpy(g->Message, "ParseString: Out of memory");
    return NULL;
    } // endif len

  // The size to allocate is not known yet
  p = (uchar*)PlugSubAlloc(g, NULL, 0);

  for (; i < len; i++)
    switch (s[i]) {
      case '"':
        p[n++] = 0;
        PlugSubAlloc(g, NULL, n);
        return (char*)p;
      case '\\':
        if (++i < len) {
          if (s[i] == 'u') {
            if (len - i > 5) {
//            if (charset == utf8) {
                char xs[5];
                uint hex;
            
                xs[0] = s[++i];
                xs[1] = s[++i];
                xs[2] = s[++i];
                xs[3] = s[++i];
                xs[4] = 0;
                hex = strtoul(xs, NULL, 16);
            
                if (hex < 0x80) {
                  p[n] = (uchar)hex;
                } else if (hex < 0x800) {
                  p[n++] = (uchar)(0xC0 | (hex >> 6));
                  p[n]   = (uchar)(0x80 | (hex & 0x3F));
                } else if (hex < 0x10000) {
                  p[n++] = (uchar)(0xE0 | (hex >> 12));
                  p[n++] = (uchar)(0x80 | ((hex >> 6) & 0x3f));
                  p[n]   = (uchar)(0x80 | (hex & 0x3f));
                } else
                  p[n] = '?';

#if 0
              } else {
                char xs[3];
                UINT hex;
            
                i += 2;
                xs[0] = s[++i];
                xs[1] = s[++i];
                xs[2] = 0;
                hex = strtoul(xs, NULL, 16);
                p[n] = (char)hex;
              } // endif charset
#endif // 0
            } else
              goto err;

          } else switch(s[i]) {
            case 't': p[n] = '\t'; break;
            case 'n': p[n] = '\n'; break;
            case 'r': p[n] = '\r'; break;
            case 'b': p[n] = '\b'; break;
            case 'f': p[n] = '\f'; break;
            default:  p[n] = s[i]; break;
            } // endswitch

          n++;
        } else
          goto err;

        break;
      default:
        p[n++] = s[i];
        break;
      }; // endswitch s[i]

 err:
  strcpy(g->Message, "Unexpected EOF in String");
  return NULL;
} // end of ParseString

/***********************************************************************/
/* Parse a JSON numeric value.                                         */
/***********************************************************************/
PVAL ParseNumeric(PGLOBAL g, int& i, STRG& src)
{
  char *s = src.str, buf[50];
  int   n = 0, len = src.len;
  short nd = 0;
	bool  has_dot = false;
	bool  has_e = false;
	bool  found_digit = false;
  PVAL  valp = NULL;

  for (; i < len; i++) {
    switch (s[i]) {
      case '.':
        if (!found_digit || has_dot || has_e)
          goto err;
        
        has_dot = true;
        break;
      case 'e':
      case 'E':
        if (!found_digit || has_e)
          goto err;

        has_e = true;
        found_digit = false;
        break;
      case '+':
        if (!has_e)
          goto err;

        // passthru
      case '-':
        if (found_digit)
          goto err;

        break;
      default:
        if (isdigit(s[i])) {
          if (has_dot && !has_e)
            nd++;       // Number of decimals

          found_digit = true;
        } else
          goto fin;

      }; // endswitch s[i]

    buf[n++] = s[i];
    } // endfor i

 fin:
  if (found_digit) {
    buf[n] = 0;

    if (has_dot || has_e) {
      double dv = strtod(buf, NULL);

      valp = AllocateValue(g, &dv, TYPE_DOUBLE, nd);
    } else {
      long long iv = strtoll(buf, NULL, 10);

      valp = AllocateValue(g, &iv, TYPE_BIGINT);
    } // endif has

    i--;  // Unstack  following character
    return valp;
  } else {
    strcpy(g->Message, "No digit found");
    return NULL;
  } // endif found_digit

 err:
  strcpy(g->Message, "Unexpected EOF in number");
  return NULL;
} // end of ParseNumeric

/***********************************************************************/
/* Serialize a JSON tree:                                              */
/***********************************************************************/
PSZ Serialize(PGLOBAL g, PJSON jsp, char *fn, int pretty)
{
	PSZ   str = NULL;
  bool  b = false, err = true;
  JOUT *jp;
	FILE *fs = NULL;

	g->Message[0] = 0;

	// Save stack and allocation environment and prepare error return
	if (g->jump_level == MAX_JUMP) {
		strcpy(g->Message, MSG(TOO_MANY_JUMPS));
		return NULL;
	} // endif jump_level

	if (setjmp(g->jumper[++g->jump_level])) {
		str = NULL;
		goto fin;
	} // endif jmp

	if (!jsp) {
    strcpy(g->Message, "Null json tree");
    goto fin;
  } else if (!fn) {
    // Serialize to a string
    jp = new(g) JOUTSTR(g);
    b = pretty == 1;
	} else {
		if (!(fs = fopen(fn, "wb"))) {
			sprintf(g->Message, MSG(OPEN_MODE_ERROR),
				"w", (int)errno, fn);
			strcat(strcat(g->Message, ": "), strerror(errno));
			goto fin;;
		} else if (pretty >= 2) {
			// Serialize to a pretty file
			jp = new(g)JOUTPRT(g, fs);
		} else {
			// Serialize to a flat file
			b = true;
			jp = new(g)JOUTFILE(g, fs, pretty);
		} // endif's

	}	// endif's

  switch (jsp->GetType()) {
    case TYPE_JAR:
      err = SerializeArray(jp, (PJAR)jsp, b);
      break;
    case TYPE_JOB:
      err = ((b && jp->Prty()) && jp->WriteChr('\t'));
      err |= SerializeObject(jp, (PJOB)jsp);
      break;
    case TYPE_JVAL:
      err = SerializeValue(jp, (PJVAL)jsp);
      break;
    default:
      strcpy(g->Message, "Invalid json tree");
    } // endswitch Type

  if (fs) {
		fputs(EL, fs);
    fclose(fs);
<<<<<<< HEAD
		str = (err) ? NULL : (char*) "Ok";
  } else if (!err) {
=======
		str = (err) ? NULL : strcpy(g->Message, "Ok");
	} else if (!err) {
>>>>>>> 31d2c024
    str = ((JOUTSTR*)jp)->Strp;
    jp->WriteChr('\0');
    PlugSubAlloc(g, NULL, ((JOUTSTR*)jp)->N);
  } else {
    if (!g->Message[0])
      strcpy(g->Message, "Error in Serialize");

  } // endif's

fin:
	g->jump_level--;
	return str;
} // end of Serialize

/***********************************************************************/
/* Serialize a JSON Array.                                             */
/***********************************************************************/
bool SerializeArray(JOUT *js, PJAR jarp, bool b)
{
  bool first = true;

	if (b) {
		if (js->Prty()) {
			if (js->WriteChr('['))
				return true;
			else if (js->Prty() == 1 && (js->WriteStr(EL) || js->WriteChr('\t')))
				return true;

		} // endif Prty

	} else if (js->WriteChr('['))
		return true;

  for (int i = 0; i < jarp->size(); i++) {
    if (first)
      first = false;
		else if ((!b || js->Prty()) && js->WriteChr(','))
      return true;
		else if (b) {
			if (js->Prty() < 2 && js->WriteStr(EL))
				return true;
			else if (js->Prty() == 1 && js->WriteChr('\t'))
				return true;

		} // endif b

    if (SerializeValue(js, jarp->GetValue(i)))
      return true;

    } // endfor i

	if (b && js->Prty() == 1 && js->WriteStr(EL))
    return true;

	return ((!b || js->Prty()) && js->WriteChr(']'));
} // end of SerializeArray

/***********************************************************************/
/* Serialize a JSON Object.                                            */
/***********************************************************************/
bool SerializeObject(JOUT *js, PJOB jobp)
{
  bool first = true;

  if (js->WriteChr('{'))
    return true;

  for (PJPR pair = jobp->First; pair; pair = pair->Next) {
    if (first)
      first = false;
    else if (js->WriteChr(','))
      return true;

    if (js->WriteChr('"') ||
        js->WriteStr(pair->Key) ||
        js->WriteChr('"') ||
        js->WriteChr(':') ||
        SerializeValue(js, pair->Val))
      return true;

    } // endfor i

  return js->WriteChr('}');
} // end of SerializeObject

/***********************************************************************/
/* Serialize a JSON Value.                                             */
/***********************************************************************/
bool SerializeValue(JOUT *js, PJVAL jvp)
{
  PJAR jap;
  PJOB jop;
  PVAL valp;

  if ((jap = jvp->GetArray()))
    return SerializeArray(js, jap, false);
  else if ((jop = jvp->GetObject()))
    return SerializeObject(js, jop);
  else if (!(valp = jvp->Value) || valp->IsNull())
    return js->WriteStr("null");
  else switch (valp->GetType()) {
    case TYPE_TINY:
      return js->WriteStr(valp->GetTinyValue() ? "true" : "false");
    case TYPE_STRING:
      return js->Escape(valp->GetCharValue());
    default:
      if (valp->IsTypeNum()) {
        char buf[32];

        return js->WriteStr(valp->GetCharString(buf));
        } // endif valp

    } // endswitch Type

	strcpy(js->g->Message, "Unrecognized value");
	return true;
} // end of SerializeValue

/* -------------------------- Class JOUTSTR -------------------------- */

/***********************************************************************/
/* JOUTSTR constructor.                                                */
/***********************************************************************/
JOUTSTR::JOUTSTR(PGLOBAL g) : JOUT(g)
{
  PPOOLHEADER pph = (PPOOLHEADER)g->Sarea;

  N = 0;
  Max = pph->FreeBlk;
  Max = (Max > 32) ? Max - 32 : Max;
  Strp = (char*)PlugSubAlloc(g, NULL, 0);  // Size not know yet
} // end of JOUTSTR constructor

/***********************************************************************/
/* Concatenate a string to the Serialize string.                       */
/***********************************************************************/
bool JOUTSTR::WriteStr(const char *s)
{
  if (s) {
    size_t len = strlen(s);

    if (N + len > Max)
      return true;

    memcpy(Strp + N, s, len);
    N += len;
    return false;
  } else
    return true;

} // end of WriteStr

/***********************************************************************/
/* Concatenate a character to the Serialize string.                    */
/***********************************************************************/
bool JOUTSTR::WriteChr(const char c)
{
  if (N + 1 > Max)
    return true;

  Strp[N++] = c;
  return false;
} // end of WriteChr

/***********************************************************************/
/* Escape and Concatenate a string to the Serialize string.            */
/***********************************************************************/
bool JOUTSTR::Escape(const char *s)
{
  WriteChr('"');

  for (unsigned int i = 0; i < strlen(s); i++)
    switch (s[i]) {
      case '"':  
      case '\\':
      case '\t':
      case '\n':
      case '\r':
      case '\b':
      case '\f': WriteChr('\\');
        // passthru
      default:
        WriteChr(s[i]);
        break;
      } // endswitch s[i]

  WriteChr('"');
  return false;
} // end of Escape

/* ------------------------- Class JOUTFILE -------------------------- */

/***********************************************************************/
/* Write a string to the Serialize file.                               */
/***********************************************************************/
bool JOUTFILE::WriteStr(const char *s)
{
  // This is temporary
  fputs(s, Stream);
  return false;
} // end of WriteStr

/***********************************************************************/
/* Write a character to the Serialize file.                            */
/***********************************************************************/
bool JOUTFILE::WriteChr(const char c)
{
  // This is temporary
  fputc(c, Stream);
  return false;
} // end of WriteChr

/***********************************************************************/
/* Escape and Concatenate a string to the Serialize string.            */
/***********************************************************************/
bool JOUTFILE::Escape(const char *s)
{
  // This is temporary
  fputc('"', Stream);

  for (unsigned int i = 0; i < strlen(s); i++)
    switch (s[i]) {
      case '"':  fputs("\\\"", Stream); break;
      case '\\': fputs("\\\\", Stream); break;
      case '\t': fputs("\\t",  Stream); break;
      case '\n': fputs("\\n",  Stream); break;
      case '\r': fputs("\\r",  Stream); break;
      case '\b': fputs("\\b",  Stream); break;
      case '\f': fputs("\\f",  Stream); break;
      default:
        fputc(s[i], Stream);
        break;
      } // endswitch s[i]

  fputc('"', Stream);
  return false;
} // end of Escape

/* ------------------------- Class JOUTPRT --------------------------- */

/***********************************************************************/
/* Write a string to the Serialize pretty file.                        */
/***********************************************************************/
bool JOUTPRT::WriteStr(const char *s)
{
  // This is temporary
  if (B) {
    fputs(EL, Stream);
    M--;

    for (int i = 0; i < M; i++)
      fputc('\t', Stream);

    B = false;
    } // endif B

  fputs(s, Stream);
  return false;
} // end of WriteStr

/***********************************************************************/
/* Write a character to the Serialize pretty file.                     */
/***********************************************************************/
bool JOUTPRT::WriteChr(const char c)
{
  switch (c) {
    case ':':
      fputs(": ", Stream);
      break;
    case '{':
    case '[':
#if 0
      if (M)
        fputs(EL, Stream);

      for (int i = 0; i < M; i++)
        fputc('\t', Stream);
#endif // 0

      fputc(c, Stream);
      fputs(EL, Stream);
      M++;

      for (int i = 0; i < M; i++)
        fputc('\t', Stream);

      break;
    case '}':
    case ']':
      M--;
      fputs(EL, Stream);

      for (int i = 0; i < M; i++)
        fputc('\t', Stream);

      fputc(c, Stream);
      B = true;
      break;
    case ',':
      fputc(c, Stream);
      fputs(EL, Stream);

      for (int i = 0; i < M; i++)
        fputc('\t', Stream);

      B = false;
      break;
    default:
      fputc(c, Stream);
    } // endswitch c

return false;
} // end of WriteChr

/* -------------------------- Class JOBJECT -------------------------- */

/***********************************************************************/
/* Add a new pair to an Object.                                        */
/***********************************************************************/
PJPR JOBJECT::AddPair(PGLOBAL g, PSZ key)
{
  PJPR jpp = new(g) JPAIR(key);

  if (Last)
    Last->Next = jpp;
  else
    First = jpp;

  Last = jpp;
  Size++;
  return jpp;
} // end of AddPair

/***********************************************************************/
/* Return all keys as an array.                                        */
/***********************************************************************/
PJAR JOBJECT::GetKeyList(PGLOBAL g)
{
	PJAR jarp = new(g) JARRAY();

	for (PJPR jpp = First; jpp; jpp = jpp->Next)
		jarp->AddValue(g, new(g) JVALUE(g, jpp->GetKey()));

	jarp->InitArray(g);
	return jarp;
} // end of GetKeyList

/***********************************************************************/
/* Get the value corresponding to the given key.                       */
/***********************************************************************/
PJVAL JOBJECT::GetValue(const char* key)
{
  for (PJPR jp = First; jp; jp = jp->Next)
    if (!strcmp(jp->Key, key))
      return jp->Val;

  return NULL;
} // end of GetValue;

/***********************************************************************/
/* Return the text corresponding to all keys (XML like).               */
/***********************************************************************/
PSZ JOBJECT::GetText(PGLOBAL g, PSZ text)
{
  int n;

  if (!text) {
    text = (char*)PlugSubAlloc(g, NULL, 0);
    text[0] = 0;
    n = 1;
  } else
    n = 0;

  if (!First && n)
    return NULL;
  else for (PJPR jp = First; jp; jp = jp->Next)
    jp->Val->GetText(g, text);

  if (n)
    PlugSubAlloc(g, NULL, strlen(text) + 1);

  return text + n;
} // end of GetValue;

/***********************************************************************/
/* Merge two objects.                                                  */
/***********************************************************************/
bool JOBJECT::Merge(PGLOBAL g, PJSON jsp)
{
	if (jsp->GetType() != TYPE_JOB) {
		strcpy(g->Message, "Second argument is not an object");
		return true;
	}	// endif Type

	PJOB jobp = (PJOB)jsp;

	for (PJPR jpp = jobp->First; jpp; jpp = jpp->Next)
		SetValue(g, jpp->GetVal(), jpp->GetKey());

	return false;
} // end of Marge;

/***********************************************************************/
/* Set or add a value corresponding to the given key.                  */
/***********************************************************************/
void JOBJECT::SetValue(PGLOBAL g, PJVAL jvp, PSZ key)
{
	PJPR jp;

  for (jp = First; jp; jp = jp->Next)
    if (!strcmp(jp->Key, key)) {
      jp->Val = jvp;
      break;
      } // endif key

  if (!jp) {
    jp = AddPair(g, key);
    jp->Val = jvp;
    } // endif jp

} // end of SetValue

/***********************************************************************/
/* Delete a value corresponding to the given key.                  */
/***********************************************************************/
void JOBJECT::DeleteKey(PSZ key)
{
	PJPR jp, *pjp = &First;

	for (jp = First; jp; jp = jp->Next)
		if (!strcmp(jp->Key, key)) {
			*pjp = jp->Next;
			Size--;
			break;
		} else
			pjp = &jp->Next;

} // end of DeleteKey

/***********************************************************************/
/* True if void or if all members are nulls.                           */
/***********************************************************************/
bool JOBJECT::IsNull(void)
{
  for (PJPR jp = First; jp; jp = jp->Next)
    if (!jp->Val->IsNull())
      return false;

  return true;
} // end of IsNull

/* -------------------------- Class JARRAY --------------------------- */

/***********************************************************************/
/* Make the array of values from the values list.                      */
/***********************************************************************/
void JARRAY::InitArray(PGLOBAL g)
{
  int   i;
  PJVAL jvp, *pjvp = &First;

  for (Size = 0, jvp = First; jvp; jvp = jvp->Next) 
    if (!jvp->Del)
      Size++;

  if (Size > Alloc) {
    // No need to realloc after deleting values
    Mvals = (PJVAL*)PlugSubAlloc(g, NULL, Size * sizeof(PJVAL));
    Alloc = Size;
  } // endif Size

  for (i = 0, jvp = First; jvp; jvp = jvp->Next)
		if (!jvp->Del) {
			Mvals[i++] = jvp;
			pjvp = &jvp->Next;
			Last = jvp;
		} else
			*pjvp = jvp->Next;

} // end of InitArray

/***********************************************************************/
/* Get the Nth value of an Array.                                      */
/***********************************************************************/
PJVAL JARRAY::GetValue(int i)
{
  if (Mvals && i >= 0 && i < Size)
    return Mvals[i];
  else
    return NULL;
} // end of GetValue

/***********************************************************************/
/* Add a Value to the Array Value list.                                */
/***********************************************************************/
PJVAL JARRAY::AddValue(PGLOBAL g, PJVAL jvp, int *x)
{
  if (!jvp)
    jvp = new(g) JVALUE;

	if (x) {
		int   i = 0, n = *x;
		PJVAL jp, *jpp = &First;

		for (jp = First; jp && i < n; i++, jp = *(jpp = &jp->Next));

		(*jpp) = jvp;

		if (!(jvp->Next = jp))
			Last = jvp;

	} else {
		if (!First)
			First = jvp;
		else if (Last == First)
			First->Next = Last = jvp;
		else
			Last->Next = jvp;

		Last = jvp;
	} // endif x

  return jvp;
} // end of AddValue

/***********************************************************************/
/* Merge two arrays.                                                   */
/***********************************************************************/
bool JARRAY::Merge(PGLOBAL g, PJSON jsp)
{
	if (jsp->GetType() != TYPE_JAR) {
		strcpy(g->Message, "Second argument is not an array");
		return true;
	}	// endif Type

	PJAR arp = (PJAR)jsp;

	for (int i = 0; i < jsp->size(); i++)
		AddValue(g, arp->GetValue(i));

	InitArray(g);
	return false;
} // end of Merge

/***********************************************************************/
/* Set the nth Value of the Array Value list.                          */
/***********************************************************************/
bool JARRAY::SetValue(PGLOBAL g, PJVAL jvp, int n)
{
  int   i = 0;
  PJVAL jp, *jpp = &First;

  for (jp = First; i < n; i++, jp = *(jpp = &jp->Next))
    if (!jp)
      *jpp = jp = new(g) JVALUE;

  *jpp = jvp;
  jvp->Next = (jp ? jp->Next : NULL);
  return false;
} // end of SetValue

/***********************************************************************/
/* Delete a Value from the Arrays Value list.                          */
/***********************************************************************/
bool JARRAY::DeleteValue(int n)
{
  PJVAL jvp = GetValue(n);

  if (jvp) {
    jvp->Del = true;
    return false;
  } else
    return true;

} // end of DeleteValue

/***********************************************************************/
/* True if void or if all members are nulls.                           */
/***********************************************************************/
bool JARRAY::IsNull(void)
{
  for (int i = 0; i < Size; i++)
    if (!Mvals[i]->IsNull())
      return false;

  return true;
} // end of IsNull

/* -------------------------- Class JVALUE- -------------------------- */

/***********************************************************************/
/* Constructor for a Value with a given string or numeric value.       */
/***********************************************************************/
JVALUE::JVALUE(PGLOBAL g, PVAL valp) : JSON()
{
  Jsp = NULL; 
  Value = AllocateValue(g, valp); 
  Next = NULL;
  Del = false;
} // end of JVALUE constructor

/***********************************************************************/
/* Constructor for a given string.                                     */
/***********************************************************************/
JVALUE::JVALUE(PGLOBAL g, PSZ strp) : JSON()
{
	Jsp = NULL;
	Value = AllocateValue(g, strp, TYPE_STRING);
	Next = NULL;
	Del = false;
} // end of JVALUE constructor

/***********************************************************************/
/* Returns the type of the Value's value.                              */
/***********************************************************************/
JTYP JVALUE::GetValType(void)
{
  if (Jsp)
    return Jsp->GetType();
  else if (Value)
    return (JTYP)Value->GetType();
  else
    return (JTYP)TYPE_VOID;

} // end of GetValType

/***********************************************************************/
/* Return the Value's Object value.                                    */
/***********************************************************************/
PJOB JVALUE::GetObject(void)
{
  if (Jsp && Jsp->GetType() == TYPE_JOB)
    return (PJOB)Jsp;

  return NULL;
} // end of GetObject

/***********************************************************************/
/* Return the Value's Array value.                                     */
/***********************************************************************/
PJAR JVALUE::GetArray(void)
{
  if (Jsp && Jsp->GetType() == TYPE_JAR)
    return (PJAR)Jsp;

  return NULL;
} // end of GetArray

/***********************************************************************/
/* Return the Value's Integer value.                                   */
/***********************************************************************/
int JVALUE::GetInteger(void)
{
  return (Value) ? Value->GetIntValue() : 0;
} // end of GetInteger

/***********************************************************************/
/* Return the Value's Big integer value.                               */
/***********************************************************************/
long long JVALUE::GetBigint(void)
{
	return (Value) ? Value->GetBigintValue() : 0;
} // end of GetBigint

/***********************************************************************/
/* Return the Value's Double value.                                    */
/***********************************************************************/
double JVALUE::GetFloat(void)
{
  return (Value) ? Value->GetFloatValue() : 0.0;
} // end of GetFloat

/***********************************************************************/
/* Return the Value's String value.                                    */
/***********************************************************************/
PSZ JVALUE::GetString(void)
{
  char buf[32];
  return (Value) ? Value->GetCharString(buf) : NULL;
} // end of GetString

/***********************************************************************/
/* Return the Value's String value.                                    */
/***********************************************************************/
PSZ JVALUE::GetText(PGLOBAL g, PSZ text)
{
  if (Jsp && Jsp->GetType() == TYPE_JOB)
    return Jsp->GetText(g, text);

  char buf[32];
  PSZ  s = (Value) ? Value->GetCharString(buf) : NULL;

  if (s)
    strcat(strcat(text, " "), s);
  else
    strcat(text, " ???");

  return text;
} // end of GetText

void JVALUE::SetValue(PJSON jsp)
{ 
	if (jsp && jsp->GetType() == TYPE_JVAL) {
		Jsp = jsp->GetJsp();
		Value = jsp->GetValue();
	} else {
		Jsp = jsp;
		Value = NULL;
	} // endif Type

}	// end of SetValue;

/***********************************************************************/
/* Set the Value's value as the given integer.                         */
/***********************************************************************/
void JVALUE::SetInteger(PGLOBAL g, int n)
{
  Value = AllocateValue(g, &n, TYPE_INT);
	Jsp = NULL;
} // end of SetInteger

/***********************************************************************/
/* Set the Value's Boolean value as a tiny integer.                    */
/***********************************************************************/
void JVALUE::SetTiny(PGLOBAL g, char n)
{
	Value = AllocateValue(g, &n, TYPE_TINY);
	Jsp = NULL;
} // end of SetInteger

/***********************************************************************/
/* Set the Value's value as the given big integer.                     */
/***********************************************************************/
void JVALUE::SetBigint(PGLOBAL g, long long ll)
{
	Value = AllocateValue(g, &ll, TYPE_BIGINT);
	Jsp = NULL;
} // end of SetBigint

/***********************************************************************/
/* Set the Value's value as the given DOUBLE.                          */
/***********************************************************************/
void JVALUE::SetFloat(PGLOBAL g, double f)
{
  Value = AllocateValue(g, &f, TYPE_DOUBLE, 6);
	Jsp = NULL;
} // end of SetFloat

/***********************************************************************/
/* Set the Value's value as the given string.                          */
/***********************************************************************/
void JVALUE::SetString(PGLOBAL g, PSZ s, short c)
{
  Value = AllocateValue(g, s, TYPE_STRING, c);
	Jsp = NULL;
} // end of SetString

/***********************************************************************/
/* True when its JSON or normal value is null.                         */
/***********************************************************************/
bool JVALUE::IsNull(void)
{
  return (Jsp) ? Jsp->IsNull() : (Value) ? Value->IsZero() : true;
} // end of IsNull
<|MERGE_RESOLUTION|>--- conflicted
+++ resolved
@@ -594,13 +594,8 @@
   if (fs) {
 		fputs(EL, fs);
     fclose(fs);
-<<<<<<< HEAD
-		str = (err) ? NULL : (char*) "Ok";
-  } else if (!err) {
-=======
 		str = (err) ? NULL : strcpy(g->Message, "Ok");
 	} else if (!err) {
->>>>>>> 31d2c024
     str = ((JOUTSTR*)jp)->Strp;
     jp->WriteChr('\0');
     PlugSubAlloc(g, NULL, ((JOUTSTR*)jp)->N);
