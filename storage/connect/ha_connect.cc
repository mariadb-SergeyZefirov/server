--- conflicted
+++ resolved
@@ -6779,12 +6779,7 @@
   0x0104,                                       /* version number (1.04) */
   NULL,                                         /* status variables */
   connect_system_variables,                     /* system variables */
-<<<<<<< HEAD
-  "1.04.0005",                                  /* string version */
+  "1.04.0006",                                  /* string version */
   MariaDB_PLUGIN_MATURITY_GAMMA                 /* maturity */
-=======
-  "1.04.0006",                                  /* string version */
-  MariaDB_PLUGIN_MATURITY_BETA                  /* maturity */
->>>>>>> 59c4675c
 }
 maria_declare_plugin_end;