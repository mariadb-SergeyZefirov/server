--- conflicted
+++ resolved
@@ -112,12 +112,7 @@
     if (g)
       printf("%s\n", g->Message);
 
-<<<<<<< HEAD
-    int rc __attribute__((unused))= PlugExit(g);
-    g= NULL;
-=======
     g= PlugExit(g);
->>>>>>> 691f93d6
 
 		if (dup)
 	    free(dup);
