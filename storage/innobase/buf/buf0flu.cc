/*****************************************************************************

Copyright (c) 1995, 2017, Oracle and/or its affiliates. All Rights Reserved.
Copyright (c) 2013, 2020, MariaDB Corporation.
Copyright (c) 2013, 2014, Fusion-io

This program is free software; you can redistribute it and/or modify it under
the terms of the GNU General Public License as published by the Free Software
Foundation; version 2 of the License.

This program is distributed in the hope that it will be useful, but WITHOUT
ANY WARRANTY; without even the implied warranty of MERCHANTABILITY or FITNESS
FOR A PARTICULAR PURPOSE. See the GNU General Public License for more details.

You should have received a copy of the GNU General Public License along with
this program; if not, write to the Free Software Foundation, Inc.,
51 Franklin Street, Fifth Floor, Boston, MA 02110-1335 USA

*****************************************************************************/

/**************************************************//**
@file buf/buf0flu.cc
The database buffer buf_pool flush algorithm

Created 11/11/1995 Heikki Tuuri
*******************************************************/

#include "univ.i"
#include <mysql/service_thd_wait.h>
#include <sql_class.h>

#include "buf0flu.h"
#include "buf0buf.h"
#include "buf0checksum.h"
#include "buf0dblwr.h"
#include "srv0start.h"
#include "srv0srv.h"
#include "page0zip.h"
#include "ut0byte.h"
#include "page0page.h"
#include "fil0fil.h"
#include "buf0lru.h"
#include "buf0rea.h"
#include "ibuf0ibuf.h"
#include "log0log.h"
#include "log0crypt.h"
#include "os0file.h"
#include "trx0sys.h"
#include "srv0mon.h"
#include "ut0stage.h"
#include "fil0pagecompress.h"
#ifdef UNIV_LINUX
/* include defs for CPU time priority settings */
#include <unistd.h>
#include <sys/syscall.h>
#include <sys/time.h>
#include <sys/resource.h>
static const int buf_flush_page_cleaner_priority = -20;
#endif /* UNIV_LINUX */
#ifdef HAVE_LZO
#include "lzo/lzo1x.h"
#endif

#ifdef HAVE_SNAPPY
#include "snappy-c.h"
#endif

/** Sleep time in microseconds for loop waiting for the oldest
modification lsn */
static const ulint buf_flush_wait_flushed_sleep_time = 10000;

#include <my_service_manager.h>

/** Number of pages flushed through non flush_list flushes. */
ulint buf_lru_flush_page_count;

/** Flag indicating if the page_cleaner is in active state. This flag
is set to TRUE by the page_cleaner thread when it is spawned and is set
back to FALSE at shutdown by the page_cleaner as well. Therefore no
need to protect it by a mutex. It is only ever read by the thread
doing the shutdown */
bool buf_page_cleaner_is_active;

/** Factor for scan length to determine n_pages for intended oldest LSN
progress */
static ulint buf_flush_lsn_scan_factor = 3;

/** Average redo generation rate */
static lsn_t lsn_avg_rate = 0;

/** Target oldest LSN for the requested flush_sync */
static lsn_t buf_flush_sync_lsn = 0;

#ifdef UNIV_PFS_THREAD
mysql_pfs_key_t page_cleaner_thread_key;
#endif /* UNIV_PFS_THREAD */

/** Event to synchronise with the flushing. */
os_event_t	buf_flush_event;

static void pc_flush_slot_func(void *);
static tpool::task_group page_cleaner_task_group(1);
static tpool::waitable_task pc_flush_slot_task(
	pc_flush_slot_func, 0, &page_cleaner_task_group);

/** State for page cleaner array slot */
enum page_cleaner_state_t {
	/** Not requested any yet. Moved from FINISHED. */
	PAGE_CLEANER_STATE_NONE = 0,
	/** Requested but not started flushing. Moved from NONE. */
	PAGE_CLEANER_STATE_REQUESTED,
	/** Flushing is on going. Moved from REQUESTED. */
	PAGE_CLEANER_STATE_FLUSHING,
	/** Flushing was finished. Moved from FLUSHING. */
	PAGE_CLEANER_STATE_FINISHED
};

/** Page cleaner request state for buf_pool */
struct page_cleaner_slot_t {
	page_cleaner_state_t	state;	/*!< state of the request.
					protected by page_cleaner_t::mutex
					if the worker thread got the slot and
					set to PAGE_CLEANER_STATE_FLUSHING,
					n_flushed_lru and n_flushed_list can be
					updated only by the worker thread */
	/* This value is set during state==PAGE_CLEANER_STATE_NONE */
	ulint			n_pages_requested;
					/*!< number of requested pages
					for the slot */
	/* These values are updated during state==PAGE_CLEANER_STATE_FLUSHING,
	and commited with state==PAGE_CLEANER_STATE_FINISHED.
	The consistency is protected by the 'state' */
	ulint			n_flushed_lru;
					/*!< number of flushed pages
					by LRU scan flushing */
	ulint			n_flushed_list;
					/*!< number of flushed pages
					by flush_list flushing */
	bool			succeeded_list;
					/*!< true if flush_list flushing
					succeeded. */
	ulint			flush_lru_time;
					/*!< elapsed time for LRU flushing */
	ulint			flush_list_time;
					/*!< elapsed time for flush_list
					flushing */
	ulint			flush_lru_pass;
					/*!< count to attempt LRU flushing */
	ulint			flush_list_pass;
					/*!< count to attempt flush_list
					flushing */
};

/** Page cleaner structure */
struct page_cleaner_t {
	/* FIXME: do we need mutex? use atomics? */
	ib_mutex_t		mutex;		/*!< mutex to protect whole of
						page_cleaner_t struct and
						page_cleaner_slot_t slots. */
	os_event_t		is_finished;	/*!< event to signal that all
						slots were finished. */
	bool			requested;	/*!< true if requested pages
						to flush */
	lsn_t			lsn_limit;	/*!< upper limit of LSN to be
						flushed */
#if 1 /* FIXME: use bool for these, or remove some of these */
	ulint			n_slots_requested;
						/*!< number of slots
						in the state
						PAGE_CLEANER_STATE_REQUESTED */
	ulint			n_slots_flushing;
						/*!< number of slots
						in the state
						PAGE_CLEANER_STATE_FLUSHING */
	ulint			n_slots_finished;
						/*!< number of slots
						in the state
						PAGE_CLEANER_STATE_FINISHED */
#endif
	ulint			flush_time;	/*!< elapsed time to flush
						requests for all slots */
	ulint			flush_pass;	/*!< count to finish to flush
						requests for all slots */
	page_cleaner_slot_t	slot;
	bool			is_running;	/*!< false if attempt
						to shutdown */
};

static page_cleaner_t	page_cleaner;

#ifdef UNIV_DEBUG
my_bool innodb_page_cleaner_disabled_debug;
#endif /* UNIV_DEBUG */

/** If LRU list of a buf_pool is less than this size then LRU eviction
should not happen. This is because when we do LRU flushing we also put
the blocks on free list. If LRU list is very small then we can end up
in thrashing. */
#define BUF_LRU_MIN_LEN		256

/* @} */

/** Increases flush_list size in bytes with the page size */
static inline void incr_flush_list_size_in_bytes(const buf_block_t* block)
{
	/* FIXME: use std::atomic! */
	ut_ad(mutex_own(&buf_pool.flush_list_mutex));
	buf_pool.stat.flush_list_bytes += block->physical_size();
	ut_ad(buf_pool.stat.flush_list_bytes <= buf_pool.curr_pool_size);
}

#ifdef UNIV_DEBUG
/** Validate the flush list. */
static void buf_flush_validate_low();

/** Validates the flush list some of the time. */
static void buf_flush_validate_skip()
{
/** Try buf_flush_validate_low() every this many times */
# define BUF_FLUSH_VALIDATE_SKIP	23

	/** The buf_flush_validate_low() call skip counter.
	Use a signed type because of the race condition below. */
	static int buf_flush_validate_count = BUF_FLUSH_VALIDATE_SKIP;

	/* There is a race condition below, but it does not matter,
	because this call is only for heuristic purposes. We want to
	reduce the call frequency of the costly buf_flush_validate_low()
	check in debug builds. */
	if (--buf_flush_validate_count > 0) {
		return;
	}

	buf_flush_validate_count = BUF_FLUSH_VALIDATE_SKIP;
	buf_flush_validate_low();
}
#endif /* UNIV_DEBUG */

/******************************************************************//**
Insert a block in the flush_rbt and returns a pointer to its
predecessor or NULL if no predecessor. The ordering is maintained
on the basis of the <oldest_modification, space, offset> key.
@return pointer to the predecessor or NULL if no predecessor. */
static
buf_page_t*
buf_flush_insert_in_flush_rbt(
/*==========================*/
	buf_page_t*	bpage)	/*!< in: bpage to be inserted. */
{
	const ib_rbt_node_t*	c_node;
	const ib_rbt_node_t*	p_node;
	buf_page_t*		prev = NULL;

	ut_ad(srv_shutdown_state != SRV_SHUTDOWN_FLUSH_PHASE);
	ut_ad(mutex_own(&buf_pool.flush_list_mutex));

	/* Insert this buffer into the rbt. */
	c_node = rbt_insert(buf_pool.flush_rbt, &bpage, &bpage);
	ut_a(c_node != NULL);

	/* Get the predecessor. */
	p_node = rbt_prev(buf_pool.flush_rbt, c_node);

	if (p_node != NULL) {
		buf_page_t**	value;
		value = rbt_value(buf_page_t*, p_node);
		prev = *value;
		ut_a(prev != NULL);
	}

	return(prev);
}

/*********************************************************//**
Delete a bpage from the flush_rbt. */
static
void
buf_flush_delete_from_flush_rbt(
/*============================*/
	buf_page_t*	bpage)	/*!< in: bpage to be removed. */
{
	ut_ad(mutex_own(&buf_pool.flush_list_mutex));

#ifdef UNIV_DEBUG
	ibool ret =
#endif /* UNIV_DEBUG */
	rbt_delete(buf_pool.flush_rbt, &bpage);

	ut_ad(ret);
}

/*****************************************************************//**
Compare two modified blocks in the buffer pool. The key for comparison
is:
key = <oldest_modification, space, offset>
This comparison is used to maintian ordering of blocks in the
buf_pool.flush_rbt.
Note that for the purpose of flush_rbt, we only need to order blocks
on the oldest_modification. The other two fields are used to uniquely
identify the blocks.
@return < 0 if b2 < b1, 0 if b2 == b1, > 0 if b2 > b1 */
static
int
buf_flush_block_cmp(
/*================*/
	const void*	p1,		/*!< in: block1 */
	const void*	p2)		/*!< in: block2 */
{
	const buf_page_t* b1 = *static_cast<const buf_page_t*const*>(p1);
	const buf_page_t* b2 = *static_cast<const buf_page_t*const*>(p2);

	ut_ad(b1 != NULL);
	ut_ad(b2 != NULL);

	ut_ad(mutex_own(&buf_pool.flush_list_mutex));

	const lsn_t m1 = b1->oldest_modification(),
		m2 = b2->oldest_modification();

	ut_ad(m1);
	ut_ad(m2);

	if (m2 > m1) {
		return(1);
	} else if (m2 < m1) {
		return(-1);
	}

	if (b2->id() > b1->id()) {
		return 1;
	}
	if (b2->id() < b1->id()) {
		return -1;
	}
	return 0;
}

/********************************************************************//**
Initialize the red-black tree to speed up insertions into the flush_list
during recovery process. Should be called at the start of recovery
process before any page has been read/written. */
void
buf_flush_init_flush_rbt(void)
/*==========================*/
{
	mutex_enter(&buf_pool.flush_list_mutex);
	ut_ad(buf_pool.flush_rbt == NULL);
	/* Create red black tree for speedy insertions in flush list. */
	buf_pool.flush_rbt = rbt_create(
		sizeof(buf_page_t*), buf_flush_block_cmp);
	mutex_exit(&buf_pool.flush_list_mutex);
}

/********************************************************************//**
Frees up the red-black tree. */
void
buf_flush_free_flush_rbt(void)
/*==========================*/
{
	mutex_enter(&buf_pool.flush_list_mutex);
	ut_d(buf_flush_validate_low());
	rbt_free(buf_pool.flush_rbt);
	buf_pool.flush_rbt = NULL;
	mutex_exit(&buf_pool.flush_list_mutex);
}

/** Insert a modified block into the flush list.
@param[in,out]	block	modified block
@param[in]	lsn	oldest modification */
void buf_flush_insert_into_flush_list(buf_block_t* block, lsn_t lsn)
{
	ut_ad(!mutex_own(&buf_pool.mutex));
	ut_ad(log_flush_order_mutex_own());
	ut_ad(lsn);

	mutex_enter(&buf_pool.flush_list_mutex);
	block->page.set_oldest_modification(lsn);
	MEM_CHECK_DEFINED(block->page.zip.data
			   ? block->page.zip.data : block->frame,
			   block->physical_size());
	incr_flush_list_size_in_bytes(block);

	if (UNIV_LIKELY_NULL(buf_pool.flush_rbt)) {
		ut_ad(srv_shutdown_state != SRV_SHUTDOWN_FLUSH_PHASE);
		/* The field in_LRU_list is protected by buf_pool.mutex, which
		we are not holding.  However, while a block is in the flush
		list, it is dirty and cannot be discarded, not from the
		page_hash or from the LRU list.  At most, the uncompressed
		page frame of a compressed block may be discarded or created
		(copying the block->page to or from a buf_page_t that is
		dynamically allocated from buf_buddy_alloc()).  Because those
		transitions hold buf_pool.flush_list_mutex (via
		buf_flush_relocate_on_flush_list()), there is no possibility
		of a race condition in the assertions below. */
		ut_ad(block->page.in_LRU_list);
		/* buf_buddy_block_register() will take a block in the
		BUF_BLOCK_MEMORY state, not a file page. */
		ut_ad(!block->page.in_zip_hash);

		if (buf_page_t* prev_b =
		    buf_flush_insert_in_flush_rbt(&block->page)) {
			UT_LIST_INSERT_AFTER(buf_pool.flush_list, prev_b, &block->page);
			goto func_exit;
		}
	}

	UT_LIST_ADD_FIRST(buf_pool.flush_list, &block->page);
func_exit:
	ut_d(buf_flush_validate_skip());
	mutex_exit(&buf_pool.flush_list_mutex);
}

/** Remove a block from the flush list of modified blocks.
@param[in]	bpage	block to be removed from the flush list */
void buf_flush_remove(buf_page_t* bpage)
{
#if 0 // FIXME: Rate-limit the output. Move this to the page cleaner?
	if (UNIV_UNLIKELY(srv_shutdown_state == SRV_SHUTDOWN_FLUSH_PHASE)) {
		service_manager_extend_timeout(
			INNODB_EXTEND_TIMEOUT_INTERVAL,
			"Flush and remove page with tablespace id %u"
			", flush list length " ULINTPF,
			bpage->space, UT_LIST_GET_LEN(buf_pool.flush_list));
	}
#endif
	ut_ad(mutex_own(&buf_pool.mutex));
	mutex_enter(&buf_pool.flush_list_mutex);

	/* Important that we adjust the hazard pointer before removing
	the bpage from flush list. */
	buf_pool.flush_hp.adjust(bpage);
	UT_LIST_REMOVE(buf_pool.flush_list, bpage);

	/* If the flush_rbt is active then delete from there as well. */
	if (UNIV_LIKELY_NULL(buf_pool.flush_rbt)) {
		buf_flush_delete_from_flush_rbt(bpage);
	}

	/* Must be done after we have removed it from the flush_rbt
	because we assert on it in buf_flush_block_cmp(). */
	bpage->clear_oldest_modification();

#ifdef UNIV_DEBUG
	if (bpage->state() == BUF_BLOCK_ZIP_PAGE) {
		buf_LRU_insert_zip_clean(bpage);
	}
#endif /* UNIV_DEBUG */

	buf_pool.stat.flush_list_bytes -= bpage->physical_size();

#ifdef UNIV_DEBUG
	buf_flush_validate_skip();
#endif /* UNIV_DEBUG */

	mutex_exit(&buf_pool.flush_list_mutex);
}

/*******************************************************************//**
Relocates a buffer control block on the flush_list.
Note that it is assumed that the contents of bpage have already been
copied to dpage.
IMPORTANT: When this function is called bpage and dpage are not
exact copies of each other. For example, they both will have different
::state. Also the ::list pointers in dpage may be stale. We need to
use the current list node (bpage) to do the list manipulation because
the list pointers could have changed between the time that we copied
the contents of bpage to the dpage and the flush list manipulation
below. */
void
buf_flush_relocate_on_flush_list(
/*=============================*/
	buf_page_t*	bpage,	/*!< in/out: control block being moved */
	buf_page_t*	dpage)	/*!< in/out: destination block */
{
	buf_page_t*	prev;
	buf_page_t*	prev_b = NULL;

	ut_ad(mutex_own(&buf_pool.mutex));
	mutex_enter(&buf_pool.flush_list_mutex);

	/* FIXME: At this point we have both buf_pool and flush_list
	mutexes. Theoretically removal of a block from flush list is
	only covered by flush_list mutex but currently we do
	have buf_pool mutex in buf_flush_remove() therefore this block
	is guaranteed to be in the flush list. We need to check if
	this will work without the assumption of block removing code
	having the buf_pool mutex. */
	ut_ad(dpage->oldest_modification());

	/* If recovery is active we must swap the control blocks in
	the flush_rbt as well. */
	if (UNIV_LIKELY_NULL(buf_pool.flush_rbt)) {
		buf_flush_delete_from_flush_rbt(bpage);
		prev_b = buf_flush_insert_in_flush_rbt(dpage);
	}

	/* Important that we adjust the hazard pointer before removing
	the bpage from the flush list. */
	buf_pool.flush_hp.adjust(bpage);

	/* Must be done after we have removed it from the flush_rbt
	because we assert on it in buf_flush_block_cmp(). */
	bpage->clear_oldest_modification();

	prev = UT_LIST_GET_PREV(list, bpage);
	UT_LIST_REMOVE(buf_pool.flush_list, bpage);

	if (prev) {
		ut_ad(prev->oldest_modification());
		UT_LIST_INSERT_AFTER( buf_pool.flush_list, prev, dpage);
	} else {
		UT_LIST_ADD_FIRST(buf_pool.flush_list, dpage);
	}

	/* Just an extra check. Previous in flush_list
	should be the same control block as in flush_rbt. */
	ut_a(!buf_pool.flush_rbt || prev_b == prev);
	ut_d(buf_flush_validate_low());
	mutex_exit(&buf_pool.flush_list_mutex);
}

/** Update the buf_pool data structures on write completion.
@param[in,out]  bpage        written page
@param[in]      flush_type   write request type
@param[in]      dblwr        whether the doublewrite buffer was used */
static void buf_flush_write_complete(buf_page_t *bpage,
                                     IORequest::flush_t flush_type, bool dblwr)
{
  ut_ad(mutex_own(&buf_pool.mutex));
  buf_flush_remove(bpage);

  switch (--buf_pool.n_flush[flush_type]) {
#ifdef UNIV_DEBUG
  case ULINT_UNDEFINED:
    ut_error;
    break;
#endif
  case 0:
    if (!buf_pool.init_flush[flush_type])
      os_event_set(buf_pool.no_flush[flush_type]);
  }

  if (dblwr)
    buf_dblwr_update(*bpage, flush_type == IORequest::SINGLE_PAGE);
}

/** Complete write of a file page from buf_pool.
@param bpage   written page
@param request write request
@param dblwr   whether the doublewrite buffer was used
@param evict   whether or not to evict the page from LRU list */
void buf_page_write_complete(buf_page_t *bpage, const IORequest &request,
                             bool dblwr, bool evict)
{
  ut_ad(request.is_write());
  ut_ad(bpage->in_file());
  ut_ad(bpage->io_fix() == BUF_IO_WRITE);
  ut_ad(bpage->id().space() != TRX_SYS_SPACE ||
        !buf_dblwr_page_inside(bpage->id().page_no()));

  /* We do not need protect io_fix here by mutex to read it because
  this and buf_page_write_complete() are the only functions where we can
  change the value from BUF_IO_READ or BUF_IO_WRITE to some other
  value, and our code ensures that this is the only thread that handles
  the i/o for this block. */
  if (bpage->slot)
  {
    bpage->slot->release();
    bpage->slot= nullptr;
  }

  if (UNIV_UNLIKELY(MONITOR_IS_ON(MONITOR_MODULE_BUF_PAGE)))
    buf_page_monitor(bpage, BUF_IO_WRITE);
  DBUG_PRINT("ib_buf", ("write page %u:%u",
                        bpage->id().space(), bpage->id().page_no()));
  mutex_enter(&buf_pool.mutex);
  bpage->set_io_fix(BUF_IO_NONE);
  buf_flush_write_complete(bpage, request.flush_type(), dblwr);

  /* Because this thread which does the unlocking might not be the same that
  did the locking, we use a pass value != 0 in unlock, which simply
  removes the newest lock debug record, without checking the thread id. */
  if (bpage->state() == BUF_BLOCK_FILE_PAGE)
    rw_lock_sx_unlock_gen(&((buf_block_t*) bpage)->lock, BUF_IO_WRITE);

  buf_pool.stat.n_pages_written++;

  if (evict)
    buf_LRU_free_page(bpage, true);

  mutex_exit(&buf_pool.mutex);
}

/** Calculate a ROW_FORMAT=COMPRESSED page checksum and update the page.
@param[in,out]	page		page to update
@param[in]	size		compressed page size */
void buf_flush_update_zip_checksum(buf_frame_t *page, ulint size)
{
  ut_ad(size > 0);
  mach_write_to_4(page + FIL_PAGE_SPACE_OR_CHKSUM,
                  page_zip_calc_checksum(page, size,
                                         static_cast<srv_checksum_algorithm_t>
                                         (srv_checksum_algorithm)));
}

/** Assign the full crc32 checksum for non-compressed page.
@param[in,out]	page	page to be updated */
void buf_flush_assign_full_crc32_checksum(byte* page)
{
	ut_d(bool compressed = false);
	ut_d(bool corrupted = false);
	ut_d(const uint size = buf_page_full_crc32_size(page, &compressed,
							&corrupted));
	ut_ad(!compressed);
	ut_ad(!corrupted);
	ut_ad(size == uint(srv_page_size));
	const ulint payload = srv_page_size - FIL_PAGE_FCRC32_CHECKSUM;
	mach_write_to_4(page + payload, ut_crc32(page, payload));
}

/** Initialize a page for writing to the tablespace.
@param[in]	block			buffer block; NULL if bypassing
					the buffer pool
@param[in,out]	page			page frame
@param[in,out]	page_zip_		compressed page, or NULL if
					uncompressed
@param[in]	use_full_checksum	whether tablespace uses full checksum */
void
buf_flush_init_for_writing(
	const buf_block_t*	block,
	byte*			page,
	void*			page_zip_,
	bool			use_full_checksum)
{
	if (block != NULL && block->frame != page) {
		/* If page is encrypted in full crc32 format then
		checksum stored already as a part of fil_encrypt_buf() */
		ut_ad(use_full_checksum);
		return;
	}

	ut_ad(block == NULL || block->frame == page);
	ut_ad(block == NULL || page_zip_ == NULL
	      || &block->page.zip == page_zip_);
	ut_ad(page);

	if (page_zip_) {
		page_zip_des_t*	page_zip;
		ulint		size;

		page_zip = static_cast<page_zip_des_t*>(page_zip_);
		size = page_zip_get_size(page_zip);

		ut_ad(size);
		ut_ad(ut_is_2pow(size));
		ut_ad(size <= UNIV_ZIP_SIZE_MAX);

		switch (fil_page_get_type(page)) {
		case FIL_PAGE_TYPE_ALLOCATED:
		case FIL_PAGE_INODE:
		case FIL_PAGE_IBUF_BITMAP:
		case FIL_PAGE_TYPE_FSP_HDR:
		case FIL_PAGE_TYPE_XDES:
			/* These are essentially uncompressed pages. */
			memcpy(page_zip->data, page, size);
			/* fall through */
		case FIL_PAGE_TYPE_ZBLOB:
		case FIL_PAGE_TYPE_ZBLOB2:
		case FIL_PAGE_INDEX:
		case FIL_PAGE_RTREE:
			buf_flush_update_zip_checksum(page_zip->data, size);
			return;
		}

		ib::error() << "The compressed page to be written"
			" seems corrupt:";
		ut_print_buf(stderr, page, size);
		fputs("\nInnoDB: Possibly older version of the page:", stderr);
		ut_print_buf(stderr, page_zip->data, size);
		putc('\n', stderr);
		ut_error;
	}

	if (use_full_checksum) {
		static_assert(FIL_PAGE_FCRC32_END_LSN % 4 == 0, "aligned");
		static_assert(FIL_PAGE_LSN % 4 == 0, "aligned");
		memcpy_aligned<4>(page + srv_page_size
				  - FIL_PAGE_FCRC32_END_LSN,
				  FIL_PAGE_LSN + 4 + page, 4);
		return buf_flush_assign_full_crc32_checksum(page);
	}

	static_assert(FIL_PAGE_END_LSN_OLD_CHKSUM % 8 == 0, "aligned");
	static_assert(FIL_PAGE_LSN % 8 == 0, "aligned");
	memcpy_aligned<8>(page + srv_page_size - FIL_PAGE_END_LSN_OLD_CHKSUM,
			  FIL_PAGE_LSN + page, 8);

	if (block && srv_page_size == 16384) {
		/* The page type could be garbage in old files
		created before MySQL 5.5. Such files always
		had a page size of 16 kilobytes. */
		ulint	page_type = fil_page_get_type(page);
		ulint	reset_type = page_type;

		switch (block->page.id().page_no() % 16384) {
		case 0:
			reset_type = block->page.id().page_no() == 0
				? FIL_PAGE_TYPE_FSP_HDR
				: FIL_PAGE_TYPE_XDES;
			break;
		case 1:
			reset_type = FIL_PAGE_IBUF_BITMAP;
			break;
		case FSP_TRX_SYS_PAGE_NO:
			if (block->page.id()
			    == page_id_t(TRX_SYS_SPACE, TRX_SYS_PAGE_NO)) {
				reset_type = FIL_PAGE_TYPE_TRX_SYS;
				break;
			}
			/* fall through */
		default:
			switch (page_type) {
			case FIL_PAGE_INDEX:
			case FIL_PAGE_TYPE_INSTANT:
			case FIL_PAGE_RTREE:
			case FIL_PAGE_UNDO_LOG:
			case FIL_PAGE_INODE:
			case FIL_PAGE_IBUF_FREE_LIST:
			case FIL_PAGE_TYPE_ALLOCATED:
			case FIL_PAGE_TYPE_SYS:
			case FIL_PAGE_TYPE_TRX_SYS:
			case FIL_PAGE_TYPE_BLOB:
			case FIL_PAGE_TYPE_ZBLOB:
			case FIL_PAGE_TYPE_ZBLOB2:
				break;
			case FIL_PAGE_TYPE_FSP_HDR:
			case FIL_PAGE_TYPE_XDES:
			case FIL_PAGE_IBUF_BITMAP:
				/* These pages should have
				predetermined page numbers
				(see above). */
			default:
				reset_type = FIL_PAGE_TYPE_UNKNOWN;
				break;
			}
		}

		if (UNIV_UNLIKELY(page_type != reset_type)) {
			ib::info()
				<< "Resetting invalid page "
				<< block->page.id() << " type "
				<< page_type << " to "
				<< reset_type << " when flushing.";
			fil_page_set_type(page, reset_type);
		}
	}

	uint32_t checksum = BUF_NO_CHECKSUM_MAGIC;

	switch (srv_checksum_algorithm_t(srv_checksum_algorithm)) {
	case SRV_CHECKSUM_ALGORITHM_INNODB:
	case SRV_CHECKSUM_ALGORITHM_STRICT_INNODB:
		checksum = buf_calc_page_new_checksum(page);
		mach_write_to_4(page + FIL_PAGE_SPACE_OR_CHKSUM,
				checksum);
		/* With the InnoDB checksum, we overwrite the first 4 bytes of
		the end lsn field to store the old formula checksum. Since it
		depends also on the field FIL_PAGE_SPACE_OR_CHKSUM, it has to
		be calculated after storing the new formula checksum. */
		checksum = buf_calc_page_old_checksum(page);
		break;
	case SRV_CHECKSUM_ALGORITHM_FULL_CRC32:
	case SRV_CHECKSUM_ALGORITHM_STRICT_FULL_CRC32:
	case SRV_CHECKSUM_ALGORITHM_CRC32:
	case SRV_CHECKSUM_ALGORITHM_STRICT_CRC32:
		/* In other cases we write the same checksum to both fields. */
		checksum = buf_calc_page_crc32(page);
		mach_write_to_4(page + FIL_PAGE_SPACE_OR_CHKSUM,
				checksum);
		break;
	case SRV_CHECKSUM_ALGORITHM_NONE:
	case SRV_CHECKSUM_ALGORITHM_STRICT_NONE:
		mach_write_to_4(page + FIL_PAGE_SPACE_OR_CHKSUM,
				checksum);
		break;
		/* no default so the compiler will emit a warning if
		new enum is added and not handled here */
	}

	mach_write_to_4(page + srv_page_size - FIL_PAGE_END_LSN_OLD_CHKSUM,
			checksum);
}

/** Reserve a buffer for compression.
@param[in,out]  slot    reserved slot */
static void buf_tmp_reserve_compression_buf(buf_tmp_buffer_t* slot)
{
  if (slot->comp_buf)
    return;
  /* Both Snappy and LZO compression methods require that the output
  buffer be bigger than input buffer. Adjust the allocated size. */
  ulint size= srv_page_size;
#ifdef HAVE_LZO
  size+= LZO1X_1_15_MEM_COMPRESS;
#elif defined HAVE_SNAPPY
  size= snappy_max_compressed_length(size);
#endif
  slot->comp_buf= static_cast<byte*>(aligned_malloc(size, srv_page_size));
}

/** Encrypt a buffer of temporary tablespace
@param[in]      offset  Page offset
@param[in]      s       Page to encrypt
@param[in,out]  d       Output buffer
@return encrypted buffer or NULL */
static byte* buf_tmp_page_encrypt(ulint offset, const byte* s, byte* d)
{
  /* Calculate the start offset in a page */
  uint srclen= static_cast<uint>(srv_page_size) -
    (FIL_PAGE_FILE_FLUSH_LSN_OR_KEY_VERSION +
     FIL_PAGE_FCRC32_CHECKSUM);
  const byte* src= s + FIL_PAGE_FILE_FLUSH_LSN_OR_KEY_VERSION;
  byte* dst= d + FIL_PAGE_FILE_FLUSH_LSN_OR_KEY_VERSION;

  memcpy(d, s, FIL_PAGE_FILE_FLUSH_LSN_OR_KEY_VERSION);

  if (!log_tmp_block_encrypt(src, srclen, dst, (offset * srv_page_size), true))
    return NULL;

  const ulint payload= srv_page_size - FIL_PAGE_FCRC32_CHECKSUM;
  mach_write_to_4(d + payload, ut_crc32(d, payload));

  srv_stats.pages_encrypted.inc();
  srv_stats.n_temp_blocks_encrypted.inc();
  return d;
}

/** Encryption and page_compression hook that is called just before
a page is written to disk.
@param[in,out]  space   tablespace
@param[in,out]  bpage   buffer page
@param[in]      s       physical page frame that is being encrypted
@param[in,out]  size    payload size in bytes
@return page frame to be written to file
(may be src_frame or an encrypted/compressed copy of it) */
static byte *buf_page_encrypt(fil_space_t* space, buf_page_t* bpage, byte* s,
                              size_t *size)
{
  ut_ad(bpage->status != buf_page_t::FREED);
  ut_ad(space->id == bpage->id().space());

  ut_d(fil_page_type_validate(space, s));
  const uint32_t page_no= bpage->id().page_no();

  switch (page_no) {
  case TRX_SYS_PAGE_NO:
    if (bpage->id().space() != TRX_SYS_SPACE)
      break;
    /* The TRX_SYS page is neither encrypted nor compressed, because
    it contains the address of the doublewrite buffer. */
    /* fall through */
  case 0:
    /* Page 0 of a tablespace is not encrypted/compressed */
    return s;
  }

  fil_space_crypt_t *crypt_data= space->crypt_data;
  bool encrypted, page_compressed;
  if (space->purpose == FIL_TYPE_TEMPORARY)
  {
    ut_ad(!crypt_data);
    encrypted= innodb_encrypt_temporary_tables;
    page_compressed= false;
  }
  else
  {
    encrypted= crypt_data && !crypt_data->not_encrypted() &&
      crypt_data->type != CRYPT_SCHEME_UNENCRYPTED &&
      (!crypt_data->is_default_encryption() || srv_encrypt_tables);
    page_compressed= space->is_compressed();
  }

  const bool full_crc32= space->full_crc32();

  if (!encrypted && !page_compressed)
  {
    /* No need to encrypt or compress. Clear key-version & crypt-checksum. */
    static_assert(FIL_PAGE_FCRC32_KEY_VERSION % 4 == 0, "alignment");
    static_assert(FIL_PAGE_FILE_FLUSH_LSN_OR_KEY_VERSION % 4 == 2,
                  "not perfect alignment");
    if (full_crc32)
      memset_aligned<4>(s + FIL_PAGE_FCRC32_KEY_VERSION, 0, 4);
    else
      memset_aligned<2>(s + FIL_PAGE_FILE_FLUSH_LSN_OR_KEY_VERSION, 0, 8);
    return s;
  }

  static_assert(FIL_PAGE_FCRC32_END_LSN % 4 == 0, "alignment");
  static_assert(FIL_PAGE_LSN % 8 == 0, "alignment");
  if (full_crc32)
    memcpy_aligned<4>(s + srv_page_size - FIL_PAGE_FCRC32_END_LSN,
                      FIL_PAGE_LSN + 4 + s, 4);

  ut_ad(!bpage->zip_size() || !page_compressed);
  /* Find free slot from temporary memory array */
  buf_tmp_buffer_t *slot= buf_pool.io_buf_reserve();
  ut_a(slot);
  slot->allocate();
  slot->out_buf= NULL;
  bpage->slot= slot;

  byte *d= slot->crypt_buf;

  if (!page_compressed)
  {
not_compressed:
    byte *tmp= space->purpose == FIL_TYPE_TEMPORARY
      ? buf_tmp_page_encrypt(page_no, s, d)
      : fil_space_encrypt(space, page_no, s, d);

    slot->out_buf= d= tmp;

    ut_d(fil_page_type_validate(space, tmp));
  }
  else
  {
    ut_ad(space->purpose != FIL_TYPE_TEMPORARY);
    /* First we compress the page content */
    buf_tmp_reserve_compression_buf(slot);
    byte *tmp= slot->comp_buf;
    ulint len= fil_page_compress(s, tmp, space->flags,
                                 fil_space_get_block_size(space, page_no),
                                 encrypted);

    if (!len)
      goto not_compressed;

    *size= len;

    if (full_crc32)
    {
      ut_d(bool compressed = false);
      len= buf_page_full_crc32_size(tmp,
#ifdef UNIV_DEBUG
                                    &compressed,
#else
                                    NULL,
#endif
                                    NULL);
      ut_ad(compressed);
    }

    /* Workaround for MDEV-15527. */
    memset(tmp + len, 0 , srv_page_size - len);
    ut_d(fil_page_type_validate(space, tmp));

    if (encrypted)
      tmp = fil_space_encrypt(space, page_no, tmp, d);

    if (full_crc32)
    {
      static_assert(FIL_PAGE_FCRC32_CHECKSUM == 4, "alignment");
      mach_write_to_4(tmp + len - 4, ut_crc32(tmp, len - 4));
      ut_ad(!buf_page_is_corrupted(true, tmp, space->flags));
    }

    slot->out_buf= d= tmp;
  }

  ut_d(fil_page_type_validate(space, d));
  return d;
}

/** The following function deals with freed page during flushing.
     i)  Writing zeros to the file asynchronously if scrubbing is enabled
     ii) Punch the hole to the file synchoronously if page_compressed is
         enabled for the tablespace
This function also resets the IO_FIX to IO_NONE and making the
page status as NORMAL. It initiates the write to the file only after
releasing the page from flush list and its associated mutex.
@param[in,out]	bpage	freed buffer page */
static void buf_release_freed_page(buf_page_t *bpage)
{
  ut_ad(bpage->in_file());
  const bool uncompressed= bpage->state() == BUF_BLOCK_FILE_PAGE;
  mutex_enter(&buf_pool.mutex);
  bpage->set_io_fix(BUF_IO_NONE);
  bpage->status= buf_page_t::NORMAL;
  buf_flush_remove(bpage);

  if (uncompressed)
    rw_lock_sx_unlock_gen(&reinterpret_cast<buf_block_t*>(bpage)->lock,
                          BUF_IO_WRITE);

  buf_LRU_free_page(bpage, true);
  mutex_exit(&buf_pool.mutex);
}

/** Write a flushable page from buf_pool to a file.
buf_pool.mutex must be held.
@param bpage       buffer control block
@param flush_type  type of flush
@param space       tablespace (or nullptr if not known)
@param sync        whether this is a synchronous request
                   (only for flush_type=SINGLE_PAGE)
@return whether the page was flushed and buf_pool.mutex was released */
bool buf_flush_page(buf_page_t *bpage, IORequest::flush_t flush_type,
                    fil_space_t *space, bool sync)
{
  ut_ad(bpage->in_file());
  ut_ad(bpage->ready_for_flush());
  ut_ad(!sync || flush_type == IORequest::SINGLE_PAGE);
  ut_ad(mutex_own(&buf_pool.mutex));

  rw_lock_t *rw_lock;
  bool no_fix_count= bpage->buf_fix_count() == 0;

  if (bpage->state() != BUF_BLOCK_FILE_PAGE)
    rw_lock= nullptr;
  else if (!(no_fix_count || flush_type == IORequest::FLUSH_LIST) ||
           (!no_fix_count && srv_shutdown_state <= SRV_SHUTDOWN_CLEANUP &&
            fsp_is_system_temporary(bpage->id().space())))
    /* This is a heuristic, to avoid expensive SX attempts. */
    /* For table residing in temporary tablespace sync is done
    using IO_FIX and so before scheduling for flush ensure that
    page is not fixed. */
    return false;
  else
  {
    rw_lock= &reinterpret_cast<buf_block_t*>(bpage)->lock;
    if (flush_type != IORequest::FLUSH_LIST &&
        !rw_lock_sx_lock_nowait(rw_lock, BUF_IO_WRITE))
      return false;
  }

  /* We are committed to flushing by the time we get here */
  bpage->set_io_fix(BUF_IO_WRITE);
  mutex_exit(&buf_pool.mutex);

  if (flush_type == IORequest::FLUSH_LIST && rw_lock &&
      !rw_lock_sx_lock_nowait(rw_lock, BUF_IO_WRITE))
  {
    if (!fsp_is_system_temporary(bpage->id().space()))
      /* Avoid a potential deadlock with the doublewrite buffer,
      which might be holding another buf_block_t::lock. */
      buf_dblwr_flush_buffered_writes();
    else
      os_aio_wait_until_no_pending_writes();

    rw_lock_sx_lock_gen(rw_lock, BUF_IO_WRITE);
  }

  /* We are holding rw_lock = buf_block_t::lock in SX mode except if
  this is a ROW_FORMAT=COMPRESSED page whose uncompressed page frame
  has been evicted from the buffer pool.

  Apart from possible rw_lock protection, bpage is also protected by
  io_fix and oldest_modification()!=0. Thus, it cannot be relocated in
  the buffer pool or removed from flush_list or LRU_list. */
#if 0 /* rw_lock_own() does not hold because we passed BUF_IO_WRITE above. */
  ut_ad(!rw_lock || rw_lock_own(rw_lock, RW_LOCK_SX));
#endif

  const fil_space_t * const provided_space= space;
  if (!space)
  {
    space= fil_space_acquire_for_io(bpage->id().space());
    if (UNIV_UNLIKELY(!space))
    {
      mutex_enter(&buf_pool.mutex);
      bpage->status= buf_page_t::NORMAL;
      bpage->set_io_fix(BUF_IO_NONE);
      if (rw_lock)
        rw_lock_sx_unlock_gen(rw_lock, BUF_IO_WRITE);
      return false;
    }
  }
  ut_ad((space->purpose == FIL_TYPE_TEMPORARY) ==
        (space == fil_system.temp_space));

  const bool full_crc32= space->full_crc32();

  DBUG_PRINT("ib_buf", ("flush %s %u page %u:%u",
                        sync ? "sync" : "async", (unsigned) flush_type,
                        bpage->id().space(), bpage->id().page_no()));
  ut_ad(!mutex_own(&buf_pool.mutex));
  ut_ad(!mutex_own(&buf_pool.flush_list_mutex));
  ut_ad(bpage->io_fix() == BUF_IO_WRITE);
  ut_ad(bpage->oldest_modification());
  ut_ad(bpage->state() ==
        (rw_lock ? BUF_BLOCK_FILE_PAGE : BUF_BLOCK_ZIP_PAGE));

  /* Because bpage->status can only be changed while buf_block_t
  exists, it cannot be modified for ROW_FORMAT=COMPRESSED pages
  without first allocating the uncompressed page frame. Such
  allocation cannot be completed due to our io_fix. So, bpage->status
  is protected even if !rw_lock. */
  const auto status= bpage->status;

  if (status != buf_page_t::FREED)
  {
    switch (buf_pool.n_flush[flush_type]++) {
    case 0:
      os_event_reset(buf_pool.no_flush[flush_type]);
      break;
#ifdef UNIV_DEBUG
    case ULINT_UNDEFINED:
      ut_error;
      break;
#endif
    }
  }

  page_t *frame= bpage->zip.data;
  size_t size, orig_size;

  if (UNIV_UNLIKELY(!rw_lock)) /* ROW_FORMAT=COMPRESSED */
  {
    ut_ad(!space->full_crc32());
    ut_ad(!space->is_compressed()); /* not page_compressed */
    orig_size= size= bpage->zip_size();
    if (status != buf_page_t::FREED)
    {
      buf_flush_update_zip_checksum(frame, orig_size);
      frame= buf_page_encrypt(space, bpage, frame, &size);
    }
    ut_ad(size == bpage->zip_size());
  }
  else
  {
    buf_block_t *block= reinterpret_cast<buf_block_t*>(bpage);
    byte *page= block->frame;
    orig_size= size= block->physical_size();

    if (status != buf_page_t::FREED)
    {
      if (full_crc32)
      {
        /* innodb_checksum_algorithm=full_crc32 is not implemented for
        ROW_FORMAT=COMPRESSED pages. */
        ut_ad(!frame);
        page= buf_page_encrypt(space, bpage, page, &size);
      }

      buf_flush_init_for_writing(block, page, frame ? &bpage->zip : nullptr,
                                 full_crc32);

      if (!full_crc32)
        page= buf_page_encrypt(space, bpage, frame ? frame : page, &size);
    }

    frame= page;
  }

  if (UNIV_LIKELY(space->purpose == FIL_TYPE_TABLESPACE))
  {
    const lsn_t lsn= mach_read_from_8(frame + FIL_PAGE_LSN);
    ut_ad(lsn);
    ut_ad(lsn >= bpage->oldest_modification());
    ut_ad(!srv_read_only_mode);
    log_write_up_to(lsn, true);
  }
  else
    ut_ad(space->atomic_write_supported);

  bool use_doublewrite;
  IORequest request(IORequest::WRITE, bpage, flush_type);

  ut_ad(status == bpage->status);

  switch (status) {
  default:
    ut_ad(status == buf_page_t::FREED);
    buf_release_freed_page(bpage);
    goto done;
  case buf_page_t::NORMAL:
    use_doublewrite= space->use_doublewrite();

    if (use_doublewrite)
    {
      ut_ad(!srv_read_only_mode);
      if (flush_type == IORequest::SINGLE_PAGE)
        buf_dblwr->write_single_page(bpage, sync, size);
      else
        buf_dblwr->add_to_batch(bpage, flush_type, size);
      break;
    }
    /* fall through */
  case buf_page_t::INIT_ON_FLUSH:
    use_doublewrite= false;
    if (size != orig_size)
      request.set_punch_hole();
    /* FIXME: pass space to fil_io() */
    fil_io_t fio= fil_io(request, sync, bpage->id(), bpage->zip_size(), 0,
                         bpage->physical_size(), frame, bpage);
    ut_ad(!fio.node || fio.node->space == space);
    if (fio.node && sync)
      fio.node->space->release_for_io();
  }

  if (sync)
  {
    ut_ad(bpage->io_fix() == BUF_IO_WRITE);

    /* When flushing single page synchronously, we flush the changes
    only for the tablespace we are working on. */
    if (space->purpose != FIL_TYPE_TEMPORARY)
      fil_flush(space);

    if (size != orig_size && space->punch_hole)
      request.set_punch_hole();
    buf_page_write_complete(bpage, request, use_doublewrite, true/*evict*/);
  }

done:
  if (!provided_space)
    space->release_for_io();
  /* Increment the I/O operation count used for selecting LRU policy. */
  buf_LRU_stat_inc_io();
  return true;
}

/** Check whether a page can be flushed from the buf_pool.
@param id          page identifier
@param flush       LRU or FLUSH_LIST
@return whether the page can be flushed */
static bool buf_flush_check_neighbor(const page_id_t id,
                                     IORequest::flush_t flush)
{
  ut_ad(flush == IORequest::LRU || flush == IORequest::FLUSH_LIST);
  ut_ad(mutex_own(&buf_pool.mutex));

  buf_page_t *bpage= buf_pool.page_hash_get_low(id, id.fold());

  if (!bpage || buf_pool.watch_is_sentinel(*bpage))
    return false;

  /* We avoid flushing 'non-old' blocks in an LRU flush, because the
  flushed blocks are soon freed */

  return (flush != IORequest::LRU || bpage->is_old()) &&
    bpage->ready_for_flush();
}

/** Check which neighbors of a page can be flushed from the buf_pool.
@param space       tablespace
@param id          page identifier of a dirty page
@param flush       LRU or FLUSH_LIST
@return last page number that can be flushed */
static page_id_t buf_flush_check_neighbors(const fil_space_t &space,
                                           page_id_t &id,
                                           IORequest::flush_t flush)
{
  ut_ad(id.page_no() < space.size);
  ut_ad(flush == IORequest::LRU || flush == IORequest::FLUSH_LIST);
  /* When flushed, dirty blocks are searched in neighborhoods of this
  size, and flushed along with the original page. */
  const ulint s= buf_pool.curr_size / 16;
  const uint32_t read_ahead= buf_pool.read_ahead_area;
  const uint32_t buf_flush_area= read_ahead > s
    ? static_cast<uint32_t>(s) : read_ahead;
  page_id_t low= id - (id.page_no() % buf_flush_area);
  page_id_t high= low + buf_flush_area;
  high.set_page_no(std::min(high.page_no(),
                            static_cast<uint32_t>(space.committed_size - 1)));

  /* Determine the contiguous dirty area around id. */
  const ulint id_fold= id.fold();

  mutex_enter(&buf_pool.mutex);

  if (id > low)
  {
    ulint fold= id_fold;
    for (page_id_t i= id - 1;; --i)
    {
      fold--;
      ut_ad(i.fold() == fold);
      if (!buf_flush_check_neighbor(i, flush))
      {
        low= i + 1;
        break;
      }
      if (i == low)
        break;
    }
  }

  page_id_t i= id;
  id= low;
  ulint fold= id_fold;
  while (++i < high)
  {
    ++fold;
    ut_ad(i.fold() == fold);
    if (!buf_flush_check_neighbor(i, flush))
      break;
  }

  mutex_exit(&buf_pool.mutex);
  return i;
}

/** Write punch-hole or zeroes of the freed ranges when
innodb_immediate_scrub_data_uncompressed from the freed ranges.
@param[in]	space		tablespace which contains freed ranges
@param[in]	freed_ranges	freed ranges of the page to be flushed */
static void buf_flush_freed_pages(fil_space_t *space)
{
  ut_ad(space != NULL);
  const bool punch_hole= space->punch_hole;
  if (!srv_immediate_scrub_data_uncompressed && !punch_hole)
    return;
  lsn_t flush_to_disk_lsn= log_sys.get_flushed_lsn();

  std::unique_lock<std::mutex> freed_lock(space->freed_range_mutex);
  if (space->freed_ranges.empty()
      || flush_to_disk_lsn < space->get_last_freed_lsn())
  {
    freed_lock.unlock();
    return;
  }

  range_set freed_ranges= std::move(space->freed_ranges);
  freed_lock.unlock();

  for (const auto &range : freed_ranges)
  {
    ulint page_size= space->zip_size();
    if (!page_size)
      page_size= srv_page_size;

    if (punch_hole)
    {
      const auto len= (range.last - range.first + 1) * page_size;
      const page_id_t page_id(space->id, range.first);
      fil_io_t fio= fil_io(IORequestWrite, true, page_id, space->zip_size(),
                           0, len, nullptr, nullptr, false, true);
      if (fio.node)
        fio.node->space->release_for_io();
    }
    else if (srv_immediate_scrub_data_uncompressed)
    {
      for (auto i= range.first; i <= range.last; i++)
      {
        const page_id_t page_id(space->id, i);
        fil_io(IORequestWrite, false, page_id, space->zip_size(), 0,
               space->zip_size() ? space->zip_size() : srv_page_size,
               const_cast<byte*>(field_ref_zero), nullptr, false, false);
      }
    }
    buf_pool.stat.n_pages_written+= (range.last - range.first + 1);
  }
}

/** Flushes to disk all flushable pages within the flush area
and also write zeroes or punch the hole for the freed ranges of pages.
@param[in]	page_id		page id
@param[in]	flush		LRU or FLUSH_LIST
@param[in]	n_flushed	number of pages flushed so far in this batch
@param[in]	n_to_flush	maximum number of pages we are allowed to flush
@return number of pages flushed */
static
ulint
buf_flush_try_neighbors(
	const page_id_t		page_id,
	IORequest::flush_t	flush,
	ulint			n_flushed,
	ulint			n_to_flush)
{
	ulint		count = 0;

	ut_ad(flush == IORequest::LRU || flush == IORequest::FLUSH_LIST);
	fil_space_t* space = fil_space_acquire_for_io(page_id.space());
	if (!space) {
		return 0;
	}

        /* Flush the freed ranges while flushing the neighbors */
        buf_flush_freed_pages(space);

	page_id_t id = page_id;
	page_id_t high = (srv_flush_neighbors != 1
			  || UT_LIST_GET_LEN(buf_pool.LRU)
			  < BUF_LRU_OLD_MIN_LEN
			  || !space->is_rotational())
		? id + 1 /* Flush the minimum. */
		: buf_flush_check_neighbors(*space, id, flush);

	for (; id < high; ++id) {
		buf_page_t*	bpage;

		if ((count + n_flushed) >= n_to_flush) {

			/* We have already flushed enough pages and
			should call it a day. There is, however, one
			exception. If the page whose neighbors we
			are flushing has not been flushed yet then
			we'll try to flush the victim that we
			selected originally. */
			if (id <= page_id) {
				id = page_id;
			} else {
				break;
			}
		}

		const ulint fold = id.fold();

		mutex_enter(&buf_pool.mutex);

		bpage = buf_pool.page_hash_get_low(id, fold);

		if (bpage == NULL) {
			mutex_exit(&buf_pool.mutex);
			continue;
		}

		ut_a(bpage->in_file());

		/* We avoid flushing 'non-old' blocks in an LRU flush,
		because the flushed blocks are soon freed */

		if (flush != IORequest::LRU
		    || id == page_id || bpage->is_old()) {
			if (bpage->ready_for_flush()
			    && (id == page_id || bpage->buf_fix_count() == 0)
			    && buf_flush_page(bpage, flush, space, false)) {
				    ++count;
				    continue;
			}
		}
		mutex_exit(&buf_pool.mutex);
	}

	space->release_for_io();

	if (count > 1) {
		MONITOR_INC_VALUE_CUMULATIVE(
			MONITOR_FLUSH_NEIGHBOR_TOTAL_PAGE,
			MONITOR_FLUSH_NEIGHBOR_COUNT,
			MONITOR_FLUSH_NEIGHBOR_PAGES,
			(count - 1));
	}

	return(count);
}

/*******************************************************************//**
This utility moves the uncompressed frames of pages to the free list.
Note that this function does not actually flush any data to disk. It
just detaches the uncompressed frames from the compressed pages at the
tail of the unzip_LRU and puts those freed frames in the free list.
Note that it is a best effort attempt and it is not guaranteed that
after a call to this function there will be 'max' blocks in the free
list.
@param[in]	max		desired number of blocks in the free_list
@return number of blocks moved to the free list. */
static ulint buf_free_from_unzip_LRU_list_batch(ulint max)
{
	ulint		scanned = 0;
	ulint		count = 0;
	ulint		free_len = UT_LIST_GET_LEN(buf_pool.free);
	ulint		lru_len = UT_LIST_GET_LEN(buf_pool.unzip_LRU);

	ut_ad(mutex_own(&buf_pool.mutex));

	buf_block_t*	block = UT_LIST_GET_LAST(buf_pool.unzip_LRU);

	while (block != NULL
	       && count < max
	       && free_len < srv_LRU_scan_depth
	       && lru_len > UT_LIST_GET_LEN(buf_pool.LRU) / 10) {

		++scanned;
		if (buf_LRU_free_page(&block->page, false)) {
			/* Block was freed. buf_pool.mutex potentially
			released and reacquired */
			++count;
			block = UT_LIST_GET_LAST(buf_pool.unzip_LRU);
			free_len = UT_LIST_GET_LEN(buf_pool.free);
			lru_len = UT_LIST_GET_LEN(buf_pool.unzip_LRU);
		} else {
			block = UT_LIST_GET_PREV(unzip_LRU, block);
		}
	}

	ut_ad(mutex_own(&buf_pool.mutex));

	if (scanned) {
		MONITOR_INC_VALUE_CUMULATIVE(
			MONITOR_LRU_BATCH_SCANNED,
			MONITOR_LRU_BATCH_SCANNED_NUM_CALL,
			MONITOR_LRU_BATCH_SCANNED_PER_CALL,
			scanned);
	}

	return(count);
}

/** Flush dirty blocks from the end of the LRU list.
The calling thread is not allowed to own any latches on pages!

@param[in]	max	desired number of blocks to make available
			in the free list (best effort; not guaranteed)
@param[out]	n	counts of flushed and evicted pages */
static void buf_flush_LRU_list_batch(ulint max, flush_counters_t *n)
{
  ulint scanned= 0;
  ulint free_limit= srv_LRU_scan_depth;
  n->flushed = 0;
  n->evicted = 0;
  n->unzip_LRU_evicted = 0;
  ut_ad(mutex_own(&buf_pool.mutex));
  if (buf_pool.withdraw_target && buf_pool.curr_size < buf_pool.old_size)
    free_limit+= buf_pool.withdraw_target - UT_LIST_GET_LEN(buf_pool.withdraw);

  for (buf_page_t *bpage= UT_LIST_GET_LAST(buf_pool.LRU);
       bpage && n->flushed + n->evicted < max &&
       UT_LIST_GET_LEN(buf_pool.LRU) > BUF_LRU_MIN_LEN &&
       UT_LIST_GET_LEN(buf_pool.free) < free_limit;
       ++scanned, bpage= buf_pool.lru_hp.get())
  {
    buf_page_t *prev= UT_LIST_GET_PREV(LRU, bpage);
    buf_pool.lru_hp.set(prev);

    if (bpage->ready_for_replace())
    {
      /* block is ready for eviction i.e., it is clean and is not
      IO-fixed or buffer fixed. */
      if (buf_LRU_free_page(bpage, true))
        ++n->evicted;
    }
    else if (bpage->ready_for_flush())
    {
      /* Block is ready for flush. Dispatch an IO request. The IO
      helper thread will put it on free list in IO completion routine. */
      const page_id_t page_id(bpage->id());
      mutex_exit(&buf_pool.mutex);
      n->flushed+= buf_flush_try_neighbors(page_id, IORequest::LRU, n->flushed,
                                           max);
      mutex_enter(&buf_pool.mutex);
    }
    else
      /* Can't evict or dispatch this block. Go to previous. */
      ut_ad(buf_pool.lru_hp.is_hp(prev));
  }

  buf_pool.lru_hp.set(nullptr);

  /* We keep track of all flushes happening as part of LRU flush. When
  estimating the desired rate at which flush_list should be flushed,
  we factor in this value. */
  buf_lru_flush_page_count+= n->flushed;

  ut_ad(mutex_own(&buf_pool.mutex));

  if (n->evicted)
    MONITOR_INC_VALUE_CUMULATIVE(MONITOR_LRU_BATCH_EVICT_TOTAL_PAGE,
                                 MONITOR_LRU_BATCH_EVICT_COUNT,
                                 MONITOR_LRU_BATCH_EVICT_PAGES,
                                 n->evicted);
  if (scanned)
    MONITOR_INC_VALUE_CUMULATIVE(MONITOR_LRU_BATCH_SCANNED,
                                 MONITOR_LRU_BATCH_SCANNED_NUM_CALL,
                                 MONITOR_LRU_BATCH_SCANNED_PER_CALL,
                                 scanned);
}

/** Flush and move pages from LRU or unzip_LRU list to the free list.
Whether LRU or unzip_LRU is used depends on the state of the system.
@param[in]	max	desired number of blocks to make available
			in the free list (best effort; not guaranteed)
@param[out]	n	counts of flushed and evicted pages */
static void buf_do_LRU_batch(ulint max, flush_counters_t* n)
{
	n->unzip_LRU_evicted = buf_LRU_evict_from_unzip_LRU()
		? buf_free_from_unzip_LRU_list_batch(max) : 0;

	if (max > n->unzip_LRU_evicted) {
		buf_flush_LRU_list_batch(max - n->unzip_LRU_evicted, n);
	} else {
		n->evicted = 0;
		n->flushed = 0;
	}

	/* Add evicted pages from unzip_LRU to the evicted pages from
	the simple LRU. */
	n->evicted += n->unzip_LRU_evicted;
}

/** This utility flushes dirty blocks from the end of the flush_list.
The calling thread is not allowed to own any latches on pages!
@param[in]	min_n		wished minimum mumber of blocks flushed (it is
not guaranteed that the actual number is that big, though)
@param[in]	lsn_limit	all blocks whose oldest_modification is smaller
than this should be flushed (if their number does not exceed min_n)
@return number of blocks for which the write request was queued */
static ulint buf_do_flush_list_batch(ulint min_n, lsn_t lsn_limit)
{
  ulint count= 0;
  ulint scanned= 0;

  ut_ad(mutex_own(&buf_pool.mutex));

  /* Start from the end of the list looking for a suitable block to be
  flushed. */
  mutex_enter(&buf_pool.flush_list_mutex);
  ulint len = UT_LIST_GET_LEN(buf_pool.flush_list);

  /* In order not to degenerate this scan to O(n*n) we attempt to
  preserve pointer of previous block in the flush list. To do so we
  declare it a hazard pointer. Any thread working on the flush list
  must check the hazard pointer and if it is removing the same block
  then it must reset it. */
  for (buf_page_t *bpage= UT_LIST_GET_LAST(buf_pool.flush_list);
       bpage && len && count < min_n;
       bpage= buf_pool.flush_hp.get(), ++scanned, len--)
  {
    const lsn_t oldest_modification= bpage->oldest_modification();
    if (oldest_modification >= lsn_limit)
      break;
    ut_a(oldest_modification);

    buf_page_t *prev= UT_LIST_GET_PREV(list, bpage);
    buf_pool.flush_hp.set(prev);
    mutex_exit(&buf_pool.flush_list_mutex);

    ut_ad(bpage->in_file());
    const bool flushed= bpage->ready_for_flush();

    if (flushed)
    {
      const page_id_t page_id(bpage->id());
      mutex_exit(&buf_pool.mutex);
      count+= buf_flush_try_neighbors(page_id, IORequest::FLUSH_LIST,
				      count, min_n);
      mutex_enter(&buf_pool.mutex);
    }

    mutex_enter(&buf_pool.flush_list_mutex);
    ut_ad(flushed || buf_pool.flush_hp.is_hp(prev));
  }

  buf_pool.flush_hp.set(nullptr);
  mutex_exit(&buf_pool.flush_list_mutex);

  if (scanned)
    MONITOR_INC_VALUE_CUMULATIVE(MONITOR_FLUSH_BATCH_SCANNED,
                                 MONITOR_FLUSH_BATCH_SCANNED_NUM_CALL,
                                 MONITOR_FLUSH_BATCH_SCANNED_PER_CALL,
                                 scanned);
  if (count)
    MONITOR_INC_VALUE_CUMULATIVE(MONITOR_FLUSH_BATCH_TOTAL_PAGE,
                                 MONITOR_FLUSH_BATCH_COUNT,
                                 MONITOR_FLUSH_BATCH_PAGES,
                                 count);
  ut_ad(mutex_own(&buf_pool.mutex));
  return count;
}

/** This utility flushes dirty blocks from the end of the LRU list or
flush_list.
NOTE 1: in the case of an LRU flush the calling thread may own latches to
pages: to avoid deadlocks, this function must be written so that it cannot
end up waiting for these latches! NOTE 2: in the case of a flush list flush,
the calling thread is not allowed to own any latches on pages!
@param[in]	lru		true=LRU; false=FLUSH_LIST;
if !lru, then the caller must not own any latches on pages
@param[in]	min_n		wished minimum mumber of blocks flushed (it is
not guaranteed that the actual number is that big, though)
@param[in]	lsn_limit	in the case of !lru all blocks whose
@param[out]	n		counts of flushed and evicted pages
oldest_modification is smaller than this should be flushed (if their number
does not exceed min_n), otherwise ignored */
static
void
buf_flush_batch(
	bool			lru,
	ulint			min_n,
	lsn_t			lsn_limit,
	flush_counters_t*	n)
{
	ut_ad(lru || !sync_check_iterate(dict_sync_check()));

	mutex_enter(&buf_pool.mutex);

	/* Note: The buffer pool mutex is released and reacquired within
	the flush functions. */
	if (lru) {
		buf_do_LRU_batch(min_n, n);
	} else {
		n->flushed = buf_do_flush_list_batch(min_n, lsn_limit);
		n->evicted = 0;
	}

	mutex_exit(&buf_pool.mutex);

	DBUG_PRINT("ib_buf",
		   (lru ? "LRU flush completed" : "flush_list completed"));
}

/******************************************************************//**
Gather the aggregated stats for both flush list and LRU list flushing.
@param page_count_flush	number of pages flushed from the end of the flush_list
@param page_count_LRU	number of pages flushed from the end of the LRU list
*/
static
void
buf_flush_stats(
/*============*/
	ulint		page_count_flush,
	ulint		page_count_LRU)
{
	DBUG_PRINT("ib_buf", ("flush completed, from flush_list %u pages, "
			      "from LRU_list %u pages",
			      unsigned(page_count_flush),
			      unsigned(page_count_LRU)));

	srv_stats.buf_pool_flushed.add(page_count_flush + page_count_LRU);
}

/** Start a buffer flush batch for LRU or flush list
@param[in]	lru	true=buf_pool.LRU; false=buf_pool.flush_list
@return	whether the flush batch was started (was not already running) */
static bool buf_flush_start(bool lru)
{
  IORequest::flush_t flush_type= lru ? IORequest::LRU : IORequest::FLUSH_LIST;
  mutex_enter(&buf_pool.mutex);

  if (buf_pool.n_flush[flush_type] > 0 || buf_pool.init_flush[flush_type])
  {
    /* There is already a flush batch of the same type running */
    mutex_exit(&buf_pool.mutex);
    return false;
  }

  buf_pool.init_flush[flush_type]= true;
  os_event_reset(buf_pool.no_flush[flush_type]);
  mutex_exit(&buf_pool.mutex);
  return true;
}

/** End a buffer flush batch.
@param[in]	lru	true=buf_pool.LRU; false=buf_pool.flush_list */
static void buf_flush_end(bool lru)
{
  IORequest::flush_t flush_type= lru ? IORequest::LRU : IORequest::FLUSH_LIST;

  mutex_enter(&buf_pool.mutex);

  buf_pool.init_flush[flush_type]= false;
  buf_pool.try_LRU_scan= true;

  if (!buf_pool.n_flush[flush_type])
    /* The running flush batch has ended */
    os_event_set(buf_pool.no_flush[flush_type]);

  mutex_exit(&buf_pool.mutex);

  if (!srv_read_only_mode)
    buf_dblwr_flush_buffered_writes();
}

/** Wait until a flush batch ends.
@param[in]	lru	true=buf_pool.LRU; false=buf_pool.flush_list */
void buf_flush_wait_batch_end(bool lru)
{
  thd_wait_begin(nullptr, THD_WAIT_DISKIO);
  os_event_wait(buf_pool.no_flush[lru
                                  ? IORequest::LRU : IORequest::FLUSH_LIST]);
  thd_wait_end(nullptr);
}

/** Do flushing batch of a given type.
NOTE: The calling thread is not allowed to own any latches on pages!
@param[in]	lru		true=buf_pool.LRU; false=buf_pool.flush_list
@param[in]	min_n		wished minimum mumber of blocks flushed
(it is not guaranteed that the actual number is that big, though)
@param[in]	lsn_limit	if !lru, all blocks whose
oldest_modification is smaller than this should be flushed (if their number
does not exceed min_n), otherwise ignored
@param[out]	n_processed	the number of pages which were processed is
passed back to caller. Ignored if NULL
@retval true	if a batch was queued successfully.
@retval false	if another batch of same type was already running. */
bool buf_flush_do_batch(bool lru, ulint min_n, lsn_t lsn_limit,
                        flush_counters_t *n)
{
  if (n)
    n->flushed= 0;

  if (!buf_flush_start(lru))
    return false;

  buf_flush_batch(lru, min_n, lsn_limit, n);
  buf_flush_end(lru);

  return true;
}

/** Wait until a flush batch of the given lsn ends
@param[in]	new_oldest	target oldest_modified_lsn to wait for */
void buf_flush_wait_flushed(lsn_t new_oldest)
{
	for (;;) {
		/* We don't need to wait for fsync of the flushed
		blocks, because anyway we need fsync to make chekpoint.
		So, we don't need to wait for the batch end here. */

		mutex_enter(&buf_pool.flush_list_mutex);

		buf_page_t*	bpage;
		/* FIXME: Keep temporary tablespace pages in a separate flush
		list. We would only need to write out temporary pages if the
		page is about to be evicted from the buffer pool, and the page
		contents is still needed (the page has not been freed). */
		for (bpage = UT_LIST_GET_LAST(buf_pool.flush_list);
		     bpage && fsp_is_system_temporary(bpage->id().space());
		     bpage = UT_LIST_GET_PREV(list, bpage)) {
			ut_ad(bpage->oldest_modification());
		}

		lsn_t oldest = bpage ? bpage->oldest_modification() : 0;

		mutex_exit(&buf_pool.flush_list_mutex);

		if (oldest == 0 || oldest >= new_oldest) {
			break;
		}

		/* sleep and retry */
		os_thread_sleep(buf_flush_wait_flushed_sleep_time);

		MONITOR_INC(MONITOR_FLUSH_SYNC_WAITS);
	}
}

/** This utility flushes dirty blocks from the end of the flush list.
NOTE: The calling thread is not allowed to own any latches on pages!
@param[in]	min_n		wished minimum mumber of blocks flushed (it is
not guaranteed that the actual number is that big, though)
@param[in]	lsn_limit	all blocks whose
oldest_modification is smaller than this should be flushed (if their number
does not exceed min_n), otherwise ignored
@param[out]	n_processed	the number of pages which were processed is
passed back to caller. Ignored if NULL.
@retval true if a batch was queued successfully
@retval false if another batch of same type was already running */
bool buf_flush_lists(ulint min_n, lsn_t lsn_limit, ulint *n_processed)
{
	flush_counters_t	n;

	bool success = buf_flush_do_batch(false, min_n, lsn_limit, &n);

	if (n.flushed) {
		buf_flush_stats(n.flushed, 0);
	}

	if (n_processed) {
		*n_processed = n.flushed;
	}

	return success;
}

/******************************************************************//**
This function picks up a single page from the tail of the LRU
list, flushes it (if it is dirty), removes it from page_hash and LRU
list and puts it on the free list. It is called from user threads when
they are unable to find a replaceable page at the tail of the LRU
list i.e.: when the background LRU flushing in the page_cleaner thread
is not fast enough to keep pace with the workload.
@return true if success. */
bool buf_flush_single_page_from_LRU()
{
	ulint scanned = 0;
	bool freed = false;

	mutex_enter(&buf_pool.mutex);

	for (buf_page_t* bpage = buf_pool.single_scan_itr.start(); bpage;
	     ++scanned, bpage = buf_pool.single_scan_itr.get()) {

		ut_ad(mutex_own(&buf_pool.mutex));

		buf_page_t*	prev = UT_LIST_GET_PREV(LRU, bpage);
		buf_pool.single_scan_itr.set(prev);

		if (!bpage->ready_for_flush()) { // FIXME: ready_for_replace()
			continue;
		}

		if (!bpage->buf_fix_count()
		    && buf_LRU_free_page(bpage, true)) {
			/* block is ready for eviction i.e., it is
			clean and is not IO-fixed or buffer fixed. */
			freed = true;
			break;
		} else {
			/* Block is ready for flush. Try and dispatch an IO
			request. We'll put it on free list in IO completion
			routine if it is not buffer fixed. The following call
			will release the buf_pool.mutex.

			Note: There is no guarantee that this page has actually
			been freed, only that it has been flushed to disk */

			freed = buf_flush_page(bpage, IORequest::SINGLE_PAGE,
					       nullptr, true);

			if (freed) {
				goto found;
			}
		}
	}

	mutex_exit(&buf_pool.mutex);
found:
	if (scanned) {
		MONITOR_INC_VALUE_CUMULATIVE(
			MONITOR_LRU_SINGLE_FLUSH_SCANNED,
			MONITOR_LRU_SINGLE_FLUSH_SCANNED_NUM_CALL,
			MONITOR_LRU_SINGLE_FLUSH_SCANNED_PER_CALL,
			scanned);
	}

	ut_ad(!mutex_own(&buf_pool.mutex));
	return(freed);
}

/**
Clear up the tail of the LRU list.
Put replaceable pages at the tail of LRU to the free list.
Flush dirty pages at the tail of LRU to the disk.
The depth to which we scan each buffer pool is controlled by dynamic
config parameter innodb_LRU_scan_depth.
@return total pages flushed */
static ulint buf_flush_LRU_list()
{
	ulint	scan_depth, withdraw_depth;
	flush_counters_t	n;

	memset(&n, 0, sizeof(flush_counters_t));

	/* srv_LRU_scan_depth can be arbitrarily large value.
	We cap it with current LRU size. */
	mutex_enter(&buf_pool.mutex);
	scan_depth = UT_LIST_GET_LEN(buf_pool.LRU);
	if (buf_pool.curr_size < buf_pool.old_size
	    && buf_pool.withdraw_target > 0) {
		withdraw_depth = buf_pool.withdraw_target
			- UT_LIST_GET_LEN(buf_pool.withdraw);
	} else {
		withdraw_depth = 0;
	}
	mutex_exit(&buf_pool.mutex);
	if (withdraw_depth > srv_LRU_scan_depth) {
		scan_depth = ut_min(withdraw_depth, scan_depth);
	} else {
		scan_depth = ut_min(static_cast<ulint>(srv_LRU_scan_depth),
				    scan_depth);
	}
	/* Currently one of page_cleaners is the only thread
	that can trigger an LRU flush at the same time.
	So, it is not possible that a batch triggered during
	last iteration is still running, */
	buf_flush_do_batch(true, scan_depth, 0, &n);

	return(n.flushed);
}

/** Wait for any possible LRU flushes to complete. */
void buf_flush_wait_LRU_batch_end()
{
  if (buf_pool.n_flush[IORequest::LRU] || buf_pool.init_flush[IORequest::LRU])
    buf_flush_wait_batch_end(true);
}

/*********************************************************************//**
Calculates if flushing is required based on number of dirty pages in
the buffer pool.
@return percent of io_capacity to flush to manage dirty page ratio */
static
ulint
af_get_pct_for_dirty()
{
	const ulint dirty = UT_LIST_GET_LEN(buf_pool.flush_list);
	if (!dirty) {
		/* No pages modified */
		return 0;
	}

	/* 1 + is there to avoid division by zero (in case the buffer
	pool (including the flush_list) was emptied while we are
	looking at it) */
	double	dirty_pct = 100 * static_cast<double>(dirty)
		/ static_cast<double>(1 + UT_LIST_GET_LEN(buf_pool.LRU)
				      + UT_LIST_GET_LEN(buf_pool.free));

	ut_a(srv_max_dirty_pages_pct_lwm
	     <= srv_max_buf_pool_modified_pct);

	if (srv_max_dirty_pages_pct_lwm == 0) {
		/* The user has not set the option to preflush dirty
		pages as we approach the high water mark. */
		if (dirty_pct >= srv_max_buf_pool_modified_pct) {
			/* We have crossed the high water mark of dirty
			pages In this case we start flushing at 100% of
			innodb_io_capacity. */
			return(100);
		}
	} else if (dirty_pct >= srv_max_dirty_pages_pct_lwm) {
		/* We should start flushing pages gradually. */
		return(static_cast<ulint>((dirty_pct * 100)
		       / (srv_max_buf_pool_modified_pct + 1)));
	}

	return(0);
}

/*********************************************************************//**
Calculates if flushing is required based on redo generation rate.
@return percent of io_capacity to flush to manage redo space */
static
ulint
af_get_pct_for_lsn(
/*===============*/
	lsn_t	age)	/*!< in: current age of LSN. */
{
	lsn_t	max_async_age;
	lsn_t	lsn_age_factor;
	lsn_t	af_lwm = static_cast<lsn_t>(
		srv_adaptive_flushing_lwm
		* static_cast<double>(log_get_capacity()) / 100);

	if (age < af_lwm) {
		/* No adaptive flushing. */
		return(0);
	}

	max_async_age = log_get_max_modified_age_async();

	if (age < max_async_age && !srv_adaptive_flushing) {
		/* We have still not reached the max_async point and
		the user has disabled adaptive flushing. */
		return(0);
	}

	/* If we are here then we know that either:
	1) User has enabled adaptive flushing
	2) User may have disabled adaptive flushing but we have reached
	max_async_age. */
	lsn_age_factor = (age * 100) / max_async_age;

	ut_ad(srv_max_io_capacity >= srv_io_capacity);
	return static_cast<ulint>(
		(static_cast<double>(srv_max_io_capacity / srv_io_capacity
				     * lsn_age_factor)
		 * sqrt(static_cast<double>(lsn_age_factor))
		 / 7.5));
}

/*********************************************************************//**
This function is called approximately once every second by the
page_cleaner thread. Based on various factors it decides if there is a
need to do flushing.
@return number of pages recommended to be flushed
@param last_pages_in	the number of pages flushed by the last flush_list
			flushing. */
static
ulint
page_cleaner_flush_pages_recommendation(ulint last_pages_in)
{
	static	lsn_t		prev_lsn = 0;
	static	ulint		sum_pages = 0;
	static	ulint		avg_page_rate = 0;
	static	ulint		n_iterations = 0;
	static	time_t		prev_time;
	lsn_t			oldest_lsn;
	lsn_t			cur_lsn;
	lsn_t			age;
	lsn_t			lsn_rate;
	ulint			n_pages = 0;
	ulint			pct_for_dirty = 0;
	ulint			pct_for_lsn = 0;
	ulint			pct_total = 0;

	cur_lsn = log_sys.get_lsn();

	if (prev_lsn == 0) {
		/* First time around. */
		prev_lsn = cur_lsn;
		prev_time = time(NULL);
		return(0);
	}

	if (prev_lsn == cur_lsn) {
		return(0);
	}

	sum_pages += last_pages_in;

	time_t	curr_time = time(NULL);
	double	time_elapsed = difftime(curr_time, prev_time);

	/* We update our variables every srv_flushing_avg_loops
	iterations to smooth out transition in workload. */
	if (++n_iterations >= srv_flushing_avg_loops
	    || time_elapsed >= static_cast<double>(srv_flushing_avg_loops)) {

		if (time_elapsed < 1) {
			time_elapsed = 1;
		}

		avg_page_rate = static_cast<ulint>(
			((static_cast<double>(sum_pages)
			  / time_elapsed)
			 + static_cast<double>(avg_page_rate)) / 2);

		/* How much LSN we have generated since last call. */
		lsn_rate = static_cast<lsn_t>(
			static_cast<double>(cur_lsn - prev_lsn)
			/ time_elapsed);

		lsn_avg_rate = (lsn_avg_rate + lsn_rate) / 2;

		/* aggregate stats of all slots */
		mutex_enter(&page_cleaner.mutex);

		ulint	flush_tm = page_cleaner.flush_time;
		ulint	flush_pass = page_cleaner.flush_pass;

		page_cleaner.flush_time = 0;
		page_cleaner.flush_pass = 0;

		ulint	lru_tm = page_cleaner.slot.flush_lru_time;
		ulint	list_tm = page_cleaner.slot.flush_list_time;
		ulint	lru_pass = page_cleaner.slot.flush_lru_pass;
		ulint	list_pass = page_cleaner.slot.flush_list_pass;
		page_cleaner.slot.flush_lru_time  = 0;
		page_cleaner.slot.flush_lru_pass  = 0;
		page_cleaner.slot.flush_list_time = 0;
		page_cleaner.slot.flush_list_pass = 0;
		mutex_exit(&page_cleaner.mutex);

		/* minimum values are 1, to avoid dividing by zero. */
		if (lru_tm < 1) {
			lru_tm = 1;
		}
		if (list_tm < 1) {
			list_tm = 1;
		}
		if (flush_tm < 1) {
			flush_tm = 1;
		}

		if (lru_pass < 1) {
			lru_pass = 1;
		}
		if (list_pass < 1) {
			list_pass = 1;
		}
		if (flush_pass < 1) {
			flush_pass = 1;
		}

		MONITOR_SET(MONITOR_FLUSH_ADAPTIVE_AVG_TIME_SLOT,
			    list_tm / list_pass);
		MONITOR_SET(MONITOR_LRU_BATCH_FLUSH_AVG_TIME_SLOT,
			    lru_tm  / lru_pass);

		MONITOR_SET(MONITOR_FLUSH_ADAPTIVE_AVG_TIME_THREAD,
			    list_tm / flush_pass);
		MONITOR_SET(MONITOR_LRU_BATCH_FLUSH_AVG_TIME_THREAD,
			    lru_tm / flush_pass);
		MONITOR_SET(MONITOR_FLUSH_ADAPTIVE_AVG_TIME_EST,
			    flush_tm * list_tm / flush_pass
			    / (list_tm + lru_tm));
		MONITOR_SET(MONITOR_LRU_BATCH_FLUSH_AVG_TIME_EST,
			    flush_tm * lru_tm / flush_pass
			    / (list_tm + lru_tm));
		MONITOR_SET(MONITOR_FLUSH_AVG_TIME, flush_tm / flush_pass);

		MONITOR_SET(MONITOR_FLUSH_ADAPTIVE_AVG_PASS, list_pass);
		MONITOR_SET(MONITOR_LRU_BATCH_FLUSH_AVG_PASS, lru_pass);
		MONITOR_SET(MONITOR_FLUSH_AVG_PASS, flush_pass);

		prev_lsn = cur_lsn;
		prev_time = curr_time;

		n_iterations = 0;

		sum_pages = 0;
	}

	oldest_lsn = buf_pool.get_oldest_modification();

	ut_ad(oldest_lsn <= log_get_lsn());

	age = cur_lsn > oldest_lsn ? cur_lsn - oldest_lsn : 0;

	pct_for_dirty = af_get_pct_for_dirty();
	pct_for_lsn = af_get_pct_for_lsn(age);

	pct_total = ut_max(pct_for_dirty, pct_for_lsn);

	/* Estimate pages to be flushed for the lsn progress */
	lsn_t	target_lsn = oldest_lsn
		+ lsn_avg_rate * buf_flush_lsn_scan_factor;
	ulint	pages_for_lsn = 0;

	mutex_enter(&buf_pool.flush_list_mutex);
	for (buf_page_t* b = UT_LIST_GET_LAST(buf_pool.flush_list);
	     b != NULL;
	     b = UT_LIST_GET_PREV(list, b)) {
		if (b->oldest_modification() > target_lsn) {
			break;
		}
		++pages_for_lsn;
	}
	mutex_exit(&buf_pool.flush_list_mutex);

	mutex_enter(&page_cleaner.mutex);
	ut_ad(page_cleaner.slot.state == PAGE_CLEANER_STATE_NONE);
	page_cleaner.slot.n_pages_requested
		= pages_for_lsn / buf_flush_lsn_scan_factor + 1;
	mutex_exit(&page_cleaner.mutex);

	pages_for_lsn /= buf_flush_lsn_scan_factor;
	if (pages_for_lsn < 1) {
		pages_for_lsn = 1;
	}

	/* Cap the maximum IO capacity that we are going to use by
	max_io_capacity. Limit the value to avoid too quick increase */
	pages_for_lsn = std::min<ulint>(
		pages_for_lsn, srv_max_io_capacity * 2);

	n_pages = (ulint(double(srv_io_capacity) * double(pct_total) / 100.0)
		   + avg_page_rate + pages_for_lsn) / 3;

	if (n_pages > srv_max_io_capacity) {
		n_pages = srv_max_io_capacity;
	}

	mutex_enter(&page_cleaner.mutex);
	ut_ad(page_cleaner.n_slots_requested == 0);
	ut_ad(page_cleaner.n_slots_flushing == 0);
	ut_ad(page_cleaner.n_slots_finished == 0);

	/* if REDO has enough of free space,
	don't care about age distribution of pages */
	if (pct_for_lsn > 30) {
		page_cleaner.slot.n_pages_requested *= n_pages
			/ pages_for_lsn + 1;
	} else {
		page_cleaner.slot.n_pages_requested = n_pages;
	}
	mutex_exit(&page_cleaner.mutex);

	MONITOR_SET(MONITOR_FLUSH_N_TO_FLUSH_REQUESTED, n_pages);

	MONITOR_SET(MONITOR_FLUSH_N_TO_FLUSH_BY_AGE, pages_for_lsn);

	MONITOR_SET(MONITOR_FLUSH_AVG_PAGE_RATE, avg_page_rate);
	MONITOR_SET(MONITOR_FLUSH_LSN_AVG_RATE, lsn_avg_rate);
	MONITOR_SET(MONITOR_FLUSH_PCT_FOR_DIRTY, pct_for_dirty);
	MONITOR_SET(MONITOR_FLUSH_PCT_FOR_LSN, pct_for_lsn);

	return(n_pages);
}

/*********************************************************************//**
Puts the page_cleaner thread to sleep if it has finished work in less
than a second
@retval 0 wake up by event set,
@retval OS_SYNC_TIME_EXCEEDED if timeout was exceeded
@param next_loop_time	time when next loop iteration should start
@param sig_count	zero or the value returned by previous call of
			os_event_reset()
@param cur_time		current time as in ut_time_ms() */
static
ulint
pc_sleep_if_needed(
/*===============*/
	ulint		next_loop_time,
	int64_t		sig_count,
	ulint		cur_time)
{
	/* No sleep if we are cleaning the buffer pool during the shutdown
	with everything else finished */
	if (srv_shutdown_state == SRV_SHUTDOWN_FLUSH_PHASE)
		return OS_SYNC_TIME_EXCEEDED;

	if (next_loop_time > cur_time) {
		/* Get sleep interval in micro seconds. We use
		ut_min() to avoid long sleep in case of wrap around. */
		ulint	sleep_us;

		sleep_us = ut_min(static_cast<ulint>(1000000),
				  (next_loop_time - cur_time) * 1000);

		return(os_event_wait_time_low(buf_flush_event,
					      sleep_us, sig_count));
	}

	return(OS_SYNC_TIME_EXCEEDED);
}

/**
Requests for all slots to flush.
@param min_n	wished minimum mumber of blocks flushed
		(it is not guaranteed that the actual number is that big)
@param lsn_limit in the case of buf_pool.flush_list all blocks whose
		oldest_modification is smaller than this should be flushed
		(if their number does not exceed min_n), otherwise ignored
*/
static void pc_request(ulint min_n, lsn_t lsn_limit)
{
	mutex_enter(&page_cleaner.mutex);

	ut_ad(page_cleaner.n_slots_requested == 0);
	ut_ad(page_cleaner.n_slots_flushing == 0);
	ut_ad(page_cleaner.n_slots_finished == 0);

	page_cleaner.requested = (min_n > 0);
	page_cleaner.lsn_limit = lsn_limit;

	ut_ad(page_cleaner.slot.state == PAGE_CLEANER_STATE_NONE);

	if (min_n == 0 || min_n == ULINT_MAX) {
		page_cleaner.slot.n_pages_requested = min_n;
	}

	/* page_cleaner.slot.n_pages_requested was already set by
	page_cleaner_flush_pages_recommendation() */

	page_cleaner.slot.state = PAGE_CLEANER_STATE_REQUESTED;

	page_cleaner.n_slots_requested = 1;
	page_cleaner.n_slots_flushing = 0;
	page_cleaner.n_slots_finished = 0;

	mutex_exit(&page_cleaner.mutex);
}

/**
Do flush for one slot.
@return	the number of the slots which has not been treated yet. */
static ulint pc_flush_slot()
{
	ulint	lru_tm = 0;
	ulint	list_tm = 0;
	ulint	lru_pass = 0;
	ulint	list_pass = 0;

	mutex_enter(&page_cleaner.mutex);

	if (page_cleaner.n_slots_requested) {
		ut_ad(page_cleaner.slot.state == PAGE_CLEANER_STATE_REQUESTED);
		page_cleaner.n_slots_requested--;
		page_cleaner.n_slots_flushing++;
		page_cleaner.slot.state = PAGE_CLEANER_STATE_FLUSHING;

		if (UNIV_UNLIKELY(!page_cleaner.is_running)) {
			page_cleaner.slot.n_flushed_lru = 0;
			page_cleaner.slot.n_flushed_list = 0;
			goto finish_mutex;
		}

		mutex_exit(&page_cleaner.mutex);

		lru_tm = ut_time_ms();

		/* Flush pages from end of LRU if required */
		page_cleaner.slot.n_flushed_lru = buf_flush_LRU_list();

		lru_tm = ut_time_ms() - lru_tm;
		lru_pass++;

		if (UNIV_UNLIKELY(!page_cleaner.is_running)) {
			page_cleaner.slot.n_flushed_list = 0;
			goto finish;
		}

		/* Flush pages from flush_list if required */
		if (page_cleaner.requested) {
			flush_counters_t n;
			memset(&n, 0, sizeof(flush_counters_t));
			list_tm = ut_time_ms();

			page_cleaner.slot.succeeded_list = buf_flush_do_batch(
				false,
				page_cleaner.slot.n_pages_requested,
				page_cleaner.lsn_limit,
				&n);

			page_cleaner.slot.n_flushed_list = n.flushed;

			list_tm = ut_time_ms() - list_tm;
			list_pass++;
		} else {
			page_cleaner.slot.n_flushed_list = 0;
			page_cleaner.slot.succeeded_list = true;
		}
finish:
		mutex_enter(&page_cleaner.mutex);
finish_mutex:
		page_cleaner.n_slots_flushing--;
		page_cleaner.n_slots_finished++;
		page_cleaner.slot.state = PAGE_CLEANER_STATE_FINISHED;

		page_cleaner.slot.flush_lru_time += lru_tm;
		page_cleaner.slot.flush_list_time += list_tm;
		page_cleaner.slot.flush_lru_pass += lru_pass;
		page_cleaner.slot.flush_list_pass += list_pass;

		if (page_cleaner.n_slots_requested == 0
		    && page_cleaner.n_slots_flushing == 0) {
			os_event_set(page_cleaner.is_finished);
		}
	}

	ulint	ret = page_cleaner.n_slots_requested;

	mutex_exit(&page_cleaner.mutex);

	return(ret);
}

/**
Wait until all flush requests are finished.
@param n_flushed_lru	number of pages flushed from the end of the LRU list.
@param n_flushed_list	number of pages flushed from the end of the
			flush_list.
@return			true if all flush_list flushing batch were success. */
static
bool
pc_wait_finished(
	ulint*	n_flushed_lru,
	ulint*	n_flushed_list)
{
	bool	all_succeeded = true;

	*n_flushed_lru = 0;
	*n_flushed_list = 0;

	os_event_wait(page_cleaner.is_finished);

	mutex_enter(&page_cleaner.mutex);

	ut_ad(page_cleaner.n_slots_requested == 0);
	ut_ad(page_cleaner.n_slots_flushing == 0);
	ut_ad(page_cleaner.n_slots_finished == 1);

	ut_ad(page_cleaner.slot.state == PAGE_CLEANER_STATE_FINISHED);
	page_cleaner.slot.state = PAGE_CLEANER_STATE_NONE;
	*n_flushed_lru = page_cleaner.slot.n_flushed_lru;
	*n_flushed_list = page_cleaner.slot.n_flushed_list;
	all_succeeded = page_cleaner.slot.succeeded_list;
	page_cleaner.slot.n_pages_requested = 0;

	page_cleaner.n_slots_finished = 0;

	os_event_reset(page_cleaner.is_finished);

	mutex_exit(&page_cleaner.mutex);

	return(all_succeeded);
}

#ifdef UNIV_LINUX
/**
Set priority for page_cleaner threads.
@param[in]	priority	priority intended to set
@return	true if set as intended */
static
bool
buf_flush_page_cleaner_set_priority(
	int	priority)
{
	setpriority(PRIO_PROCESS, (pid_t)syscall(SYS_gettid),
		    priority);
	return(getpriority(PRIO_PROCESS, (pid_t)syscall(SYS_gettid))
	       == priority);
}
#endif /* UNIV_LINUX */

#ifdef UNIV_DEBUG
/** Loop used to disable the page cleaner thread. */
static void buf_flush_page_cleaner_disabled_loop()
{
	while (innodb_page_cleaner_disabled_debug
	       && srv_shutdown_state == SRV_SHUTDOWN_NONE
	       && page_cleaner.is_running) {
		os_thread_sleep(100000);
	}
}
#endif /* UNIV_DEBUG */

/******************************************************************//**
page_cleaner thread tasked with flushing dirty pages from the buffer
pools. As of now we'll have only one coordinator.
@return a dummy parameter */
static os_thread_ret_t DECLARE_THREAD(buf_flush_page_cleaner)(void*)
{
	my_thread_init();
#ifdef UNIV_PFS_THREAD
	pfs_register_thread(page_cleaner_thread_key);
#endif /* UNIV_PFS_THREAD */
	ut_ad(!srv_read_only_mode);

#ifdef UNIV_DEBUG_THREAD_CREATION
	ib::info() << "page_cleaner thread running, id "
		<< os_thread_pf(os_thread_get_curr_id());
#endif /* UNIV_DEBUG_THREAD_CREATION */
#ifdef UNIV_LINUX
	/* linux might be able to set different setting for each thread.
	worth to try to set high priority for page cleaner threads */
	if (buf_flush_page_cleaner_set_priority(
		buf_flush_page_cleaner_priority)) {

		ib::info() << "page_cleaner coordinator priority: "
			<< buf_flush_page_cleaner_priority;
	} else {
		ib::info() << "If the mysqld execution user is authorized,"
		" page cleaner thread priority can be changed."
		" See the man page of setpriority().";
	}
	/* Signal that setpriority() has been attempted. */
	os_event_set(recv_sys.flush_end);
#endif /* UNIV_LINUX */

	do {
		/* treat flushing requests during recovery. */
		ulint	n_flushed_lru = 0;
		ulint	n_flushed_list = 0;

		os_event_wait(recv_sys.flush_start);

		if (!recv_writer_thread_active) {
			break;
		}

		if (recv_sys.flush_lru) {
			/* Flush pages from end of LRU if required */
			pc_request(0, LSN_MAX);
			while (pc_flush_slot() > 0) {}
			pc_wait_finished(&n_flushed_lru, &n_flushed_list);
		} else {
			/* Flush all pages */
			do {
				pc_request(ULINT_MAX, LSN_MAX);
				while (pc_flush_slot() > 0) {}
			} while (!pc_wait_finished(&n_flushed_lru,
						   &n_flushed_list));
		}

		os_event_reset(recv_sys.flush_start);
		os_event_set(recv_sys.flush_end);
	} while (recv_writer_thread_active);

	os_event_wait(buf_flush_event);

	ulint	ret_sleep = 0;
	ulint	n_evicted = 0;
	ulint	n_flushed_last = 0;
	ulint	warn_interval = 1;
	ulint	warn_count = 0;
	int64_t	sig_count = os_event_reset(buf_flush_event);
	ulint	next_loop_time = ut_time_ms() + 1000;
	ulint	n_flushed = 0;
	ulint	last_activity = srv_get_activity_count();
	ulint	last_pages = 0;

	while (srv_shutdown_state <= SRV_SHUTDOWN_INITIATED) {
		ulint	curr_time = ut_time_ms();

		/* The page_cleaner skips sleep if the server is
		idle and there are no pending IOs in the buffer pool
		and there is work to do. */
<<<<<<< HEAD
		if (!n_flushed || !buf_pool.n_pend_reads
		    || srv_check_activity(last_activity)) {
=======
		if (srv_check_activity(&last_activity)
		    || buf_get_n_pending_read_ios()
		    || n_flushed == 0) {
>>>>>>> 9216114c

			ret_sleep = pc_sleep_if_needed(
				next_loop_time, sig_count, curr_time);
		} else if (curr_time > next_loop_time) {
			ret_sleep = OS_SYNC_TIME_EXCEEDED;
		} else {
			ret_sleep = 0;
		}

		if (srv_shutdown_state > SRV_SHUTDOWN_INITIATED) {
			break;
		}

		sig_count = os_event_reset(buf_flush_event);

		if (ret_sleep == OS_SYNC_TIME_EXCEEDED) {
			if (global_system_variables.log_warnings > 2
			    && curr_time > next_loop_time + 3000
			    && !(test_flags & TEST_SIGINT)) {
				if (warn_count == 0) {
					ib::info() << "page_cleaner: 1000ms"
						" intended loop took "
						<< 1000 + curr_time
						   - next_loop_time
						<< "ms. The settings might not"
						" be optimal. (flushed="
						<< n_flushed_last
						<< " and evicted="
						<< n_evicted
						<< ", during the time.)";
					if (warn_interval > 300) {
						warn_interval = 600;
					} else {
						warn_interval *= 2;
					}

					warn_count = warn_interval;
				} else {
					--warn_count;
				}
			} else {
				/* reset counter */
				warn_interval = 1;
				warn_count = 0;
			}

			next_loop_time = curr_time + 1000;
			n_flushed_last = n_evicted = 0;
		}

		if (ret_sleep != OS_SYNC_TIME_EXCEEDED
		    && srv_flush_sync
		    && buf_flush_sync_lsn > 0) {
			/* woke up for flush_sync */
			mutex_enter(&page_cleaner.mutex);
			lsn_t	lsn_limit = buf_flush_sync_lsn;
			buf_flush_sync_lsn = 0;
			mutex_exit(&page_cleaner.mutex);

			/* Request flushing for threads */
			pc_request(ULINT_MAX, lsn_limit);

			ulint tm = ut_time_ms();

			/* Coordinator also treats requests */
			while (pc_flush_slot() > 0) {}

			/* only coordinator is using these counters,
			so no need to protect by lock. */
			page_cleaner.flush_time += ut_time_ms() - tm;
			page_cleaner.flush_pass++;

			/* Wait for all slots to be finished */
			ulint	n_flushed_lru = 0;
			ulint	n_flushed_list = 0;
			pc_wait_finished(&n_flushed_lru, &n_flushed_list);

			if (n_flushed_list > 0 || n_flushed_lru > 0) {
				buf_flush_stats(n_flushed_list, n_flushed_lru);

				MONITOR_INC_VALUE_CUMULATIVE(
					MONITOR_FLUSH_SYNC_TOTAL_PAGE,
					MONITOR_FLUSH_SYNC_COUNT,
					MONITOR_FLUSH_SYNC_PAGES,
					n_flushed_lru + n_flushed_list);
			}

			n_flushed = n_flushed_lru + n_flushed_list;

		} else if (srv_check_activity(&last_activity)) {
			ulint	n_to_flush;
			lsn_t	lsn_limit;

			/* Estimate pages from flush_list to be flushed */
			if (ret_sleep == OS_SYNC_TIME_EXCEEDED) {
				last_activity = srv_get_activity_count();
				n_to_flush =
					page_cleaner_flush_pages_recommendation(
						last_pages);
				lsn_limit = LSN_MAX;
			} else {
				n_to_flush = 0;
				lsn_limit = 0;
			}

			/* Request flushing for threads */
			pc_request(n_to_flush, lsn_limit);

			ulint tm = ut_time_ms();

			/* Coordinator also treats requests */
			while (pc_flush_slot() > 0) {
				/* No op */
			}

			/* only coordinator is using these counters,
			so no need to protect by lock. */
			page_cleaner.flush_time += ut_time_ms() - tm;
			page_cleaner.flush_pass++ ;

			/* Wait for all slots to be finished */
			ulint	n_flushed_lru = 0;
			ulint	n_flushed_list = 0;

			pc_wait_finished(&n_flushed_lru, &n_flushed_list);

			if (n_flushed_list > 0 || n_flushed_lru > 0) {
				buf_flush_stats(n_flushed_list, n_flushed_lru);
			}

			if (ret_sleep == OS_SYNC_TIME_EXCEEDED) {
				last_pages = n_flushed_list;
			}

			n_evicted += n_flushed_lru;
			n_flushed_last += n_flushed_list;

			n_flushed = n_flushed_lru + n_flushed_list;

			if (n_flushed_lru) {
				MONITOR_INC_VALUE_CUMULATIVE(
					MONITOR_LRU_BATCH_FLUSH_TOTAL_PAGE,
					MONITOR_LRU_BATCH_FLUSH_COUNT,
					MONITOR_LRU_BATCH_FLUSH_PAGES,
					n_flushed_lru);
			}

			if (n_flushed_list) {
				MONITOR_INC_VALUE_CUMULATIVE(
					MONITOR_FLUSH_ADAPTIVE_TOTAL_PAGE,
					MONITOR_FLUSH_ADAPTIVE_COUNT,
					MONITOR_FLUSH_ADAPTIVE_PAGES,
					n_flushed_list);
			}

		} else if (ret_sleep == OS_SYNC_TIME_EXCEEDED) {
			/* no activity, slept enough */
			buf_flush_lists(srv_io_capacity, LSN_MAX, &n_flushed);

			n_flushed_last += n_flushed;

			if (n_flushed) {
				MONITOR_INC_VALUE_CUMULATIVE(
					MONITOR_FLUSH_BACKGROUND_TOTAL_PAGE,
					MONITOR_FLUSH_BACKGROUND_COUNT,
					MONITOR_FLUSH_BACKGROUND_PAGES,
					n_flushed);

			}

		} else {
			/* no activity, but woken up by event */
			n_flushed = 0;
		}

		ut_d(buf_flush_page_cleaner_disabled_loop());
	}

	ut_ad(srv_shutdown_state > SRV_SHUTDOWN_INITIATED);
	if (srv_fast_shutdown == 2
	    || srv_shutdown_state == SRV_SHUTDOWN_EXIT_THREADS) {
		/* In very fast shutdown or when innodb failed to start, we
		simulate a crash of the buffer pool. We are not required to do
		any flushing. */
		goto thread_exit;
	}

	/* In case of normal and slow shutdown the page_cleaner thread
	must wait for all other activity in the server to die down.
	Note that we can start flushing the buffer pool as soon as the
	server enters shutdown phase but we must stay alive long enough
	to ensure that any work done by the master or purge threads is
	also flushed.
	During shutdown we pass through two stages. In the first stage,
	when SRV_SHUTDOWN_CLEANUP is set other threads like the master
	and the purge threads may be working as well. We start flushing
	the buffer pool but can't be sure that no new pages are being
	dirtied until we enter SRV_SHUTDOWN_FLUSH_PHASE phase. */

	do {
		pc_request(ULINT_MAX, LSN_MAX);

		while (pc_flush_slot() > 0) {}

		ulint	n_flushed_lru = 0;
		ulint	n_flushed_list = 0;
		pc_wait_finished(&n_flushed_lru, &n_flushed_list);

		n_flushed = n_flushed_lru + n_flushed_list;

		/* We sleep only if there are no pages to flush */
		if (n_flushed == 0) {
			os_thread_sleep(100000);
		}
	} while (srv_shutdown_state == SRV_SHUTDOWN_CLEANUP);

	/* At this point all threads including the master and the purge
	thread must have been suspended. */
	ut_ad(!srv_any_background_activity());
	ut_ad(srv_shutdown_state == SRV_SHUTDOWN_FLUSH_PHASE);

	/* We can now make a final sweep on flushing the buffer pool
	and exit after we have cleaned the whole buffer pool.
	It is important that we wait for any running batch that has
	been triggered by us to finish. Otherwise we can end up
	considering end of that batch as a finish of our final
	sweep and we'll come out of the loop leaving behind dirty pages
	in the flush_list */
	buf_flush_wait_batch_end(false);
	buf_flush_wait_LRU_batch_end();

	bool	success;

	do {
		pc_request(ULINT_MAX, LSN_MAX);

		while (pc_flush_slot() > 0) {}

		ulint	n_flushed_lru = 0;
		ulint	n_flushed_list = 0;
		success = pc_wait_finished(&n_flushed_lru, &n_flushed_list);

		n_flushed = n_flushed_lru + n_flushed_list;

		buf_flush_wait_batch_end(false);
		buf_flush_wait_LRU_batch_end();

	} while (!success || n_flushed > 0);

	/* Some sanity checks */
	ut_ad(!srv_any_background_activity());
	ut_ad(srv_shutdown_state == SRV_SHUTDOWN_FLUSH_PHASE);
	ut_a(UT_LIST_GET_LEN(buf_pool.flush_list) == 0);

	/* We have lived our life. Time to die. */

thread_exit:
	page_cleaner.is_running = false;
	mutex_destroy(&page_cleaner.mutex);

	os_event_destroy(page_cleaner.is_finished);

	buf_page_cleaner_is_active = false;

	my_thread_end();
	/* We count the number of threads in os_thread_exit(). A created
	thread should always use that to exit and not use return() to exit. */
	os_thread_exit();

	OS_THREAD_DUMMY_RETURN;
}

static void pc_flush_slot_func(void*)
{
	while (pc_flush_slot() > 0) {};
}


/** Initialize page_cleaner. */
void buf_flush_page_cleaner_init()
{
	ut_ad(!page_cleaner.is_running);

	mutex_create(LATCH_ID_PAGE_CLEANER, &page_cleaner.mutex);

	page_cleaner.is_finished = os_event_create("pc_is_finished");

	page_cleaner.is_running = true;

	buf_page_cleaner_is_active = true;
	os_thread_create(buf_flush_page_cleaner, NULL, NULL);
}

/** Synchronously flush dirty blocks.
NOTE: The calling thread is not allowed to hold any buffer page latches! */
void buf_flush_sync()
{
	bool success;
	do {
		success = buf_flush_lists(ULINT_MAX, LSN_MAX, NULL);
		buf_flush_wait_batch_end(false);
	} while (!success);
}

/** Request IO burst and wake page_cleaner up.
@param[in]	lsn_limit	upper limit of LSN to be flushed */
void buf_flush_request_force(lsn_t lsn_limit)
{
	/* adjust based on lsn_avg_rate not to get old */
	lsn_t	lsn_target = lsn_limit + lsn_avg_rate * 3;

	mutex_enter(&page_cleaner.mutex);
	if (lsn_target > buf_flush_sync_lsn) {
		buf_flush_sync_lsn = lsn_target;
	}
	mutex_exit(&page_cleaner.mutex);

	os_event_set(buf_flush_event);
}

#ifdef UNIV_DEBUG
/** Functor to validate the flush list. */
struct	Check {
	void operator()(const buf_page_t* elem) const
	{
		ut_a(elem->oldest_modification());
	}
};

/** Validate the flush list. */
static void buf_flush_validate_low()
{
	buf_page_t*		bpage;
	const ib_rbt_node_t*	rnode = NULL;

	ut_ad(mutex_own(&buf_pool.flush_list_mutex));

	ut_list_validate(buf_pool.flush_list, Check());

	bpage = UT_LIST_GET_FIRST(buf_pool.flush_list);

	/* If we are in recovery mode i.e.: flush_rbt != NULL
	then each block in the flush_list must also be present
	in the flush_rbt. */
	if (UNIV_LIKELY_NULL(buf_pool.flush_rbt)) {
		rnode = rbt_first(buf_pool.flush_rbt);
	}

	while (bpage != NULL) {
		const lsn_t	om = bpage->oldest_modification();
		/* A page in buf_pool.flush_list can be in
		BUF_BLOCK_REMOVE_HASH state. This happens when a page
		is in the middle of being relocated. In that case the
		original descriptor can have this state and still be
		in the flush list waiting to acquire the
		buf_pool.flush_list_mutex to complete the relocation. */
		ut_a(bpage->in_file()
		     || bpage->state() == BUF_BLOCK_REMOVE_HASH);
		ut_a(om > 0);

		if (UNIV_LIKELY_NULL(buf_pool.flush_rbt)) {
			buf_page_t**	prpage;

			ut_a(rnode != NULL);
			prpage = rbt_value(buf_page_t*, rnode);

			ut_a(*prpage != NULL);
			ut_a(*prpage == bpage);
			rnode = rbt_next(buf_pool.flush_rbt, rnode);
		}

		bpage = UT_LIST_GET_NEXT(list, bpage);

		ut_a(!bpage || om >= bpage->oldest_modification());
	}

	/* By this time we must have exhausted the traversal of
	flush_rbt (if active) as well. */
	ut_a(rnode == NULL);
}

/** Validate the flush list. */
void buf_flush_validate()
{
	mutex_enter(&buf_pool.flush_list_mutex);
	buf_flush_validate_low();
	mutex_exit(&buf_pool.flush_list_mutex);
}
#endif /* UNIV_DEBUG */<|MERGE_RESOLUTION|>--- conflicted
+++ resolved
@@ -2580,14 +2580,8 @@
 		/* The page_cleaner skips sleep if the server is
 		idle and there are no pending IOs in the buffer pool
 		and there is work to do. */
-<<<<<<< HEAD
 		if (!n_flushed || !buf_pool.n_pend_reads
-		    || srv_check_activity(last_activity)) {
-=======
-		if (srv_check_activity(&last_activity)
-		    || buf_get_n_pending_read_ios()
-		    || n_flushed == 0) {
->>>>>>> 9216114c
+		    || srv_check_activity(&last_activity)) {
 
 			ret_sleep = pc_sleep_if_needed(
 				next_loop_time, sig_count, curr_time);
