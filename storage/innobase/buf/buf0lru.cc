/*****************************************************************************

Copyright (c) 1995, 2016, Oracle and/or its affiliates. All Rights Reserved.
Copyright (c) 2017, 2020, MariaDB Corporation.

This program is free software; you can redistribute it and/or modify it under
the terms of the GNU General Public License as published by the Free Software
Foundation; version 2 of the License.

This program is distributed in the hope that it will be useful, but WITHOUT
ANY WARRANTY; without even the implied warranty of MERCHANTABILITY or FITNESS
FOR A PARTICULAR PURPOSE. See the GNU General Public License for more details.

You should have received a copy of the GNU General Public License along with
this program; if not, write to the Free Software Foundation, Inc.,
51 Franklin Street, Fifth Floor, Boston, MA 02110-1335 USA

*****************************************************************************/

/**************************************************//**
@file buf/buf0lru.cc
The database buffer replacement algorithm

Created 11/5/1995 Heikki Tuuri
*******************************************************/

#include "buf0lru.h"
#include "ut0byte.h"
#include "ut0rnd.h"
#include "sync0rw.h"
#include "hash0hash.h"
#include "os0event.h"
#include "fil0fil.h"
#include "btr0btr.h"
#include "buf0buddy.h"
#include "buf0buf.h"
#include "buf0dblwr.h"
#include "buf0flu.h"
#include "buf0rea.h"
#include "btr0sea.h"
#include "ibuf0ibuf.h"
#include "os0file.h"
#include "page0zip.h"
#include "log0recv.h"
#include "srv0srv.h"
#include "srv0mon.h"

/** The number of blocks from the LRU_old pointer onward, including
the block pointed to, must be buf_pool->LRU_old_ratio/BUF_LRU_OLD_RATIO_DIV
of the whole LRU list length, except that the tolerance defined below
is allowed. Note that the tolerance must be small enough such that for
even the BUF_LRU_OLD_MIN_LEN long LRU list, the LRU_old pointer is not
allowed to point to either end of the LRU list. */

static const ulint BUF_LRU_OLD_TOLERANCE = 20;

/** The minimum amount of non-old blocks when the LRU_old list exists
(that is, when there are more than BUF_LRU_OLD_MIN_LEN blocks).
@see buf_LRU_old_adjust_len */
#define BUF_LRU_NON_OLD_MIN_LEN	5

#ifdef BTR_CUR_HASH_ADAPT
/** When dropping the search hash index entries before deleting an ibd
file, we build a local array of pages belonging to that tablespace
in the buffer pool. Following is the size of that array.
We also release buf_pool->mutex after scanning this many pages of the
flush_list when dropping a table. This is to ensure that other threads
are not blocked for extended period of time when using very large
buffer pools. */
static const ulint BUF_LRU_DROP_SEARCH_SIZE = 1024;
#endif /* BTR_CUR_HASH_ADAPT */

/** We scan these many blocks when looking for a clean page to evict
during LRU eviction. */
static const ulint BUF_LRU_SEARCH_SCAN_THRESHOLD = 100;

/** If we switch on the InnoDB monitor because there are too few available
frames in the buffer pool, we set this to TRUE */
static bool buf_lru_switched_on_innodb_mon = false;

/** True if diagnostic message about difficult to find free blocks
in the buffer bool has already printed. */
static bool	buf_lru_free_blocks_error_printed;

/******************************************************************//**
These statistics are not 'of' LRU but 'for' LRU.  We keep count of I/O
and page_zip_decompress() operations.  Based on the statistics,
buf_LRU_evict_from_unzip_LRU() decides if we want to evict from
unzip_LRU or the regular LRU.  From unzip_LRU, we will only evict the
uncompressed frame (meaning we can evict dirty blocks as well).  From
the regular LRU, we will evict the entire block (i.e.: both the
uncompressed and compressed data), which must be clean. */

/* @{ */

/** Number of intervals for which we keep the history of these stats.
Each interval is 1 second, defined by the rate at which
srv_error_monitor_thread() calls buf_LRU_stat_update(). */
static const ulint BUF_LRU_STAT_N_INTERVAL = 50;

/** Co-efficient with which we multiply I/O operations to equate them
with page_zip_decompress() operations. */
static const ulint BUF_LRU_IO_TO_UNZIP_FACTOR = 50;

/** Sampled values buf_LRU_stat_cur.
Not protected by any mutex.  Updated by buf_LRU_stat_update(). */
static buf_LRU_stat_t		buf_LRU_stat_arr[BUF_LRU_STAT_N_INTERVAL];

/** Cursor to buf_LRU_stat_arr[] that is updated in a round-robin fashion. */
static ulint			buf_LRU_stat_arr_ind;

/** Current operation counters.  Not protected by any mutex.  Cleared
by buf_LRU_stat_update(). */
buf_LRU_stat_t	buf_LRU_stat_cur;

/** Running sum of past values of buf_LRU_stat_cur.
Updated by buf_LRU_stat_update().  Not Protected by any mutex. */
buf_LRU_stat_t	buf_LRU_stat_sum;

/* @} */

/** @name Heuristics for detecting index scan @{ */
/** Move blocks to "new" LRU list only if the first access was at
least this many milliseconds ago.  Not protected by any mutex or latch. */
uint	buf_LRU_old_threshold_ms;
/* @} */

/******************************************************************//**
Takes a block out of the LRU list and page hash table.
If the block is compressed-only (BUF_BLOCK_ZIP_PAGE),
the object will be freed.

The caller must hold buf_pool->mutex, the buf_page_get_mutex() mutex
and the appropriate hash_lock. This function will release the
buf_page_get_mutex() and the hash_lock.

If a compressed page is freed other compressed pages may be relocated.
@retval true if BUF_BLOCK_FILE_PAGE was removed from page_hash. The
caller needs to free the page to the free list
@retval false if BUF_BLOCK_ZIP_PAGE was removed from page_hash. In
this case the block is already returned to the buddy allocator. */
static MY_ATTRIBUTE((warn_unused_result))
bool
buf_LRU_block_remove_hashed(
/*========================*/
	buf_page_t*	bpage,	/*!< in: block, must contain a file page and
				be in a state where it can be freed; there
				may or may not be a hash index to the page */
	bool		zip);	/*!< in: true if should remove also the
				compressed page of an uncompressed page */
/******************************************************************//**
Puts a file page whose has no hash index to the free list. */
static
void
buf_LRU_block_free_hashed_page(
/*===========================*/
	buf_block_t*	block);	/*!< in: block, must contain a file page and
				be in a state where it can be freed */

/******************************************************************//**
Increases LRU size in bytes with page size inline function */
static inline
void
incr_LRU_size_in_bytes(
/*===================*/
	buf_page_t*	bpage,		/*!< in: control block */
	buf_pool_t*	buf_pool)	/*!< in: buffer pool instance */
{
	ut_ad(buf_pool_mutex_own(buf_pool));

	buf_pool->stat.LRU_bytes += bpage->physical_size();

	ut_ad(buf_pool->stat.LRU_bytes <= buf_pool->curr_pool_size);
}

/******************************************************************//**
Determines if the unzip_LRU list should be used for evicting a victim
instead of the general LRU list.
@return TRUE if should use unzip_LRU */
ibool
buf_LRU_evict_from_unzip_LRU(
/*=========================*/
	buf_pool_t*	buf_pool)
{
	ut_ad(buf_pool_mutex_own(buf_pool));

	/* If the unzip_LRU list is empty, we can only use the LRU. */
	if (UT_LIST_GET_LEN(buf_pool->unzip_LRU) == 0) {
		return(FALSE);
	}

	/* If unzip_LRU is at most 10% of the size of the LRU list,
	then use the LRU.  This slack allows us to keep hot
	decompressed pages in the buffer pool. */
	if (UT_LIST_GET_LEN(buf_pool->unzip_LRU)
	    <= UT_LIST_GET_LEN(buf_pool->LRU) / 10) {
		return(FALSE);
	}

	/* If eviction hasn't started yet, we assume by default
	that a workload is disk bound. */
	if (buf_pool->freed_page_clock == 0) {
		return(TRUE);
	}

	/* Calculate the average over past intervals, and add the values
	of the current interval. */
	ulint	io_avg = buf_LRU_stat_sum.io / BUF_LRU_STAT_N_INTERVAL
		+ buf_LRU_stat_cur.io;

	ulint	unzip_avg = buf_LRU_stat_sum.unzip / BUF_LRU_STAT_N_INTERVAL
		+ buf_LRU_stat_cur.unzip;

	/* Decide based on our formula.  If the load is I/O bound
	(unzip_avg is smaller than the weighted io_avg), evict an
	uncompressed frame from unzip_LRU.  Otherwise we assume that
	the load is CPU bound and evict from the regular LRU. */
	return(unzip_avg <= io_avg * BUF_LRU_IO_TO_UNZIP_FACTOR);
}

#ifdef BTR_CUR_HASH_ADAPT
/******************************************************************//**
While flushing (or removing dirty) pages from a tablespace we don't
want to hog the CPU and resources. Release the buffer pool and block
mutex and try to force a context switch. Then reacquire the same mutexes.
The current page is "fixed" before the release of the mutexes and then
"unfixed" again once we have reacquired the mutexes. */
static
void
buf_flush_yield(
/*============*/
	buf_pool_t*	buf_pool,	/*!< in/out: buffer pool instance */
	buf_page_t*	bpage)		/*!< in/out: current page */
{
	BPageMutex*	block_mutex;

	ut_ad(buf_pool_mutex_own(buf_pool));
	ut_ad(buf_page_in_file(bpage));

	block_mutex = buf_page_get_mutex(bpage);

	mutex_enter(block_mutex);

	/* "Fix" the block so that the position cannot be
	changed after we release the buffer pool and
	block mutexes. */
	buf_page_set_sticky(bpage);

	/* Now it is safe to release the buf_pool->mutex. */
	buf_pool_mutex_exit(buf_pool);

	mutex_exit(block_mutex);
	/* Try and force a context switch. */
	os_thread_yield();

	buf_pool_mutex_enter(buf_pool);

	mutex_enter(block_mutex);

	/* "Unfix" the block now that we have both the
	buffer pool and block mutex again. */
	buf_page_unset_sticky(bpage);
	mutex_exit(block_mutex);
}

/******************************************************************//**
If we have hogged the resources for too long then release the buffer
pool and flush list mutex and do a thread yield. Set the current page
to "sticky" so that it is not relocated during the yield.
@return true if yielded */
static	MY_ATTRIBUTE((warn_unused_result))
bool
buf_flush_try_yield(
/*================*/
	buf_pool_t*	buf_pool,	/*!< in/out: buffer pool instance */
	buf_page_t*	bpage,		/*!< in/out: bpage to remove */
	ulint		processed)	/*!< in: number of pages processed */
{
	/* Every BUF_LRU_DROP_SEARCH_SIZE iterations in the
	loop we release buf_pool->mutex to let other threads
	do their job but only if the block is not IO fixed. This
	ensures that the block stays in its position in the
	flush_list. */

	if (bpage != NULL
	    && processed >= BUF_LRU_DROP_SEARCH_SIZE
	    && buf_page_get_io_fix(bpage) == BUF_IO_NONE) {

		buf_flush_list_mutex_exit(buf_pool);

		/* Release the buffer pool and block mutex
		to give the other threads a go. */

		buf_flush_yield(buf_pool, bpage);

		buf_flush_list_mutex_enter(buf_pool);

		/* Should not have been removed from the flush
		list during the yield. However, this check is
		not sufficient to catch a remove -> add. */

		ut_ad(bpage->in_flush_list);

		return(true);
	}

	return(false);
}
#endif /* BTR_CUR_HASH_ADAPT */

/******************************************************************//**
Removes a single page from a given tablespace inside a specific
buffer pool instance.
@return true if page was removed. */
static	MY_ATTRIBUTE((warn_unused_result))
bool
buf_flush_or_remove_page(
/*=====================*/
	buf_pool_t*	buf_pool,	/*!< in/out: buffer pool instance */
	buf_page_t*	bpage,		/*!< in/out: bpage to remove */
	bool		flush)		/*!< in: flush to disk if true but
					don't remove else remove without
					flushing to disk */
{
	ut_ad(buf_pool_mutex_own(buf_pool));
	ut_ad(buf_flush_list_mutex_own(buf_pool));

	/* bpage->space and bpage->io_fix are protected by
	buf_pool->mutex and block_mutex. It is safe to check
	them while holding buf_pool->mutex only. */

	if (buf_page_get_io_fix(bpage) != BUF_IO_NONE) {

		/* We cannot remove this page during this scan
		yet; maybe the system is currently reading it
		in, or flushing the modifications to the file */
		return(false);

	}

	BPageMutex*	block_mutex;
	bool		processed = false;

	block_mutex = buf_page_get_mutex(bpage);

	/* We have to release the flush_list_mutex to obey the
	latching order. We are however guaranteed that the page
	will stay in the flush_list and won't be relocated because
	buf_flush_remove() and buf_flush_relocate_on_flush_list()
	need buf_pool->mutex as well. */

	buf_flush_list_mutex_exit(buf_pool);

	mutex_enter(block_mutex);

	ut_ad(bpage->oldest_modification != 0);

	if (!flush) {

		buf_flush_remove(bpage);

		mutex_exit(block_mutex);

		processed = true;

	} else if (buf_flush_ready_for_flush(bpage, BUF_FLUSH_SINGLE_PAGE)) {

		/* The following call will release the buffer pool
		and block mutex. */
		processed = buf_flush_page(
			buf_pool, bpage, BUF_FLUSH_SINGLE_PAGE, false);

		if (processed) {
			/* Wake possible simulated aio thread to actually
			post the writes to the operating system */
			os_aio_simulated_wake_handler_threads();
			buf_pool_mutex_enter(buf_pool);
		} else {
			mutex_exit(block_mutex);
		}
	} else {
		mutex_exit(block_mutex);
	}

	buf_flush_list_mutex_enter(buf_pool);

	ut_ad(!mutex_own(block_mutex));
	ut_ad(buf_pool_mutex_own(buf_pool));

	return(processed);
}

/** Remove all dirty pages belonging to a given tablespace inside a specific
buffer pool instance when we are deleting the data file(s) of that
tablespace. The pages still remain a part of LRU and are evicted from
the list as they age towards the tail of the LRU.
@param[in,out]	buf_pool	buffer pool
@param[in]	id		tablespace identifier
@param[in]	observer	flush observer (to check for interrupt),
				or NULL if the files should not be written to
@param[in]	first		first page to be flushed or evicted
@return	whether all matching dirty pages were removed */
static	MY_ATTRIBUTE((warn_unused_result))
bool
buf_flush_or_remove_pages(
	buf_pool_t*	buf_pool,
	ulint		id,
	FlushObserver*	observer,
	ulint		first)
{
	buf_page_t*	prev;
	buf_page_t*	bpage;
	ulint		processed = 0;

	buf_flush_list_mutex_enter(buf_pool);

rescan:
	bool	all_freed = true;

	for (bpage = UT_LIST_GET_LAST(buf_pool->flush_list);
	     bpage != NULL;
	     bpage = prev) {

		ut_a(buf_page_in_file(bpage));

		/* Save the previous link because once we free the
		page we can't rely on the links. */

		prev = UT_LIST_GET_PREV(list, bpage);

		/* Flush the pages matching space id,
		or pages matching the flush observer. */
		if (observer && observer->is_partial_flush()) {
			if (observer != bpage->flush_observer) {
				/* Skip this block. */
			} else if (!buf_flush_or_remove_page(
					   buf_pool, bpage,
					   !observer->is_interrupted())) {
				all_freed = false;
			} else if (!observer->is_interrupted()) {
				/* The processing was successful. And during the
				processing we have released the buf_pool mutex
				when calling buf_page_flush(). We cannot trust
				prev pointer. */
				goto rescan;
			}
		} else if (id != bpage->id.space()) {
			/* Skip this block, because it is for a
			different tablespace. */
		} else if (bpage->id.page_no() < first) {
			/* Skip this block, because it is below the limit. */
		} else if (!buf_flush_or_remove_page(
				   buf_pool, bpage, observer != NULL)) {

			/* Remove was unsuccessful, we have to try again
			by scanning the entire list from the end.
			This also means that we never released the
			buf_pool mutex. Therefore we can trust the prev
			pointer.
			buf_flush_or_remove_page() released the
			flush list mutex but not the buf_pool mutex.
			Therefore it is possible that a new page was
			added to the flush list. For example, in case
			where we are at the head of the flush list and
			prev == NULL. That is OK because we have the
			tablespace quiesced and no new pages for this
			space-id should enter flush_list. This is
			because the only callers of this function are
			DROP TABLE and FLUSH TABLE FOR EXPORT.
			We know that we'll have to do at least one more
			scan but we don't break out of loop here and
			try to do as much work as we can in this
			iteration. */

			all_freed = false;
		} else if (observer) {

			/* The processing was successful. And during the
			processing we have released the buf_pool mutex
			when calling buf_page_flush(). We cannot trust
			prev pointer. */
			goto rescan;
		}

#ifdef BTR_CUR_HASH_ADAPT
		++processed;

		/* Yield if we have hogged the CPU and mutexes for too long. */
		if (buf_flush_try_yield(buf_pool, prev, processed)) {

			/* Reset the batch size counter if we had to yield. */

			processed = 0;
		}
#endif /* BTR_CUR_HASH_ADAPT */

		/* The check for trx is interrupted is expensive, we want
		to check every N iterations. */
		if (!processed && observer) {
			observer->check_interrupted();
		}
	}

	buf_flush_list_mutex_exit(buf_pool);

	return(all_freed);
}

/** Remove or flush all the dirty pages that belong to a given tablespace
inside a specific buffer pool instance. The pages will remain in the LRU
list and will be evicted from the LRU list as they age and move towards
the tail of the LRU list.
@param[in,out]	buf_pool	buffer pool
@param[in]	id		tablespace identifier
@param[in]	observer	flush observer,
				or NULL if the files should not be written to
@param[in]	first		first page to be flushed or evicted */
static
void
buf_flush_dirty_pages(
	buf_pool_t*	buf_pool,
	ulint		id,
	FlushObserver*	observer,
	ulint		first)
{
	for (;;) {
		buf_pool_mutex_enter(buf_pool);

		bool freed = buf_flush_or_remove_pages(buf_pool, id, observer,
						       first);

		buf_pool_mutex_exit(buf_pool);

		ut_ad(buf_flush_validate(buf_pool));

		if (freed) {
			break;
		}

		os_thread_sleep(2000);
		ut_ad(buf_flush_validate(buf_pool));
	}

	ut_ad((observer && observer->is_interrupted())
	      || first
	      || buf_pool_get_dirty_pages_count(buf_pool, id, observer) == 0);
}

/** Empty the flush list for all pages belonging to a tablespace.
@param[in]	id		tablespace identifier
@param[in]	observer	flush observer,
				or NULL if nothing is to be written
@param[in]	first		first page to be flushed or evicted */
void buf_LRU_flush_or_remove_pages(ulint id, FlushObserver* observer,
				   ulint first)
{
	/* Pages in the system tablespace must never be discarded. */
	ut_ad(id || observer);

	for (ulint i = 0; i < srv_buf_pool_instances; i++) {
		buf_flush_dirty_pages(buf_pool_from_array(i), id, observer,
				      first);
	}

	if (observer && !observer->is_interrupted()) {
		/* Ensure that all asynchronous IO is completed. */
		os_aio_wait_until_no_pending_writes();
		fil_flush(id);
	}
}

#if defined UNIV_DEBUG || defined UNIV_BUF_DEBUG
/********************************************************************//**
Insert a compressed block into buf_pool->zip_clean in the LRU order. */
void
buf_LRU_insert_zip_clean(
/*=====================*/
	buf_page_t*	bpage)	/*!< in: pointer to the block in question */
{
	buf_pool_t*	buf_pool = buf_pool_from_bpage(bpage);

	ut_ad(buf_pool_mutex_own(buf_pool));
	ut_ad(buf_page_get_state(bpage) == BUF_BLOCK_ZIP_PAGE);

	/* Find the first successor of bpage in the LRU list
	that is in the zip_clean list. */
	buf_page_t*	b = bpage;

	do {
		b = UT_LIST_GET_NEXT(LRU, b);
	} while (b && buf_page_get_state(b) != BUF_BLOCK_ZIP_PAGE);

	/* Insert bpage before b, i.e., after the predecessor of b. */
	if (b != NULL) {
		b = UT_LIST_GET_PREV(list, b);
	}

	if (b != NULL) {
		UT_LIST_INSERT_AFTER(buf_pool->zip_clean, b, bpage);
	} else {
		UT_LIST_ADD_FIRST(buf_pool->zip_clean, bpage);
	}
}
#endif /* UNIV_DEBUG || UNIV_BUF_DEBUG */

/******************************************************************//**
Try to free an uncompressed page of a compressed block from the unzip
LRU list.  The compressed page is preserved, and it need not be clean.
@return true if freed */
static
bool
buf_LRU_free_from_unzip_LRU_list(
/*=============================*/
	buf_pool_t*	buf_pool,	/*!< in: buffer pool instance */
	bool		scan_all)	/*!< in: scan whole LRU list
					if true, otherwise scan only
					srv_LRU_scan_depth / 2 blocks. */
{
	ut_ad(buf_pool_mutex_own(buf_pool));

	if (!buf_LRU_evict_from_unzip_LRU(buf_pool)) {
		return(false);
	}

	ulint	scanned = 0;
	bool	freed = false;

	for (buf_block_t* block = UT_LIST_GET_LAST(buf_pool->unzip_LRU);
	     block != NULL
	     && !freed
	     && (scan_all || scanned < srv_LRU_scan_depth);
	     ++scanned) {

		buf_block_t*	prev_block;

		prev_block = UT_LIST_GET_PREV(unzip_LRU, block);

		ut_ad(buf_block_get_state(block) == BUF_BLOCK_FILE_PAGE);
		ut_ad(block->in_unzip_LRU_list);
		ut_ad(block->page.in_LRU_list);

		freed = buf_LRU_free_page(&block->page, false);

		block = prev_block;
	}

	if (scanned) {
		MONITOR_INC_VALUE_CUMULATIVE(
			MONITOR_LRU_UNZIP_SEARCH_SCANNED,
			MONITOR_LRU_UNZIP_SEARCH_SCANNED_NUM_CALL,
			MONITOR_LRU_UNZIP_SEARCH_SCANNED_PER_CALL,
			scanned);
	}

	return(freed);
}

/******************************************************************//**
Try to free a clean page from the common LRU list.
@return true if freed */
static
bool
buf_LRU_free_from_common_LRU_list(
/*==============================*/
	buf_pool_t*	buf_pool,	/*!< in: buffer pool instance */
	bool		scan_all)	/*!< in: scan whole LRU list
					if true, otherwise scan only
					up to BUF_LRU_SEARCH_SCAN_THRESHOLD */
{
	ut_ad(buf_pool_mutex_own(buf_pool));

	ulint		scanned = 0;
	bool		freed = false;

	for (buf_page_t* bpage = buf_pool->lru_scan_itr.start();
	     bpage != NULL
	     && !freed
	     && (scan_all || scanned < BUF_LRU_SEARCH_SCAN_THRESHOLD);
	     ++scanned, bpage = buf_pool->lru_scan_itr.get()) {

		buf_page_t*	prev = UT_LIST_GET_PREV(LRU, bpage);
		BPageMutex*	mutex = buf_page_get_mutex(bpage);

		buf_pool->lru_scan_itr.set(prev);

		mutex_enter(mutex);

		ut_ad(buf_page_in_file(bpage));
		ut_ad(bpage->in_LRU_list);

		unsigned	accessed = buf_page_is_accessed(bpage);

		if (buf_flush_ready_for_replace(bpage)) {
			mutex_exit(mutex);
			freed = buf_LRU_free_page(bpage, true);
		} else {
			mutex_exit(mutex);
		}

		if (freed && !accessed) {
			/* Keep track of pages that are evicted without
			ever being accessed. This gives us a measure of
			the effectiveness of readahead */
			++buf_pool->stat.n_ra_pages_evicted;
		}

		ut_ad(buf_pool_mutex_own(buf_pool));
		ut_ad(!mutex_own(mutex));
	}

	if (scanned) {
		MONITOR_INC_VALUE_CUMULATIVE(
			MONITOR_LRU_SEARCH_SCANNED,
			MONITOR_LRU_SEARCH_SCANNED_NUM_CALL,
			MONITOR_LRU_SEARCH_SCANNED_PER_CALL,
			scanned);
	}

	return(freed);
}

/******************************************************************//**
Try to free a replaceable block.
@return true if found and freed */
bool
buf_LRU_scan_and_free_block(
/*========================*/
	buf_pool_t*	buf_pool,	/*!< in: buffer pool instance */
	bool		scan_all)	/*!< in: scan whole LRU list
					if true, otherwise scan only
					BUF_LRU_SEARCH_SCAN_THRESHOLD
					blocks. */
{
	ut_ad(buf_pool_mutex_own(buf_pool));

	return(buf_LRU_free_from_unzip_LRU_list(buf_pool, scan_all)
	       || buf_LRU_free_from_common_LRU_list(buf_pool, scan_all));
}

/******************************************************************//**
Returns TRUE if less than 25 % of the buffer pool in any instance is
available. This can be used in heuristics to prevent huge transactions
eating up the whole buffer pool for their locks.
@return TRUE if less than 25 % of buffer pool left */
ibool
buf_LRU_buf_pool_running_out(void)
/*==============================*/
{
	ibool	ret = FALSE;

	for (ulint i = 0; i < srv_buf_pool_instances && !ret; i++) {
		buf_pool_t*	buf_pool;

		buf_pool = buf_pool_from_array(i);

		buf_pool_mutex_enter(buf_pool);

		if (!recv_recovery_is_on()
		    && UT_LIST_GET_LEN(buf_pool->free)
		       + UT_LIST_GET_LEN(buf_pool->LRU)
		       < ut_min(buf_pool->curr_size,
				buf_pool->old_size) / 4) {

			ret = TRUE;
		}

		buf_pool_mutex_exit(buf_pool);
	}

	return(ret);
}

/******************************************************************//**
Returns a free block from the buf_pool.  The block is taken off the
free list.  If it is empty, returns NULL.
@return a free control block, or NULL if the buf_block->free list is empty */
buf_block_t*
buf_LRU_get_free_only(
/*==================*/
	buf_pool_t*	buf_pool)
{
	buf_block_t*	block;

	ut_ad(buf_pool_mutex_own(buf_pool));

	block = reinterpret_cast<buf_block_t*>(
		UT_LIST_GET_FIRST(buf_pool->free));

	while (block != NULL) {

		ut_ad(block->page.in_free_list);
		ut_d(block->page.in_free_list = FALSE);
		ut_ad(!block->page.in_flush_list);
		ut_ad(!block->page.in_LRU_list);
		ut_a(!buf_page_in_file(&block->page));
		UT_LIST_REMOVE(buf_pool->free, &block->page);

		if (buf_pool->curr_size >= buf_pool->old_size
		    || UT_LIST_GET_LEN(buf_pool->withdraw)
			>= buf_pool->withdraw_target
		    || !buf_block_will_withdrawn(buf_pool, block)) {
			/* found valid free block */
			buf_page_mutex_enter(block);
			/* No adaptive hash index entries may point to
			a free block. */
			assert_block_ahi_empty(block);

			buf_block_set_state(block, BUF_BLOCK_READY_FOR_USE);
			UNIV_MEM_ALLOC(block->frame, srv_page_size);

			ut_ad(buf_pool_from_block(block) == buf_pool);

			buf_page_mutex_exit(block);
			break;
		}

		/* This should be withdrawn */
		UT_LIST_ADD_LAST(
			buf_pool->withdraw,
			&block->page);
		ut_d(block->in_withdraw_list = TRUE);

		block = reinterpret_cast<buf_block_t*>(
			UT_LIST_GET_FIRST(buf_pool->free));
	}

	return(block);
}

/******************************************************************//**
Checks how much of buf_pool is occupied by non-data objects like
AHI, lock heaps etc. Depending on the size of non-data objects this
function will either assert or issue a warning and switch on the
status monitor. */
static
void
buf_LRU_check_size_of_non_data_objects(
/*===================================*/
	const buf_pool_t*	buf_pool)	/*!< in: buffer pool instance */
{
	ut_ad(buf_pool_mutex_own(buf_pool));

	if (!recv_recovery_is_on()
	    && buf_pool->curr_size == buf_pool->old_size
	    && UT_LIST_GET_LEN(buf_pool->free)
	    + UT_LIST_GET_LEN(buf_pool->LRU) < buf_pool->curr_size / 20) {

		ib::fatal() << "Over 95 percent of the buffer pool is"
			" occupied by lock heaps"
#ifdef BTR_CUR_HASH_ADAPT
			" or the adaptive hash index!"
#endif /* BTR_CUR_HASH_ADAPT */
			" Check that your transactions do not set too many"
			" row locks, or review if"
			" innodb_buffer_pool_size="
			<< (buf_pool->curr_size >> (20U - srv_page_size_shift))
			<< "M could be bigger.";
	} else if (!recv_recovery_is_on()
		   && buf_pool->curr_size == buf_pool->old_size
		   && (UT_LIST_GET_LEN(buf_pool->free)
		       + UT_LIST_GET_LEN(buf_pool->LRU))
		   < buf_pool->curr_size / 3) {

		if (!buf_lru_switched_on_innodb_mon) {

			/* Over 67 % of the buffer pool is occupied by lock
			heaps or the adaptive hash index. This may be a memory
			leak! */

			ib::warn() << "Over 67 percent of the buffer pool is"
				" occupied by lock heaps"
#ifdef BTR_CUR_HASH_ADAPT
				" or the adaptive hash index!"
#endif /* BTR_CUR_HASH_ADAPT */
				" Check that your transactions do not"
				" set too many row locks."
				" innodb_buffer_pool_size="
				<< (buf_pool->curr_size >>
				    (20U - srv_page_size_shift)) << "M."
				" Starting the InnoDB Monitor to print"
				" diagnostics.";

			buf_lru_switched_on_innodb_mon = true;
			srv_print_innodb_monitor = TRUE;
			os_event_set(srv_monitor_event);
		}

	} else if (buf_lru_switched_on_innodb_mon) {

		/* Switch off the InnoDB Monitor; this is a simple way
		to stop the monitor if the situation becomes less urgent,
		but may also surprise users if the user also switched on the
		monitor! */

		buf_lru_switched_on_innodb_mon = false;
		srv_print_innodb_monitor = FALSE;
	}
}

/******************************************************************//**
Returns a free block from the buf_pool. The block is taken off the
free list. If free list is empty, blocks are moved from the end of the
LRU list to the free list.
This function is called from a user thread when it needs a clean
block to read in a page. Note that we only ever get a block from
the free list. Even when we flush a page or find a page in LRU scan
we put it to free list to be used.
* iteration 0:
  * get a block from free list, success:done
  * if buf_pool->try_LRU_scan is set
    * scan LRU up to srv_LRU_scan_depth to find a clean block
    * the above will put the block on free list
    * success:retry the free list
  * flush one dirty page from tail of LRU to disk
    * the above will put the block on free list
    * success: retry the free list
* iteration 1:
  * same as iteration 0 except:
    * scan whole LRU list
    * scan LRU list even if buf_pool->try_LRU_scan is not set
* iteration > 1:
  * same as iteration 1 but sleep 10ms
@return the free control block, in state BUF_BLOCK_READY_FOR_USE */
buf_block_t*
buf_LRU_get_free_block(
/*===================*/
	buf_pool_t*	buf_pool)	/*!< in/out: buffer pool instance */
{
	buf_block_t*	block		= NULL;
	bool		freed		= false;
	ulint		n_iterations	= 0;
	ulint		flush_failures	= 0;

	MONITOR_INC(MONITOR_LRU_GET_FREE_SEARCH);
loop:
	buf_pool_mutex_enter(buf_pool);

	buf_LRU_check_size_of_non_data_objects(buf_pool);

	DBUG_EXECUTE_IF("ib_lru_force_no_free_page",
		if (!buf_lru_free_blocks_error_printed) {
			n_iterations = 21;
			goto not_found;});

	/* If there is a block in the free list, take it */
	block = buf_LRU_get_free_only(buf_pool);

	if (block != NULL) {

		buf_pool_mutex_exit(buf_pool);
		ut_ad(buf_pool_from_block(block) == buf_pool);
		memset(&block->page.zip, 0, sizeof block->page.zip);

		block->skip_flush_check = false;
		block->page.flush_observer = NULL;
		return(block);
	}

	MONITOR_INC( MONITOR_LRU_GET_FREE_LOOPS );
	freed = false;
	if (buf_pool->try_LRU_scan || n_iterations > 0) {
		/* If no block was in the free list, search from the
		end of the LRU list and try to free a block there.
		If we are doing for the first time we'll scan only
		tail of the LRU list otherwise we scan the whole LRU
		list. */
		freed = buf_LRU_scan_and_free_block(
			buf_pool, n_iterations > 0);

		if (!freed && n_iterations == 0) {
			/* Tell other threads that there is no point
			in scanning the LRU list. This flag is set to
			TRUE again when we flush a batch from this
			buffer pool. */
			buf_pool->try_LRU_scan = FALSE;

			/* Also tell the page_cleaner thread that
			there is work for it to do. */
			os_event_set(buf_flush_event);
		}
	}

#ifndef DBUG_OFF
not_found:
#endif

	buf_pool_mutex_exit(buf_pool);

	if (freed) {
		goto loop;
	}

	if (n_iterations > 20 && !buf_lru_free_blocks_error_printed
	    && srv_buf_pool_old_size == srv_buf_pool_size) {

		ib::warn() << "Difficult to find free blocks in the buffer pool"
			" (" << n_iterations << " search iterations)! "
			<< flush_failures << " failed attempts to"
			" flush a page!"
			" Consider increasing innodb_buffer_pool_size."
			" Pending flushes (fsync) log: "
			<< fil_n_pending_log_flushes
			<< "; buffer pool: "
			<< fil_n_pending_tablespace_flushes
			<< ". " << os_n_file_reads << " OS file reads, "
			<< os_n_file_writes << " OS file writes, "
			<< os_n_fsyncs
			<< " OS fsyncs.";

		buf_lru_free_blocks_error_printed = true;
	}

	/* If we have scanned the whole LRU and still are unable to
	find a free block then we should sleep here to let the
	page_cleaner do an LRU batch for us. */

	if (!srv_read_only_mode) {
		os_event_set(buf_flush_event);
	}

	if (n_iterations > 1) {

		MONITOR_INC( MONITOR_LRU_GET_FREE_WAITS );
		os_thread_sleep(10000);
	}

	/* No free block was found: try to flush the LRU list.
	This call will flush one page from the LRU and put it on the
	free list. That means that the free block is up for grabs for
	all user threads.

	TODO: A more elegant way would have been to return the freed
	up block to the caller here but the code that deals with
	removing the block from page_hash and LRU_list is fairly
	involved (particularly in case of compressed pages). We
	can do that in a separate patch sometime in future. */

	if (!buf_flush_single_page_from_LRU(buf_pool)) {
		MONITOR_INC(MONITOR_LRU_SINGLE_FLUSH_FAILURE_COUNT);
		++flush_failures;
	}

	srv_stats.buf_pool_wait_free.inc();

	n_iterations++;

	goto loop;
}

/*******************************************************************//**
Moves the LRU_old pointer so that the length of the old blocks list
is inside the allowed limits. */
UNIV_INLINE
void
buf_LRU_old_adjust_len(
/*===================*/
	buf_pool_t*	buf_pool)	/*!< in: buffer pool instance */
{
	ulint	old_len;
	ulint	new_len;

	ut_a(buf_pool->LRU_old);
	ut_ad(buf_pool_mutex_own(buf_pool));
	ut_ad(buf_pool->LRU_old_ratio >= BUF_LRU_OLD_RATIO_MIN);
	ut_ad(buf_pool->LRU_old_ratio <= BUF_LRU_OLD_RATIO_MAX);
	compile_time_assert(BUF_LRU_OLD_RATIO_MIN * BUF_LRU_OLD_MIN_LEN
			    > BUF_LRU_OLD_RATIO_DIV
			    * (BUF_LRU_OLD_TOLERANCE + 5));
	compile_time_assert(BUF_LRU_NON_OLD_MIN_LEN < BUF_LRU_OLD_MIN_LEN);

#ifdef UNIV_LRU_DEBUG
	/* buf_pool->LRU_old must be the first item in the LRU list
	whose "old" flag is set. */
	ut_a(buf_pool->LRU_old->old);
	ut_a(!UT_LIST_GET_PREV(LRU, buf_pool->LRU_old)
	     || !UT_LIST_GET_PREV(LRU, buf_pool->LRU_old)->old);
	ut_a(!UT_LIST_GET_NEXT(LRU, buf_pool->LRU_old)
	     || UT_LIST_GET_NEXT(LRU, buf_pool->LRU_old)->old);
#endif /* UNIV_LRU_DEBUG */

	old_len = buf_pool->LRU_old_len;
	new_len = ut_min(UT_LIST_GET_LEN(buf_pool->LRU)
			 * buf_pool->LRU_old_ratio / BUF_LRU_OLD_RATIO_DIV,
			 UT_LIST_GET_LEN(buf_pool->LRU)
			 - (BUF_LRU_OLD_TOLERANCE
			    + BUF_LRU_NON_OLD_MIN_LEN));

	for (;;) {
		buf_page_t*	LRU_old = buf_pool->LRU_old;

		ut_a(LRU_old);
		ut_ad(LRU_old->in_LRU_list);
#ifdef UNIV_LRU_DEBUG
		ut_a(LRU_old->old);
#endif /* UNIV_LRU_DEBUG */

		/* Update the LRU_old pointer if necessary */

		if (old_len + BUF_LRU_OLD_TOLERANCE < new_len) {

			buf_pool->LRU_old = LRU_old = UT_LIST_GET_PREV(
				LRU, LRU_old);
#ifdef UNIV_LRU_DEBUG
			ut_a(!LRU_old->old);
#endif /* UNIV_LRU_DEBUG */
			old_len = ++buf_pool->LRU_old_len;
			buf_page_set_old(LRU_old, TRUE);

		} else if (old_len > new_len + BUF_LRU_OLD_TOLERANCE) {

			buf_pool->LRU_old = UT_LIST_GET_NEXT(LRU, LRU_old);
			old_len = --buf_pool->LRU_old_len;
			buf_page_set_old(LRU_old, FALSE);
		} else {
			return;
		}
	}
}

/*******************************************************************//**
Initializes the old blocks pointer in the LRU list. This function should be
called when the LRU list grows to BUF_LRU_OLD_MIN_LEN length. */
static
void
buf_LRU_old_init(
/*=============*/
	buf_pool_t*	buf_pool)
{
	ut_ad(buf_pool_mutex_own(buf_pool));
	ut_a(UT_LIST_GET_LEN(buf_pool->LRU) == BUF_LRU_OLD_MIN_LEN);

	/* We first initialize all blocks in the LRU list as old and then use
	the adjust function to move the LRU_old pointer to the right
	position */

	for (buf_page_t* bpage = UT_LIST_GET_LAST(buf_pool->LRU);
	     bpage != NULL;
	     bpage = UT_LIST_GET_PREV(LRU, bpage)) {

		ut_ad(bpage->in_LRU_list);
		ut_ad(buf_page_in_file(bpage));

		/* This loop temporarily violates the
		assertions of buf_page_set_old(). */
		bpage->old = TRUE;
	}

	buf_pool->LRU_old = UT_LIST_GET_FIRST(buf_pool->LRU);
	buf_pool->LRU_old_len = UT_LIST_GET_LEN(buf_pool->LRU);

	buf_LRU_old_adjust_len(buf_pool);
}

/******************************************************************//**
Remove a block from the unzip_LRU list if it belonged to the list. */
static
void
buf_unzip_LRU_remove_block_if_needed(
/*=================================*/
	buf_page_t*	bpage)	/*!< in/out: control block */
{
	buf_pool_t*	buf_pool = buf_pool_from_bpage(bpage);

	ut_ad(buf_page_in_file(bpage));
	ut_ad(buf_pool_mutex_own(buf_pool));

	if (buf_page_belongs_to_unzip_LRU(bpage)) {
		buf_block_t*	block = reinterpret_cast<buf_block_t*>(bpage);

		ut_ad(block->in_unzip_LRU_list);
		ut_d(block->in_unzip_LRU_list = FALSE);

		UT_LIST_REMOVE(buf_pool->unzip_LRU, block);
	}
}

/******************************************************************//**
Adjust LRU hazard pointers if needed. */
void
buf_LRU_adjust_hp(
/*==============*/
	buf_pool_t*		buf_pool,/*!< in: buffer pool instance */
	const buf_page_t*	bpage)	/*!< in: control block */
{
	buf_pool->lru_hp.adjust(bpage);
	buf_pool->lru_scan_itr.adjust(bpage);
	buf_pool->single_scan_itr.adjust(bpage);
}

/******************************************************************//**
Removes a block from the LRU list. */
UNIV_INLINE
void
buf_LRU_remove_block(
/*=================*/
	buf_page_t*	bpage)	/*!< in: control block */
{
	buf_pool_t*	buf_pool = buf_pool_from_bpage(bpage);

	ut_ad(buf_pool_mutex_own(buf_pool));

	ut_a(buf_page_in_file(bpage));

	ut_ad(bpage->in_LRU_list);

	/* Important that we adjust the hazard pointers before removing
	bpage from the LRU list. */
	buf_LRU_adjust_hp(buf_pool, bpage);

	/* If the LRU_old pointer is defined and points to just this block,
	move it backward one step */

	if (bpage == buf_pool->LRU_old) {

		/* Below: the previous block is guaranteed to exist,
		because the LRU_old pointer is only allowed to differ
		by BUF_LRU_OLD_TOLERANCE from strict
		buf_pool->LRU_old_ratio/BUF_LRU_OLD_RATIO_DIV of the LRU
		list length. */
		buf_page_t*	prev_bpage = UT_LIST_GET_PREV(LRU, bpage);

		ut_a(prev_bpage);
#ifdef UNIV_LRU_DEBUG
		ut_a(!prev_bpage->old);
#endif /* UNIV_LRU_DEBUG */
		buf_pool->LRU_old = prev_bpage;
		buf_page_set_old(prev_bpage, TRUE);

		buf_pool->LRU_old_len++;
	}

	/* Remove the block from the LRU list */
	UT_LIST_REMOVE(buf_pool->LRU, bpage);
	ut_d(bpage->in_LRU_list = FALSE);

	buf_pool->stat.LRU_bytes -= bpage->physical_size();

	buf_unzip_LRU_remove_block_if_needed(bpage);

	/* If the LRU list is so short that LRU_old is not defined,
	clear the "old" flags and return */
	if (UT_LIST_GET_LEN(buf_pool->LRU) < BUF_LRU_OLD_MIN_LEN) {

		for (buf_page_t* bpage = UT_LIST_GET_FIRST(buf_pool->LRU);
		     bpage != NULL;
		     bpage = UT_LIST_GET_NEXT(LRU, bpage)) {

			/* This loop temporarily violates the
			assertions of buf_page_set_old(). */
			bpage->old = FALSE;
		}

		buf_pool->LRU_old = NULL;
		buf_pool->LRU_old_len = 0;

		return;
	}

	ut_ad(buf_pool->LRU_old);

	/* Update the LRU_old_len field if necessary */
	if (buf_page_is_old(bpage)) {

		buf_pool->LRU_old_len--;
	}

	/* Adjust the length of the old block list if necessary */
	buf_LRU_old_adjust_len(buf_pool);
}

/******************************************************************//**
Adds a block to the LRU list of decompressed zip pages. */
void
buf_unzip_LRU_add_block(
/*====================*/
	buf_block_t*	block,	/*!< in: control block */
	ibool		old)	/*!< in: TRUE if should be put to the end
				of the list, else put to the start */
{
	buf_pool_t*	buf_pool = buf_pool_from_block(block);

	ut_ad(buf_pool_mutex_own(buf_pool));

	ut_a(buf_page_belongs_to_unzip_LRU(&block->page));

	ut_ad(!block->in_unzip_LRU_list);
	ut_d(block->in_unzip_LRU_list = TRUE);

	if (old) {
		UT_LIST_ADD_LAST(buf_pool->unzip_LRU, block);
	} else {
		UT_LIST_ADD_FIRST(buf_pool->unzip_LRU, block);
	}
}

/******************************************************************//**
Adds a block to the LRU list. Please make sure that the page_size is
already set when invoking the function, so that we can get correct
page_size from the buffer page when adding a block into LRU */
UNIV_INLINE
void
buf_LRU_add_block_low(
/*==================*/
	buf_page_t*	bpage,	/*!< in: control block */
	ibool		old)	/*!< in: TRUE if should be put to the old blocks
				in the LRU list, else put to the start; if the
				LRU list is very short, the block is added to
				the start, regardless of this parameter */
{
	buf_pool_t*	buf_pool = buf_pool_from_bpage(bpage);

	ut_ad(buf_pool_mutex_own(buf_pool));

	ut_a(buf_page_in_file(bpage));
	ut_ad(!bpage->in_LRU_list);

	if (!old || (UT_LIST_GET_LEN(buf_pool->LRU) < BUF_LRU_OLD_MIN_LEN)) {

		UT_LIST_ADD_FIRST(buf_pool->LRU, bpage);

		bpage->freed_page_clock = buf_pool->freed_page_clock;
	} else {
#ifdef UNIV_LRU_DEBUG
		/* buf_pool->LRU_old must be the first item in the LRU list
		whose "old" flag is set. */
		ut_a(buf_pool->LRU_old->old);
		ut_a(!UT_LIST_GET_PREV(LRU, buf_pool->LRU_old)
		     || !UT_LIST_GET_PREV(LRU, buf_pool->LRU_old)->old);
		ut_a(!UT_LIST_GET_NEXT(LRU, buf_pool->LRU_old)
		     || UT_LIST_GET_NEXT(LRU, buf_pool->LRU_old)->old);
#endif /* UNIV_LRU_DEBUG */
		UT_LIST_INSERT_AFTER(buf_pool->LRU, buf_pool->LRU_old,
			bpage);

		buf_pool->LRU_old_len++;
	}

	ut_d(bpage->in_LRU_list = TRUE);

	incr_LRU_size_in_bytes(bpage, buf_pool);

	if (UT_LIST_GET_LEN(buf_pool->LRU) > BUF_LRU_OLD_MIN_LEN) {

		ut_ad(buf_pool->LRU_old);

		/* Adjust the length of the old block list if necessary */

		buf_page_set_old(bpage, old);
		buf_LRU_old_adjust_len(buf_pool);

	} else if (UT_LIST_GET_LEN(buf_pool->LRU) == BUF_LRU_OLD_MIN_LEN) {

		/* The LRU list is now long enough for LRU_old to become
		defined: init it */

		buf_LRU_old_init(buf_pool);
	} else {
		buf_page_set_old(bpage, buf_pool->LRU_old != NULL);
	}

	/* If this is a zipped block with decompressed frame as well
	then put it on the unzip_LRU list */
	if (buf_page_belongs_to_unzip_LRU(bpage)) {
		buf_unzip_LRU_add_block((buf_block_t*) bpage, old);
	}
}

/******************************************************************//**
Adds a block to the LRU list. Please make sure that the page_size is
already set when invoking the function, so that we can get correct
page_size from the buffer page when adding a block into LRU */
void
buf_LRU_add_block(
/*==============*/
	buf_page_t*	bpage,	/*!< in: control block */
	ibool		old)	/*!< in: TRUE if should be put to the old
				blocks in the LRU list, else put to the start;
				if the LRU list is very short, the block is
				added to the start, regardless of this
				parameter */
{
	buf_LRU_add_block_low(bpage, old);
}

/******************************************************************//**
Moves a block to the start of the LRU list. */
void
buf_LRU_make_block_young(
/*=====================*/
	buf_page_t*	bpage)	/*!< in: control block */
{
	buf_pool_t*	buf_pool = buf_pool_from_bpage(bpage);

	ut_ad(buf_pool_mutex_own(buf_pool));

	if (bpage->old) {
		buf_pool->stat.n_pages_made_young++;
	}

	buf_LRU_remove_block(bpage);
	buf_LRU_add_block_low(bpage, FALSE);
}

/******************************************************************//**
Try to free a block.  If bpage is a descriptor of a compressed-only
page, the descriptor object will be freed as well.

NOTE: If this function returns true, it will temporarily
release buf_pool->mutex.  Furthermore, the page frame will no longer be
accessible via bpage.

The caller must hold buf_pool->mutex and must not hold any
buf_page_get_mutex() when calling this function.
@return true if freed, false otherwise. */
bool
buf_LRU_free_page(
/*===============*/
	buf_page_t*	bpage,	/*!< in: block to be freed */
	bool		zip)	/*!< in: true if should remove also the
				compressed page of an uncompressed page */
{
	buf_page_t*	b = NULL;
	buf_pool_t*	buf_pool = buf_pool_from_bpage(bpage);

	rw_lock_t*	hash_lock = buf_page_hash_lock_get(buf_pool, bpage->id);

	BPageMutex*	block_mutex = buf_page_get_mutex(bpage);

	ut_ad(buf_pool_mutex_own(buf_pool));
	ut_ad(buf_page_in_file(bpage));
	ut_ad(bpage->in_LRU_list);

	rw_lock_x_lock(hash_lock);
	mutex_enter(block_mutex);

	if (!buf_page_can_relocate(bpage)) {

		/* Do not free buffer fixed and I/O-fixed blocks. */
		goto func_exit;
	}

	if (zip || !bpage->zip.data) {
		/* This would completely free the block. */
		/* Do not completely free dirty blocks. */

		if (bpage->oldest_modification) {
			goto func_exit;
		}
	} else if (bpage->oldest_modification > 0
		   && buf_page_get_state(bpage) != BUF_BLOCK_FILE_PAGE) {

		ut_ad(buf_page_get_state(bpage) == BUF_BLOCK_ZIP_DIRTY);

func_exit:
		rw_lock_x_unlock(hash_lock);
		mutex_exit(block_mutex);
		return(false);

	} else if (buf_page_get_state(bpage) == BUF_BLOCK_FILE_PAGE) {
		b = buf_page_alloc_descriptor();
		ut_a(b);
		new (b) buf_page_t(*bpage);
	}

	ut_ad(buf_pool_mutex_own(buf_pool));
	ut_ad(buf_page_in_file(bpage));
	ut_ad(bpage->in_LRU_list);
	ut_ad(!bpage->in_flush_list == !bpage->oldest_modification);

	DBUG_PRINT("ib_buf", ("free page %u:%u",
			      bpage->id.space(), bpage->id.page_no()));

	ut_ad(rw_lock_own(hash_lock, RW_LOCK_X));
	ut_ad(buf_page_can_relocate(bpage));

	if (!buf_LRU_block_remove_hashed(bpage, zip)) {
		return(true);
	}

	/* buf_LRU_block_remove_hashed() releases the hash_lock */
	ut_ad(!rw_lock_own_flagged(hash_lock,
				   RW_LOCK_FLAG_X | RW_LOCK_FLAG_S));

	/* We have just freed a BUF_BLOCK_FILE_PAGE. If b != NULL
	then it was a compressed page with an uncompressed frame and
	we are interested in freeing only the uncompressed frame.
	Therefore we have to reinsert the compressed page descriptor
	into the LRU and page_hash (and possibly flush_list).
	if b == NULL then it was a regular page that has been freed */

	if (b != NULL) {
		buf_page_t*	prev_b	= UT_LIST_GET_PREV(LRU, b);

		rw_lock_x_lock(hash_lock);

		mutex_enter(block_mutex);

		ut_a(!buf_page_hash_get_low(buf_pool, b->id));

		b->state = b->oldest_modification
			? BUF_BLOCK_ZIP_DIRTY
			: BUF_BLOCK_ZIP_PAGE;

		ut_ad(b->zip_size());

		UNIV_MEM_DESC(b->zip.data, b->zip_size());

		/* The fields in_page_hash and in_LRU_list of
		the to-be-freed block descriptor should have
		been cleared in
		buf_LRU_block_remove_hashed(), which
		invokes buf_LRU_remove_block(). */
		ut_ad(!bpage->in_page_hash);
		ut_ad(!bpage->in_LRU_list);

		/* bpage->state was BUF_BLOCK_FILE_PAGE because
		b != NULL. The type cast below is thus valid. */
		ut_ad(!((buf_block_t*) bpage)->in_unzip_LRU_list);

		/* The fields of bpage were copied to b before
		buf_LRU_block_remove_hashed() was invoked. */
		ut_ad(!b->in_zip_hash);
		ut_ad(b->in_page_hash);
		ut_ad(b->in_LRU_list);

		HASH_INSERT(buf_page_t, hash, buf_pool->page_hash,
			    b->id.fold(), b);

		/* Insert b where bpage was in the LRU list. */
		if (prev_b != NULL) {
			ulint	lru_len;

			ut_ad(prev_b->in_LRU_list);
			ut_ad(buf_page_in_file(prev_b));

			UT_LIST_INSERT_AFTER(buf_pool->LRU, prev_b, b);

			incr_LRU_size_in_bytes(b, buf_pool);

			if (buf_page_is_old(b)) {
				buf_pool->LRU_old_len++;
				if (buf_pool->LRU_old
				    == UT_LIST_GET_NEXT(LRU, b)) {

					buf_pool->LRU_old = b;
				}
			}

			lru_len = UT_LIST_GET_LEN(buf_pool->LRU);

			if (lru_len > BUF_LRU_OLD_MIN_LEN) {
				ut_ad(buf_pool->LRU_old);
				/* Adjust the length of the
				old block list if necessary */
				buf_LRU_old_adjust_len(buf_pool);
			} else if (lru_len == BUF_LRU_OLD_MIN_LEN) {
				/* The LRU list is now long
				enough for LRU_old to become
				defined: init it */
				buf_LRU_old_init(buf_pool);
			}
#ifdef UNIV_LRU_DEBUG
			/* Check that the "old" flag is consistent
			in the block and its neighbours. */
			buf_page_set_old(b, buf_page_is_old(b));
#endif /* UNIV_LRU_DEBUG */
		} else {
			ut_d(b->in_LRU_list = FALSE);
			buf_LRU_add_block_low(b, buf_page_is_old(b));
		}

		if (b->state == BUF_BLOCK_ZIP_PAGE) {
#if defined UNIV_DEBUG || defined UNIV_BUF_DEBUG
			buf_LRU_insert_zip_clean(b);
#endif /* UNIV_DEBUG || UNIV_BUF_DEBUG */
		} else {
			/* Relocate on buf_pool->flush_list. */
			buf_flush_relocate_on_flush_list(bpage, b);
		}

		bpage->zip.data = NULL;

		page_zip_set_size(&bpage->zip, 0);

		mutex_exit(block_mutex);

		/* Prevent buf_page_get_gen() from
		decompressing the block while we release
		buf_pool->mutex and block_mutex. */
		block_mutex = buf_page_get_mutex(b);

		mutex_enter(block_mutex);

		buf_page_set_sticky(b);

		mutex_exit(block_mutex);

		rw_lock_x_unlock(hash_lock);
	}

	buf_pool_mutex_exit(buf_pool);

	/* Remove possible adaptive hash index on the page.
	The page was declared uninitialized by
	buf_LRU_block_remove_hashed().  We need to flag
	the contents of the page valid (which it still is) in
	order to avoid bogus Valgrind warnings.*/

	UNIV_MEM_VALID(((buf_block_t*) bpage)->frame,
		       srv_page_size);
	btr_search_drop_page_hash_index((buf_block_t*) bpage);
	UNIV_MEM_INVALID(((buf_block_t*) bpage)->frame,
			 srv_page_size);

	buf_pool_mutex_enter(buf_pool);

	if (b != NULL) {
		mutex_enter(block_mutex);

		buf_page_unset_sticky(b);

		mutex_exit(block_mutex);
	}

	buf_LRU_block_free_hashed_page((buf_block_t*) bpage);

	return(true);
}

/******************************************************************//**
Puts a block back to the free list. */
void
buf_LRU_block_free_non_file_page(
/*=============================*/
	buf_block_t*	block)	/*!< in: block, must not contain a file page */
{
	void*		data;
	buf_pool_t*	buf_pool = buf_pool_from_block(block);

	ut_ad(buf_pool_mutex_own(buf_pool));
	ut_ad(buf_page_mutex_own(block));

	switch (buf_block_get_state(block)) {
	case BUF_BLOCK_MEMORY:
	case BUF_BLOCK_READY_FOR_USE:
		break;
	default:
		ut_error;
	}

	assert_block_ahi_empty(block);
	ut_ad(!block->page.in_free_list);
	ut_ad(!block->page.in_flush_list);
	ut_ad(!block->page.in_LRU_list);

	buf_block_set_state(block, BUF_BLOCK_NOT_USED);

	UNIV_MEM_ALLOC(block->frame, srv_page_size);
#ifdef UNIV_DEBUG
	/* Wipe contents of page to reveal possible stale pointers to it */
	memset(block->frame, '\0', srv_page_size);
#else
	/* Wipe page_no and space_id */
	memset(block->frame + FIL_PAGE_OFFSET, 0xfe, 4);
	memset(block->frame + FIL_PAGE_ARCH_LOG_NO_OR_SPACE_ID, 0xfe, 4);
#endif /* UNIV_DEBUG */
	data = block->page.zip.data;

	if (data != NULL) {
		block->page.zip.data = NULL;
		buf_page_mutex_exit(block);
		buf_pool_mutex_exit_forbid(buf_pool);

		ut_ad(block->zip_size());

		buf_buddy_free(buf_pool, data, block->zip_size());

		buf_pool_mutex_exit_allow(buf_pool);
		buf_page_mutex_enter(block);

		page_zip_set_size(&block->page.zip, 0);
	}

	if (buf_pool->curr_size < buf_pool->old_size
	    && UT_LIST_GET_LEN(buf_pool->withdraw) < buf_pool->withdraw_target
	    && buf_block_will_withdrawn(buf_pool, block)) {
		/* This should be withdrawn */
		UT_LIST_ADD_LAST(
			buf_pool->withdraw,
			&block->page);
		ut_d(block->in_withdraw_list = TRUE);
	} else {
		UT_LIST_ADD_FIRST(buf_pool->free, &block->page);
		ut_d(block->page.in_free_list = TRUE);
	}

	UNIV_MEM_FREE(block->frame, srv_page_size);
}

/******************************************************************//**
Takes a block out of the LRU list and page hash table.
If the block is compressed-only (BUF_BLOCK_ZIP_PAGE),
the object will be freed.

The caller must hold buf_pool->mutex, the buf_page_get_mutex() mutex
and the appropriate hash_lock. This function will release the
buf_page_get_mutex() and the hash_lock.

If a compressed page is freed other compressed pages may be relocated.
@retval true if BUF_BLOCK_FILE_PAGE was removed from page_hash. The
caller needs to free the page to the free list
@retval false if BUF_BLOCK_ZIP_PAGE was removed from page_hash. In
this case the block is already returned to the buddy allocator. */
static
bool
buf_LRU_block_remove_hashed(
/*========================*/
	buf_page_t*	bpage,	/*!< in: block, must contain a file page and
				be in a state where it can be freed; there
				may or may not be a hash index to the page */
	bool		zip)	/*!< in: true if should remove also the
				compressed page of an uncompressed page */
{
	const buf_page_t*	hashed_bpage;
	buf_pool_t*		buf_pool = buf_pool_from_bpage(bpage);
	rw_lock_t*		hash_lock;

	ut_ad(buf_pool_mutex_own(buf_pool));
	ut_ad(mutex_own(buf_page_get_mutex(bpage)));

	hash_lock = buf_page_hash_lock_get(buf_pool, bpage->id);

        ut_ad(rw_lock_own(hash_lock, RW_LOCK_X));

	ut_a(buf_page_get_io_fix(bpage) == BUF_IO_NONE);
	ut_a(bpage->buf_fix_count == 0);

	buf_LRU_remove_block(bpage);

	buf_pool->freed_page_clock += 1;

	switch (buf_page_get_state(bpage)) {
	case BUF_BLOCK_FILE_PAGE:
		UNIV_MEM_ASSERT_W(bpage, sizeof(buf_block_t));
		UNIV_MEM_ASSERT_W(((buf_block_t*) bpage)->frame,
				  srv_page_size);
		buf_block_modify_clock_inc((buf_block_t*) bpage);
		if (bpage->zip.data) {
			const page_t*	page = ((buf_block_t*) bpage)->frame;

			ut_a(!zip || bpage->oldest_modification == 0);
			ut_ad(bpage->zip_size());

			switch (fil_page_get_type(page)) {
			case FIL_PAGE_TYPE_ALLOCATED:
			case FIL_PAGE_INODE:
			case FIL_PAGE_IBUF_BITMAP:
			case FIL_PAGE_TYPE_FSP_HDR:
			case FIL_PAGE_TYPE_XDES:
				/* These are essentially uncompressed pages. */
				if (!zip) {
					/* InnoDB writes the data to the
					uncompressed page frame.  Copy it
					to the compressed page, which will
					be preserved. */
					memcpy(bpage->zip.data, page,
					       bpage->zip_size());
				}
				break;
			case FIL_PAGE_TYPE_ZBLOB:
			case FIL_PAGE_TYPE_ZBLOB2:
				break;
			case FIL_PAGE_INDEX:
			case FIL_PAGE_RTREE:
#if defined UNIV_ZIP_DEBUG && defined BTR_CUR_HASH_ADAPT
				ut_a(page_zip_validate(
					     &bpage->zip, page,
					     ((buf_block_t*) bpage)->index));
#endif /* UNIV_ZIP_DEBUG && BTR_CUR_HASH_ADAPT */
				break;
			default:
				ib::error() << "The compressed page to be"
					" evicted seems corrupt:";
				ut_print_buf(stderr, page, srv_page_size);

				ib::error() << "Possibly older version of"
					" the page:";

				ut_print_buf(stderr, bpage->zip.data,
					     bpage->zip_size());
				putc('\n', stderr);
				ut_error;
			}

			break;
		}
		/* fall through */
	case BUF_BLOCK_ZIP_PAGE:
		ut_a(bpage->oldest_modification == 0);
		UNIV_MEM_ASSERT_W(bpage->zip.data, bpage->zip_size());
		break;
	case BUF_BLOCK_POOL_WATCH:
	case BUF_BLOCK_ZIP_DIRTY:
	case BUF_BLOCK_NOT_USED:
	case BUF_BLOCK_READY_FOR_USE:
	case BUF_BLOCK_MEMORY:
	case BUF_BLOCK_REMOVE_HASH:
		ut_error;
		break;
	}

	hashed_bpage = buf_page_hash_get_low(buf_pool, bpage->id);
<<<<<<< HEAD
	if (bpage != hashed_bpage) {
		ib::error() << "Page " << bpage->id
			<< " not found in the hash table";
		ib::error()
#ifdef UNIV_DEBUG
			<< "in_page_hash:" << bpage->in_page_hash
			<< " in_zip_hash:" << bpage->in_zip_hash
			<< " in_flush_list:" << bpage->in_flush_list
			<< " in_LRU_list:" << bpage->in_LRU_list
#endif
			<< " zip.data:" << bpage->zip.data
			<< " zip_size:" << bpage->zip_size()
			<< " page_state:" << buf_page_get_state(bpage);

		if (hashed_bpage) {

			ib::error() << "In hash table we find block "
				<< hashed_bpage << " of " << hashed_bpage->id
				<< " which is not " << bpage;
		}

#if defined UNIV_DEBUG || defined UNIV_BUF_DEBUG
		mutex_exit(buf_page_get_mutex(bpage));
		rw_lock_x_unlock(hash_lock);
		buf_pool_mutex_exit(buf_pool);
		buf_print();
		buf_LRU_print();
		buf_validate();
		buf_LRU_validate();
#endif /* UNIV_DEBUG || UNIV_BUF_DEBUG */
		ut_error;
=======
	if (UNIV_UNLIKELY(bpage != hashed_bpage)) {
		ib::fatal() << "Page not found in the hash table: "
			    << bpage->id;
>>>>>>> 286e52e9
	}

	ut_ad(!bpage->in_zip_hash);
	ut_ad(bpage->in_page_hash);
	ut_d(bpage->in_page_hash = FALSE);

	HASH_DELETE(buf_page_t, hash, buf_pool->page_hash, bpage->id.fold(),
		    bpage);

	switch (buf_page_get_state(bpage)) {
	case BUF_BLOCK_ZIP_PAGE:
		ut_ad(!bpage->in_free_list);
		ut_ad(!bpage->in_flush_list);
		ut_ad(!bpage->in_LRU_list);
		ut_a(bpage->zip.data);
		ut_a(bpage->zip.ssize);

#if defined UNIV_DEBUG || defined UNIV_BUF_DEBUG
		UT_LIST_REMOVE(buf_pool->zip_clean, bpage);
#endif /* UNIV_DEBUG || UNIV_BUF_DEBUG */

		mutex_exit(&buf_pool->zip_mutex);
		rw_lock_x_unlock(hash_lock);
		buf_pool_mutex_exit_forbid(buf_pool);

		buf_buddy_free(buf_pool, bpage->zip.data, bpage->zip_size());

		buf_pool_mutex_exit_allow(buf_pool);
		buf_page_free_descriptor(bpage);
		return(false);

	case BUF_BLOCK_FILE_PAGE:
		memset(((buf_block_t*) bpage)->frame
		       + FIL_PAGE_OFFSET, 0xff, 4);
		memset(((buf_block_t*) bpage)->frame
		       + FIL_PAGE_ARCH_LOG_NO_OR_SPACE_ID, 0xff, 4);
		UNIV_MEM_INVALID(((buf_block_t*) bpage)->frame,
				 srv_page_size);
		buf_page_set_state(bpage, BUF_BLOCK_REMOVE_HASH);

		/* Question: If we release bpage and hash mutex here
		then what protects us against:
		1) Some other thread buffer fixing this page
		2) Some other thread trying to read this page and
		not finding it in buffer pool attempting to read it
		from the disk.
		Answer:
		1) Cannot happen because the page is no longer in the
		page_hash. Only possibility is when while invalidating
		a tablespace we buffer fix the prev_page in LRU to
		avoid relocation during the scan. But that is not
		possible because we are holding buf_pool mutex.

		2) Not possible because in buf_page_init_for_read()
		we do a look up of page_hash while holding buf_pool
		mutex and since we are holding buf_pool mutex here
		and by the time we'll release it in the caller we'd
		have inserted the compressed only descriptor in the
		page_hash. */
		rw_lock_x_unlock(hash_lock);
		mutex_exit(&((buf_block_t*) bpage)->mutex);

		if (zip && bpage->zip.data) {
			/* Free the compressed page. */
			void*	data = bpage->zip.data;
			bpage->zip.data = NULL;

			ut_ad(!bpage->in_free_list);
			ut_ad(!bpage->in_flush_list);
			ut_ad(!bpage->in_LRU_list);
			buf_pool_mutex_exit_forbid(buf_pool);

			buf_buddy_free(buf_pool, data, bpage->zip_size());

			buf_pool_mutex_exit_allow(buf_pool);

			page_zip_set_size(&bpage->zip, 0);
		}

		return(true);

	case BUF_BLOCK_POOL_WATCH:
	case BUF_BLOCK_ZIP_DIRTY:
	case BUF_BLOCK_NOT_USED:
	case BUF_BLOCK_READY_FOR_USE:
	case BUF_BLOCK_MEMORY:
	case BUF_BLOCK_REMOVE_HASH:
		break;
	}

	ut_error;
	return(false);
}

/******************************************************************//**
Puts a file page whose has no hash index to the free list. */
static
void
buf_LRU_block_free_hashed_page(
/*===========================*/
	buf_block_t*	block)	/*!< in: block, must contain a file page and
				be in a state where it can be freed */
{
	buf_pool_t*	buf_pool = buf_pool_from_block(block);
	ut_ad(buf_pool_mutex_own(buf_pool));

	buf_page_mutex_enter(block);

	if (buf_pool->flush_rbt == NULL) {
		block->page.id
		    = page_id_t(ULINT32_UNDEFINED, ULINT32_UNDEFINED);
	}

	buf_block_set_state(block, BUF_BLOCK_MEMORY);

	buf_LRU_block_free_non_file_page(block);
	buf_page_mutex_exit(block);
}

/** Remove one page from LRU list and put it to free list.
@param[in,out]	bpage		block, must contain a file page and be in
				a freeable state; there may or may not be a
				hash index to the page
@param[in]	old_page_id	page number before bpage->id was invalidated */
void buf_LRU_free_one_page(buf_page_t* bpage, page_id_t old_page_id)
{
	buf_pool_t*	buf_pool = buf_pool_from_bpage(bpage);
	rw_lock_t*	hash_lock = buf_page_hash_lock_get(buf_pool,
							   old_page_id);
	BPageMutex*	block_mutex = buf_page_get_mutex(bpage);

	ut_ad(buf_pool_mutex_own(buf_pool));

	rw_lock_x_lock(hash_lock);

	while (bpage->buf_fix_count > 0) {
		/* Wait for other threads to release the fix count
		before releasing the bpage from LRU list. */
	}

	mutex_enter(block_mutex);

	bpage->id = old_page_id;

	if (buf_LRU_block_remove_hashed(bpage, true)) {
		buf_LRU_block_free_hashed_page((buf_block_t*) bpage);
	}

	/* buf_LRU_block_remove_hashed() releases hash_lock and block_mutex */
	ut_ad(!rw_lock_own_flagged(hash_lock,
				   RW_LOCK_FLAG_X | RW_LOCK_FLAG_S));
	ut_ad(!mutex_own(block_mutex));
}

/**********************************************************************//**
Updates buf_pool->LRU_old_ratio for one buffer pool instance.
@return updated old_pct */
static
uint
buf_LRU_old_ratio_update_instance(
/*==============================*/
	buf_pool_t*	buf_pool,/*!< in: buffer pool instance */
	uint		old_pct,/*!< in: Reserve this percentage of
				the buffer pool for "old" blocks. */
	bool		adjust)	/*!< in: true=adjust the LRU list;
				false=just assign buf_pool->LRU_old_ratio
				during the initialization of InnoDB */
{
	uint	ratio;

	ratio = old_pct * BUF_LRU_OLD_RATIO_DIV / 100;
	if (ratio < BUF_LRU_OLD_RATIO_MIN) {
		ratio = BUF_LRU_OLD_RATIO_MIN;
	} else if (ratio > BUF_LRU_OLD_RATIO_MAX) {
		ratio = BUF_LRU_OLD_RATIO_MAX;
	}

	if (adjust) {
		buf_pool_mutex_enter(buf_pool);

		if (ratio != buf_pool->LRU_old_ratio) {
			buf_pool->LRU_old_ratio = ratio;

			if (UT_LIST_GET_LEN(buf_pool->LRU)
			    >= BUF_LRU_OLD_MIN_LEN) {

				buf_LRU_old_adjust_len(buf_pool);
			}
		}

		buf_pool_mutex_exit(buf_pool);
	} else {
		buf_pool->LRU_old_ratio = ratio;
	}
	/* the reverse of
	ratio = old_pct * BUF_LRU_OLD_RATIO_DIV / 100 */
	return((uint) (ratio * 100 / (double) BUF_LRU_OLD_RATIO_DIV + 0.5));
}

/**********************************************************************//**
Updates buf_pool->LRU_old_ratio.
@return updated old_pct */
uint
buf_LRU_old_ratio_update(
/*=====================*/
	uint	old_pct,/*!< in: Reserve this percentage of
			the buffer pool for "old" blocks. */
	bool	adjust)	/*!< in: true=adjust the LRU list;
			false=just assign buf_pool->LRU_old_ratio
			during the initialization of InnoDB */
{
	uint	new_ratio = 0;

	for (ulint i = 0; i < srv_buf_pool_instances; i++) {
		buf_pool_t*	buf_pool;

		buf_pool = buf_pool_from_array(i);

		new_ratio = buf_LRU_old_ratio_update_instance(
			buf_pool, old_pct, adjust);
	}

	return(new_ratio);
}

/********************************************************************//**
Update the historical stats that we are collecting for LRU eviction
policy at the end of each interval. */
void
buf_LRU_stat_update(void)
/*=====================*/
{
	buf_LRU_stat_t*	item;
	buf_pool_t*	buf_pool;
	bool		evict_started = FALSE;
	buf_LRU_stat_t	cur_stat;

	/* If we haven't started eviction yet then don't update stats. */
	for (ulint i = 0; i < srv_buf_pool_instances; i++) {

		buf_pool = buf_pool_from_array(i);

		if (buf_pool->freed_page_clock != 0) {
			evict_started = true;
			break;
		}
	}

	if (!evict_started) {
		goto func_exit;
	}

	/* Update the index. */
	item = &buf_LRU_stat_arr[buf_LRU_stat_arr_ind];
	buf_LRU_stat_arr_ind++;
	buf_LRU_stat_arr_ind %= BUF_LRU_STAT_N_INTERVAL;

	/* Add the current value and subtract the obsolete entry.
	Since buf_LRU_stat_cur is not protected by any mutex,
	it can be changing between adding to buf_LRU_stat_sum
	and copying to item. Assign it to local variables to make
	sure the same value assign to the buf_LRU_stat_sum
	and item */
	cur_stat = buf_LRU_stat_cur;

	buf_LRU_stat_sum.io += cur_stat.io - item->io;
	buf_LRU_stat_sum.unzip += cur_stat.unzip - item->unzip;

	/* Put current entry in the array. */
	memcpy(item, &cur_stat, sizeof *item);

func_exit:
	/* Clear the current entry. */
	memset(&buf_LRU_stat_cur, 0, sizeof buf_LRU_stat_cur);
}

#if defined UNIV_DEBUG || defined UNIV_BUF_DEBUG
/**********************************************************************//**
Validates the LRU list for one buffer pool instance. */
static
void
buf_LRU_validate_instance(
/*======================*/
	buf_pool_t*	buf_pool)
{
	ulint		old_len;
	ulint		new_len;

	buf_pool_mutex_enter(buf_pool);

	if (UT_LIST_GET_LEN(buf_pool->LRU) >= BUF_LRU_OLD_MIN_LEN) {

		ut_a(buf_pool->LRU_old);
		old_len = buf_pool->LRU_old_len;

		new_len = ut_min(UT_LIST_GET_LEN(buf_pool->LRU)
				 * buf_pool->LRU_old_ratio
				 / BUF_LRU_OLD_RATIO_DIV,
				 UT_LIST_GET_LEN(buf_pool->LRU)
				 - (BUF_LRU_OLD_TOLERANCE
				    + BUF_LRU_NON_OLD_MIN_LEN));

		ut_a(old_len >= new_len - BUF_LRU_OLD_TOLERANCE);
		ut_a(old_len <= new_len + BUF_LRU_OLD_TOLERANCE);
	}

	CheckInLRUList::validate(buf_pool);

	old_len = 0;

	for (buf_page_t* bpage = UT_LIST_GET_FIRST(buf_pool->LRU);
	     bpage != NULL;
             bpage = UT_LIST_GET_NEXT(LRU, bpage)) {

		switch (buf_page_get_state(bpage)) {
		case BUF_BLOCK_POOL_WATCH:
		case BUF_BLOCK_NOT_USED:
		case BUF_BLOCK_READY_FOR_USE:
		case BUF_BLOCK_MEMORY:
		case BUF_BLOCK_REMOVE_HASH:
			ut_error;
			break;
		case BUF_BLOCK_FILE_PAGE:
			ut_ad(((buf_block_t*) bpage)->in_unzip_LRU_list
			      == buf_page_belongs_to_unzip_LRU(bpage));
		case BUF_BLOCK_ZIP_PAGE:
		case BUF_BLOCK_ZIP_DIRTY:
			break;
		}

		if (buf_page_is_old(bpage)) {
			const buf_page_t*	prev
				= UT_LIST_GET_PREV(LRU, bpage);
			const buf_page_t*	next
				= UT_LIST_GET_NEXT(LRU, bpage);

			if (!old_len++) {
				ut_a(buf_pool->LRU_old == bpage);
			} else {
				ut_a(!prev || buf_page_is_old(prev));
			}

			ut_a(!next || buf_page_is_old(next));
		}
	}

	ut_a(buf_pool->LRU_old_len == old_len);

	CheckInFreeList::validate(buf_pool);

	for (buf_page_t* bpage = UT_LIST_GET_FIRST(buf_pool->free);
	     bpage != NULL;
	     bpage = UT_LIST_GET_NEXT(list, bpage)) {

		ut_a(buf_page_get_state(bpage) == BUF_BLOCK_NOT_USED);
	}

	CheckUnzipLRUAndLRUList::validate(buf_pool);

	for (buf_block_t* block = UT_LIST_GET_FIRST(buf_pool->unzip_LRU);
	     block != NULL;
	     block = UT_LIST_GET_NEXT(unzip_LRU, block)) {

		ut_ad(block->in_unzip_LRU_list);
		ut_ad(block->page.in_LRU_list);
		ut_a(buf_page_belongs_to_unzip_LRU(&block->page));
	}

	buf_pool_mutex_exit(buf_pool);
}

/**********************************************************************//**
Validates the LRU list.
@return TRUE */
ibool
buf_LRU_validate(void)
/*==================*/
{
	for (ulint i = 0; i < srv_buf_pool_instances; i++) {
		buf_pool_t*	buf_pool;

		buf_pool = buf_pool_from_array(i);
		buf_LRU_validate_instance(buf_pool);
	}

	return(TRUE);
}
#endif /* UNIV_DEBUG || UNIV_BUF_DEBUG */

#if defined UNIV_DEBUG_PRINT || defined UNIV_DEBUG || defined UNIV_BUF_DEBUG
/**********************************************************************//**
Prints the LRU list for one buffer pool instance. */
static
void
buf_LRU_print_instance(
/*===================*/
	buf_pool_t*	buf_pool)
{
	buf_pool_mutex_enter(buf_pool);

	for (const buf_page_t* bpage = UT_LIST_GET_FIRST(buf_pool->LRU);
	     bpage != NULL;
	     bpage = UT_LIST_GET_NEXT(LRU, bpage)) {

		mutex_enter(buf_page_get_mutex(bpage));

		fprintf(stderr, "BLOCK space %u page %u ",
			bpage->id.space(), bpage->id.page_no());

		if (buf_page_is_old(bpage)) {
			fputs("old ", stderr);
		}

		if (bpage->buf_fix_count) {
			fprintf(stderr, "buffix count %u ",
				uint32_t(bpage->buf_fix_count));
		}

		if (buf_page_get_io_fix(bpage)) {
			fprintf(stderr, "io_fix %d ",
				buf_page_get_io_fix(bpage));
		}

		if (bpage->oldest_modification) {
			fputs("modif. ", stderr);
		}

		switch (buf_page_get_state(bpage)) {
			const byte*	frame;
		case BUF_BLOCK_FILE_PAGE:
			frame = buf_block_get_frame((buf_block_t*) bpage);
			fprintf(stderr, "\ntype %u index id " IB_ID_FMT "\n",
				fil_page_get_type(frame),
				btr_page_get_index_id(frame));
			break;
		case BUF_BLOCK_ZIP_PAGE:
			frame = bpage->zip.data;
			fprintf(stderr, "\ntype %u size " ULINTPF
				" index id " IB_ID_FMT "\n",
				fil_page_get_type(frame),
				bpage->zip_size(),
				btr_page_get_index_id(frame));
			break;

		default:
			fprintf(stderr, "\n!state %d!\n",
				buf_page_get_state(bpage));
			break;
		}

		mutex_exit(buf_page_get_mutex(bpage));
	}

	buf_pool_mutex_exit(buf_pool);
}

/**********************************************************************//**
Prints the LRU list. */
void
buf_LRU_print(void)
/*===============*/
{
	for (ulint i = 0; i < srv_buf_pool_instances; i++) {
		buf_pool_t*	buf_pool;

		buf_pool = buf_pool_from_array(i);
		buf_LRU_print_instance(buf_pool);
	}
}
#endif /* UNIV_DEBUG_PRINT || UNIV_DEBUG || UNIV_BUF_DEBUG */<|MERGE_RESOLUTION|>--- conflicted
+++ resolved
@@ -1810,43 +1810,9 @@
 	}
 
 	hashed_bpage = buf_page_hash_get_low(buf_pool, bpage->id);
-<<<<<<< HEAD
-	if (bpage != hashed_bpage) {
-		ib::error() << "Page " << bpage->id
-			<< " not found in the hash table";
-		ib::error()
-#ifdef UNIV_DEBUG
-			<< "in_page_hash:" << bpage->in_page_hash
-			<< " in_zip_hash:" << bpage->in_zip_hash
-			<< " in_flush_list:" << bpage->in_flush_list
-			<< " in_LRU_list:" << bpage->in_LRU_list
-#endif
-			<< " zip.data:" << bpage->zip.data
-			<< " zip_size:" << bpage->zip_size()
-			<< " page_state:" << buf_page_get_state(bpage);
-
-		if (hashed_bpage) {
-
-			ib::error() << "In hash table we find block "
-				<< hashed_bpage << " of " << hashed_bpage->id
-				<< " which is not " << bpage;
-		}
-
-#if defined UNIV_DEBUG || defined UNIV_BUF_DEBUG
-		mutex_exit(buf_page_get_mutex(bpage));
-		rw_lock_x_unlock(hash_lock);
-		buf_pool_mutex_exit(buf_pool);
-		buf_print();
-		buf_LRU_print();
-		buf_validate();
-		buf_LRU_validate();
-#endif /* UNIV_DEBUG || UNIV_BUF_DEBUG */
-		ut_error;
-=======
 	if (UNIV_UNLIKELY(bpage != hashed_bpage)) {
 		ib::fatal() << "Page not found in the hash table: "
 			    << bpage->id;
->>>>>>> 286e52e9
 	}
 
 	ut_ad(!bpage->in_zip_hash);
