--- conflicted
+++ resolved
@@ -3725,16 +3725,11 @@
 		/* Decompress the page while not holding
 		buf_pool.mutex or block->mutex. */
 
-<<<<<<< HEAD
-		if (!buf_zip_decompress(block, TRUE)) {
+		if (!buf_zip_decompress(block, false)) {
 			mutex_enter(&buf_pool.mutex);
 			buf_page_mutex_enter(fix_block);
 			buf_block_set_io_fix(fix_block, BUF_IO_NONE);
 			buf_page_mutex_exit(fix_block);
-=======
-		{
-			bool	success = buf_zip_decompress(block, false);
->>>>>>> 80591481
 
 			--buf_pool.n_pend_unzip;
 			mutex_exit(&buf_pool.mutex);
