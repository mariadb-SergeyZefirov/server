/*****************************************************************************

Copyright (c) 1996, 2016, Oracle and/or its affiliates. All Rights Reserved.
Copyright (c) 2014, 2020, MariaDB Corporation.

This program is free software; you can redistribute it and/or modify it under
the terms of the GNU General Public License as published by the Free Software
Foundation; version 2 of the License.

This program is distributed in the hope that it will be useful, but WITHOUT
ANY WARRANTY; without even the implied warranty of MERCHANTABILITY or FITNESS
FOR A PARTICULAR PURPOSE. See the GNU General Public License for more details.

You should have received a copy of the GNU General Public License along with
this program; if not, write to the Free Software Foundation, Inc.,
51 Franklin Street, Fifth Floor, Boston, MA 02110-1335 USA

*****************************************************************************/

/**************************************************//**
@file trx/trx0undo.cc
Transaction undo log

Created 3/26/1996 Heikki Tuuri
*******************************************************/

#include "trx0undo.h"
#include "fsp0fsp.h"
#include "mach0data.h"
#include "mtr0log.h"
#include "srv0mon.h"
#include "srv0srv.h"
#include "srv0start.h"
#include "trx0purge.h"
#include "trx0rec.h"
#include "trx0rseg.h"

/* How should the old versions in the history list be managed?
   ----------------------------------------------------------
If each transaction is given a whole page for its update undo log, file
space consumption can be 10 times higher than necessary. Therefore,
partly filled update undo log pages should be reusable. But then there
is no way individual pages can be ordered so that the ordering agrees
with the serialization numbers of the transactions on the pages. Thus,
the history list must be formed of undo logs, not their header pages as
it was in the old implementation.
	However, on a single header page the transactions are placed in
the order of their serialization numbers. As old versions are purged, we
may free the page when the last transaction on the page has been purged.
	A problem is that the purge has to go through the transactions
in the serialization order. This means that we have to look through all
rollback segments for the one that has the smallest transaction number
in its history list.
	When should we do a purge? A purge is necessary when space is
running out in any of the rollback segments. Then we may have to purge
also old version which might be needed by some consistent read. How do
we trigger the start of a purge? When a transaction writes to an undo log,
it may notice that the space is running out. When a read view is closed,
it may make some history superfluous. The server can have an utility which
periodically checks if it can purge some history.
	In a parallellized purge we have the problem that a query thread
can remove a delete marked clustered index record before another query
thread has processed an earlier version of the record, which cannot then
be done because the row cannot be constructed from the clustered index
record. To avoid this problem, we will store in the update and delete mark
undo record also the columns necessary to construct the secondary index
entries which are modified.
	We can latch the stack of versions of a single clustered index record
by taking a latch on the clustered index page. As long as the latch is held,
no new versions can be added and no versions removed by undo. But, a purge
can still remove old versions from the bottom of the stack. */

/* How to protect rollback segments, undo logs, and history lists with
   -------------------------------------------------------------------
latches?
-------
When a transaction does its first insert or modify in the clustered index, an
undo log is assigned for it. Then we must have an x-latch to the rollback
segment header.
	When the transaction performs modifications or rolls back, its
undo log is protected by undo page latches.
Only the thread that is associated with the transaction may hold multiple
undo page latches at a time. Undo pages are always private to a single
transaction. Other threads that are performing MVCC reads
or checking for implicit locks will lock at most one undo page at a time
in trx_undo_get_undo_rec_low().
	When the transaction commits, its persistent undo log is added
to the history list. If it is not suitable for reuse, its slot is reset.
In both cases, an x-latch must be acquired on the rollback segment header page.
	The purge operation steps through the history list without modifying
it until a truncate operation occurs, which can remove undo logs from the end
of the list and release undo log segments. In stepping through the list,
s-latches on the undo log pages are enough, but in a truncate, x-latches must
be obtained on the rollback segment and individual pages. */

/********************************************************************//**
Creates and initializes an undo log memory object.
@return own: the undo log memory object */
static
trx_undo_t*
trx_undo_mem_create(
/*================*/
	trx_rseg_t*	rseg,	/*!< in: rollback segment memory object */
	ulint		id,	/*!< in: slot index within rseg */
	trx_id_t	trx_id,	/*!< in: id of the trx for which the undo log
				is created */
	const XID*	xid,	/*!< in: X/Open XA transaction identification*/
	uint32_t	page_no,/*!< in: undo log header page number */
	uint16_t	offset);/*!< in: undo log header byte offset on page */

/** Determine the start offset of undo log records of an undo log page.
@param[in]	block	undo log page
@param[in]	page_no		undo log header page number
@param[in]	offset		undo log header offset
@return start offset */
static
uint16_t trx_undo_page_get_start(const buf_block_t *block, uint32_t page_no,
                                 uint16_t offset)
{
  return page_no == block->page.id().page_no()
    ? mach_read_from_2(offset + TRX_UNDO_LOG_START + block->frame)
    : TRX_UNDO_PAGE_HDR + TRX_UNDO_PAGE_HDR_SIZE;
}

/** Get the first undo log record on a page.
@param[in]	block	undo log page
@param[in]	page_no	undo log header page number
@param[in]	offset	undo log header page offset
@return	pointer to first record
@retval	NULL	if none exists */
static trx_undo_rec_t*
trx_undo_page_get_first_rec(const buf_block_t *block, uint32_t page_no,
                            uint16_t offset)
{
  uint16_t start= trx_undo_page_get_start(block, page_no, offset);
  return start == trx_undo_page_get_end(block, page_no, offset)
    ? nullptr : block->frame + start;
}

/** Get the last undo log record on a page.
@param[in]	page	undo log page
@param[in]	page_no	undo log header page number
@param[in]	offset	undo log header page offset
@return	pointer to last record
@retval	NULL	if none exists */
static
trx_undo_rec_t*
trx_undo_page_get_last_rec(const buf_block_t *block, uint32_t page_no,
                           uint16_t offset)
{
  uint16_t end= trx_undo_page_get_end(block, page_no, offset);
  return trx_undo_page_get_start(block, page_no, offset) == end
    ? nullptr : block->frame + mach_read_from_2(block->frame + end - 2);
}

/** Get the previous record in an undo log from the previous page.
@param[in,out]  block   undo log page
@param[in]      rec     undo record offset in the page
@param[in]      page_no undo log header page number
@param[in]      offset  undo log header offset on page
@param[in]      shared  latching mode: true=RW_S_LATCH, false=RW_X_LATCH
@param[in,out]  mtr     mini-transaction
@return undo log record, the page latched, NULL if none */
static trx_undo_rec_t*
trx_undo_get_prev_rec_from_prev_page(buf_block_t *&block, uint16_t rec,
                                     uint32_t page_no, uint16_t offset,
                                     bool shared, mtr_t *mtr)
{
  uint32_t prev_page_no= flst_get_prev_addr(TRX_UNDO_PAGE_HDR +
                                            TRX_UNDO_PAGE_NODE +
                                            block->frame).page;

  if (prev_page_no == FIL_NULL)
    return nullptr;

  block= buf_page_get(page_id_t(block->page.id().space(), prev_page_no),
                      0, shared ? RW_S_LATCH : RW_X_LATCH, mtr);
  buf_block_dbg_add_level(block, SYNC_TRX_UNDO_PAGE);

  return trx_undo_page_get_last_rec(block, page_no, offset);
}

/** Get the previous undo log record.
@param[in]	block	undo log page
@param[in]	rec	undo log record
@param[in]	page_no	undo log header page number
@param[in]	offset	undo log header page offset
@return	pointer to record
@retval	NULL if none */
static
trx_undo_rec_t*
trx_undo_page_get_prev_rec(const buf_block_t *block, trx_undo_rec_t *rec,
                           uint32_t page_no, uint16_t offset)
{
  ut_ad(block->frame == page_align(rec));
  return rec == block->frame + trx_undo_page_get_start(block, page_no, offset)
    ? nullptr
    : block->frame + mach_read_from_2(rec - 2);
}

/** Get the previous record in an undo log.
@param[in,out]  block   undo log page
@param[in]      rec     undo record offset in the page
@param[in]      page_no undo log header page number
@param[in]      offset  undo log header offset on page
@param[in]      shared  latching mode: true=RW_S_LATCH, false=RW_X_LATCH
@param[in,out]  mtr     mini-transaction
@return undo log record, the page latched, NULL if none */
trx_undo_rec_t*
trx_undo_get_prev_rec(buf_block_t *&block, uint16_t rec, uint32_t page_no,
                      uint16_t offset, bool shared, mtr_t *mtr)
{
  if (trx_undo_rec_t *prev= trx_undo_page_get_prev_rec(block,
                                                       block->frame + rec,
                                                       page_no, offset))
    return prev;

  /* We have to go to the previous undo log page to look for the
  previous record */

  return trx_undo_get_prev_rec_from_prev_page(block, rec, page_no, offset,
                                              shared, mtr);
}

/** Get the next record in an undo log from the next page.
@param[in,out]  block   undo log page
@param[in]      page_no undo log header page number
@param[in]      offset  undo log header offset on page
@param[in]      mode    latching mode: RW_S_LATCH or RW_X_LATCH
@param[in,out]  mtr     mini-transaction
@return undo log record, the page latched, NULL if none */
static trx_undo_rec_t*
trx_undo_get_next_rec_from_next_page(buf_block_t *&block, uint32_t page_no,
                                     uint16_t offset, ulint mode, mtr_t *mtr)
{
  if (page_no == block->page.id().page_no() &&
      mach_read_from_2(block->frame + offset + TRX_UNDO_NEXT_LOG))
    return NULL;

  uint32_t next= flst_get_next_addr(TRX_UNDO_PAGE_HDR + TRX_UNDO_PAGE_NODE +
				    block->frame).page;
  if (next == FIL_NULL)
    return NULL;

  block= buf_page_get(page_id_t(block->page.id().space(), next), 0, mode, mtr);
  buf_block_dbg_add_level(block, SYNC_TRX_UNDO_PAGE);

  return trx_undo_page_get_first_rec(block, page_no, offset);
}

/** Get the next record in an undo log.
@param[in,out]  block   undo log page
@param[in]      rec     undo record offset in the page
@param[in]      page_no undo log header page number
@param[in]      offset  undo log header offset on page
@param[in,out]  mtr     mini-transaction
@return undo log record, the page latched, NULL if none */
trx_undo_rec_t*
trx_undo_get_next_rec(buf_block_t *&block, uint16_t rec, uint32_t page_no,
                      uint16_t offset, mtr_t *mtr)
{
  if (trx_undo_rec_t *next= trx_undo_page_get_next_rec(block, rec, page_no,
                                                       offset))
    return next;

  return trx_undo_get_next_rec_from_next_page(block, page_no, offset,
                                              RW_S_LATCH, mtr);
}

/** Get the first record in an undo log.
@param[in]      space   undo log header space
@param[in]      page_no undo log header page number
@param[in]      offset  undo log header offset on page
@param[in]      mode    latching mode: RW_S_LATCH or RW_X_LATCH
@param[out]     block   undo log page
@param[in,out]  mtr     mini-transaction
@return undo log record, the page latched, NULL if none */
trx_undo_rec_t*
trx_undo_get_first_rec(const fil_space_t &space, uint32_t page_no,
                       uint16_t offset, ulint mode, buf_block_t*& block,
                       mtr_t *mtr)
{
  block = buf_page_get(page_id_t(space.id, page_no), 0, mode, mtr);
  buf_block_dbg_add_level(block, SYNC_TRX_UNDO_PAGE);

  if (trx_undo_rec_t *rec= trx_undo_page_get_first_rec(block, page_no, offset))
    return rec;

  return trx_undo_get_next_rec_from_next_page(block, page_no, offset, mode,
                                              mtr);
}

/*============== UNDO LOG FILE COPY CREATION AND FREEING ==================*/

/** Initialize an undo log page.
NOTE: This corresponds to a redo log record and must not be changed!
@see mtr_t::undo_create()
@param[in,out]	block	undo log page */
void trx_undo_page_init(const buf_block_t &block)
{
  mach_write_to_2(my_assume_aligned<2>(FIL_PAGE_TYPE + block.frame),
                  FIL_PAGE_UNDO_LOG);
  static_assert(TRX_UNDO_PAGE_HDR == FIL_PAGE_DATA, "compatibility");
  memset_aligned<2>(TRX_UNDO_PAGE_HDR + TRX_UNDO_PAGE_TYPE + block.frame,
                    0, 2);
  mach_write_to_2(my_assume_aligned<2>
                  (TRX_UNDO_PAGE_HDR + TRX_UNDO_PAGE_START + block.frame),
                  TRX_UNDO_PAGE_HDR + TRX_UNDO_PAGE_HDR_SIZE);
  memcpy_aligned<2>(TRX_UNDO_PAGE_HDR + TRX_UNDO_PAGE_FREE + block.frame,
                    TRX_UNDO_PAGE_HDR + TRX_UNDO_PAGE_START + block.frame, 2);
  /* The following corresponds to flst_zero_both(), but without writing log. */
  memset_aligned<4>(TRX_UNDO_PAGE_HDR + TRX_UNDO_PAGE_NODE + FLST_PREV +
                    FIL_ADDR_PAGE + block.frame, 0xff, 4);
  memset_aligned<2>(TRX_UNDO_PAGE_HDR + TRX_UNDO_PAGE_NODE + FLST_PREV +
                    FIL_ADDR_BYTE + block.frame, 0, 2);
  memset_aligned<2>(TRX_UNDO_PAGE_HDR + TRX_UNDO_PAGE_NODE + FLST_NEXT +
                    FIL_ADDR_PAGE + block.frame, 0xff, 4);
  memset_aligned<2>(TRX_UNDO_PAGE_HDR + TRX_UNDO_PAGE_NODE + FLST_NEXT +
                    FIL_ADDR_BYTE + block.frame, 0, 2);
  static_assert(TRX_UNDO_PAGE_NODE + FLST_NEXT + FIL_ADDR_BYTE + 2 ==
                TRX_UNDO_PAGE_HDR_SIZE, "compatibility");
  /* Preserve TRX_UNDO_SEG_HDR, but clear the rest of the page. */
  memset_aligned<2>(TRX_UNDO_SEG_HDR + TRX_UNDO_SEG_HDR_SIZE + block.frame, 0,
                    srv_page_size - (TRX_UNDO_SEG_HDR + TRX_UNDO_SEG_HDR_SIZE +
                                     FIL_PAGE_DATA_END));
}

/** Look for a free slot for an undo log segment.
@param rseg_header   rollback segment header
@return slot index
@retval ULINT_UNDEFINED if not found */
static ulint trx_rsegf_undo_find_free(const buf_block_t *rseg_header)
{
  ulint max_slots= TRX_RSEG_N_SLOTS;

#ifdef UNIV_DEBUG
  if (trx_rseg_n_slots_debug)
    max_slots= std::min<ulint>(trx_rseg_n_slots_debug, TRX_RSEG_N_SLOTS);
#endif

  for (ulint i= 0; i < max_slots; i++)
    if (trx_rsegf_get_nth_undo(rseg_header, i) == FIL_NULL)
      return i;

  return ULINT_UNDEFINED;
}

/** Create an undo log segment.
@param[in,out]	space		tablespace
@param[in,out]	rseg_hdr	rollback segment header (x-latched)
@param[out]	id		undo slot number
@param[out]	err		error code
@param[in,out]	mtr		mini-transaction
@return	undo log block
@retval	NULL	on failure */
static MY_ATTRIBUTE((nonnull, warn_unused_result))
buf_block_t*
trx_undo_seg_create(fil_space_t *space, buf_block_t *rseg_hdr, ulint *id,
                    dberr_t *err, mtr_t *mtr)
{
	buf_block_t*	block;
	uint32_t	n_reserved;
	bool		success;

	const ulint slot_no = trx_rsegf_undo_find_free(rseg_hdr);

	if (slot_no == ULINT_UNDEFINED) {
		ib::warn() << "Cannot find a free slot for an undo log. Do"
			" you have too many active transactions running"
			" concurrently?";

		*err = DB_TOO_MANY_CONCURRENT_TRXS;
		return NULL;
	}

	ut_ad(slot_no < TRX_RSEG_N_SLOTS);

	success = fsp_reserve_free_extents(&n_reserved, space, 2, FSP_UNDO,
					   mtr);
	if (!success) {
		*err = DB_OUT_OF_FILE_SPACE;
		return NULL;
	}

	/* Allocate a new file segment for the undo log */
	block = fseg_create(space, TRX_UNDO_SEG_HDR + TRX_UNDO_FSEG_HEADER,
			    mtr, true);

	space->release_free_extents(n_reserved);

	if (block == NULL) {
		*err = DB_OUT_OF_FILE_SPACE;
		return NULL;
	}

	buf_block_dbg_add_level(block, SYNC_TRX_UNDO_PAGE);

	mtr->undo_create(*block);
	trx_undo_page_init(*block);

	mtr->write<2>(*block, TRX_UNDO_PAGE_HDR + TRX_UNDO_PAGE_FREE
		      + block->frame,
		      TRX_UNDO_SEG_HDR + TRX_UNDO_SEG_HDR_SIZE);
	mtr->write<2,mtr_t::MAYBE_NOP>(*block,
				       TRX_UNDO_SEG_HDR + TRX_UNDO_LAST_LOG
				       + block->frame, 0U);

	flst_init(*block, TRX_UNDO_SEG_HDR + TRX_UNDO_PAGE_LIST + block->frame,
		  mtr);

	flst_add_last(block, TRX_UNDO_SEG_HDR + TRX_UNDO_PAGE_LIST,
		      block, TRX_UNDO_PAGE_HDR + TRX_UNDO_PAGE_NODE, mtr);

	*id = slot_no;
	mtr->write<4>(*rseg_hdr, TRX_RSEG + TRX_RSEG_UNDO_SLOTS
		      + slot_no * TRX_RSEG_SLOT_SIZE + rseg_hdr->frame,
		      block->page.id().page_no());

	MONITOR_INC(MONITOR_NUM_UNDO_SLOT_USED);

	*err = DB_SUCCESS;
	return block;
}

/** Initialize an undo log header.
@param[in,out]  undo_page   undo log segment header page
@param[in]      trx_id      transaction identifier
@param[in,out]  mtr         mini-transaction
@return header byte offset on page */
static uint16_t trx_undo_header_create(buf_block_t *undo_page, trx_id_t trx_id,
                                       mtr_t* mtr)
{
  /* Reset the TRX_UNDO_PAGE_TYPE in case this page is being
  repurposed after upgrading to MariaDB 10.3. */
  byte *undo_type= my_assume_aligned<2>
    (TRX_UNDO_PAGE_HDR + TRX_UNDO_PAGE_TYPE + undo_page->frame);
  ut_ad(mach_read_from_2(undo_type) <= TRX_UNDO_UPDATE);
  mtr->write<2,mtr_t::MAYBE_NOP>(*undo_page, undo_type, 0U);
  byte *start= my_assume_aligned<4>(TRX_UNDO_PAGE_HDR + TRX_UNDO_PAGE_START +
                                    undo_page->frame);
  const uint16_t free= mach_read_from_2(start + 2);
  static_assert(TRX_UNDO_PAGE_START + 2 == TRX_UNDO_PAGE_FREE,
                "compatibility");
  ut_a(free + TRX_UNDO_LOG_XA_HDR_SIZE < srv_page_size - 100);

  mach_write_to_2(start, free + TRX_UNDO_LOG_XA_HDR_SIZE);
  /* A WRITE of 2 bytes is never longer than a MEMMOVE.
  So, WRITE 2+2 bytes is better than WRITE+MEMMOVE.
  But, a MEMSET will only be 1+2 bytes, that is, 1 byte shorter! */
  memcpy_aligned<2>(start + 2, start, 2);
  mtr->memset(*undo_page, TRX_UNDO_PAGE_HDR + TRX_UNDO_PAGE_START, 4,
              start, 2);
  uint16_t prev_log= mach_read_from_2(TRX_UNDO_SEG_HDR + TRX_UNDO_LAST_LOG +
                                      undo_page->frame);
  alignas(4) byte buf[4];
  mach_write_to_2(buf, TRX_UNDO_ACTIVE);
  mach_write_to_2(buf + 2, free);
  static_assert(TRX_UNDO_STATE + 2 == TRX_UNDO_LAST_LOG, "compatibility");
  static_assert(!((TRX_UNDO_SEG_HDR + TRX_UNDO_STATE) % 4), "alignment");
  mtr->memcpy(*undo_page, my_assume_aligned<4>
              (TRX_UNDO_SEG_HDR + TRX_UNDO_STATE + undo_page->frame),
              buf, 4);
  if (prev_log)
    mtr->write<2>(*undo_page, prev_log + TRX_UNDO_NEXT_LOG + undo_page->frame,
                  free);
  mtr->write<8>(*undo_page, free + TRX_UNDO_TRX_ID + undo_page->frame, trx_id);
  /* Write TRX_UNDO_NEEDS_PURGE=1 and TRX_UNDO_LOG_START. */
  mach_write_to_2(buf, 1);
  memcpy_aligned<2>(buf + 2, start, 2);
  static_assert(TRX_UNDO_NEEDS_PURGE + 2 == TRX_UNDO_LOG_START,
                "compatibility");
  mtr->memcpy<mtr_t::MAYBE_NOP>(*undo_page, free + TRX_UNDO_NEEDS_PURGE +
                                undo_page->frame, buf, 4);
  /* Initialize all fields TRX_UNDO_XID_EXISTS to TRX_UNDO_HISTORY_NODE. */
  if (prev_log)
  {
    mtr->memset(undo_page, free + TRX_UNDO_XID_EXISTS,
                TRX_UNDO_PREV_LOG - TRX_UNDO_XID_EXISTS, 0);
    mtr->write<2,mtr_t::MAYBE_NOP>(*undo_page, free + TRX_UNDO_PREV_LOG +
                                   undo_page->frame, prev_log);
    static_assert(TRX_UNDO_PREV_LOG + 2 == TRX_UNDO_HISTORY_NODE,
                  "compatibility");
    mtr->memset(undo_page, free + TRX_UNDO_HISTORY_NODE, FLST_NODE_SIZE, 0);
    static_assert(TRX_UNDO_LOG_OLD_HDR_SIZE == TRX_UNDO_HISTORY_NODE +
                  FLST_NODE_SIZE, "compatibility");
  }
  else
    mtr->memset(undo_page, free + TRX_UNDO_XID_EXISTS,
                TRX_UNDO_LOG_OLD_HDR_SIZE - TRX_UNDO_XID_EXISTS, 0);
  return free;
}

/** Write X/Open XA Transaction Identifier (XID) to undo log header
@param[in,out]  block   undo header page
@param[in]      offset  undo header record offset
@param[in]      xid     distributed transaction identifier
@param[in,out]  mtr     mini-transaction */
static void trx_undo_write_xid(buf_block_t *block, uint16_t offset,
                               const XID &xid, mtr_t *mtr)
{
  DBUG_ASSERT(xid.gtrid_length > 0);
  DBUG_ASSERT(xid.bqual_length >= 0);
  DBUG_ASSERT(xid.gtrid_length <= MAXGTRIDSIZE);
  DBUG_ASSERT(xid.bqual_length <= MAXBQUALSIZE);
  static_assert(MAXGTRIDSIZE + MAXBQUALSIZE == XIDDATASIZE,
                "gtrid and bqual don't fit xid data");
  DBUG_ASSERT(mach_read_from_2(TRX_UNDO_SEG_HDR + TRX_UNDO_LAST_LOG +
                               block->frame) == offset);

  trx_ulogf_t* log_hdr= block->frame + offset;

  mtr->write<4,mtr_t::MAYBE_NOP>(*block, log_hdr + TRX_UNDO_XA_FORMAT,
                                 static_cast<uint32_t>(xid.formatID));
  mtr->write<4,mtr_t::MAYBE_NOP>(*block, log_hdr + TRX_UNDO_XA_TRID_LEN,
                                 static_cast<uint32_t>(xid.gtrid_length));
  mtr->write<4,mtr_t::MAYBE_NOP>(*block, log_hdr + TRX_UNDO_XA_BQUAL_LEN,
                                 static_cast<uint32_t>(xid.bqual_length));
  const ulint xid_length= static_cast<ulint>(xid.gtrid_length
                                             + xid.bqual_length);
  mtr->memcpy(*block, &block->frame[offset + TRX_UNDO_XA_XID],
              xid.data, xid_length);
  if (UNIV_LIKELY(xid_length < XIDDATASIZE))
    mtr->memset(block, offset + TRX_UNDO_XA_XID + xid_length,
                XIDDATASIZE - xid_length, 0);
}

/********************************************************************//**
Read X/Open XA Transaction Identification (XID) from undo log header */
static
void
trx_undo_read_xid(const trx_ulogf_t* log_hdr, XID* xid)
{
	xid->formatID=static_cast<long>(mach_read_from_4(
		log_hdr + TRX_UNDO_XA_FORMAT));

	xid->gtrid_length=static_cast<long>(mach_read_from_4(
		log_hdr + TRX_UNDO_XA_TRID_LEN));

	xid->bqual_length=static_cast<long>(mach_read_from_4(
		log_hdr + TRX_UNDO_XA_BQUAL_LEN));

	memcpy(xid->data, log_hdr + TRX_UNDO_XA_XID, XIDDATASIZE);
}

/** Allocate an undo log page.
@param[in,out]	undo	undo log
@param[in,out]	mtr	mini-transaction that does not hold any page latch
@return	X-latched block if success
@retval	NULL	on failure */
buf_block_t* trx_undo_add_page(trx_undo_t* undo, mtr_t* mtr)
{
	trx_rseg_t*	rseg		= undo->rseg;
	buf_block_t*	new_block	= NULL;
	uint32_t	n_reserved;

	/* When we add a page to an undo log, this is analogous to
	a pessimistic insert in a B-tree, and we must reserve the
	counterpart of the tree latch, which is the rseg mutex. */

	mutex_enter(&rseg->mutex);

	buf_block_t* header_block = trx_undo_page_get(
		page_id_t(undo->rseg->space->id, undo->hdr_page_no), mtr);

	if (!fsp_reserve_free_extents(&n_reserved, undo->rseg->space, 1,
				      FSP_UNDO, mtr)) {
		goto func_exit;
	}

	new_block = fseg_alloc_free_page_general(
		TRX_UNDO_SEG_HDR + TRX_UNDO_FSEG_HEADER
		+ header_block->frame,
		undo->top_page_no + 1, FSP_UP, true, mtr, mtr);

	rseg->space->release_free_extents(n_reserved);

	if (!new_block) {
		goto func_exit;
	}

	ut_ad(rw_lock_get_x_lock_count(&new_block->lock) == 1);
	buf_block_dbg_add_level(new_block, SYNC_TRX_UNDO_PAGE);
	undo->last_page_no = new_block->page.id().page_no();

	mtr->undo_create(*new_block);
	trx_undo_page_init(*new_block);

	flst_add_last(header_block, TRX_UNDO_SEG_HDR + TRX_UNDO_PAGE_LIST,
		      new_block, TRX_UNDO_PAGE_HDR + TRX_UNDO_PAGE_NODE, mtr);
	undo->size++;
	rseg->curr_size++;

func_exit:
	mutex_exit(&rseg->mutex);
	return(new_block);
}

/********************************************************************//**
Frees an undo log page that is not the header page.
@return last page number in remaining log */
static
uint32_t
trx_undo_free_page(
/*===============*/
	trx_rseg_t* rseg,	/*!< in: rollback segment */
	bool	in_history,	/*!< in: TRUE if the undo log is in the history
				list */
	uint32_t hdr_page_no,	/*!< in: header page number */
	uint32_t page_no,	/*!< in: page number to free: must not be the
				header page */
	mtr_t*	mtr)		/*!< in: mtr which does not have a latch to any
				undo log page; the caller must have reserved
				the rollback segment mutex */
{
	const ulint	space = rseg->space->id;

	ut_a(hdr_page_no != page_no);
	ut_ad(mutex_own(&(rseg->mutex)));

	buf_block_t* undo_block = trx_undo_page_get(page_id_t(space, page_no),
						    mtr);
	buf_block_t* header_block = trx_undo_page_get(page_id_t(space,
								hdr_page_no),
						      mtr);

	flst_remove(header_block, TRX_UNDO_SEG_HDR + TRX_UNDO_PAGE_LIST,
		    undo_block, TRX_UNDO_PAGE_HDR + TRX_UNDO_PAGE_NODE, mtr);

	fseg_free_page(TRX_UNDO_SEG_HDR + TRX_UNDO_FSEG_HEADER
		       + header_block->frame,
		       rseg->space, page_no, mtr);
	buf_page_free(page_id_t(space, page_no), mtr, __FILE__, __LINE__);

	const fil_addr_t last_addr = flst_get_last(
		TRX_UNDO_SEG_HDR + TRX_UNDO_PAGE_LIST + header_block->frame);
	rseg->curr_size--;

	if (in_history) {
		buf_block_t* rseg_header = trx_rsegf_get(
			rseg->space, rseg->page_no, mtr);
		byte* rseg_hist_size = TRX_RSEG + TRX_RSEG_HISTORY_SIZE
			+ rseg_header->frame;
		uint32_t hist_size = mach_read_from_4(rseg_hist_size);
		ut_ad(hist_size > 0);
		mtr->write<4>(*rseg_header, rseg_hist_size, hist_size - 1);
	}

	return(last_addr.page);
}

/** Free the last undo log page. The caller must hold the rseg mutex.
@param[in,out]	undo	undo log
@param[in,out]	mtr	mini-transaction that does not hold any undo log page
			or that has allocated the undo log page */
void
trx_undo_free_last_page(trx_undo_t* undo, mtr_t* mtr)
{
	ut_ad(undo->hdr_page_no != undo->last_page_no);
	ut_ad(undo->size > 0);

	undo->last_page_no = trx_undo_free_page(
		undo->rseg, false, undo->hdr_page_no, undo->last_page_no, mtr);

	undo->size--;
}

/** Truncate the tail of an undo log during rollback.
@param[in,out]	undo	undo log
@param[in]	limit	all undo logs after this limit will be discarded
@param[in]	is_temp	whether this is temporary undo log */
void trx_undo_truncate_end(trx_undo_t& undo, undo_no_t limit, bool is_temp)
{
	mtr_t mtr;
	ut_ad(is_temp == !undo.rseg->is_persistent());

	for (;;) {
		mtr.start();
		if (is_temp) {
			mtr.set_log_mode(MTR_LOG_NO_REDO);
		}

		trx_undo_rec_t* trunc_here = NULL;
		mutex_enter(&undo.rseg->mutex);
		buf_block_t* undo_block = trx_undo_page_get(
			page_id_t(undo.rseg->space->id, undo.last_page_no),
			&mtr);
		trx_undo_rec_t* rec = trx_undo_page_get_last_rec(
			undo_block, undo.hdr_page_no, undo.hdr_offset);
		while (rec) {
			if (trx_undo_rec_get_undo_no(rec) < limit) {
				goto func_exit;
			}
			/* Truncate at least this record off, maybe more */
			trunc_here = rec;

			rec = trx_undo_page_get_prev_rec(undo_block, rec,
							 undo.hdr_page_no,
							 undo.hdr_offset);
		}

		if (undo.last_page_no != undo.hdr_page_no) {
			trx_undo_free_last_page(&undo, &mtr);
			mutex_exit(&undo.rseg->mutex);
			mtr.commit();
			continue;
		}

func_exit:
		mutex_exit(&undo.rseg->mutex);

		if (trunc_here) {
			mtr.write<2>(*undo_block,
				     TRX_UNDO_PAGE_HDR + TRX_UNDO_PAGE_FREE
				     + undo_block->frame,
				     ulint(trunc_here - undo_block->frame));
		}

		mtr.commit();
		return;
	}
}

/** Truncate the head of an undo log.
NOTE that only whole pages are freed; the header page is not
freed, but emptied, if all the records there are below the limit.
@param[in,out]	rseg		rollback segment
@param[in]	hdr_page_no	header page number
@param[in]	hdr_offset	header offset on the page
@param[in]	limit		first undo number to preserve
(everything below the limit will be truncated) */
void
trx_undo_truncate_start(
	trx_rseg_t*	rseg,
	uint32_t	hdr_page_no,
	uint16_t	hdr_offset,
	undo_no_t	limit)
{
	trx_undo_rec_t* rec;
	trx_undo_rec_t* last_rec;
	mtr_t		mtr;

	ut_ad(mutex_own(&(rseg->mutex)));

	if (!limit) {
		return;
	}
loop:
	mtr_start(&mtr);

	if (!rseg->is_persistent()) {
		mtr.set_log_mode(MTR_LOG_NO_REDO);
	}

	buf_block_t* undo_page;
	rec = trx_undo_get_first_rec(*rseg->space, hdr_page_no, hdr_offset,
				     RW_X_LATCH, undo_page, &mtr);
	if (rec == NULL) {
		/* Already empty */
done:
		mtr.commit();
		return;
	}

	last_rec = trx_undo_page_get_last_rec(undo_page, hdr_page_no,
					      hdr_offset);
	if (trx_undo_rec_get_undo_no(last_rec) >= limit) {
		goto done;
	}

	if (undo_page->page.id().page_no() == hdr_page_no) {
		uint16_t end = mach_read_from_2(hdr_offset + TRX_UNDO_NEXT_LOG
						+ undo_page->frame);
		if (end == 0) {
			end = mach_read_from_2(TRX_UNDO_PAGE_HDR
					       + TRX_UNDO_PAGE_FREE
					       + undo_page->frame);
		}

		mtr.write<2>(*undo_page, undo_page->frame + hdr_offset
			     + TRX_UNDO_LOG_START, end);
	} else {
		trx_undo_free_page(rseg, true, hdr_page_no,
				   undo_page->page.id().page_no(), &mtr);
	}

	mtr_commit(&mtr);

	goto loop;
}

/** Frees an undo log segment which is not in the history list.
@param[in]	undo	undo log
@param[in]	noredo	whether the undo tablespace is redo logged */
static void trx_undo_seg_free(const trx_undo_t* undo, bool noredo)
{
	ut_ad(undo->id < TRX_RSEG_N_SLOTS);

	trx_rseg_t* const rseg = undo->rseg;
	bool		finished;
	mtr_t		mtr;

	do {
		mtr.start();

		if (noredo) {
			mtr.set_log_mode(MTR_LOG_NO_REDO);
		}

		mutex_enter(&rseg->mutex);

		buf_block_t* block = trx_undo_page_get(
			page_id_t(rseg->space->id, undo->hdr_page_no), &mtr);

		fseg_header_t* file_seg = TRX_UNDO_SEG_HDR
			+ TRX_UNDO_FSEG_HEADER + block->frame;

		finished = fseg_free_step(file_seg, &mtr);

		if (finished) {
			/* Update the rseg header */
			buf_block_t* rseg_header = trx_rsegf_get(
				rseg->space, rseg->page_no, &mtr);
			compile_time_assert(FIL_NULL == 0xffffffff);
			mtr.memset(rseg_header, TRX_RSEG + TRX_RSEG_UNDO_SLOTS
				   + undo->id * TRX_RSEG_SLOT_SIZE, 4, 0xff);
			MONITOR_DEC(MONITOR_NUM_UNDO_SLOT_USED);
		}

		mutex_exit(&rseg->mutex);
		mtr.commit();
	} while (!finished);
}

/*========== UNDO LOG MEMORY COPY INITIALIZATION =====================*/

/** Read an undo log when starting up the database.
@param[in,out]	rseg		rollback segment
@param[in]	id		rollback segment slot
@param[in]	page_no		undo log segment page number
@param[in,out]	max_trx_id	the largest observed transaction ID
@return	size of the undo log in pages */
uint32_t
trx_undo_mem_create_at_db_start(trx_rseg_t *rseg, ulint id, uint32_t page_no,
                                trx_id_t &max_trx_id)
{
	mtr_t		mtr;
	XID		xid;

	ut_ad(id < TRX_RSEG_N_SLOTS);

	mtr.start();
	const buf_block_t* block = trx_undo_page_get(
		page_id_t(rseg->space->id, page_no), &mtr);
	const ulint type = mach_read_from_2(
		TRX_UNDO_PAGE_HDR + TRX_UNDO_PAGE_TYPE + block->frame);
	ut_ad(type == 0 || type == TRX_UNDO_INSERT || type == TRX_UNDO_UPDATE);

	uint16_t state = mach_read_from_2(TRX_UNDO_SEG_HDR + TRX_UNDO_STATE
					  + block->frame);
	uint16_t offset = mach_read_from_2(TRX_UNDO_SEG_HDR + TRX_UNDO_LAST_LOG
					   + block->frame);

	const trx_ulogf_t*	undo_header = block->frame + offset;

	/* Read X/Open XA transaction identification if it exists, or
	set it to NULL. */

	if (undo_header[TRX_UNDO_XID_EXISTS]) {
		trx_undo_read_xid(undo_header, &xid);
	} else {
		xid.null();
	}

	trx_id_t trx_id = mach_read_from_8(undo_header + TRX_UNDO_TRX_ID);
	if (trx_id > max_trx_id) {
		max_trx_id = trx_id;
	}

	mutex_enter(&rseg->mutex);
	trx_undo_t* undo = trx_undo_mem_create(
		rseg, id, trx_id, &xid, page_no, offset);
	mutex_exit(&rseg->mutex);

	undo->dict_operation = undo_header[TRX_UNDO_DICT_TRANS];
	undo->table_id = mach_read_from_8(undo_header + TRX_UNDO_TABLE_ID);
	undo->size = flst_get_len(TRX_UNDO_SEG_HDR + TRX_UNDO_PAGE_LIST
				  + block->frame);

	if (UNIV_UNLIKELY(state == TRX_UNDO_TO_FREE)) {
		/* This is an old-format insert_undo log segment that
		is being freed. The page list is inconsistent. */
		ut_ad(type == TRX_UNDO_INSERT);
		state = TRX_UNDO_TO_PURGE;
	} else {
		if (state == TRX_UNDO_TO_PURGE
		    || state == TRX_UNDO_CACHED) {
			trx_id_t id = mach_read_from_8(TRX_UNDO_TRX_NO
						       + undo_header);
			if (id > max_trx_id) {
				max_trx_id = id;
			}
		}

		fil_addr_t	last_addr = flst_get_last(
			TRX_UNDO_SEG_HDR + TRX_UNDO_PAGE_LIST + block->frame);

		undo->last_page_no = last_addr.page;
		undo->top_page_no = last_addr.page;

		const buf_block_t* last = trx_undo_page_get(
			page_id_t(rseg->space->id, undo->last_page_no), &mtr);

		if (const trx_undo_rec_t* rec = trx_undo_page_get_last_rec(
			    last, page_no, offset)) {
			undo->top_offset = uint16_t(rec - last->frame);
			undo->top_undo_no = trx_undo_rec_get_undo_no(rec);
			ut_ad(!undo->empty());
		} else {
			undo->top_undo_no = IB_ID_MAX;
			ut_ad(undo->empty());
		}
	}

	undo->state = state;

	if (state != TRX_UNDO_CACHED) {
		UT_LIST_ADD_LAST(type == TRX_UNDO_INSERT
				 ? rseg->old_insert_list
				 : rseg->undo_list, undo);
	} else {
		UT_LIST_ADD_LAST(rseg->undo_cached, undo);
		MONITOR_INC(MONITOR_NUM_UNDO_SLOT_CACHED);
	}

	mtr.commit();
	return undo->size;
}

/********************************************************************//**
Creates and initializes an undo log memory object.
@return own: the undo log memory object */
static
trx_undo_t*
trx_undo_mem_create(
/*================*/
	trx_rseg_t*	rseg,	/*!< in: rollback segment memory object */
	ulint		id,	/*!< in: slot index within rseg */
	trx_id_t	trx_id,	/*!< in: id of the trx for which the undo log
				is created */
	const XID*	xid,	/*!< in: X/Open transaction identification */
	uint32_t	page_no,/*!< in: undo log header page number */
	uint16_t	offset)	/*!< in: undo log header byte offset on page */
{
	trx_undo_t*	undo;

	ut_ad(mutex_own(&(rseg->mutex)));

	ut_a(id < TRX_RSEG_N_SLOTS);

	undo = static_cast<trx_undo_t*>(ut_malloc_nokey(sizeof(*undo)));

	if (undo == NULL) {

		return(NULL);
	}

	undo->id = id;
	undo->state = TRX_UNDO_ACTIVE;
	undo->trx_id = trx_id;
	undo->xid = *xid;

	undo->dict_operation = FALSE;

	undo->rseg = rseg;

	undo->hdr_page_no = page_no;
	undo->hdr_offset = offset;
	undo->last_page_no = page_no;
	undo->size = 1;

	undo->top_undo_no = IB_ID_MAX;
	undo->top_page_no = page_no;
	undo->guess_block = NULL;
	ut_ad(undo->empty());

	return(undo);
}

/********************************************************************//**
Initializes a cached undo log object for new use. */
static
void
trx_undo_mem_init_for_reuse(
/*========================*/
	trx_undo_t*	undo,	/*!< in: undo log to init */
	trx_id_t	trx_id,	/*!< in: id of the trx for which the undo log
				is created */
	const XID*	xid,	/*!< in: X/Open XA transaction identification*/
	uint16_t	offset)	/*!< in: undo log header byte offset on page */
{
	ut_ad(mutex_own(&((undo->rseg)->mutex)));

	ut_a(undo->id < TRX_RSEG_N_SLOTS);

	undo->state = TRX_UNDO_ACTIVE;
	undo->trx_id = trx_id;
	undo->xid = *xid;

	undo->dict_operation = FALSE;

	undo->hdr_offset = offset;
	undo->top_undo_no = IB_ID_MAX;
	ut_ad(undo->empty());
}

/** Create an undo log.
@param[in,out]	trx	transaction
@param[in,out]	rseg	rollback segment
@param[out]	undo	undo log object
@param[out]	err	error code
@param[in,out]	mtr	mini-transaction
@return undo log block
@retval	NULL	on failure */
static MY_ATTRIBUTE((nonnull, warn_unused_result))
buf_block_t*
trx_undo_create(trx_t* trx, trx_rseg_t* rseg, trx_undo_t** undo,
		dberr_t* err, mtr_t* mtr)
{
	ulint		id;

	ut_ad(mutex_own(&(rseg->mutex)));

	buf_block_t*	block = trx_undo_seg_create(
		rseg->space,
		trx_rsegf_get(rseg->space, rseg->page_no, mtr), &id, err, mtr);

	if (!block) {
		return NULL;
	}

	rseg->curr_size++;

	uint16_t offset = trx_undo_header_create(block, trx->id, mtr);

	*undo = trx_undo_mem_create(rseg, id, trx->id, trx->xid,
				    block->page.id().page_no(), offset);
	if (*undo == NULL) {
		*err = DB_OUT_OF_MEMORY;
		 /* FIXME: this will not free the undo block to the file */
		return NULL;
	} else if (rseg != trx->rsegs.m_redo.rseg) {
		return block;
	}

	switch (trx_get_dict_operation(trx)) {
	case TRX_DICT_OP_NONE:
		break;
	case TRX_DICT_OP_INDEX:
		/* Do not discard the table on recovery. */
		trx->table_id = 0;
		/* fall through */
	case TRX_DICT_OP_TABLE:
		(*undo)->table_id = trx->table_id;
		(*undo)->dict_operation = TRUE;
		mtr->write<1,mtr_t::MAYBE_NOP>(*block, block->frame + offset
					       + TRX_UNDO_DICT_TRANS, 1U);
		mtr->write<8,mtr_t::MAYBE_NOP>(*block, block->frame + offset
					       + TRX_UNDO_TABLE_ID,
					       trx->table_id);
	}

	*err = DB_SUCCESS;
	return block;
}

/*================ UNDO LOG ASSIGNMENT AND CLEANUP =====================*/

/** Reuse a cached undo log block.
@param[in,out]	trx	transaction
@param[in,out]	rseg	rollback segment
@param[out]	pundo	the undo log memory object
@param[in,out]	mtr	mini-transaction
@return	the undo log block
@retval	NULL	if none cached */
static
buf_block_t*
trx_undo_reuse_cached(trx_t* trx, trx_rseg_t* rseg, trx_undo_t** pundo,
		      mtr_t* mtr)
{
	ut_ad(mutex_own(&rseg->mutex));

	trx_undo_t* undo = UT_LIST_GET_FIRST(rseg->undo_cached);
	if (!undo) {
		return NULL;
	}

	ut_ad(undo->size == 1);
	ut_ad(undo->id < TRX_RSEG_N_SLOTS);

	buf_block_t*	block = buf_page_get(page_id_t(undo->rseg->space->id,
						       undo->hdr_page_no),
					     0, RW_X_LATCH, mtr);
	if (!block) {
		return NULL;
	}

	buf_block_dbg_add_level(block, SYNC_TRX_UNDO_PAGE);

	UT_LIST_REMOVE(rseg->undo_cached, undo);
	MONITOR_DEC(MONITOR_NUM_UNDO_SLOT_CACHED);

	*pundo = undo;

	uint16_t offset = trx_undo_header_create(block, trx->id, mtr);

	trx_undo_mem_init_for_reuse(undo, trx->id, trx->xid, offset);

	if (rseg != trx->rsegs.m_redo.rseg) {
		return block;
	}

	switch (trx_get_dict_operation(trx)) {
	case TRX_DICT_OP_NONE:
		return block;
	case TRX_DICT_OP_INDEX:
		/* Do not discard the table on recovery. */
		trx->table_id = 0;
		/* fall through */
	case TRX_DICT_OP_TABLE:
		undo->table_id = trx->table_id;
		undo->dict_operation = TRUE;
		mtr->write<1,mtr_t::MAYBE_NOP>(*block, block->frame + offset
					       + TRX_UNDO_DICT_TRANS, 1U);
		mtr->write<8,mtr_t::MAYBE_NOP>(*block, block->frame + offset
					       + TRX_UNDO_TABLE_ID,
					       trx->table_id);
	}

	return block;
}

/** Assign an undo log for a persistent transaction.
A new undo log is created or a cached undo log reused.
@param[in,out]	trx	transaction
@param[out]	err	error code
@param[in,out]	mtr	mini-transaction
@return	the undo log block
@retval	NULL	on error */
buf_block_t*
trx_undo_assign(trx_t* trx, dberr_t* err, mtr_t* mtr)
{
	ut_ad(mtr->get_log_mode() == MTR_LOG_ALL);

	trx_undo_t* undo = trx->rsegs.m_redo.undo;

	if (undo) {
		return buf_page_get_gen(
			page_id_t(undo->rseg->space->id, undo->last_page_no),
<<<<<<< HEAD
			0, RW_X_LATCH,
			buf_pool.is_obsolete(undo->withdraw_clock)
			? NULL : undo->guess_block,
=======
			0, RW_X_LATCH, undo->guess_block,
>>>>>>> c05e571e
			BUF_GET, __FILE__, __LINE__, mtr, err);
	}

	trx_rseg_t* rseg = trx->rsegs.m_redo.rseg;

	mutex_enter(&rseg->mutex);
	buf_block_t* block = trx_undo_reuse_cached(
		trx, rseg, &trx->rsegs.m_redo.undo, mtr);

	if (!block) {
		block = trx_undo_create(trx, rseg, &trx->rsegs.m_redo.undo,
					err, mtr);
		ut_ad(!block == (*err != DB_SUCCESS));
		if (!block) {
			goto func_exit;
		}
	} else {
		*err = DB_SUCCESS;
	}

	UT_LIST_ADD_FIRST(rseg->undo_list, trx->rsegs.m_redo.undo);

func_exit:
	mutex_exit(&rseg->mutex);
	return block;
}

/** Assign an undo log for a transaction.
A new undo log is created or a cached undo log reused.
@param[in,out]	trx	transaction
@param[in]	rseg	rollback segment
@param[out]	undo	the undo log
@param[out]	err	error code
@param[in,out]	mtr	mini-transaction
@return	the undo log block
@retval	NULL	on error */
buf_block_t*
trx_undo_assign_low(trx_t* trx, trx_rseg_t* rseg, trx_undo_t** undo,
		    dberr_t* err, mtr_t* mtr)
{
  const bool	is_temp __attribute__((unused)) = rseg == trx->rsegs.m_noredo.rseg;

	ut_ad(rseg == trx->rsegs.m_redo.rseg
	      || rseg == trx->rsegs.m_noredo.rseg);
	ut_ad(undo == (is_temp
		       ? &trx->rsegs.m_noredo.undo
		       : &trx->rsegs.m_redo.undo));
	ut_ad(mtr->get_log_mode()
	      == (is_temp ? MTR_LOG_NO_REDO : MTR_LOG_ALL));

	if (*undo) {
		return buf_page_get_gen(
			page_id_t(rseg->space->id, (*undo)->last_page_no),
<<<<<<< HEAD
			0, RW_X_LATCH,
			buf_pool.is_obsolete((*undo)->withdraw_clock)
			? NULL : (*undo)->guess_block,
=======
			0, RW_X_LATCH, (*undo)->guess_block,
>>>>>>> c05e571e
			BUF_GET, __FILE__, __LINE__, mtr, err);
	}

	DBUG_EXECUTE_IF(
		"ib_create_table_fail_too_many_trx",
		*err = DB_TOO_MANY_CONCURRENT_TRXS; return NULL;
	);

	mutex_enter(&rseg->mutex);

	buf_block_t* block = trx_undo_reuse_cached(trx, rseg, undo, mtr);

	if (!block) {
		block = trx_undo_create(trx, rseg, undo, err, mtr);
		ut_ad(!block == (*err != DB_SUCCESS));
		if (!block) {
			goto func_exit;
		}
	} else {
		*err = DB_SUCCESS;
	}

	UT_LIST_ADD_FIRST(rseg->undo_list, *undo);

func_exit:
	mutex_exit(&rseg->mutex);
	return block;
}

/******************************************************************//**
Sets the state of the undo log segment at a transaction finish.
@return undo log segment header page, x-latched */
buf_block_t*
trx_undo_set_state_at_finish(
/*=========================*/
	trx_undo_t*	undo,	/*!< in: undo log memory copy */
	mtr_t*		mtr)	/*!< in: mtr */
{
	ut_a(undo->id < TRX_RSEG_N_SLOTS);

	buf_block_t* block = trx_undo_page_get(
		page_id_t(undo->rseg->space->id, undo->hdr_page_no), mtr);

	const uint16_t state = undo->size == 1
		&& TRX_UNDO_PAGE_REUSE_LIMIT
		> mach_read_from_2(TRX_UNDO_PAGE_HDR + TRX_UNDO_PAGE_FREE
				   + block->frame)
		? TRX_UNDO_CACHED
		: TRX_UNDO_TO_PURGE;

	undo->state = state;
	mtr->write<2>(*block, TRX_UNDO_SEG_HDR + TRX_UNDO_STATE
		      + block->frame, state);
	return block;
}

/** Set the state of the undo log segment at a XA PREPARE or XA ROLLBACK.
@param[in,out]	trx		transaction
@param[in,out]	undo		undo log
@param[in]	rollback	false=XA PREPARE, true=XA ROLLBACK
@param[in,out]	mtr		mini-transaction
@return undo log segment header page, x-latched */
void trx_undo_set_state_at_prepare(trx_t *trx, trx_undo_t *undo, bool rollback,
				   mtr_t *mtr)
{
	ut_a(undo->id < TRX_RSEG_N_SLOTS);

	buf_block_t* block = trx_undo_page_get(
		page_id_t(undo->rseg->space->id, undo->hdr_page_no), mtr);

	if (rollback) {
		ut_ad(undo->state == TRX_UNDO_PREPARED);
		mtr->write<2>(*block, TRX_UNDO_SEG_HDR + TRX_UNDO_STATE
			      + block->frame, TRX_UNDO_ACTIVE);
		return;
	}

	/*------------------------------*/
	ut_ad(undo->state == TRX_UNDO_ACTIVE);
	undo->state = TRX_UNDO_PREPARED;
	undo->xid   = *trx->xid;
	/*------------------------------*/

	mtr->write<2>(*block, TRX_UNDO_SEG_HDR + TRX_UNDO_STATE + block->frame,
		      undo->state);
	uint16_t offset = mach_read_from_2(TRX_UNDO_SEG_HDR + TRX_UNDO_LAST_LOG
					   + block->frame);
	mtr->write<1>(*block, block->frame + offset + TRX_UNDO_XID_EXISTS, 1U);

	trx_undo_write_xid(block, offset, undo->xid, mtr);
}

/** Free an old insert or temporary undo log after commit or rollback.
The information is not needed after a commit or rollback, therefore
the data can be discarded.
@param[in,out]	undo	undo log
@param[in]	is_temp	whether this is temporary undo log */
void
trx_undo_commit_cleanup(trx_undo_t* undo, bool is_temp)
{
	trx_rseg_t*	rseg	= undo->rseg;
	ut_ad(is_temp == !rseg->is_persistent());
	ut_ad(!is_temp || 0 == UT_LIST_GET_LEN(rseg->old_insert_list));

	mutex_enter(&rseg->mutex);

	UT_LIST_REMOVE(is_temp ? rseg->undo_list : rseg->old_insert_list,
		       undo);

	if (undo->state == TRX_UNDO_CACHED) {
		UT_LIST_ADD_FIRST(rseg->undo_cached, undo);
		MONITOR_INC(MONITOR_NUM_UNDO_SLOT_CACHED);
	} else {
		ut_ad(undo->state == TRX_UNDO_TO_PURGE);

		/* Delete first the undo log segment in the file */
		mutex_exit(&rseg->mutex);
		trx_undo_seg_free(undo, is_temp);
		mutex_enter(&rseg->mutex);

		ut_ad(rseg->curr_size > undo->size);
		rseg->curr_size -= undo->size;

		ut_free(undo);
	}

	mutex_exit(&rseg->mutex);
}

/** At shutdown, frees the undo logs of a transaction. */
void
trx_undo_free_at_shutdown(trx_t *trx)
{
	if (trx_undo_t*& undo = trx->rsegs.m_redo.undo) {
		switch (undo->state) {
		case TRX_UNDO_PREPARED:
			break;
		case TRX_UNDO_CACHED:
		case TRX_UNDO_TO_FREE:
		case TRX_UNDO_TO_PURGE:
			ut_ad(trx_state_eq(trx,
					   TRX_STATE_COMMITTED_IN_MEMORY));
			/* fall through */
		case TRX_UNDO_ACTIVE:
			/* trx_t::commit_state() assigns
			trx->state = TRX_STATE_COMMITTED_IN_MEMORY. */
			ut_a(!srv_was_started
			     || srv_read_only_mode
			     || srv_force_recovery >= SRV_FORCE_NO_TRX_UNDO
			     || srv_fast_shutdown);
			break;
		default:
			ut_error;
		}

		UT_LIST_REMOVE(trx->rsegs.m_redo.rseg->undo_list, undo);
		ut_free(undo);
		undo = NULL;
	}

	if (trx_undo_t*& undo = trx->rsegs.m_redo.old_insert) {
		switch (undo->state) {
		case TRX_UNDO_PREPARED:
			break;
		case TRX_UNDO_CACHED:
		case TRX_UNDO_TO_FREE:
		case TRX_UNDO_TO_PURGE:
			ut_ad(trx_state_eq(trx,
					   TRX_STATE_COMMITTED_IN_MEMORY));
			/* fall through */
		case TRX_UNDO_ACTIVE:
			/* trx_t::commit_state() assigns
			trx->state = TRX_STATE_COMMITTED_IN_MEMORY. */
			ut_a(!srv_was_started
			     || srv_read_only_mode
			     || srv_force_recovery >= SRV_FORCE_NO_TRX_UNDO
			     || srv_fast_shutdown);
			break;
		default:
			ut_error;
		}

		UT_LIST_REMOVE(trx->rsegs.m_redo.rseg->old_insert_list, undo);
		ut_free(undo);
		undo = NULL;
	}

	if (trx_undo_t*& undo = trx->rsegs.m_noredo.undo) {
		ut_a(undo->state == TRX_UNDO_PREPARED);

		UT_LIST_REMOVE(trx->rsegs.m_noredo.rseg->undo_list, undo);
		ut_free(undo);
		undo = NULL;
	}
}<|MERGE_RESOLUTION|>--- conflicted
+++ resolved
@@ -1156,13 +1156,7 @@
 	if (undo) {
 		return buf_page_get_gen(
 			page_id_t(undo->rseg->space->id, undo->last_page_no),
-<<<<<<< HEAD
-			0, RW_X_LATCH,
-			buf_pool.is_obsolete(undo->withdraw_clock)
-			? NULL : undo->guess_block,
-=======
 			0, RW_X_LATCH, undo->guess_block,
->>>>>>> c05e571e
 			BUF_GET, __FILE__, __LINE__, mtr, err);
 	}
 
@@ -1216,13 +1210,7 @@
 	if (*undo) {
 		return buf_page_get_gen(
 			page_id_t(rseg->space->id, (*undo)->last_page_no),
-<<<<<<< HEAD
-			0, RW_X_LATCH,
-			buf_pool.is_obsolete((*undo)->withdraw_clock)
-			? NULL : (*undo)->guess_block,
-=======
 			0, RW_X_LATCH, (*undo)->guess_block,
->>>>>>> c05e571e
 			BUF_GET, __FILE__, __LINE__, mtr, err);
 	}
 
