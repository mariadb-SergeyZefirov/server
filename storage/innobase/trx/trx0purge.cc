--- conflicted
+++ resolved
@@ -1445,13 +1445,9 @@
 
 	i = 0;
 
-<<<<<<< HEAD
 	const ulint batch_size = srv_purge_batch_size;
 
-	for (;;) {
-=======
 	while (UNIV_LIKELY(srv_undo_sources) || !srv_fast_shutdown) {
->>>>>>> 1f020299
 		purge_node_t*		node;
 		trx_purge_rec_t*	purge_rec;
 
