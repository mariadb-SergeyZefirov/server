--- conflicted
+++ resolved
@@ -216,17 +216,10 @@
 
 	trx_t* trx = query->trx;
 	que_graph_free(query);
-<<<<<<< HEAD
-	ut_a(sess->trx->id == 0);
-	sess->trx->state = TRX_STATE_NOT_STARTED;
-	sess_close(sess);
-=======
 	ut_ad(!trx->id);
 	ut_ad(trx->state == TRX_STATE_ACTIVE);
 	trx->state = TRX_STATE_NOT_STARTED;
 	trx_free_for_background(trx);
-	view.close();
->>>>>>> 22770a9f
 	rw_lock_free(&latch);
 	/* rw_lock_free() already called latch.~rw_lock_t(); tame the
 	debug assertions when the destructor will be called once more. */
