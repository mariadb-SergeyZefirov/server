--- conflicted
+++ resolved
@@ -2465,14 +2465,7 @@
 Fetch and execute a task from the work queue.
 @param [in,out]	slot	purge worker thread slot
 @return true if a task was executed */
-<<<<<<< HEAD
-static bool srv_task_execute()
-=======
-static
-bool
-srv_task_execute(ut_d(srv_slot_t *slot))
-/*==================*/
->>>>>>> 2227dec4
+static bool srv_task_execute(ut_d(srv_slot_t *slot))
 {
 	ut_ad(!srv_read_only_mode);
 	ut_ad(srv_force_recovery < SRV_FORCE_NO_BACKGROUND);
@@ -2482,17 +2475,8 @@
 	if (que_thr_t* thr = UT_LIST_GET_FIRST(srv_sys.tasks)) {
 		ut_a(que_node_get_type(thr->child) == QUE_NODE_PURGE);
 		UT_LIST_REMOVE(srv_sys.tasks, thr);
-<<<<<<< HEAD
 		mutex_exit(&srv_sys.tasks_mutex);
-=======
-	}
-
-	mutex_exit(&srv_sys.tasks_mutex);
-
-	if (thr != NULL) {
 		ut_d(thr->thread_slot = slot);
-
->>>>>>> 2227dec4
 		que_run_threads(thr);
 		my_atomic_addlint(&purge_sys.n_completed, 1);
 		return true;
@@ -2577,15 +2561,12 @@
 
 /** Do the actual purge operation.
 @param[in,out]	n_total_purged	total number of purged pages
-@param[in,out]	slot		purge coordinator thread slot
 @return length of history list before the last purge batch. */
-static
-ulint
-srv_do_purge(ulint* n_total_purged
+static ulint srv_do_purge(ulint* n_total_purged
 #ifdef UNIV_DEBUG
-	, srv_slot_t *slot
+			  , srv_slot_t* slot /*!< purge coordinator */
 #endif
-)
+			  )
 {
 	ulint		n_pages_purged;
 
@@ -2650,17 +2631,12 @@
 			undo_trunc_freq);
 
 		n_pages_purged = trx_purge(
-<<<<<<< HEAD
 			n_use_threads,
-			(++count % rseg_truncate_frequency) == 0);
-=======
-			n_use_threads, srv_purge_batch_size,
 			(++count % rseg_truncate_frequency) == 0
 #ifdef UNIV_DEBUG
 			, slot
 #endif
-		);
->>>>>>> 2227dec4
+					   );
 
 		*n_total_purged += n_pages_purged;
 	} while (n_pages_purged > 0 && !purge_sys.paused()
@@ -2668,6 +2644,9 @@
 
 	return(rseg_history_len);
 }
+#ifndef UNIV_DEBUG
+# define srv_do_purge(n_total_purged, slot) srv_do_purge(n_total_purged)
+#endif
 
 /*********************************************************************//**
 Suspend the purge coordinator thread. */
@@ -2762,17 +2741,13 @@
 
 	slot = srv_reserve_slot(SRV_PURGE);
 
-<<<<<<< HEAD
-	ulint	rseg_history_len = trx_sys.history_size();
-=======
 #ifdef UNIV_DEBUG
 	UT_LIST_INIT(slot->debug_sync,
 		     &srv_slot_t::debug_sync_t::debug_sync_list);
 	rw_lock_create(PFS_NOT_INSTRUMENTED, &slot->debug_sync_lock,
 		       SYNC_NO_ORDER_CHECK);
 #endif
-	ulint	rseg_history_len = trx_sys->rseg_history_len;
->>>>>>> 2227dec4
+	ulint	rseg_history_len = trx_sys.history_size();
 
 	do {
 		/* If there are no records to purge or the last
@@ -2793,17 +2768,8 @@
 
 		n_total_purged = 0;
 
-<<<<<<< HEAD
-		rseg_history_len = srv_do_purge(&n_total_purged);
+		rseg_history_len = srv_do_purge(&n_total_purged, slot);
 	} while (!srv_purge_should_exit());
-=======
-		rseg_history_len = srv_do_purge(&n_total_purged
-#ifdef UNIV_DEBUG
-						, slot
-#endif
-		);
-	} while (!srv_purge_should_exit(n_total_purged));
->>>>>>> 2227dec4
 
 	/* The task queue should always be empty, independent of fast
 	shutdown state. */
