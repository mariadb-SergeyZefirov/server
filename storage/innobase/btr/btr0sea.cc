--- conflicted
+++ resolved
@@ -1981,13 +1981,8 @@
 				     n_bytes, index->id);
 	}
 
-<<<<<<< HEAD
-	btr_search_sys_t::partition* const part
-		= btr_search_sys.get_part(*index);
-=======
-	/* We must not look up "table" before acquiring ahi_latch. */
-	hash_table_t* table = NULL;
->>>>>>> 9868253b
+	/* We must not look up "part" before acquiring ahi_latch. */
+	btr_search_sys_t::partition* part= nullptr;
 	bool locked = false;
 
 	if (!page_rec_is_infimum(rec) && !rec_is_metadata(rec, *index)) {
@@ -2004,6 +1999,7 @@
 				goto function_exit;
 			}
 
+			part = btr_search_sys.get_part(*index);
 			ha_insert_for_fold(&part->table, part->heap,
 					   ins_fold, block, ins_rec);
 			MONITOR_INC(MONITOR_ADAPTIVE_HASH_ROW_ADDED);
@@ -2021,11 +2017,8 @@
 			if (!btr_search_enabled || !block->index) {
 				goto function_exit;
 			}
-<<<<<<< HEAD
-=======
-
-			table = btr_get_search_table(index);
->>>>>>> 9868253b
+
+			part = btr_search_sys.get_part(*index);
 		}
 
 		if (!left_side) {
@@ -2049,11 +2042,8 @@
 				if (!btr_search_enabled || !block->index) {
 					goto function_exit;
 				}
-<<<<<<< HEAD
-=======
-
-				table = btr_get_search_table(index);
->>>>>>> 9868253b
+
+				part = btr_search_sys.get_part(*index);
 			}
 
 			ha_insert_for_fold(&part->table, part->heap,
@@ -2072,11 +2062,8 @@
 			if (!btr_search_enabled || !block->index) {
 				goto function_exit;
 			}
-<<<<<<< HEAD
-=======
-
-			table = btr_get_search_table(index);
->>>>>>> 9868253b
+
+			part = btr_search_sys.get_part(*index);
 		}
 
 		if (!left_side) {
