/*****************************************************************************

Copyright (c) 1996, 2016, Oracle and/or its affiliates. All Rights Reserved.
Copyright (c) 2016, 2021, MariaDB Corporation.

This program is free software; you can redistribute it and/or modify it under
the terms of the GNU General Public License as published by the Free Software
Foundation; version 2 of the License.

This program is distributed in the hope that it will be useful, but WITHOUT
ANY WARRANTY; without even the implied warranty of MERCHANTABILITY or FITNESS
FOR A PARTICULAR PURPOSE. See the GNU General Public License for more details.

You should have received a copy of the GNU General Public License along with
this program; if not, write to the Free Software Foundation, Inc.,
51 Franklin Street, Fifth Floor, Boston, MA 02110-1335 USA

*****************************************************************************/

/**************************************************//**
@file btr/btr0pcur.cc
The index tree persistent cursor

Created 2/23/1996 Heikki Tuuri
*******************************************************/

#include "btr0pcur.h"
#include "ut0byte.h"
#include "rem0cmp.h"
#include "trx0trx.h"

/**************************************************************//**
Allocates memory for a persistent cursor object and initializes the cursor.
@return own: persistent cursor */
btr_pcur_t*
btr_pcur_create_for_mysql(void)
/*============================*/
{
	btr_pcur_t*	pcur;
	DBUG_ENTER("btr_pcur_create_for_mysql");

	pcur = (btr_pcur_t*) ut_malloc_nokey(sizeof(btr_pcur_t));

	pcur->btr_cur.index = NULL;
	btr_pcur_init(pcur);

	DBUG_PRINT("btr_pcur_create_for_mysql", ("pcur: %p", pcur));
	DBUG_RETURN(pcur);
}

/**************************************************************//**
Resets a persistent cursor object, freeing ::old_rec_buf if it is
allocated and resetting the other members to their initial values. */
void
btr_pcur_reset(
/*===========*/
	btr_pcur_t*	cursor)	/*!< in, out: persistent cursor */
{
	btr_pcur_free(cursor);
	cursor->old_rec_buf = NULL;
	cursor->btr_cur.index = NULL;
	cursor->btr_cur.page_cur.rec = NULL;
	cursor->old_rec = NULL;
	cursor->old_n_fields = 0;
	cursor->old_stored = false;

	cursor->latch_mode = BTR_NO_LATCHES;
	cursor->pos_state = BTR_PCUR_NOT_POSITIONED;
}

/**************************************************************//**
Frees the memory for a persistent cursor object. */
void
btr_pcur_free_for_mysql(
/*====================*/
	btr_pcur_t*	cursor)	/*!< in, own: persistent cursor */
{
	DBUG_ENTER("btr_pcur_free_for_mysql");
	DBUG_PRINT("btr_pcur_free_for_mysql", ("pcur: %p", cursor));

	btr_pcur_free(cursor);
	ut_free(cursor);
	DBUG_VOID_RETURN;
}

/**************************************************************//**
The position of the cursor is stored by taking an initial segment of the
record the cursor is positioned on, before, or after, and copying it to the
cursor data structure, or just setting a flag if the cursor id before the
first in an EMPTY tree, or after the last in an EMPTY tree. NOTE that the
page where the cursor is positioned must not be empty if the index tree is
not totally empty! */
void
btr_pcur_store_position(
/*====================*/
	btr_pcur_t*	cursor, /*!< in: persistent cursor */
	mtr_t*		mtr)	/*!< in: mtr */
{
	page_cur_t*	page_cursor;
	buf_block_t*	block;
	rec_t*		rec;
	dict_index_t*	index;
	ulint		offs;

	ut_ad(cursor->pos_state == BTR_PCUR_IS_POSITIONED);
	ut_ad(cursor->latch_mode != BTR_NO_LATCHES);

	block = btr_pcur_get_block(cursor);
	index = btr_cur_get_index(btr_pcur_get_btr_cur(cursor));

	page_cursor = btr_pcur_get_page_cur(cursor);

	rec = page_cur_get_rec(page_cursor);
	offs = rec - block->frame;
	ut_ad(block->page.id().page_no() == page_get_page_no(block->frame));
	ut_ad(block->page.buf_fix_count());
	/* For spatial index, when we do positioning on parent
	buffer if necessary, it might not hold latches, but the
	tree must be locked to prevent change on the page */
	ut_ad(mtr->memo_contains_flagged(block, MTR_MEMO_PAGE_S_FIX
					 | MTR_MEMO_PAGE_X_FIX)
	      || (index->is_spatial()
		  && mtr->memo_contains_flagged(&index->lock, MTR_MEMO_X_LOCK
						| MTR_MEMO_SX_LOCK)));

	cursor->old_stored = true;

	if (page_is_empty(block->frame)) {
		/* It must be an empty index tree; NOTE that in this case
		we do not store the modify_clock, but always do a search
		if we restore the cursor position */

		ut_a(!page_has_siblings(block->frame));
		ut_ad(page_is_leaf(block->frame));
		ut_ad(block->page.id().page_no() == index->page);

		if (page_rec_is_supremum_low(offs)) {
			cursor->rel_pos = BTR_PCUR_AFTER_LAST_IN_TREE;
		} else {
before_first:
			cursor->rel_pos = BTR_PCUR_BEFORE_FIRST_IN_TREE;
		}

		return;
	}

	if (page_rec_is_supremum_low(offs)) {
		rec = page_rec_get_prev(rec);

		ut_ad(!page_rec_is_infimum(rec));
		if (UNIV_UNLIKELY(rec_is_metadata(rec, *index))) {
<<<<<<< HEAD
#if 0 /* MDEV-22867 had to relax this */
			/* If the table is emptied during an ALGORITHM=NOCOPY
			DROP COLUMN ... that is not ALGORITHM=INSTANT,
			then we must preserve any instant ADD metadata. */
			ut_ad(index->table->instant);
#endif
			ut_ad(index->is_instant());
=======
			ut_ad(index->table->instant
			      || block->page.id.page_no() != index->page);
>>>>>>> 3467f637
			ut_ad(page_get_n_recs(block->frame) == 1);
			ut_ad(page_is_leaf(block->frame));
			ut_ad(!page_has_prev(block->frame));
			cursor->rel_pos = BTR_PCUR_AFTER_LAST_IN_TREE;
			return;
		}

		cursor->rel_pos = BTR_PCUR_AFTER;
	} else if (page_rec_is_infimum_low(offs)) {
		rec = page_rec_get_next(rec);

		if (rec_is_metadata(rec, *index)) {
			ut_ad(!page_has_prev(block->frame));
			ut_d(const rec_t* p = rec);
			rec = page_rec_get_next(rec);
			if (page_rec_is_supremum(rec)) {
				ut_ad(page_has_next(block->frame)
				      || rec_is_alter_metadata(p, *index)
				      || block->page.id.page_no()
				      != index->page);
				goto before_first;
			}
		}

		cursor->rel_pos = BTR_PCUR_BEFORE;
	} else {
		cursor->rel_pos = BTR_PCUR_ON;
	}

	if (index->is_ibuf()) {
		ut_ad(!index->table->not_redundant());
		cursor->old_n_fields = rec_get_n_fields_old(rec);
	} else if (page_rec_is_leaf(rec)) {
		cursor->old_n_fields = dict_index_get_n_unique_in_tree(index);
	} else if (index->is_spatial()) {
		ut_ad(dict_index_get_n_unique_in_tree_nonleaf(index)
		      == DICT_INDEX_SPATIAL_NODEPTR_SIZE);
		/* For R-tree, we have to compare
		the child page numbers as well. */
		cursor->old_n_fields = DICT_INDEX_SPATIAL_NODEPTR_SIZE + 1;
	} else {
		cursor->old_n_fields = dict_index_get_n_unique_in_tree(index);
	}

	cursor->old_rec = rec_copy_prefix_to_buf(rec, index,
						 cursor->old_n_fields,
						 &cursor->old_rec_buf,
						 &cursor->buf_size);
	cursor->block_when_stored.store(block);

	/* Function try to check if block is S/X latch. */
	cursor->modify_clock = buf_block_get_modify_clock(block);
}

/**************************************************************//**
Copies the stored position of a pcur to another pcur. */
void
btr_pcur_copy_stored_position(
/*==========================*/
	btr_pcur_t*	pcur_receive,	/*!< in: pcur which will receive the
					position info */
	btr_pcur_t*	pcur_donate)	/*!< in: pcur from which the info is
					copied */
{
	ut_free(pcur_receive->old_rec_buf);
	memcpy(pcur_receive, pcur_donate, sizeof(btr_pcur_t));

	if (pcur_donate->old_rec_buf) {

		pcur_receive->old_rec_buf = (byte*)
			ut_malloc_nokey(pcur_donate->buf_size);

		memcpy(pcur_receive->old_rec_buf, pcur_donate->old_rec_buf,
		       pcur_donate->buf_size);
		pcur_receive->old_rec = pcur_receive->old_rec_buf
			+ (pcur_donate->old_rec - pcur_donate->old_rec_buf);
	}

	pcur_receive->old_n_fields = pcur_donate->old_n_fields;
}

/** Structure acts as functor to do the latching of leaf pages.
It returns true if latching of leaf pages succeeded and false
otherwise. */
struct optimistic_latch_leaves
{
  btr_pcur_t *const cursor;
  ulint *latch_mode;
  mtr_t *const mtr;

  optimistic_latch_leaves(btr_pcur_t *cursor, ulint *latch_mode, mtr_t *mtr)
  :cursor(cursor), latch_mode(latch_mode), mtr(mtr) {}

  bool operator() (buf_block_t *hint) const
  {
    return hint && btr_cur_optimistic_latch_leaves(
             hint, cursor->modify_clock, latch_mode,
             btr_pcur_get_btr_cur(cursor), __FILE__, __LINE__, mtr);
  }
};

/**************************************************************//**
Restores the stored position of a persistent cursor bufferfixing the page and
obtaining the specified latches. If the cursor position was saved when the
(1) cursor was positioned on a user record: this function restores the position
to the last record LESS OR EQUAL to the stored record;
(2) cursor was positioned on a page infimum record: restores the position to
the last record LESS than the user record which was the successor of the page
infimum;
(3) cursor was positioned on the page supremum: restores to the first record
GREATER than the user record which was the predecessor of the supremum.
(4) cursor was positioned before the first or after the last in an empty tree:
restores to before first or after the last in the tree.
@return TRUE if the cursor position was stored when it was on a user
record and it can be restored on a user record whose ordering fields
are identical to the ones of the original user record */
ibool
btr_pcur_restore_position_func(
/*===========================*/
	ulint		latch_mode,	/*!< in: BTR_SEARCH_LEAF, ... */
	btr_pcur_t*	cursor,		/*!< in: detached persistent cursor */
	const char*	file,		/*!< in: file name */
	unsigned	line,		/*!< in: line where called */
	mtr_t*		mtr)		/*!< in: mtr */
{
	dict_index_t*	index;
	dtuple_t*	tuple;
	page_cur_mode_t	mode;
	page_cur_mode_t	old_mode;
	mem_heap_t*	heap;

	ut_ad(mtr->is_active());
	//ut_ad(cursor->old_stored);
	ut_ad(cursor->pos_state == BTR_PCUR_WAS_POSITIONED
	      || cursor->pos_state == BTR_PCUR_IS_POSITIONED);

	index = btr_cur_get_index(btr_pcur_get_btr_cur(cursor));

	if (UNIV_UNLIKELY
	    (cursor->rel_pos == BTR_PCUR_AFTER_LAST_IN_TREE
	     || cursor->rel_pos == BTR_PCUR_BEFORE_FIRST_IN_TREE)) {
		dberr_t err = DB_SUCCESS;

		/* In these cases we do not try an optimistic restoration,
		but always do a search */

		err = btr_cur_open_at_index_side(
			cursor->rel_pos == BTR_PCUR_BEFORE_FIRST_IN_TREE,
			index, latch_mode,
			btr_pcur_get_btr_cur(cursor), 0, mtr);

		if (err != DB_SUCCESS) {
			ib::warn() << " Error code: " << err
				   << " btr_pcur_restore_position_func "
				   << " called from file: "
				   << file << " line: " << line
				   << " table: " << index->table->name
				   << " index: " << index->name;
		}

		cursor->latch_mode =
			BTR_LATCH_MODE_WITHOUT_INTENTION(latch_mode);
		cursor->pos_state = BTR_PCUR_IS_POSITIONED;
		cursor->block_when_stored.clear();

		return(FALSE);
	}

	ut_a(cursor->old_rec);
	ut_a(cursor->old_n_fields);

	switch (latch_mode) {
	case BTR_SEARCH_LEAF:
	case BTR_MODIFY_LEAF:
	case BTR_SEARCH_PREV:
	case BTR_MODIFY_PREV:
		/* Try optimistic restoration. */

		if (cursor->block_when_stored.run_with_hint(
			optimistic_latch_leaves(cursor, &latch_mode,
						mtr))) {
			cursor->pos_state = BTR_PCUR_IS_POSITIONED;
			cursor->latch_mode = latch_mode;

			buf_block_dbg_add_level(
				btr_pcur_get_block(cursor),
				dict_index_is_ibuf(index)
				? SYNC_IBUF_TREE_NODE : SYNC_TREE_NODE);

			if (cursor->rel_pos == BTR_PCUR_ON) {
#ifdef UNIV_DEBUG
				const rec_t*	rec;
				rec_offs	offsets1_[REC_OFFS_NORMAL_SIZE];
				rec_offs	offsets2_[REC_OFFS_NORMAL_SIZE];
				rec_offs*	offsets1 = offsets1_;
				rec_offs*	offsets2 = offsets2_;
				rec = btr_pcur_get_rec(cursor);

				rec_offs_init(offsets1_);
				rec_offs_init(offsets2_);

				heap = mem_heap_create(256);
				offsets1 = rec_get_offsets(
					cursor->old_rec, index, offsets1, true,
					cursor->old_n_fields, &heap);
				offsets2 = rec_get_offsets(
					rec, index, offsets2, true,
					cursor->old_n_fields, &heap);

				ut_ad(!cmp_rec_rec(cursor->old_rec,
						   rec, offsets1, offsets2,
						   index));
				mem_heap_free(heap);
#endif /* UNIV_DEBUG */
				return(TRUE);
			}
			/* This is the same record as stored,
			may need to be adjusted for BTR_PCUR_BEFORE/AFTER,
			depending on search mode and direction. */
			if (btr_pcur_is_on_user_rec(cursor)) {
				cursor->pos_state
					= BTR_PCUR_IS_POSITIONED_OPTIMISTIC;
			}
			return(FALSE);
		}
	}

	/* If optimistic restoration did not succeed, open the cursor anew */

	heap = mem_heap_create(256);

	tuple = dict_index_build_data_tuple(cursor->old_rec, index, true,
					    cursor->old_n_fields, heap);

	/* Save the old search mode of the cursor */
	old_mode = cursor->search_mode;

	switch (cursor->rel_pos) {
	case BTR_PCUR_ON:
		mode = PAGE_CUR_LE;
		break;
	case BTR_PCUR_AFTER:
		mode = PAGE_CUR_G;
		break;
	case BTR_PCUR_BEFORE:
		mode = PAGE_CUR_L;
		break;
	default:
		ut_error;
		mode = PAGE_CUR_UNSUPP;
	}

	btr_pcur_open_with_no_init_func(index, tuple, mode, latch_mode,
					cursor,
#ifdef BTR_CUR_HASH_ADAPT
					NULL,
#endif /* BTR_CUR_HASH_ADAPT */
					file, line, mtr);

	/* Restore the old search mode */
	cursor->search_mode = old_mode;

	ut_ad(cursor->rel_pos == BTR_PCUR_ON
	      || cursor->rel_pos == BTR_PCUR_BEFORE
	      || cursor->rel_pos == BTR_PCUR_AFTER);
	rec_offs offsets[REC_OFFS_NORMAL_SIZE];
	rec_offs_init(offsets);
	if (cursor->rel_pos == BTR_PCUR_ON
	    && btr_pcur_is_on_user_rec(cursor)
	    && !cmp_dtuple_rec(tuple, btr_pcur_get_rec(cursor),
			       rec_get_offsets(btr_pcur_get_rec(cursor),
					       index, offsets, true,
					       ULINT_UNDEFINED, &heap))) {

		/* We have to store the NEW value for the modify clock,
		since the cursor can now be on a different page!
		But we can retain the value of old_rec */

		cursor->block_when_stored.store(btr_pcur_get_block(cursor));
		cursor->modify_clock = buf_block_get_modify_clock(
					cursor->block_when_stored.block());
		cursor->old_stored = true;

		mem_heap_free(heap);

		return(TRUE);
	}

	mem_heap_free(heap);

	/* We have to store new position information, modify_clock etc.,
	to the cursor because it can now be on a different page, the record
	under it may have been removed, etc. */

	btr_pcur_store_position(cursor, mtr);

	return(FALSE);
}

/*********************************************************//**
Moves the persistent cursor to the first record on the next page. Releases the
latch on the current page, and bufferunfixes it. Note that there must not be
modifications on the current page, as then the x-latch can be released only in
mtr_commit. */
void
btr_pcur_move_to_next_page(
/*=======================*/
	btr_pcur_t*	cursor,	/*!< in: persistent cursor; must be on the
				last record of the current page */
	mtr_t*		mtr)	/*!< in: mtr */
{
	ut_ad(cursor->pos_state == BTR_PCUR_IS_POSITIONED);
	ut_ad(cursor->latch_mode != BTR_NO_LATCHES);
	ut_ad(btr_pcur_is_after_last_on_page(cursor));

	cursor->old_stored = false;

	const page_t* page = btr_pcur_get_page(cursor);

	if (UNIV_UNLIKELY(!page)) {
		return;
	}

	const uint32_t next_page_no = btr_page_get_next(page);

	ut_ad(next_page_no != FIL_NULL);

	ulint mode = cursor->latch_mode;
	switch (mode) {
	case BTR_SEARCH_TREE:
		mode = BTR_SEARCH_LEAF;
		break;
	case BTR_MODIFY_TREE:
		mode = BTR_MODIFY_LEAF;
	}

	buf_block_t* next_block = btr_block_get(
		*btr_pcur_get_btr_cur(cursor)->index, next_page_no, mode,
		page_is_leaf(page), mtr);

	if (UNIV_UNLIKELY(!next_block)) {
		return;
	}

	const page_t* next_page = buf_block_get_frame(next_block);
#ifdef UNIV_BTR_DEBUG
	ut_a(page_is_comp(next_page) == page_is_comp(page));
	ut_a(btr_page_get_prev(next_page)
	     == btr_pcur_get_block(cursor)->page.id().page_no());
#endif /* UNIV_BTR_DEBUG */

	btr_leaf_page_release(btr_pcur_get_block(cursor), mode, mtr);

	page_cur_set_before_first(next_block, btr_pcur_get_page_cur(cursor));

	ut_d(page_check_dir(next_page));
}

/*********************************************************//**
Moves the persistent cursor backward if it is on the first record of the page.
Commits mtr. Note that to prevent a possible deadlock, the operation
first stores the position of the cursor, commits mtr, acquires the necessary
latches and restores the cursor position again before returning. The
alphabetical position of the cursor is guaranteed to be sensible on
return, but it may happen that the cursor is not positioned on the last
record of any page, because the structure of the tree may have changed
during the time when the cursor had no latches. */
static
void
btr_pcur_move_backward_from_page(
/*=============================*/
	btr_pcur_t*	cursor,	/*!< in: persistent cursor, must be on the first
				record of the current page */
	mtr_t*		mtr)	/*!< in: mtr */
{
	ulint		prev_page_no;
	page_t*		page;
	buf_block_t*	prev_block;
	ulint		latch_mode;
	ulint		latch_mode2;

	ut_ad(cursor->latch_mode != BTR_NO_LATCHES);
	ut_ad(btr_pcur_is_before_first_on_page(cursor));
	ut_ad(!btr_pcur_is_before_first_in_tree(cursor));

	latch_mode = cursor->latch_mode;

	if (latch_mode == BTR_SEARCH_LEAF) {

		latch_mode2 = BTR_SEARCH_PREV;

	} else if (latch_mode == BTR_MODIFY_LEAF) {

		latch_mode2 = BTR_MODIFY_PREV;
	} else {
		latch_mode2 = 0; /* To eliminate compiler warning */
		ut_error;
	}

	btr_pcur_store_position(cursor, mtr);

	mtr_commit(mtr);

	mtr_start(mtr);

	btr_pcur_restore_position(latch_mode2, cursor, mtr);

	page = btr_pcur_get_page(cursor);

	prev_page_no = btr_page_get_prev(page);

	if (prev_page_no == FIL_NULL) {
	} else if (btr_pcur_is_before_first_on_page(cursor)) {

		prev_block = btr_pcur_get_btr_cur(cursor)->left_block;

		btr_leaf_page_release(btr_pcur_get_block(cursor),
				      latch_mode, mtr);

		page_cur_set_after_last(prev_block,
					btr_pcur_get_page_cur(cursor));
	} else {

		/* The repositioned cursor did not end on an infimum
		record on a page. Cursor repositioning acquired a latch
		also on the previous page, but we do not need the latch:
		release it. */

		prev_block = btr_pcur_get_btr_cur(cursor)->left_block;

		btr_leaf_page_release(prev_block, latch_mode, mtr);
	}

	cursor->latch_mode = latch_mode;
	cursor->old_stored = false;
}

/*********************************************************//**
Moves the persistent cursor to the previous record in the tree. If no records
are left, the cursor stays 'before first in tree'.
@return TRUE if the cursor was not before first in tree */
ibool
btr_pcur_move_to_prev(
/*==================*/
	btr_pcur_t*	cursor,	/*!< in: persistent cursor; NOTE that the
				function may release the page latch */
	mtr_t*		mtr)	/*!< in: mtr */
{
	ut_ad(cursor->pos_state == BTR_PCUR_IS_POSITIONED);
	ut_ad(cursor->latch_mode != BTR_NO_LATCHES);

	cursor->old_stored = false;

	if (btr_pcur_is_before_first_on_page(cursor)) {

		if (btr_pcur_is_before_first_in_tree(cursor)) {

			return(FALSE);
		}

		btr_pcur_move_backward_from_page(cursor, mtr);

		return(TRUE);
	}

	btr_pcur_move_to_prev_on_page(cursor);

	return(TRUE);
}

/**************************************************************//**
If mode is PAGE_CUR_G or PAGE_CUR_GE, opens a persistent cursor on the first
user record satisfying the search condition, in the case PAGE_CUR_L or
PAGE_CUR_LE, on the last user record. If no such user record exists, then
in the first case sets the cursor after last in tree, and in the latter case
before first in tree. The latching mode must be BTR_SEARCH_LEAF or
BTR_MODIFY_LEAF. */
void
btr_pcur_open_on_user_rec_func(
/*===========================*/
	dict_index_t*	index,		/*!< in: index */
	const dtuple_t*	tuple,		/*!< in: tuple on which search done */
	page_cur_mode_t	mode,		/*!< in: PAGE_CUR_L, ... */
	ulint		latch_mode,	/*!< in: BTR_SEARCH_LEAF or
					BTR_MODIFY_LEAF */
	btr_pcur_t*	cursor,		/*!< in: memory buffer for persistent
					cursor */
	const char*	file,		/*!< in: file name */
	unsigned	line,		/*!< in: line where called */
	mtr_t*		mtr)		/*!< in: mtr */
{
	btr_pcur_open_low(index, 0, tuple, mode, latch_mode, cursor,
			  file, line, 0, mtr);

	if ((mode == PAGE_CUR_GE) || (mode == PAGE_CUR_G)) {

		if (btr_pcur_is_after_last_on_page(cursor)) {

			btr_pcur_move_to_next_user_rec(cursor, mtr);
		}
	} else {
		ut_ad((mode == PAGE_CUR_LE) || (mode == PAGE_CUR_L));

		/* Not implemented yet */

		ut_error;
	}
}<|MERGE_RESOLUTION|>--- conflicted
+++ resolved
@@ -149,18 +149,15 @@
 
 		ut_ad(!page_rec_is_infimum(rec));
 		if (UNIV_UNLIKELY(rec_is_metadata(rec, *index))) {
-<<<<<<< HEAD
 #if 0 /* MDEV-22867 had to relax this */
 			/* If the table is emptied during an ALGORITHM=NOCOPY
 			DROP COLUMN ... that is not ALGORITHM=INSTANT,
 			then we must preserve any instant ADD metadata. */
-			ut_ad(index->table->instant);
+			ut_ad(index->table->instant
+			      || block->page.id().page_no() != index->page);
 #endif
-			ut_ad(index->is_instant());
-=======
-			ut_ad(index->table->instant
-			      || block->page.id.page_no() != index->page);
->>>>>>> 3467f637
+			ut_ad(index->is_instant()
+			      || block->page.id().page_no() != index->page);
 			ut_ad(page_get_n_recs(block->frame) == 1);
 			ut_ad(page_is_leaf(block->frame));
 			ut_ad(!page_has_prev(block->frame));
@@ -179,7 +176,7 @@
 			if (page_rec_is_supremum(rec)) {
 				ut_ad(page_has_next(block->frame)
 				      || rec_is_alter_metadata(p, *index)
-				      || block->page.id.page_no()
+				      || block->page.id().page_no()
 				      != index->page);
 				goto before_first;
 			}
