/*****************************************************************************

Copyright (c) 1997, 2017, Oracle and/or its affiliates. All Rights Reserved.
Copyright (c) 2012, Facebook Inc.
Copyright (c) 2013, 2021, MariaDB Corporation.

This program is free software; you can redistribute it and/or modify it under
the terms of the GNU General Public License as published by the Free Software
Foundation; version 2 of the License.

This program is distributed in the hope that it will be useful, but WITHOUT
ANY WARRANTY; without even the implied warranty of MERCHANTABILITY or FITNESS
FOR A PARTICULAR PURPOSE. See the GNU General Public License for more details.

You should have received a copy of the GNU General Public License along with
this program; if not, write to the Free Software Foundation, Inc.,
51 Franklin Street, Fifth Floor, Boston, MA 02110-1335 USA

*****************************************************************************/

/**************************************************//**
@file log/log0recv.cc
Recovery

Created 9/20/1997 Heikki Tuuri
*******************************************************/

#include "univ.i"

#include <map>
#include <string>
#include <my_service_manager.h>

#include "log0recv.h"

#ifdef HAVE_MY_AES_H
#include <my_aes.h>
#endif

#include "log0crypt.h"
#include "mem0mem.h"
#include "buf0buf.h"
#include "buf0dblwr.h"
#include "buf0flu.h"
#include "mtr0mtr.h"
#include "mtr0log.h"
#include "page0page.h"
#include "page0cur.h"
#include "trx0undo.h"
#include "ibuf0ibuf.h"
#include "trx0undo.h"
#include "trx0rec.h"
#include "fil0fil.h"
#include "buf0rea.h"
#include "srv0srv.h"
#include "srv0start.h"
#include "fil0pagecompress.h"

/** Read-ahead area in applying log records to file pages */
#define RECV_READ_AHEAD_AREA	32U

/** The recovery system */
recv_sys_t	recv_sys;
/** TRUE when recv_init_crash_recovery() has been called. */
bool	recv_needed_recovery;
#ifdef UNIV_DEBUG
/** TRUE if writing to the redo log (mtr_commit) is forbidden.
Protected by log_sys.mutex. */
bool	recv_no_log_write = false;
#endif /* UNIV_DEBUG */

/** TRUE if buf_page_is_corrupted() should check if the log sequence
number (FIL_PAGE_LSN) is in the future.  Initially FALSE, and set by
recv_recovery_from_checkpoint_start(). */
bool	recv_lsn_checks_on;

/** If the following is TRUE, the buffer pool file pages must be invalidated
after recovery and no ibuf operations are allowed; this becomes TRUE if
the log record hash table becomes too full, and log records must be merged
to file pages already before the recovery is finished: in this case no
ibuf operations are allowed, as they could modify the pages read in the
buffer pool before the pages have been recovered to the up-to-date state.

true means that recovery is running and no operations on the log file
are allowed yet: the variable name is misleading. */
bool	recv_no_ibuf_operations;

/** The maximum lsn we see for a page during the recovery process. If this
is bigger than the lsn we are able to scan up to, that is an indication that
the recovery failed and the database may be corrupt. */
static lsn_t	recv_max_page_lsn;

/** Stored physical log record with logical LSN (@see log_t::FORMAT_10_5) */
struct log_phys_t : public log_rec_t
{
  /** start LSN of the mini-transaction (not necessarily of this record) */
  const lsn_t start_lsn;
private:
  /** @return the start of length and data */
  const byte *start() const
  {
    return my_assume_aligned<sizeof(size_t)>
      (reinterpret_cast<const byte*>(&start_lsn + 1));
  }
  /** @return the start of length and data */
  byte *start()
  { return const_cast<byte*>(const_cast<const log_phys_t*>(this)->start()); }
  /** @return the length of the following record */
  uint16_t len() const { uint16_t i; memcpy(&i, start(), 2); return i; }

  /** @return start of the log records */
  byte *begin() { return start() + 2; }
  /** @return end of the log records */
  byte *end() { byte *e= begin() + len(); ut_ad(!*e); return e; }
public:
  /** @return start of the log records */
  const byte *begin() const { return const_cast<log_phys_t*>(this)->begin(); }
  /** @return end of the log records */
  const byte *end() const { return const_cast<log_phys_t*>(this)->end(); }

  /** Determine the allocated size of the object.
  @param len  length of recs, excluding terminating NUL byte
  @return the total allocation size */
  static inline size_t alloc_size(size_t len);

  /** Constructor.
  @param start_lsn start LSN of the mini-transaction
  @param lsn  mtr_t::commit_lsn() of the mini-transaction
  @param recs the first log record for the page in the mini-transaction
  @param size length of recs, in bytes, excluding terminating NUL byte */
  log_phys_t(lsn_t start_lsn, lsn_t lsn, const byte *recs, size_t size) :
    log_rec_t(lsn), start_lsn(start_lsn)
  {
    ut_ad(start_lsn);
    ut_ad(start_lsn < lsn);
    const uint16_t len= static_cast<uint16_t>(size);
    ut_ad(len == size);
    memcpy(start(), &len, 2);
    reinterpret_cast<byte*>(memcpy(begin(), recs, size))[size]= 0;
  }

  /** Append a record to the log.
  @param recs  log to append
  @param size  size of the log, in bytes */
  void append(const byte *recs, size_t size)
  {
    ut_ad(start_lsn < lsn);
    uint16_t l= len();
    reinterpret_cast<byte*>(memcpy(end(), recs, size))[size]= 0;
    l= static_cast<uint16_t>(l + size);
    memcpy(start(), &l, 2);
  }

  /** Apply an UNDO_APPEND record.
  @see mtr_t::undo_append()
  @param block   undo log page
  @param data    undo log record
  @param len     length of the undo log record
  @return whether the operation failed (inconcistency was noticed) */
  static bool undo_append(const buf_block_t &block, const byte *data,
                          size_t len)
  {
    ut_ad(len > 2);
    byte *free_p= my_assume_aligned<2>
      (TRX_UNDO_PAGE_HDR + TRX_UNDO_PAGE_FREE + block.frame);
    const uint16_t free= mach_read_from_2(free_p);
    if (UNIV_UNLIKELY(free < TRX_UNDO_PAGE_HDR + TRX_UNDO_PAGE_HDR_SIZE ||
                      free + len + 6 >= srv_page_size - FIL_PAGE_DATA_END))
    {
      ib::error() << "Not applying UNDO_APPEND due to corruption on "
                  << block.page.id();
      return true;
    }

    byte *p= block.frame + free;
    mach_write_to_2(free_p, free + 4 + len);
    memcpy(p, free_p, 2);
    p+= 2;
    memcpy(p, data, len);
    p+= len;
    mach_write_to_2(p, free);
    return false;
  }

  /** The status of apply() */
  enum apply_status {
    /** The page was not affected */
    APPLIED_NO= 0,
    /** The page was modified */
    APPLIED_YES,
    /** The page was modified, affecting the encryption parameters */
    APPLIED_TO_ENCRYPTION,
    /** The page was modified, affecting the tablespace header */
    APPLIED_TO_FSP_HEADER
  };

  /** Apply log to a page frame.
  @param[in,out] block         buffer block
  @param[in,out] last_offset   last byte offset, for same_page records
  @return whether any log was applied to the page */
  apply_status apply(const buf_block_t &block, uint16_t &last_offset) const
  {
    const byte * const recs= begin();
    byte *const frame= block.page.zip.ssize
      ? block.page.zip.data : block.frame;
    const size_t size= block.physical_size();
    apply_status applied= APPLIED_NO;

    for (const byte *l= recs;;)
    {
      const byte b= *l++;
      if (!b)
        return applied;
      ut_ad((b & 0x70) != RESERVED);
      size_t rlen= b & 0xf;
      if (!rlen)
      {
        const size_t lenlen= mlog_decode_varint_length(*l);
        const uint32_t addlen= mlog_decode_varint(l);
        ut_ad(addlen != MLOG_DECODE_ERROR);
        rlen= addlen + 15 - lenlen;
        l+= lenlen;
      }
      if (!(b & 0x80))
      {
        /* Skip the page identifier. It has already been validated. */
        size_t idlen= mlog_decode_varint_length(*l);
        ut_ad(idlen <= 5);
        ut_ad(idlen < rlen);
        ut_ad(mlog_decode_varint(l) == block.page.id().space());
        l+= idlen;
        rlen-= idlen;
        idlen= mlog_decode_varint_length(*l);
        ut_ad(idlen <= 5);
        ut_ad(idlen <= rlen);
        ut_ad(mlog_decode_varint(l) == block.page.id().page_no());
        l+= idlen;
        rlen-= idlen;
        last_offset= 0;
      }

      switch (b & 0x70) {
      case FREE_PAGE:
        ut_ad(last_offset == 0);
        goto next_not_same_page;
      case INIT_PAGE:
        if (UNIV_LIKELY(rlen == 0))
        {
          memset_aligned<UNIV_ZIP_SIZE_MIN>(frame, 0, size);
          mach_write_to_4(frame + FIL_PAGE_OFFSET, block.page.id().page_no());
          memset_aligned<8>(FIL_PAGE_PREV + frame, 0xff, 8);
          mach_write_to_4(frame + FIL_PAGE_SPACE_ID, block.page.id().space());
          last_offset= FIL_PAGE_TYPE;
      next_after_applying:
          if (applied == APPLIED_NO)
            applied= APPLIED_YES;
        }
        else
        {
      record_corrupted:
          if (!srv_force_recovery)
          {
            recv_sys.found_corrupt_log= true;
            return applied;
          }
      next_not_same_page:
          last_offset= 1; /* the next record must not be same_page  */
        }
      next:
        l+= rlen;
        continue;
      }

      ut_ad(mach_read_from_4(frame + FIL_PAGE_OFFSET) ==
            block.page.id().page_no());
      ut_ad(mach_read_from_4(frame + FIL_PAGE_SPACE_ID) ==
            block.page.id().space());
      ut_ad(last_offset <= 1 || last_offset > 8);
      ut_ad(last_offset <= size);

      switch (b & 0x70) {
      case OPTION:
        goto next;
      case EXTENDED:
        if (UNIV_UNLIKELY(block.page.id().page_no() < 3 ||
                          block.page.zip.ssize))
          goto record_corrupted;
        static_assert(INIT_ROW_FORMAT_REDUNDANT == 0, "compatiblity");
        static_assert(INIT_ROW_FORMAT_DYNAMIC == 1, "compatibility");
        if (UNIV_UNLIKELY(!rlen))
          goto record_corrupted;
        switch (const byte subtype= *l) {
          uint8_t ll;
          size_t prev_rec, hdr_size;
        default:
          goto record_corrupted;
        case INIT_ROW_FORMAT_REDUNDANT:
        case INIT_ROW_FORMAT_DYNAMIC:
          if (UNIV_UNLIKELY(rlen != 1))
            goto record_corrupted;
          page_create_low(&block, *l != INIT_ROW_FORMAT_REDUNDANT);
          break;
        case UNDO_INIT:
          if (UNIV_UNLIKELY(rlen != 1))
            goto record_corrupted;
          trx_undo_page_init(block);
          break;
        case UNDO_APPEND:
          if (UNIV_UNLIKELY(rlen <= 3))
            goto record_corrupted;
          if (undo_append(block, ++l, --rlen) && !srv_force_recovery)
          {
page_corrupted:
            ib::error() << "Set innodb_force_recovery=1 to ignore corruption.";
            recv_sys.found_corrupt_log= true;
            return applied;
          }
          break;
        case INSERT_HEAP_REDUNDANT:
        case INSERT_REUSE_REDUNDANT:
        case INSERT_HEAP_DYNAMIC:
        case INSERT_REUSE_DYNAMIC:
          if (UNIV_UNLIKELY(rlen < 2))
            goto record_corrupted;
          rlen--;
          ll= mlog_decode_varint_length(*++l);
          if (UNIV_UNLIKELY(ll > 3 || ll >= rlen))
            goto record_corrupted;
          prev_rec= mlog_decode_varint(l);
          ut_ad(prev_rec != MLOG_DECODE_ERROR);
          rlen-= ll;
          l+= ll;
          ll= mlog_decode_varint_length(*l);
          static_assert(INSERT_HEAP_REDUNDANT == 4, "compatibility");
          static_assert(INSERT_REUSE_REDUNDANT == 5, "compatibility");
          static_assert(INSERT_HEAP_DYNAMIC == 6, "compatibility");
          static_assert(INSERT_REUSE_DYNAMIC == 7, "compatibility");
          if (subtype & 2)
          {
            size_t shift= 0;
            if (subtype & 1)
            {
              if (UNIV_UNLIKELY(ll > 3 || ll >= rlen))
                goto record_corrupted;
              shift= mlog_decode_varint(l);
              ut_ad(shift != MLOG_DECODE_ERROR);
              rlen-= ll;
              l+= ll;
              ll= mlog_decode_varint_length(*l);
            }
            if (UNIV_UNLIKELY(ll > 3 || ll >= rlen))
              goto record_corrupted;
            size_t enc_hdr_l= mlog_decode_varint(l);
            ut_ad(enc_hdr_l != MLOG_DECODE_ERROR);
            rlen-= ll;
            l+= ll;
            ll= mlog_decode_varint_length(*l);
            if (UNIV_UNLIKELY(ll > 2 || ll >= rlen))
              goto record_corrupted;
            size_t hdr_c= mlog_decode_varint(l);
            ut_ad(hdr_c != MLOG_DECODE_ERROR);
            rlen-= ll;
            l+= ll;
            ll= mlog_decode_varint_length(*l);
            if (UNIV_UNLIKELY(ll > 3 || ll >= rlen))
              goto record_corrupted;
            size_t data_c= mlog_decode_varint(l);
            ut_ad(data_c != MLOG_DECODE_ERROR);
            rlen-= ll;
            l+= ll;
            if (page_apply_insert_dynamic(block, subtype & 1, prev_rec,
                                          shift, enc_hdr_l, hdr_c, data_c,
                                          l, rlen) && !srv_force_recovery)
              goto page_corrupted;
          }
          else
          {
            if (UNIV_UNLIKELY(ll > 2 || ll >= rlen))
              goto record_corrupted;
            size_t header= mlog_decode_varint(l);
            ut_ad(header != MLOG_DECODE_ERROR);
            rlen-= ll;
            l+= ll;
            ll= mlog_decode_varint_length(*l);
            if (UNIV_UNLIKELY(ll > 2 || ll >= rlen))
              goto record_corrupted;
            size_t hdr_c= mlog_decode_varint(l);
            ut_ad(hdr_c != MLOG_DECODE_ERROR);
            rlen-= ll;
            l+= ll;
            ll= mlog_decode_varint_length(*l);
            if (UNIV_UNLIKELY(ll > 2 || ll >= rlen))
              goto record_corrupted;
            size_t data_c= mlog_decode_varint(l);
            rlen-= ll;
            l+= ll;
            if (page_apply_insert_redundant(block, subtype & 1, prev_rec,
                                            header, hdr_c, data_c,
                                            l, rlen) && !srv_force_recovery)
              goto page_corrupted;
          }
          break;
        case DELETE_ROW_FORMAT_REDUNDANT:
          if (UNIV_UNLIKELY(rlen < 2 || rlen > 4))
            goto record_corrupted;
          rlen--;
          ll= mlog_decode_varint_length(*++l);
          if (UNIV_UNLIKELY(ll != rlen))
            goto record_corrupted;
          if (page_apply_delete_redundant(block, mlog_decode_varint(l)) &&
              !srv_force_recovery)
            goto page_corrupted;
          break;
        case DELETE_ROW_FORMAT_DYNAMIC:
          if (UNIV_UNLIKELY(rlen < 2))
            goto record_corrupted;
          rlen--;
          ll= mlog_decode_varint_length(*++l);
          if (UNIV_UNLIKELY(ll > 3 || ll >= rlen))
            goto record_corrupted;
          prev_rec= mlog_decode_varint(l);
          ut_ad(prev_rec != MLOG_DECODE_ERROR);
          rlen-= ll;
          l+= ll;
          ll= mlog_decode_varint_length(*l);
          if (UNIV_UNLIKELY(ll > 2 || ll >= rlen))
            goto record_corrupted;
          hdr_size= mlog_decode_varint(l);
          ut_ad(hdr_size != MLOG_DECODE_ERROR);
          rlen-= ll;
          l+= ll;
          ll= mlog_decode_varint_length(*l);
          if (UNIV_UNLIKELY(ll > 3 || ll != rlen))
            goto record_corrupted;
          if (page_apply_delete_dynamic(block, prev_rec, hdr_size,
                                        mlog_decode_varint(l)) &&
              !srv_force_recovery)
            goto page_corrupted;
          break;
        }
        last_offset= FIL_PAGE_TYPE;
        goto next_after_applying;
      case WRITE:
      case MEMSET:
      case MEMMOVE:
        if (UNIV_UNLIKELY(last_offset == 1))
          goto record_corrupted;
        const size_t olen= mlog_decode_varint_length(*l);
        if (UNIV_UNLIKELY(olen >= rlen) || UNIV_UNLIKELY(olen > 3))
          goto record_corrupted;
        const uint32_t offset= mlog_decode_varint(l);
        ut_ad(offset != MLOG_DECODE_ERROR);
        static_assert(FIL_PAGE_OFFSET == 4, "compatibility");
        if (UNIV_UNLIKELY(offset >= size))
          goto record_corrupted;
        if (UNIV_UNLIKELY(offset + last_offset < 8 ||
                          offset + last_offset >= size))
          goto record_corrupted;
        last_offset= static_cast<uint16_t>(last_offset + offset);
        l+= olen;
        rlen-= olen;
        size_t llen= rlen;
        if ((b & 0x70) == WRITE)
        {
          if (UNIV_UNLIKELY(rlen + last_offset > size))
            goto record_corrupted;
          memcpy(frame + last_offset, l, llen);
          if (UNIV_LIKELY(block.page.id().page_no()));
          else if (llen == 11 + MY_AES_BLOCK_SIZE &&
                   last_offset == FSP_HEADER_OFFSET + MAGIC_SZ +
                   fsp_header_get_encryption_offset(block.zip_size()))
            applied= APPLIED_TO_ENCRYPTION;
          else if (last_offset < FSP_HEADER_OFFSET + FSP_FREE + FLST_LEN + 4 &&
                   last_offset + llen >= FSP_HEADER_OFFSET + FSP_SIZE)
            applied= APPLIED_TO_FSP_HEADER;
        next_after_applying_write:
          ut_ad(llen + last_offset <= size);
          last_offset= static_cast<uint16_t>(last_offset + llen);
          goto next_after_applying;
        }
        llen= mlog_decode_varint_length(*l);
        if (UNIV_UNLIKELY(llen > rlen || llen > 3))
          goto record_corrupted;
        const uint32_t len= mlog_decode_varint(l);
        ut_ad(len != MLOG_DECODE_ERROR);
        if (UNIV_UNLIKELY(len + last_offset > size))
          goto record_corrupted;
        l+= llen;
        rlen-= llen;
        llen= len;
        if ((b & 0x70) == MEMSET)
        {
          ut_ad(rlen <= llen);
          if (UNIV_UNLIKELY(rlen != 1))
          {
            size_t s;
            for (s= 0; s < llen; s+= rlen)
              memcpy(frame + last_offset + s, l, rlen);
            memcpy(frame + last_offset + s, l, llen - s);
          }
          else
            memset(frame + last_offset, *l, llen);
          goto next_after_applying_write;
        }
        const size_t slen= mlog_decode_varint_length(*l);
        if (UNIV_UNLIKELY(slen != rlen || slen > 3))
          goto record_corrupted;
        uint32_t s= mlog_decode_varint(l);
        ut_ad(slen != MLOG_DECODE_ERROR);
        if (s & 1)
          s= last_offset - (s >> 1) - 1;
        else
          s= last_offset + (s >> 1) + 1;
        if (UNIV_LIKELY(s >= 8 && s + llen <= size))
        {
          memmove(frame + last_offset, frame + s, llen);
          goto next_after_applying_write;
        }
      }
      goto record_corrupted;
    }
  }
};


inline size_t log_phys_t::alloc_size(size_t len)
{
  return len + (1 + 2 + sizeof(log_phys_t));
}


/** Tablespace item during recovery */
struct file_name_t {
	/** Tablespace file name (FILE_MODIFY) */
	std::string	name;
	/** Tablespace object (NULL if not valid or not found) */
	fil_space_t*	space = nullptr;

	/** Tablespace status. */
	enum fil_status {
		/** Normal tablespace */
		NORMAL,
		/** Deleted tablespace */
		DELETED,
		/** Missing tablespace */
		MISSING
	};

	/** Status of the tablespace */
	fil_status	status;

	/** FSP_SIZE of tablespace */
	uint32_t	size = 0;

	/** Freed pages of tablespace */
	range_set	freed_ranges;

	/** Dummy flags before they have been read from the .ibd file */
	static constexpr uint32_t initial_flags = FSP_FLAGS_FCRC32_MASK_MARKER;
	/** FSP_SPACE_FLAGS of tablespace */
	uint32_t	flags = initial_flags;

	/** Constructor */
	file_name_t(std::string name_, bool deleted)
		: name(std::move(name_)), status(deleted ? DELETED: NORMAL) {}

  /** Add the freed pages */
  void add_freed_page(uint32_t page_no) { freed_ranges.add_value(page_no); }

  /** Remove the freed pages */
  void remove_freed_page(uint32_t page_no)
  {
    if (freed_ranges.empty()) return;
    freed_ranges.remove_value(page_no);
  }
};

/** Map of dirty tablespaces during recovery */
typedef std::map<
	ulint,
	file_name_t,
	std::less<ulint>,
	ut_allocator<std::pair<const ulint, file_name_t> > >	recv_spaces_t;

static recv_spaces_t	recv_spaces;

/** Report an operation to create, delete, or rename a file during backup.
@param[in]	space_id	tablespace identifier
@param[in]	create		whether the file is being created
@param[in]	name		file name (not NUL-terminated)
@param[in]	len		length of name, in bytes
@param[in]	new_name	new file name (NULL if not rename)
@param[in]	new_len		length of new_name, in bytes (0 if NULL) */
void (*log_file_op)(ulint space_id, bool create,
		    const byte* name, ulint len,
		    const byte* new_name, ulint new_len);

/** Information about initializing page contents during redo log processing.
FIXME: Rely on recv_sys.pages! */
class mlog_init_t
{
public:
	/** A page initialization operation that was parsed from
	the redo log */
	struct init {
		/** log sequence number of the page initialization */
		lsn_t lsn;
		/** Whether btr_page_create() avoided a read of the page.

		At the end of the last recovery batch, mark_ibuf_exist()
		will mark pages for which this flag is set. */
		bool created;
	};

private:
	typedef std::map<const page_id_t, init,
			 std::less<const page_id_t>,
			 ut_allocator<std::pair<const page_id_t, init> > >
		map;
	/** Map of page initialization operations.
	FIXME: Merge this to recv_sys.pages! */
	map inits;
public:
	/** Record that a page will be initialized by the redo log.
	@param[in]	page_id		page identifier
	@param[in]	lsn		log sequence number
	@return whether the state was changed */
	bool add(const page_id_t page_id, lsn_t lsn)
	{
		ut_ad(mutex_own(&recv_sys.mutex));
		const init init = { lsn, false };
		std::pair<map::iterator, bool> p = inits.insert(
			map::value_type(page_id, init));
		ut_ad(!p.first->second.created);
		if (p.second) return true;
		if (p.first->second.lsn >= init.lsn) return false;
		p.first->second = init;
		return true;
	}

	/** Get the last stored lsn of the page id and its respective
	init/load operation.
	@param[in]	page_id	page id
	@param[in,out]	init	initialize log or load log
	@return the latest page initialization;
	not valid after releasing recv_sys.mutex. */
	init& last(page_id_t page_id)
	{
		ut_ad(mutex_own(&recv_sys.mutex));
		return inits.find(page_id)->second;
	}

	/** Determine if a page will be initialized or freed after a time.
	@param page_id      page identifier
	@param lsn          log sequence number
	@return whether page_id will be freed or initialized after lsn */
	bool will_avoid_read(page_id_t page_id, lsn_t lsn) const
	{
		ut_ad(mutex_own(&recv_sys.mutex));
		auto i= inits.find(page_id);
		return i != inits.end() && i->second.lsn > lsn;
	}

	/** At the end of each recovery batch, reset the 'created' flags. */
	void reset()
	{
		ut_ad(mutex_own(&recv_sys.mutex));
		ut_ad(recv_no_ibuf_operations);
		for (map::value_type& i : inits) {
			i.second.created = false;
		}
	}

	/** On the last recovery batch, mark whether there exist
	buffered changes for the pages that were initialized
	by buf_page_create() and still reside in the buffer pool.
	@param[in,out]	mtr	dummy mini-transaction */
	void mark_ibuf_exist(mtr_t& mtr)
	{
		ut_ad(mutex_own(&recv_sys.mutex));
		mtr.start();

		for (const map::value_type& i : inits) {
			if (!i.second.created) {
				continue;
			}
			if (buf_block_t* block = buf_page_get_low(
				    i.first, 0, RW_X_LATCH, nullptr,
				    BUF_GET_IF_IN_POOL, __FILE__, __LINE__,
				    &mtr, nullptr, false)) {
				if (UNIV_LIKELY_NULL(block->page.zip.data)) {
					switch (fil_page_get_type(
							block->page.zip.data)) {
					case FIL_PAGE_INDEX:
					case FIL_PAGE_RTREE:
						if (page_zip_decompress(
							    &block->page.zip,
							    block->frame,
							    true)) {
							break;
						}
						ib::error() << "corrupted "
							    << block->page.id();
					}
				}
				if (recv_no_ibuf_operations) {
					mtr.commit();
					mtr.start();
					continue;
				}
				mutex_exit(&recv_sys.mutex);
				block->page.ibuf_exist = ibuf_page_exists(
					block->page.id(), block->zip_size());
				mtr.commit();
				mtr.start();
				mutex_enter(&recv_sys.mutex);
			}
		}

		mtr.commit();
	}

	/** Clear the data structure */
	void clear() { inits.clear(); }
};

static mlog_init_t mlog_init;

/** Process a record that indicates that a tablespace is
being shrunk in size.
@param page_id	first page identifier that is not in the file
@param lsn	log sequence number of the shrink operation */
inline void recv_sys_t::trim(const page_id_t page_id, lsn_t lsn)
{
	DBUG_ENTER("recv_sys_t::trim");
	DBUG_LOG("ib_log",
		 "discarding log beyond end of tablespace "
		 << page_id << " before LSN " << lsn);
	ut_ad(mutex_own(&mutex));
	for (recv_sys_t::map::iterator p = pages.lower_bound(page_id);
	     p != pages.end() && p->first.space() == page_id.space();) {
		recv_sys_t::map::iterator r = p++;
		if (r->second.trim(lsn)) {
			pages.erase(r);
		}
	}
	if (fil_space_t* space = fil_space_get(page_id.space())) {
		ut_ad(UT_LIST_GET_LEN(space->chain) == 1);
		fil_node_t* file = UT_LIST_GET_FIRST(space->chain);
		ut_ad(file->is_open());
		os_file_truncate(file->name, file->handle,
				 os_offset_t{page_id.page_no()}
				 << srv_page_size_shift, true);
	}
	DBUG_VOID_RETURN;
}

void recv_sys_t::open_log_files_if_needed()
{
  if (!recv_sys.files.empty())
    return;

  for (auto &&path : get_existing_log_files_paths())
  {
    recv_sys.files.emplace_back(std::move(path));
    ut_a(recv_sys.files.back().open(true) == DB_SUCCESS);
  }
}

void recv_sys_t::read(os_offset_t total_offset, span<byte> buf)
{
  open_log_files_if_needed();

  size_t file_idx= static_cast<size_t>(total_offset / log_sys.log.file_size);
  os_offset_t offset= total_offset % log_sys.log.file_size;
  dberr_t err= recv_sys.files[file_idx].read(offset, buf);
  ut_a(err == DB_SUCCESS);
}

inline size_t recv_sys_t::files_size()
{
  open_log_files_if_needed();
  return files.size();
}

/** Process a file name from a FILE_* record.
@param[in,out]	name		file name
@param[in]	len		length of the file name
@param[in]	space_id	the tablespace ID
@param[in]	deleted		whether this is a FILE_DELETE record */
static
void
fil_name_process(char* name, ulint len, ulint space_id, bool deleted)
{
	if (srv_operation == SRV_OPERATION_BACKUP) {
		return;
	}

	ut_ad(srv_operation == SRV_OPERATION_NORMAL
	      || srv_operation == SRV_OPERATION_RESTORE
	      || srv_operation == SRV_OPERATION_RESTORE_EXPORT);

	/* We will also insert space=NULL into the map, so that
	further checks can ensure that a FILE_MODIFY record was
	scanned before applying any page records for the space_id. */

	os_normalize_path(name);
	const file_name_t fname(std::string(name, len), deleted);
	std::pair<recv_spaces_t::iterator,bool> p = recv_spaces.emplace(
		space_id, fname);
	ut_ad(p.first->first == space_id);

	file_name_t&	f = p.first->second;

	if (deleted) {
		/* Got FILE_DELETE */

		if (!p.second && f.status != file_name_t::DELETED) {
			f.status = file_name_t::DELETED;
			if (f.space != NULL) {
				fil_space_free(space_id, false);
				f.space = NULL;
			}
		}

		ut_ad(f.space == NULL);
	} else if (p.second // the first FILE_MODIFY or FILE_RENAME
		   || f.name != fname.name) {
		fil_space_t*	space;

		/* Check if the tablespace file exists and contains
		the space_id. If not, ignore the file after displaying
		a note. Abort if there are multiple files with the
		same space_id. */
		switch (fil_ibd_load(space_id, name, space)) {
		case FIL_LOAD_OK:
			ut_ad(space != NULL);

			if (!f.space) {
				if (f.size
				    || f.flags != f.initial_flags) {
					fil_space_set_recv_size_and_flags(
						space->id, f.size, f.flags);
				}

				f.space = space;
				goto same_space;
			} else if (f.space == space) {
same_space:
				f.name = fname.name;
				f.status = file_name_t::NORMAL;
			} else {
				ib::error() << "Tablespace " << space_id
					<< " has been found in two places: '"
					<< f.name << "' and '" << name << "'."
					" You must delete one of them.";
				recv_sys.found_corrupt_fs = true;
			}
			break;

		case FIL_LOAD_ID_CHANGED:
			ut_ad(space == NULL);
			break;

		case FIL_LOAD_NOT_FOUND:
			/* No matching tablespace was found; maybe it
			was renamed, and we will find a subsequent
			FILE_* record. */
			ut_ad(space == NULL);

			if (srv_force_recovery) {
				/* Without innodb_force_recovery,
				missing tablespaces will only be
				reported in
				recv_init_crash_recovery_spaces().
				Enable some more diagnostics when
				forcing recovery. */

				ib::info()
					<< "At LSN: " << recv_sys.recovered_lsn
					<< ": unable to open file " << name
					<< " for tablespace " << space_id;
			}
			break;

		case FIL_LOAD_INVALID:
			ut_ad(space == NULL);
			if (srv_force_recovery == 0) {
				ib::warn() << "We do not continue the crash"
					" recovery, because the table may"
					" become corrupt if we cannot apply"
					" the log records in the InnoDB log to"
					" it. To fix the problem and start"
					" mysqld:";
				ib::info() << "1) If there is a permission"
					" problem in the file and mysqld"
					" cannot open the file, you should"
					" modify the permissions.";
				ib::info() << "2) If the tablespace is not"
					" needed, or you can restore an older"
					" version from a backup, then you can"
					" remove the .ibd file, and use"
					" --innodb_force_recovery=1 to force"
					" startup without this file.";
				ib::info() << "3) If the file system or the"
					" disk is broken, and you cannot"
					" remove the .ibd file, you can set"
					" --innodb_force_recovery.";
				recv_sys.found_corrupt_fs = true;
				break;
			}

			ib::info() << "innodb_force_recovery was set to "
				<< srv_force_recovery << ". Continuing crash"
				" recovery even though we cannot access the"
				" files for tablespace " << space_id << ".";
			break;
		}
	}
}

/** Clean up after recv_sys_t::create() */
void recv_sys_t::close()
{
  ut_ad(this == &recv_sys);

  if (is_initialised())
  {
    dblwr.pages.clear();
    ut_d(mutex_enter(&mutex));
    clear();
    ut_d(mutex_exit(&mutex));

    if (buf)
    {
      ut_free_dodump(buf, RECV_PARSING_BUF_SIZE);
      buf= nullptr;
    }

    last_stored_lsn= 0;
    mutex_free(&mutex);
  }

  recv_spaces.clear();
  mlog_init.clear();

  close_files();
}

/** Initialize the redo log recovery subsystem. */
void recv_sys_t::create()
{
	ut_ad(this == &recv_sys);
	ut_ad(!is_initialised());
	mutex_create(LATCH_ID_RECV_SYS, &mutex);

	apply_log_recs = false;
	apply_batch_on = false;

	buf = static_cast<byte*>(ut_malloc_dontdump(RECV_PARSING_BUF_SIZE,
						    PSI_INSTRUMENT_ME));
	len = 0;
	parse_start_lsn = 0;
	scanned_lsn = 0;
	scanned_checkpoint_no = 0;
	recovered_offset = 0;
	recovered_lsn = 0;
	found_corrupt_log = false;
	found_corrupt_fs = false;
	mlog_checkpoint_lsn = 0;

	progress_time = time(NULL);
	recv_max_page_lsn = 0;

	memset(truncated_undo_spaces, 0, sizeof truncated_undo_spaces);
	last_stored_lsn = 1;
	UT_LIST_INIT(blocks, &buf_block_t::unzip_LRU);
}

/** Clear a fully processed set of stored redo log records. */
inline void recv_sys_t::clear()
{
  ut_ad(mutex_own(&mutex));
  apply_log_recs= false;
  apply_batch_on= false;
  ut_ad(!after_apply || !UT_LIST_GET_LAST(blocks));
  pages.clear();

  for (buf_block_t *block= UT_LIST_GET_LAST(blocks); block; )
  {
    buf_block_t *prev_block= UT_LIST_GET_PREV(unzip_LRU, block);
    ut_ad(block->page.state() == BUF_BLOCK_MEMORY);
    UT_LIST_REMOVE(blocks, block);
    MEM_MAKE_ADDRESSABLE(block->frame, srv_page_size);
    buf_block_free(block);
    block= prev_block;
  }
}

/** Free most recovery data structures. */
void recv_sys_t::debug_free()
{
  ut_ad(this == &recv_sys);
  ut_ad(is_initialised());
  mutex_enter(&mutex);

  recovery_on= false;
  pages.clear();
  ut_free_dodump(buf, RECV_PARSING_BUF_SIZE);

  buf= nullptr;

  mutex_exit(&mutex);
}

inline void *recv_sys_t::alloc(size_t len)
{
  ut_ad(mutex_own(&mutex));
  ut_ad(len);
  ut_ad(len <= srv_page_size);

  buf_block_t *block= UT_LIST_GET_FIRST(blocks);
  if (UNIV_UNLIKELY(!block))
  {
create_block:
    block= buf_block_alloc();
    block->page.access_time= 1U << 16 |
      ut_calc_align<uint16_t>(static_cast<uint16_t>(len), ALIGNMENT);
    static_assert(ut_is_2pow(ALIGNMENT), "ALIGNMENT must be a power of 2");
    UT_LIST_ADD_FIRST(blocks, block);
    MEM_MAKE_ADDRESSABLE(block->frame, len);
    MEM_NOACCESS(block->frame + len, srv_page_size - len);
    return my_assume_aligned<ALIGNMENT>(block->frame);
  }

  size_t free_offset= static_cast<uint16_t>(block->page.access_time);
  ut_ad(!ut_2pow_remainder(free_offset, ALIGNMENT));
  if (UNIV_UNLIKELY(!free_offset))
  {
    ut_ad(srv_page_size == 65536);
    goto create_block;
  }
  ut_ad(free_offset <= srv_page_size);
  free_offset+= len;

  if (free_offset > srv_page_size)
    goto create_block;

  block->page.access_time= ((block->page.access_time >> 16) + 1) << 16 |
    ut_calc_align<uint16_t>(static_cast<uint16_t>(free_offset), ALIGNMENT);
  MEM_MAKE_ADDRESSABLE(block->frame + free_offset - len, len);
  return my_assume_aligned<ALIGNMENT>(block->frame + free_offset - len);
}


/** Free a redo log snippet.
@param data buffer returned by alloc() */
inline void recv_sys_t::free(const void *data)
{
  ut_ad(!ut_align_offset(data, ALIGNMENT));
  data= page_align(data);
  ut_ad(mutex_own(&mutex));

  /* MDEV-14481 FIXME: To prevent race condition with buf_pool.resize(),
  we must acquire and hold the buffer pool mutex here. */
  ut_ad(!buf_pool.resize_in_progress());

  auto *chunk= buf_pool.chunks;
  for (auto i= buf_pool.n_chunks; i--; chunk++)
  {
    if (data < chunk->blocks->frame)
      continue;
    const size_t offs= (reinterpret_cast<const byte*>(data) -
                        chunk->blocks->frame) >> srv_page_size_shift;
    if (offs >= chunk->size)
      continue;
    buf_block_t *block= &chunk->blocks[offs];
    ut_ad(block->frame == data);
    ut_ad(block->page.state() == BUF_BLOCK_MEMORY);
    ut_ad(static_cast<uint16_t>(block->page.access_time - 1) <
          srv_page_size);
    ut_ad(block->page.access_time >= 1U << 16);
    if (!((block->page.access_time -= 1U << 16) >> 16))
    {
      UT_LIST_REMOVE(blocks, block);
      MEM_MAKE_ADDRESSABLE(block->frame, srv_page_size);
      buf_block_free(block);
    }
    return;
  }
  ut_ad(0);
}


/** Read a log segment to log_sys.buf.
@param[in,out]	start_lsn	in: read area start,
out: the last read valid lsn
@param[in]	end_lsn		read area end
@return	whether no invalid blocks (e.g checksum mismatch) were found */
bool log_t::file::read_log_seg(lsn_t* start_lsn, lsn_t end_lsn)
{
	ulint	len;
	bool success = true;
	mysql_mutex_assert_owner(&log_sys.mutex);
	ut_ad(!(*start_lsn % OS_FILE_LOG_BLOCK_SIZE));
	ut_ad(!(end_lsn % OS_FILE_LOG_BLOCK_SIZE));
	byte* buf = log_sys.buf;
loop:
	lsn_t source_offset = calc_lsn_offset_old(*start_lsn);

	ut_a(end_lsn - *start_lsn <= ULINT_MAX);
	len = (ulint) (end_lsn - *start_lsn);

	ut_ad(len != 0);

	const bool at_eof = (source_offset % file_size) + len > file_size;
	if (at_eof) {
		/* If the above condition is true then len (which is ulint)
		is > the expression below, so the typecast is ok */
		len = ulint(file_size - (source_offset % file_size));
	}

	log_sys.n_log_ios++;

	ut_a((source_offset >> srv_page_size_shift) <= ULINT_MAX);

	recv_sys.read(source_offset, {buf, len});

	for (ulint l = 0; l < len; l += OS_FILE_LOG_BLOCK_SIZE,
		     buf += OS_FILE_LOG_BLOCK_SIZE,
		     (*start_lsn) += OS_FILE_LOG_BLOCK_SIZE) {
		const ulint block_number = log_block_get_hdr_no(buf);

		if (block_number != log_block_convert_lsn_to_no(*start_lsn)) {
			/* Garbage or an incompletely written log block.
			We will not report any error, because this can
			happen when InnoDB was killed while it was
			writing redo log. We simply treat this as an
			abrupt end of the redo log. */
fail:
			end_lsn = *start_lsn;
			success = false;
			break;
		}

		ulint crc = log_block_calc_checksum_crc32(buf);
		ulint cksum = log_block_get_checksum(buf);

		DBUG_EXECUTE_IF("log_intermittent_checksum_mismatch", {
				static int block_counter;
				if (block_counter++ == 0) {
					cksum = crc + 1;
				}
			});

		DBUG_EXECUTE_IF("log_checksum_mismatch", { cksum = crc + 1; });

		if (UNIV_UNLIKELY(crc != cksum)) {
			ib::error() << "Invalid log block checksum."
				    << " block: " << block_number
				    << " checkpoint no: "
				    << log_block_get_checkpoint_no(buf)
				    << " expected: " << crc
				    << " found: " << cksum;
			goto fail;
		}

		if (is_encrypted()
		    && !log_crypt(buf, *start_lsn,
				  OS_FILE_LOG_BLOCK_SIZE,
				  LOG_DECRYPT)) {
			goto fail;
		}

		ulint dl = log_block_get_data_len(buf);
		if (dl < LOG_BLOCK_HDR_SIZE
		    || (dl != OS_FILE_LOG_BLOCK_SIZE
			&& dl > log_sys.trailer_offset())) {
			recv_sys.found_corrupt_log = true;
			goto fail;
		}
	}

	if (recv_sys.report(time(NULL))) {
		ib::info() << "Read redo log up to LSN=" << *start_lsn;
		service_manager_extend_timeout(INNODB_EXTEND_TIMEOUT_INTERVAL,
			"Read redo log up to LSN=" LSN_PF,
			*start_lsn);
	}

	if (*start_lsn != end_lsn) {
		goto loop;
	}

	return(success);
}



/********************************************************//**
Copies a log segment from the most up-to-date log group to the other log
groups, so that they all contain the latest log data. Also writes the info
about the latest checkpoint to the groups, and inits the fields in the group
memory structs to up-to-date values. */
static
void
recv_synchronize_groups()
{
	const lsn_t recovered_lsn = recv_sys.recovered_lsn;

	/* Read the last recovered log block to the recovery system buffer:
	the block is always incomplete */

	lsn_t start_lsn = ut_uint64_align_down(recovered_lsn,
					       OS_FILE_LOG_BLOCK_SIZE);
	log_sys.log.read_log_seg(&start_lsn,
				 start_lsn + OS_FILE_LOG_BLOCK_SIZE);
	log_sys.log.set_fields(recovered_lsn);

	/* Copy the checkpoint info to the log; remember that we have
	incremented checkpoint_no by one, and the info will not be written
	over the max checkpoint info, thus making the preservation of max
	checkpoint info on disk certain */

	if (!srv_read_only_mode) {
		log_write_checkpoint_info(0);
		mysql_mutex_lock(&log_sys.mutex);
	}
}

/** Check the consistency of a log header block.
@param[in]	log header block
@return true if ok */
static
bool
recv_check_log_header_checksum(
	const byte*	buf)
{
	return(log_block_get_checksum(buf)
	       == log_block_calc_checksum_crc32(buf));
}

static bool redo_file_sizes_are_correct()
{
  auto paths= get_existing_log_files_paths();
  auto get_size= [](const std::string &path) {
    return os_file_get_size(path.c_str()).m_total_size;
  };
  os_offset_t size= get_size(paths[0]);

  auto it=
      std::find_if(paths.begin(), paths.end(), [&](const std::string &path) {
        return get_size(path) != size;
      });

  if (it == paths.end())
    return true;

  ib::error() << "Log file " << *it << " is of different size "
              << get_size(*it) << " bytes than other log files " << size
              << " bytes!";
  return false;
}

/** Calculate the checksum for a log block using the pre-10.2.2 algorithm. */
inline uint32_t log_block_calc_checksum_format_0(const byte *b)
{
  uint32_t sum= 1;
  const byte *const end= &b[512 - 4];

  for (uint32_t sh= 0; b < end; )
  {
    sum&= 0x7FFFFFFFUL;
    sum+= uint32_t{*b} << sh++;
    sum+= *b++;
    if (sh > 24)
      sh= 0;
  }

  return sum;
}

/** Determine if a redo log from before MariaDB 10.2.2 is clean.
@return error code
@retval DB_SUCCESS      if the redo log is clean
@retval DB_CORRUPTION   if the redo log is corrupted
@retval DB_ERROR        if the redo log is not empty */
ATTRIBUTE_COLD static dberr_t recv_log_recover_pre_10_2()
{
  uint64_t max_no= 0;
  byte *buf= log_sys.buf;

  ut_ad(log_sys.log.format == 0);

  if (!redo_file_sizes_are_correct())
    return DB_CORRUPTION;

  /** Offset of the first checkpoint checksum */
  constexpr uint CHECKSUM_1= 288;
  /** Offset of the second checkpoint checksum */
  constexpr uint CHECKSUM_2= CHECKSUM_1 + 4;
  /** the checkpoint LSN field */
  constexpr uint CHECKPOINT_LSN= 8;
  /** Most significant bits of the checkpoint offset */
  constexpr uint OFFS_HI= CHECKSUM_2 + 12;
  /** Least significant bits of the checkpoint offset */
  constexpr uint OFFS_LO= 16;

  lsn_t lsn= 0;

  for (ulint field= LOG_CHECKPOINT_1; field <= LOG_CHECKPOINT_2;
       field += LOG_CHECKPOINT_2 - LOG_CHECKPOINT_1)
  {
    log_sys.log.read(field, {buf, OS_FILE_LOG_BLOCK_SIZE});

    if (static_cast<uint32_t>(ut_fold_binary(buf, CHECKSUM_1)) !=
        mach_read_from_4(buf + CHECKSUM_1) ||
        static_cast<uint32_t>(ut_fold_binary(buf + CHECKPOINT_LSN,
                                             CHECKSUM_2 - CHECKPOINT_LSN)) !=
        mach_read_from_4(buf + CHECKSUM_2))
     {
       DBUG_LOG("ib_log", "invalid pre-10.2.2 checkpoint " << field);
       continue;
     }

    if (!log_crypt_101_read_checkpoint(buf))
    {
      ib::error() << "Decrypting checkpoint failed";
      continue;
    }

    const uint64_t checkpoint_no= mach_read_from_8(buf);

    DBUG_PRINT("ib_log", ("checkpoint " UINT64PF " at " LSN_PF " found",
                          checkpoint_no,
                          mach_read_from_8(buf + CHECKPOINT_LSN)));

    if (checkpoint_no >= max_no)
    {
      max_no= checkpoint_no;
      lsn= mach_read_from_8(buf + CHECKPOINT_LSN);
      log_sys.log.set_lsn(lsn);
      log_sys.log.set_lsn_offset(lsn_t{mach_read_from_4(buf + OFFS_HI)} << 32 |
                                 mach_read_from_4(buf + OFFS_LO));
    }
  }

  if (!lsn)
  {
    ib::error() << "Upgrade after a crash is not supported."
            " This redo log was created before MariaDB 10.2.2,"
            " and we did not find a valid checkpoint."
            " Please follow the instructions at"
            " https://mariadb.com/kb/en/library/upgrading/";
    return DB_ERROR;
  }

  log_sys.set_lsn(lsn);
  log_sys.set_flushed_lsn(lsn);
  const lsn_t source_offset= log_sys.log.calc_lsn_offset_old(lsn);

  static constexpr char NO_UPGRADE_RECOVERY_MSG[]=
    "Upgrade after a crash is not supported."
    " This redo log was created before MariaDB 10.2.2";

  recv_sys.read(source_offset & ~511, {buf, 512});

  if (log_block_calc_checksum_format_0(buf) != log_block_get_checksum(buf) &&
      !log_crypt_101_read_block(buf, lsn))
  {
    ib::error() << NO_UPGRADE_RECOVERY_MSG << ", and it appears corrupted.";
    return DB_CORRUPTION;
  }

  if (mach_read_from_2(buf + 4) == (source_offset & 511))
  {
    /* Mark the redo log for upgrading. */
    srv_log_file_size= 0;
    recv_sys.parse_start_lsn= recv_sys.recovered_lsn= recv_sys.scanned_lsn=
      recv_sys.mlog_checkpoint_lsn = lsn;
    log_sys.last_checkpoint_lsn= log_sys.next_checkpoint_lsn=
      log_sys.write_lsn= log_sys.current_flush_lsn= lsn;
    log_sys.next_checkpoint_no= 0;
    return DB_SUCCESS;
  }

  if (buf[20 + 32 * 9] == 2)
    ib::error() << "Cannot decrypt log for upgrading."
                   " The encrypted log was created before MariaDB 10.2.2.";
  else
    ib::error() << NO_UPGRADE_RECOVERY_MSG << ".";

  return DB_ERROR;
}

/** Calculate the offset of a log sequence number
in an old redo log file (during upgrade check).
@param[in]	lsn	log sequence number
@return byte offset within the log */
inline lsn_t log_t::file::calc_lsn_offset_old(lsn_t lsn) const
{
  const lsn_t size= capacity() * recv_sys.files_size();
  lsn_t l= lsn - this->lsn;
  if (longlong(l) < 0)
  {
    l= lsn_t(-longlong(l)) % size;
    l= size - l;
  }

  l+= lsn_offset - LOG_FILE_HDR_SIZE * (1 + lsn_offset / file_size);
  l%= size;
  return l + LOG_FILE_HDR_SIZE * (1 + l / (file_size - LOG_FILE_HDR_SIZE));
}

/** Determine if a redo log from MariaDB 10.2.2+, 10.3, or 10.4 is clean.
@return	error code
@retval	DB_SUCCESS	if the redo log is clean
@retval	DB_CORRUPTION	if the redo log is corrupted
@retval	DB_ERROR	if the redo log is not empty */
static dberr_t recv_log_recover_10_4()
{
	const lsn_t	lsn = log_sys.log.get_lsn();
	const lsn_t	source_offset =	log_sys.log.calc_lsn_offset_old(lsn);
	byte*		buf = log_sys.buf;

	if (!redo_file_sizes_are_correct()) {
		return DB_CORRUPTION;
	}

	recv_sys.read(source_offset & ~(OS_FILE_LOG_BLOCK_SIZE - 1),
		      {buf, OS_FILE_LOG_BLOCK_SIZE});

	ulint crc = log_block_calc_checksum_crc32(buf);
	ulint cksum = log_block_get_checksum(buf);

	if (UNIV_UNLIKELY(crc != cksum)) {
		ib::error() << "Invalid log block checksum."
			    << " block: "
			    << log_block_get_hdr_no(buf)
			    << " checkpoint no: "
			    << log_block_get_checkpoint_no(buf)
			    << " expected: " << crc
			    << " found: " << cksum;
		return DB_CORRUPTION;
	}

	if (log_sys.log.is_encrypted()
	    && !log_crypt(buf, lsn & ~511, 512, LOG_DECRYPT)) {
		return DB_ERROR;
	}

	/* On a clean shutdown, the redo log will be logically empty
	after the checkpoint lsn. */

	if (log_block_get_data_len(buf)
	    != (source_offset & (OS_FILE_LOG_BLOCK_SIZE - 1))) {
		return DB_ERROR;
	}

	/* Mark the redo log for upgrading. */
	srv_log_file_size = 0;
	recv_sys.parse_start_lsn = recv_sys.recovered_lsn
		= recv_sys.scanned_lsn
		= recv_sys.mlog_checkpoint_lsn = lsn;
	log_sys.set_lsn(lsn);
	log_sys.set_flushed_lsn(lsn);
	log_sys.last_checkpoint_lsn = log_sys.next_checkpoint_lsn
		= log_sys.write_lsn = log_sys.current_flush_lsn = lsn;
	log_sys.next_checkpoint_no = 0;
	return DB_SUCCESS;
}

/** Find the latest checkpoint in the log header.
@param[out]	max_field	LOG_CHECKPOINT_1 or LOG_CHECKPOINT_2
@return error code or DB_SUCCESS */
dberr_t
recv_find_max_checkpoint(ulint* max_field)
{
	ib_uint64_t	max_no;
	ib_uint64_t	checkpoint_no;
	ulint		field;
	byte*		buf;

	max_no = 0;
	*max_field = 0;

	buf = log_sys.checkpoint_buf;

	log_sys.log.read(0, {buf, OS_FILE_LOG_BLOCK_SIZE});
	/* Check the header page checksum. There was no
	checksum in the first redo log format (version 0). */
	log_sys.log.format = mach_read_from_4(buf + LOG_HEADER_FORMAT);
	log_sys.log.subformat = log_sys.log.format != log_t::FORMAT_3_23
		? mach_read_from_4(buf + LOG_HEADER_SUBFORMAT)
		: 0;
	if (log_sys.log.format != log_t::FORMAT_3_23
	    && !recv_check_log_header_checksum(buf)) {
		ib::error() << "Invalid redo log header checksum.";
		return(DB_CORRUPTION);
	}

	char creator[LOG_HEADER_CREATOR_END - LOG_HEADER_CREATOR + 1];

	memcpy(creator, buf + LOG_HEADER_CREATOR, sizeof creator);
	/* Ensure that the string is NUL-terminated. */
	creator[LOG_HEADER_CREATOR_END - LOG_HEADER_CREATOR] = 0;

	switch (log_sys.log.format) {
	case log_t::FORMAT_3_23:
		return recv_log_recover_pre_10_2();
	case log_t::FORMAT_10_2:
	case log_t::FORMAT_10_2 | log_t::FORMAT_ENCRYPTED:
	case log_t::FORMAT_10_3:
	case log_t::FORMAT_10_3 | log_t::FORMAT_ENCRYPTED:
	case log_t::FORMAT_10_4:
	case log_t::FORMAT_10_4 | log_t::FORMAT_ENCRYPTED:
	case log_t::FORMAT_10_5:
	case log_t::FORMAT_10_5 | log_t::FORMAT_ENCRYPTED:
		break;
	default:
		ib::error() << "Unsupported redo log format."
			" The redo log was created with " << creator << ".";
		return(DB_ERROR);
	}

	for (field = LOG_CHECKPOINT_1; field <= LOG_CHECKPOINT_2;
	     field += LOG_CHECKPOINT_2 - LOG_CHECKPOINT_1) {
		log_sys.log.read(field, {buf, OS_FILE_LOG_BLOCK_SIZE});

		const ulint crc32 = log_block_calc_checksum_crc32(buf);
		const ulint cksum = log_block_get_checksum(buf);

		if (crc32 != cksum) {
			DBUG_PRINT("ib_log",
				   ("invalid checkpoint,"
				    " at " ULINTPF
				    ", checksum " ULINTPFx
				    " expected " ULINTPFx,
				    field, cksum, crc32));
			continue;
		}

		if (log_sys.is_encrypted()
		    && !log_crypt_read_checkpoint_buf(buf)) {
			ib::error() << "Reading checkpoint"
				" encryption info failed.";
			continue;
		}

		checkpoint_no = mach_read_from_8(
			buf + LOG_CHECKPOINT_NO);

		DBUG_PRINT("ib_log",
			   ("checkpoint " UINT64PF " at " LSN_PF " found",
			    checkpoint_no, mach_read_from_8(
				    buf + LOG_CHECKPOINT_LSN)));

		if (checkpoint_no >= max_no) {
			*max_field = field;
			max_no = checkpoint_no;
			log_sys.log.set_lsn(mach_read_from_8(
				buf + LOG_CHECKPOINT_LSN));
			log_sys.log.set_lsn_offset(mach_read_from_8(
				buf + LOG_CHECKPOINT_OFFSET));
			log_sys.next_checkpoint_no = checkpoint_no;
		}
	}

	if (*max_field == 0) {
		/* Before 10.2.2, we could get here during database
		initialization if we created an LOG_FILE_NAME file that
		was filled with zeroes, and were killed. After
		10.2.2, we would reject such a file already earlier,
		when checking the file header. */
		ib::error() << "No valid checkpoint found"
			" (corrupted redo log)."
			" You can try --innodb-force-recovery=6"
			" as a last resort.";
		return(DB_ERROR);
	}

	switch (log_sys.log.format) {
	case log_t::FORMAT_10_5:
	case log_t::FORMAT_10_5 | log_t::FORMAT_ENCRYPTED:
		break;
	default:
		if (dberr_t err = recv_log_recover_10_4()) {
			ib::error()
				<< "Upgrade after a crash is not supported."
				" The redo log was created with " << creator
				<< (err == DB_ERROR
				    ? "." : ", and it appears corrupted.");
			return err;
		}
	}

	return(DB_SUCCESS);
}

/*******************************************************//**
Calculates the new value for lsn when more data is added to the log. */
static
lsn_t
recv_calc_lsn_on_data_add(
/*======================*/
	lsn_t		lsn,	/*!< in: old lsn */
	ib_uint64_t	len)	/*!< in: this many bytes of data is
				added, log block headers not included */
{
	unsigned frag_len = static_cast<unsigned>(lsn % OS_FILE_LOG_BLOCK_SIZE)
		- LOG_BLOCK_HDR_SIZE;
	unsigned payload_size = log_sys.payload_size();
	ut_ad(frag_len < payload_size);
	lsn_t lsn_len = len;
	lsn_len += (lsn_len + frag_len) / payload_size
		* (OS_FILE_LOG_BLOCK_SIZE - payload_size);

	return(lsn + lsn_len);
}

/** Trim old log records for a page.
@param start_lsn oldest log sequence number to preserve
@return whether all the log for the page was trimmed */
inline bool page_recv_t::trim(lsn_t start_lsn)
{
  while (log.head)
  {
    if (log.head->lsn >= start_lsn) return false;
    last_offset= 1; /* the next record must not be same_page */
    log_rec_t *next= log.head->next;
    recv_sys.free(log.head);
    log.head= next;
  }
  log.tail= nullptr;
  return true;
}


inline void page_recv_t::recs_t::clear()
{
  ut_ad(mutex_own(&recv_sys.mutex));
  for (const log_rec_t *l= head; l; )
  {
    const log_rec_t *next= l->next;
    recv_sys.free(l);
    l= next;
  }
  head= tail= nullptr;
}


/** Ignore any earlier redo log records for this page. */
inline void page_recv_t::will_not_read()
{
  ut_ad(state == RECV_NOT_PROCESSED || state == RECV_WILL_NOT_READ);
  state= RECV_WILL_NOT_READ;
  log.clear();
}


/** Register a redo log snippet for a page.
@param page_id  page identifier
@param start_lsn start LSN of the mini-transaction
@param lsn      @see mtr_t::commit_lsn()
@param recs     redo log snippet @see log_t::FORMAT_10_5
@param len      length of l, in bytes */
inline void recv_sys_t::add(const page_id_t page_id,
                            lsn_t start_lsn, lsn_t lsn, const byte *l,
                            size_t len)
{
  ut_ad(mutex_own(&mutex));
  std::pair<map::iterator, bool> p= pages.emplace(map::value_type
                                                  (page_id, page_recv_t()));
  page_recv_t& recs= p.first->second;
  ut_ad(p.second == recs.log.empty());

  switch (*l & 0x70) {
  case FREE_PAGE: case INIT_PAGE:
    recs.will_not_read();
    mlog_init.add(page_id, start_lsn); /* FIXME: remove this! */
    /* fall through */
  default:
    log_phys_t *tail= static_cast<log_phys_t*>(recs.log.last());
    if (!tail)
      break;
    if (tail->start_lsn != start_lsn)
      break;
    ut_ad(tail->lsn == lsn);
    buf_block_t *block= UT_LIST_GET_LAST(blocks);
    ut_ad(block);
    const size_t used= static_cast<uint16_t>(block->page.access_time - 1) + 1;
    ut_ad(used >= ALIGNMENT);
    const byte *end= const_cast<const log_phys_t*>(tail)->end();
    if (!((reinterpret_cast<size_t>(end + len) ^
           reinterpret_cast<size_t>(end)) & ~(ALIGNMENT - 1)))
    {
      /* Use already allocated 'padding' bytes */
append:
      MEM_MAKE_ADDRESSABLE(end + 1, len);
      /* Append to the preceding record for the page */
      tail->append(l, len);
      return;
    }
    if (end <= &block->frame[used - ALIGNMENT] || &block->frame[used] >= end)
      break; /* Not the last allocated record in the page */
    const size_t new_used= static_cast<size_t>(end - block->frame + len + 1);
    ut_ad(new_used > used);
    if (new_used > srv_page_size)
      break;
    block->page.access_time= (block->page.access_time & ~0U << 16) |
      ut_calc_align<uint16_t>(static_cast<uint16_t>(new_used), ALIGNMENT);
    goto append;
  }
  recs.log.append(new (alloc(log_phys_t::alloc_size(len)))
                  log_phys_t(start_lsn, lsn, l, len));
}

/** Store/remove the freed pages in fil_name_t of recv_spaces.
@param[in]	page_id		freed or init page_id
@param[in]	freed		TRUE if page is freed */
static void store_freed_or_init_rec(page_id_t page_id, bool freed)
{
  uint32_t space_id= page_id.space();
  uint32_t page_no= page_id.page_no();
  if (is_predefined_tablespace(space_id))
  {
    if (!srv_immediate_scrub_data_uncompressed)
      return;
    fil_space_t *space;
    if (space_id == TRX_SYS_SPACE)
      space= fil_system.sys_space;
    else
      space= fil_space_get(space_id);

    space->free_page(page_no, freed);
    return;
  }

  recv_spaces_t::iterator i= recv_spaces.lower_bound(space_id);
  if (i != recv_spaces.end() && i->first == space_id)
  {
    if (freed)
      i->second.add_freed_page(page_no);
    else
      i->second.remove_freed_page(page_no);
  }
}

/** Parse and register one mini-transaction in log_t::FORMAT_10_5.
@param checkpoint_lsn  the log sequence number of the latest checkpoint
@param store           whether to store the records
@param apply           whether to apply file-level log records
@return whether FILE_CHECKPOINT record was seen the first time,
or corruption was noticed */
bool recv_sys_t::parse(lsn_t checkpoint_lsn, store_t *store, bool apply)
{
  mysql_mutex_assert_owner(&log_sys.mutex);
  ut_ad(mutex_own(&mutex));
  ut_ad(parse_start_lsn);
  ut_ad(log_sys.is_physical());

  bool last_phase= (*store == STORE_IF_EXISTS);
  const byte *const end= buf + len;
loop:
  const byte *const log= buf + recovered_offset;
  const lsn_t start_lsn= recovered_lsn;

  /* Check that the entire mini-transaction is included within the buffer */
  const byte *l;
  uint32_t rlen;
  for (l= log; l < end; l+= rlen)
  {
    if (!*l)
      goto eom_found;
    if (UNIV_LIKELY((*l & 0x70) != RESERVED));
    else if (srv_force_recovery)
      ib::warn() << "Ignoring unknown log record at LSN " << recovered_lsn;
    else
    {
malformed:
      ib::error() << "Malformed log record;"
                     " set innodb_force_recovery=1 to ignore.";
corrupted:
      const size_t trailing_bytes= std::min<size_t>(100, size_t(end - l));
      ib::info() << "Dump from the start of the mini-transaction (LSN="
                 << start_lsn << ") to "
                 << trailing_bytes << " bytes after the record:";
      ut_print_buf(stderr, log, l - log + trailing_bytes);
      putc('\n', stderr);
      found_corrupt_log= true;
      return true;
    }
    rlen= *l++ & 0xf;
    if (l + (rlen ? rlen : 16) >= end)
      break;
    if (!rlen)
    {
      rlen= mlog_decode_varint_length(*l);
      if (l + rlen >= end)
        break;
      const uint32_t addlen= mlog_decode_varint(l);
      if (UNIV_UNLIKELY(addlen == MLOG_DECODE_ERROR))
      {
        ib::error() << "Corrupted record length";
        goto corrupted;
      }
      rlen= addlen + 15;
    }
  }

  /* Not the entire mini-transaction was present. */
  return false;

eom_found:
  ut_ad(!*l);
  ut_d(const byte *const el= l + 1);

  const lsn_t end_lsn= recv_calc_lsn_on_data_add(start_lsn, l + 1 - log);
  if (UNIV_UNLIKELY(end_lsn > scanned_lsn))
    /* The log record filled a log block, and we require that also the
    next log block should have been scanned in */
    return false;

  ut_d(std::set<page_id_t> freed);
#if 0 && defined UNIV_DEBUG /* MDEV-21727 FIXME: enable this */
  /* Pages that have been modified in this mini-transaction.
  If a mini-transaction writes INIT_PAGE for a page, it should not have
  written any log records for the page. Unfortunately, this does not
  hold for ROW_FORMAT=COMPRESSED pages, because page_zip_compress()
  can be invoked in a pessimistic operation, even after log has
  been written for other pages. */
  ut_d(std::set<page_id_t> modified);
#endif

  uint32_t space_id= 0, page_no= 0, last_offset= 0;
#if 1 /* MDEV-14425 FIXME: remove this */
  bool got_page_op= false;
#endif
  for (l= log; l < end; l+= rlen)
  {
    const byte *const recs= l;
    const byte b= *l++;

    if (!b)
      break;
    ut_ad(UNIV_LIKELY(b & 0x70) != RESERVED || srv_force_recovery);
    rlen= b & 0xf;
    ut_ad(l + rlen < end);
    ut_ad(rlen || l + 16 < end);
    if (!rlen)
    {
      const uint32_t lenlen= mlog_decode_varint_length(*l);
      ut_ad(l + lenlen < end);
      const uint32_t addlen= mlog_decode_varint(l);
      ut_ad(addlen != MLOG_DECODE_ERROR);
      rlen= addlen + 15 - lenlen;
      l+= lenlen;
    }
    ut_ad(l + rlen < end);
    uint32_t idlen;
    if ((b & 0x80) && got_page_op)
    {
      /* This record is for the same page as the previous one. */
      if (UNIV_UNLIKELY((b & 0x70) <= INIT_PAGE))
      {
record_corrupted:
        /* FREE_PAGE,INIT_PAGE cannot be with same_page flag */
        if (!srv_force_recovery)
          goto malformed;
        ib::warn() << "Ignoring malformed log record at LSN " << recovered_lsn;
        last_offset= 1; /* the next record must not be same_page  */
        continue;
      }
      goto same_page;
    }
    last_offset= 0;
    idlen= mlog_decode_varint_length(*l);
    if (UNIV_UNLIKELY(idlen > 5 || idlen >= rlen))
    {
page_id_corrupted:
      if (!srv_force_recovery)
      {
        ib::error() << "Corrupted page identifier at " << recovered_lsn
                    << "; set innodb_force_recovery=1 to ignore the record.";
        goto corrupted;
      }
      ib::warn() << "Ignoring corrupted page identifier at LSN "
                 << recovered_lsn;
      continue;
    }
    space_id= mlog_decode_varint(l);
    if (UNIV_UNLIKELY(space_id == MLOG_DECODE_ERROR))
      goto page_id_corrupted;
    l+= idlen;
    rlen-= idlen;
    idlen= mlog_decode_varint_length(*l);
    if (UNIV_UNLIKELY(idlen > 5 || idlen > rlen))
      goto page_id_corrupted;
    page_no= mlog_decode_varint(l);
    if (UNIV_UNLIKELY(page_no == MLOG_DECODE_ERROR))
      goto page_id_corrupted;
    l+= idlen;
    rlen-= idlen;
    got_page_op = !(b & 0x80);
    if (got_page_op && apply && !is_predefined_tablespace(space_id))
    {
      recv_spaces_t::iterator i= recv_spaces.lower_bound(space_id);
      if (i != recv_spaces.end() && i->first == space_id);
      else if (recovered_lsn < mlog_checkpoint_lsn)
        /* We have not seen all records between the checkpoint and
        FILE_CHECKPOINT. There should be a FILE_DELETE for this
        tablespace later. */
        recv_spaces.emplace_hint(i, space_id, file_name_t("", false));
      else
      {
        const page_id_t id(space_id, page_no);
        if (!srv_force_recovery)
        {
          ib::error() << "Missing FILE_DELETE or FILE_MODIFY for " << id
                      << " at " << recovered_lsn
                      << "; set innodb_force_recovery=1 to ignore the record.";
          goto corrupted;
        }
        ib::warn() << "Ignoring record for " << id << " at " << recovered_lsn;
        continue;
      }
    }
same_page:
    DBUG_PRINT("ib_log",
               ("scan " LSN_PF ": rec %x len %zu page %u:%u",
                recovered_lsn, b, static_cast<size_t>(l + rlen - recs),
                space_id, page_no));

    if (got_page_op)
    {
      const page_id_t id(space_id, page_no);
      ut_d(if ((b & 0x70) == INIT_PAGE) freed.erase(id));
      ut_ad(freed.find(id) == freed.end());
      switch (b & 0x70) {
      case FREE_PAGE:
        ut_ad(freed.emplace(id).second);
        last_offset= 1; /* the next record must not be same_page  */
        goto free_or_init_page;
      case INIT_PAGE:
        last_offset= FIL_PAGE_TYPE;
      free_or_init_page:
        store_freed_or_init_rec(id, (b & 0x70) == FREE_PAGE);
        if (UNIV_UNLIKELY(rlen != 0))
          goto record_corrupted;
        break;
      case EXTENDED:
        if (UNIV_UNLIKELY(!rlen))
          goto record_corrupted;
        if (rlen == 1 && *l == TRIM_PAGES)
        {
#if 0 /* For now, we can only truncate an undo log tablespace */
          if (UNIV_UNLIKELY(!space_id || !page_no))
            goto record_corrupted;
#else
          if (!srv_is_undo_tablespace(space_id) ||
              page_no != SRV_UNDO_TABLESPACE_SIZE_IN_PAGES)
            goto record_corrupted;
          static_assert(UT_ARR_SIZE(truncated_undo_spaces) ==
                        TRX_SYS_MAX_UNDO_SPACES, "compatibility");
          truncated_undo_spaces[space_id - srv_undo_space_id_start]=
            { recovered_lsn, page_no };
#endif
          last_offset= 1; /* the next record must not be same_page  */
          continue;
        }
        last_offset= FIL_PAGE_TYPE;
        break;
      case RESERVED:
      case OPTION:
        continue;
      case WRITE:
      case MEMMOVE:
      case MEMSET:
        if (UNIV_UNLIKELY(rlen == 0 || last_offset == 1))
          goto record_corrupted;
        const uint32_t olen= mlog_decode_varint_length(*l);
        if (UNIV_UNLIKELY(olen >= rlen) || UNIV_UNLIKELY(olen > 3))
          goto record_corrupted;
        const uint32_t offset= mlog_decode_varint(l);
        ut_ad(offset != MLOG_DECODE_ERROR);
        static_assert(FIL_PAGE_OFFSET == 4, "compatibility");
        if (UNIV_UNLIKELY(offset >= srv_page_size))
          goto record_corrupted;
        last_offset+= offset;
        if (UNIV_UNLIKELY(last_offset < 8 || last_offset >= srv_page_size))
          goto record_corrupted;
        l+= olen;
        rlen-= olen;
        if ((b & 0x70) == WRITE)
        {
          if (UNIV_UNLIKELY(rlen + last_offset > srv_page_size))
            goto record_corrupted;
          if (UNIV_UNLIKELY(!page_no) && apply)
          {
            const bool has_size= last_offset <= FSP_HEADER_OFFSET + FSP_SIZE &&
              last_offset + rlen >= FSP_HEADER_OFFSET + FSP_SIZE + 4;
            const bool has_flags= last_offset <=
              FSP_HEADER_OFFSET + FSP_SPACE_FLAGS &&
              last_offset + rlen >= FSP_HEADER_OFFSET + FSP_SPACE_FLAGS + 4;
            if (has_size || has_flags)
            {
              recv_spaces_t::iterator it= recv_spaces.find(space_id);
              const uint32_t size= has_size
                ? mach_read_from_4(FSP_HEADER_OFFSET + FSP_SIZE + l -
                                   last_offset)
                : 0;
              const uint32_t flags= has_flags
                ? mach_read_from_4(FSP_HEADER_OFFSET + FSP_SPACE_FLAGS + l -
                                   last_offset)
                : file_name_t::initial_flags;
              if (it == recv_spaces.end())
                ut_ad(!mlog_checkpoint_lsn || space_id == TRX_SYS_SPACE ||
                      srv_is_undo_tablespace(space_id));
              else if (!it->second.space)
              {
                if (has_size)
                  it->second.size= size;
                if (has_flags)
                  it->second.flags= flags;
              }
              fil_space_set_recv_size_and_flags(space_id, size, flags);
            }
          }
          last_offset+= rlen;
          break;
        }
        uint32_t llen= mlog_decode_varint_length(*l);
        if (UNIV_UNLIKELY(llen > rlen || llen > 3))
          goto record_corrupted;
        const uint32_t len= mlog_decode_varint(l);
        ut_ad(len != MLOG_DECODE_ERROR);
        if (UNIV_UNLIKELY(last_offset + len > srv_page_size))
          goto record_corrupted;
        l+= llen;
        rlen-= llen;
        llen= len;
        if ((b & 0x70) == MEMSET)
        {
          if (UNIV_UNLIKELY(rlen > llen))
            goto record_corrupted;
          last_offset+= llen;
          break;
        }
        const uint32_t slen= mlog_decode_varint_length(*l);
        if (UNIV_UNLIKELY(slen != rlen || slen > 3))
          goto record_corrupted;
        uint32_t s= mlog_decode_varint(l);
        ut_ad(slen != MLOG_DECODE_ERROR);
        if (s & 1)
          s= last_offset - (s >> 1) - 1;
        else
          s= last_offset + (s >> 1) + 1;
        if (UNIV_UNLIKELY(s < 8 || s + llen > srv_page_size))
          goto record_corrupted;
        last_offset+= llen;
        break;
      }
#if 0 && defined UNIV_DEBUG
      switch (b & 0x70) {
      case RESERVED:
      case OPTION:
        ut_ad(0); /* we did "continue" earlier */
        break;
      case FREE_PAGE:
        break;
      default:
        ut_ad(modified.emplace(id).second || (b & 0x70) != INIT_PAGE);
      }
#endif
      const bool is_init= (b & 0x70) <= INIT_PAGE;
      switch (*store) {
      case STORE_IF_EXISTS:
        if (fil_space_t *space= fil_space_t::get(space_id))
        {
          const auto size= space->get_size();
          space->release();
          if (!size)
            continue;
        }
        else
          continue;
        /* fall through */
      case STORE_YES:
        if (!mlog_init.will_avoid_read(id, start_lsn))
          add(id, start_lsn, end_lsn, recs,
              static_cast<size_t>(l + rlen - recs));
        continue;
      case STORE_NO:
        if (!is_init)
          continue;
        mlog_init.add(id, start_lsn);
        map::iterator i= pages.find(id);
        if (i == pages.end())
          continue;
        i->second.log.clear();
        pages.erase(i);
      }
    }
#if 1 /* MDEV-14425 FIXME: this must be in the checkpoint file only! */
    else if (rlen)
    {
      switch (b & 0xf0) {
# if 1 /* MDEV-14425 FIXME: Remove this! */
      case FILE_CHECKPOINT:
        if (space_id == 0 && page_no == 0 && rlen == 8)
        {
          const lsn_t lsn= mach_read_from_8(l);

          if (UNIV_UNLIKELY(srv_print_verbose_log == 2))
            fprintf(stderr, "FILE_CHECKPOINT(" LSN_PF ") %s at " LSN_PF "\n",
                    lsn, lsn != checkpoint_lsn
                    ? "ignored"
                    : mlog_checkpoint_lsn ? "reread" : "read",
                    recovered_lsn);

          DBUG_PRINT("ib_log", ("FILE_CHECKPOINT(" LSN_PF ") %s at " LSN_PF,
                                lsn, lsn != checkpoint_lsn
                                ? "ignored"
                                : mlog_checkpoint_lsn ? "reread" : "read",
                                recovered_lsn));

          if (lsn == checkpoint_lsn)
          {
            /* There can be multiple FILE_CHECKPOINT for the same LSN. */
            if (mlog_checkpoint_lsn)
              continue;
            mlog_checkpoint_lsn= recovered_lsn;
            l+= 8;
            recovered_offset= l - buf;
            return true;
          }
          continue;
        }
# endif
        /* fall through */
      default:
        if (!srv_force_recovery)
          goto malformed;
        ib::warn() << "Ignoring malformed log record at LSN " << recovered_lsn;
        continue;
      case FILE_DELETE:
      case FILE_MODIFY:
      case FILE_RENAME:
        if (UNIV_UNLIKELY(page_no != 0))
        {
        file_rec_error:
          if (!srv_force_recovery)
          {
            ib::error() << "Corrupted file-level record;"
                           " set innodb_force_recovery=1 to ignore.";
            goto corrupted;
          }

          ib::warn() << "Ignoring corrupted file-level record at LSN "
                     << recovered_lsn;
          continue;
        }
        /* fall through */
      case FILE_CREATE:
        if (UNIV_UNLIKELY(!space_id || page_no))
          goto file_rec_error;
        /* There is no terminating NUL character. Names must end in .ibd.
        For FILE_RENAME, there is a NUL between the two file names. */
        const char * const fn= reinterpret_cast<const char*>(l);
        const char *fn2= static_cast<const char*>(memchr(fn, 0, rlen));

        if (UNIV_UNLIKELY((fn2 == nullptr) == ((b & 0xf0) == FILE_RENAME)))
          goto file_rec_error;

        const char * const fnend= fn2 ? fn2 : fn + rlen;
        const char * const fn2end= fn2 ? fn + rlen : nullptr;

        if (fn2)
        {
          fn2++;
          if (memchr(fn2, 0, fn2end - fn2))
            goto file_rec_error;
          if (fn2end - fn2 < 4 || memcmp(fn2end - 4, DOT_IBD, 4))
            goto file_rec_error;
        }

        if (is_predefined_tablespace(space_id))
          goto file_rec_error;
        if (fnend - fn < 4 || memcmp(fnend - 4, DOT_IBD, 4))
          goto file_rec_error;

        const char saved_end= fn[rlen];
        const_cast<char&>(fn[rlen])= '\0';
        fil_name_process(const_cast<char*>(fn), fnend - fn, space_id,
                         (b & 0xf0) == FILE_DELETE);
        if (fn2)
          fil_name_process(const_cast<char*>(fn2), fn2end - fn2, space_id,
                           false);
        if ((b & 0xf0) < FILE_MODIFY && log_file_op)
          log_file_op(space_id, (b & 0xf0) == FILE_CREATE,
                      l, static_cast<ulint>(fnend - fn),
                      reinterpret_cast<const byte*>(fn2),
                      fn2 ? static_cast<ulint>(fn2end - fn2) : 0);

        if (!fn2 || !apply);
        else if (!fil_op_replay_rename(space_id, fn, fn2))
          found_corrupt_fs= true;
        const_cast<char&>(fn[rlen])= saved_end;
        if (UNIV_UNLIKELY(found_corrupt_fs))
          return true;
      }
    }
#endif
    else
      goto malformed;
  }

  ut_ad(l == el);
  recovered_offset= l - buf;
  recovered_lsn= end_lsn;
  if (is_memory_exhausted(store) && last_phase)
    return false;
  goto loop;
}

/** Apply the hashed log records to the page, if the page lsn is less than the
lsn of a log record.
@param[in,out]	block		buffer pool page
@param[in,out]	mtr		mini-transaction
@param[in,out]	p		recovery address
@param[in,out]	space		tablespace, or NULL if not looked up yet
@param[in,out]	init		page initialization operation, or NULL */
static void recv_recover_page(buf_block_t* block, mtr_t& mtr,
			      const recv_sys_t::map::iterator& p,
			      fil_space_t* space = NULL,
			      mlog_init_t::init* init = NULL)
{
	ut_ad(mutex_own(&recv_sys.mutex));
	ut_ad(recv_sys.apply_log_recs);
	ut_ad(recv_needed_recovery);
	ut_ad(!init || init->created);
	ut_ad(!init || init->lsn);
	ut_ad(block->page.id() == p->first);
	ut_ad(!p->second.is_being_processed());
	ut_ad(!space || space->id == block->page.id().space());
	ut_ad(log_sys.is_physical());

	if (UNIV_UNLIKELY(srv_print_verbose_log == 2)) {
		ib::info() << "Applying log to page " << block->page.id();
	}

	DBUG_PRINT("ib_log", ("Applying log to page %u:%u",
			      block->page.id().space(),
			      block->page.id().page_no()));

	p->second.state = page_recv_t::RECV_BEING_PROCESSED;

	mutex_exit(&recv_sys.mutex);

	byte *frame = UNIV_LIKELY_NULL(block->page.zip.data)
		? block->page.zip.data
		: block->frame;
	const lsn_t page_lsn = init
		? 0
		: mach_read_from_8(frame + FIL_PAGE_LSN);
	bool free_page = false;
	lsn_t start_lsn = 0, end_lsn = 0;
	ut_d(lsn_t recv_start_lsn = 0);
	const lsn_t init_lsn = init ? init->lsn : 0;

	bool skipped_after_init = false;

	for (const log_rec_t* recv : p->second.log) {
		const log_phys_t* l = static_cast<const log_phys_t*>(recv);
		ut_ad(l->lsn);
		ut_ad(end_lsn <= l->lsn);
		ut_ad(l->lsn <= log_sys.log.scanned_lsn);

		ut_ad(l->start_lsn);
		ut_ad(recv_start_lsn <= l->start_lsn);
		ut_d(recv_start_lsn = l->start_lsn);

		if (l->start_lsn < page_lsn) {
			/* This record has already been applied. */
			DBUG_PRINT("ib_log", ("apply skip %u:%u LSN " LSN_PF
					      " < " LSN_PF,
					      block->page.id().space(),
					      block->page.id().page_no(),
					      l->start_lsn, page_lsn));
			skipped_after_init = true;
			end_lsn = l->lsn;
			continue;
		}

		if (l->start_lsn < init_lsn) {
			DBUG_PRINT("ib_log", ("init skip %u:%u LSN " LSN_PF
					      " < " LSN_PF,
					      block->page.id().space(),
					      block->page.id().page_no(),
					      l->start_lsn, init_lsn));
			skipped_after_init = false;
			end_lsn = l->lsn;
			continue;
		}

		/* There is no need to check LSN for just initialized pages. */
		if (skipped_after_init) {
			skipped_after_init = false;
			ut_ad(end_lsn == page_lsn);
			if (end_lsn != page_lsn)
				ib::warn()
					<< "The last skipped log record LSN "
					<< end_lsn
					<< " is not equal to page LSN "
					<< page_lsn;
		}

		end_lsn = l->lsn;

		if (UNIV_UNLIKELY(srv_print_verbose_log == 2)) {
			ib::info() << "apply " << l->start_lsn
				   << ": " << block->page.id();
		}

		DBUG_PRINT("ib_log", ("apply " LSN_PF ": %u:%u",
				      l->start_lsn,
				      block->page.id().space(),
				      block->page.id().page_no()));

		log_phys_t::apply_status a= l->apply(*block,
						     p->second.last_offset);

<<<<<<< HEAD
		switch (a) {
		case log_phys_t::APPLIED_NO:
			ut_ad(!mtr.has_modifications());
			free_page = true;
			start_lsn = 0;
			continue;
		case log_phys_t::APPLIED_YES:
			goto set_start_lsn;
		case log_phys_t::APPLIED_TO_FSP_HEADER:
		case log_phys_t::APPLIED_TO_ENCRYPTION:
			break;
=======
/** This is another low level function for the recovery system
to create a page which has buffered page intialization redo log records.
@param[in]	page_id		page to be created using redo logs
@param[in,out]	recv_addr	Hashed redo logs for the given page id
@return whether the page creation successfully */
static buf_block_t* recv_recovery_create_page_low(const page_id_t page_id,
                                                  recv_addr_t* recv_addr)
{
  mtr_t mtr;
  mlog_init_t::init &i= mlog_init.last(page_id);
  const lsn_t end_lsn= UT_LIST_GET_LAST(recv_addr->rec_list)->end_lsn;

  if (end_lsn < i.lsn)
  {
    DBUG_LOG("ib_log", "skip log for page "
             << page_id
             << " LSN " << end_lsn
             << " < " << i.lsn);
    recv_addr->state= RECV_PROCESSED;
ignore:
    ut_a(recv_sys.n_addrs);
    recv_sys.n_addrs--;
    return NULL;
  }

  fil_space_t *space= fil_space_acquire_for_io(recv_addr->space);
  if (!space)
  {
    recv_addr->state= RECV_PROCESSED;
    goto ignore;
  }

  if (space->enable_lsn)
  {
init_fail:
    space->release_for_io();
    recv_addr->state= RECV_NOT_PROCESSED;
    return NULL;
  }

  /* Determine if a tablespace could be for an internal table
  for FULLTEXT INDEX. For those tables, no MLOG_INDEX_LOAD record
  used to be written when redo logging was disabled. Hence, we
  cannot optimize away page reads, because all the redo
  log records for initializing and modifying the page in the
  past could be older than the page in the data file.

  The check is too broad, causing all
  tables whose names start with FTS_ to skip the optimization. */

  if (strstr(space->name, "/FTS_"))
    goto init_fail;

  mtr.start();
  mtr.set_log_mode(MTR_LOG_NONE);
  buf_block_t *block= buf_page_create(page_id, space->zip_size(), &mtr);
  if (recv_addr->state == RECV_PROCESSED)
    /* The page happened to exist in the buffer pool, or it was
    just being read in. Before buf_page_get_with_no_latch() returned,
    all changes must have been applied to the page already. */
    mtr.commit();
  else
  {
    i.created= true;
    buf_block_dbg_add_level(block, SYNC_NO_ORDER_CHECK);
    recv_recover_page(block, mtr, recv_addr, &i);
    ut_ad(mtr.has_committed());
  }

  space->release_for_io();
  return block;
}

/** This is a low level function for the recovery system
to create a page which has buffered intialized redo log records.
@param[in]      page_id page to be created using redo logs
@return whether the page creation successfully */
buf_block_t* recv_recovery_create_page_low(const page_id_t page_id)
{
  buf_block_t* block= nullptr;
  mutex_enter(&recv_sys.mutex);
  recv_addr_t* recv_addr= recv_get_fil_addr_struct(page_id.space(),
                                                   page_id.page_no());
  if (recv_addr && recv_addr->state == RECV_WILL_NOT_READ)
    block= recv_recovery_create_page_low(page_id, recv_addr);
  mutex_exit(&recv_sys.mutex);
  return block;
}

/** Apply the hash table of stored log records to persistent data pages.
@param[in]	last_batch	whether the change buffer merge will be
				performed as part of the operation */
void recv_apply_hashed_log_recs(bool last_batch)
{
	ut_ad(srv_operation == SRV_OPERATION_NORMAL
	      || is_mariabackup_restore_or_export());

	mutex_enter(&recv_sys.mutex);

	while (recv_sys.apply_batch_on) {
		bool abort = recv_sys.found_corrupt_log;
		mutex_exit(&recv_sys.mutex);

		if (abort) {
			return;
		}

		os_thread_sleep(500000);
		mutex_enter(&recv_sys.mutex);
	}

	ut_ad(!last_batch == log_mutex_own());

	recv_no_ibuf_operations
		= !last_batch || is_mariabackup_restore_or_export();

	if (ulint n = recv_sys.n_addrs) {
		if (!log_sys.log.subformat && !srv_force_recovery
		    && srv_undo_tablespaces_open) {
			ib::error() << "Recovery of separately logged"
				" TRUNCATE operations is no longer supported."
				" Set innodb_force_recovery=1"
				" if no *trunc.log files exist";
			recv_sys.found_corrupt_log = true;
			mutex_exit(&recv_sys.mutex);
			return;
		}

		const char* msg = last_batch
			? "Starting final batch to recover "
			: "Starting a batch to recover ";
		ib::info() << msg << n << " pages from redo log.";
		sd_notifyf(0, "STATUS=%s" ULINTPF " pages from redo log",
			   msg, n);
	}
	recv_sys.apply_log_recs = true;
	recv_sys.apply_batch_on = true;

	for (ulint id = srv_undo_tablespaces_open; id--; ) {
		recv_sys_t::trunc& t = recv_sys.truncated_undo_spaces[id];
		if (t.lsn) {
			recv_addr_trim(id + srv_undo_space_id_start, t.pages,
				       t.lsn);
>>>>>>> ad0f0d2b
		}

		if (fil_space_t* s = space
		    ? space
		    : fil_space_t::get(block->page.id().space())) {
			switch (a) {
			case log_phys_t::APPLIED_TO_FSP_HEADER:
				s->flags = mach_read_from_4(
					FSP_HEADER_OFFSET
					+ FSP_SPACE_FLAGS + frame);
				s->size_in_header = mach_read_from_4(
					FSP_HEADER_OFFSET + FSP_SIZE
					+ frame);
				s->free_limit = mach_read_from_4(
					FSP_HEADER_OFFSET
					+ FSP_FREE_LIMIT + frame);
				s->free_len = mach_read_from_4(
					FSP_HEADER_OFFSET + FSP_FREE
					+ FLST_LEN + frame);
				break;
			default:
				byte* b= frame
					+ fsp_header_get_encryption_offset(
						block->zip_size())
					+ FSP_HEADER_OFFSET;
				if (memcmp(b, CRYPT_MAGIC, MAGIC_SZ)) {
					break;
				}
				b += MAGIC_SZ;
				if (*b != CRYPT_SCHEME_UNENCRYPTED
				    && *b != CRYPT_SCHEME_1) {
					break;
				}
				if (b[1] != MY_AES_BLOCK_SIZE) {
					break;
				}
				if (b[2 + MY_AES_BLOCK_SIZE + 4 + 4]
				    > FIL_ENCRYPTION_OFF) {
					break;
				}
				fil_crypt_parse(s, b);
			}

			if (!space) {
				s->release();
			}
		}

set_start_lsn:
		if (recv_sys.found_corrupt_log && !srv_force_recovery) {
			break;
		}

		if (!start_lsn) {
			start_lsn = l->start_lsn;
		}
	}

	if (start_lsn) {
		ut_ad(end_lsn >= start_lsn);
		mach_write_to_8(FIL_PAGE_LSN + frame, end_lsn);
		if (UNIV_LIKELY(frame == block->frame)) {
			mach_write_to_8(srv_page_size
					- FIL_PAGE_END_LSN_OLD_CHKSUM
					+ frame, end_lsn);
		} else {
			buf_zip_decompress(block, false);
		}

		buf_block_modify_clock_inc(block);
		mysql_mutex_lock(&log_sys.flush_order_mutex);
		buf_flush_note_modification(block, start_lsn, end_lsn);
		mysql_mutex_unlock(&log_sys.flush_order_mutex);
	} else if (free_page && init) {
		/* There have been no operations that modify the page.
		Any buffered changes must not be merged. A subsequent
		buf_page_create() from a user thread should discard
		any buffered changes. */
		init->created = false;
		ut_ad(!mtr.has_modifications());
	}

	/* Make sure that committing mtr does not change the modification
	lsn values of page */

	mtr.discard_modifications();
	mtr.commit();

	time_t now = time(NULL);

	mutex_enter(&recv_sys.mutex);

	if (recv_max_page_lsn < page_lsn) {
		recv_max_page_lsn = page_lsn;
	}

	ut_ad(p->second.is_being_processed());
	ut_ad(!recv_sys.pages.empty());

	if (recv_sys.report(now)) {
		const ulint n = recv_sys.pages.size();
		ib::info() << "To recover: " << n << " pages from log";
		service_manager_extend_timeout(
			INNODB_EXTEND_TIMEOUT_INTERVAL, "To recover: " ULINTPF " pages from log", n);
	}
}

/** Remove records for a corrupted page.
This function should only be called when innodb_force_recovery is set.
@param page_id  corrupted page identifier */
ATTRIBUTE_COLD void recv_sys_t::free_corrupted_page(page_id_t page_id)
{
  mutex_enter(&mutex);
  map::iterator p= pages.find(page_id);
  if (p != pages.end())
  {
    p->second.log.clear();
    pages.erase(p);
  }
  mutex_exit(&mutex);
}

/** Apply any buffered redo log to a page that was just read from a data file.
@param[in,out]	space	tablespace
@param[in,out]	bpage	buffer pool page */
void recv_recover_page(fil_space_t* space, buf_page_t* bpage)
{
	mtr_t mtr;
	mtr.start();
	mtr.set_log_mode(MTR_LOG_NO_REDO);

	ut_ad(bpage->state() == BUF_BLOCK_FILE_PAGE);
	buf_block_t* block = reinterpret_cast<buf_block_t*>(bpage);

	/* Move the ownership of the x-latch on the page to
	this OS thread, so that we can acquire a second
	x-latch on it.  This is needed for the operations to
	the page to pass the debug checks. */
	rw_lock_x_lock_move_ownership(&block->lock);
	buf_block_buf_fix_inc(block, __FILE__, __LINE__);
	rw_lock_x_lock(&block->lock);
	mtr.memo_push(block, MTR_MEMO_PAGE_X_FIX);

	mutex_enter(&recv_sys.mutex);
	if (recv_sys.apply_log_recs) {
		recv_sys_t::map::iterator p = recv_sys.pages.find(bpage->id());
		if (p != recv_sys.pages.end()
		    && !p->second.is_being_processed()) {
			recv_recover_page(block, mtr, p, space);
			p->second.log.clear();
			recv_sys.pages.erase(p);
			goto func_exit;
		}
	}

	mtr.commit();
func_exit:
	mutex_exit(&recv_sys.mutex);
	ut_ad(mtr.has_committed());
}

/** Reads in pages which have hashed log records, from an area around a given
page number.
@param[in]	page_id	page id */
static void recv_read_in_area(page_id_t page_id)
{
	uint32_t page_nos[RECV_READ_AHEAD_AREA];
	compile_time_assert(ut_is_2pow(RECV_READ_AHEAD_AREA));
	page_id.set_page_no(ut_2pow_round(page_id.page_no(),
					  RECV_READ_AHEAD_AREA));
	const ulint up_limit = page_id.page_no() + RECV_READ_AHEAD_AREA;
	uint32_t* p = page_nos;

	for (recv_sys_t::map::iterator i= recv_sys.pages.lower_bound(page_id);
	     i != recv_sys.pages.end()
	     && i->first.space() == page_id.space()
	     && i->first.page_no() < up_limit; i++) {
		if (i->second.state == page_recv_t::RECV_NOT_PROCESSED
		    && !buf_pool.page_hash_contains(i->first)) {
			i->second.state = page_recv_t::RECV_BEING_READ;
			*p++ = i->first.page_no();
		}
	}

	if (p != page_nos) {
		mutex_exit(&recv_sys.mutex);
		buf_read_recv_pages(page_id.space(), page_nos,
				    ulint(p - page_nos));
		mutex_enter(&recv_sys.mutex);
	}
}

/** Attempt to initialize a page based on redo log records.
@param page_id  page identifier
@param p        iterator pointing to page_id
@param mtr      mini-transaction
@param b        pre-allocated buffer pool block
@return whether the page was successfully initialized */
inline buf_block_t *recv_sys_t::recover_low(const page_id_t page_id,
                                            map::iterator &p, mtr_t &mtr,
                                            buf_block_t *b)
{
  ut_ad(mutex_own(&mutex));
  ut_ad(p->first == page_id);
  page_recv_t &recs= p->second;
  ut_ad(recs.state == page_recv_t::RECV_WILL_NOT_READ);
  buf_block_t* block= nullptr;
  mlog_init_t::init &i= mlog_init.last(page_id);
  const lsn_t end_lsn = recs.log.last()->lsn;
  if (end_lsn < i.lsn)
    DBUG_LOG("ib_log", "skip log for page " << page_id
             << " LSN " << end_lsn << " < " << i.lsn);
  else if (fil_space_t *space= fil_space_t::get(page_id.space()))
  {
    mtr.start();
    mtr.set_log_mode(MTR_LOG_NO_REDO);
    block= buf_page_create(space, page_id.page_no(), space->zip_size(), &mtr,
                           b);
    if (UNIV_UNLIKELY(block != b))
    {
      /* The page happened to exist in the buffer pool, or it was just
      being read in. Before buf_page_get_with_no_latch() returned to
      buf_page_create(), all changes must have been applied to the
      page already. */
      ut_ad(recv_sys.pages.find(page_id) == recv_sys.pages.end());
      mtr.commit();
      block= nullptr;
    }
    else
    {
      ut_ad(&recs == &recv_sys.pages.find(page_id)->second);
      i.created= true;
      buf_block_dbg_add_level(block, SYNC_NO_ORDER_CHECK);
      recv_recover_page(block, mtr, p, space, &i);
      ut_ad(mtr.has_committed());
      recs.log.clear();
      map::iterator r= p++;
      recv_sys.pages.erase(r);
    }
    space->release();
  }

  return block;
}

/** Attempt to initialize a page based on redo log records.
@param page_id  page identifier
@return whether the page was successfully initialized */
buf_block_t *recv_sys_t::recover_low(const page_id_t page_id)
{
  buf_block_t *free_block= buf_LRU_get_free_block(false);
  buf_block_t *block= nullptr;

  mutex_enter(&mutex);
  map::iterator p= pages.find(page_id);

  if (p != pages.end() && p->second.state == page_recv_t::RECV_WILL_NOT_READ)
  {
    mtr_t mtr;
    block= recover_low(page_id, p, mtr, free_block);
    ut_ad(!block || block == free_block);
  }

  mutex_exit(&mutex);
  if (UNIV_UNLIKELY(!block))
    buf_pool.free_block(free_block);
  return block;
}

/** Apply buffered log to persistent data pages.
@param last_batch     whether it is possible to write more redo log */
void recv_sys_t::apply(bool last_batch)
{
  ut_ad(srv_operation == SRV_OPERATION_NORMAL ||
        srv_operation == SRV_OPERATION_RESTORE ||
        srv_operation == SRV_OPERATION_RESTORE_EXPORT);

  mutex_enter(&mutex);

  while (apply_batch_on)
  {
    bool abort= found_corrupt_log;
    mutex_exit(&mutex);

    if (abort)
      return;

    os_thread_sleep(500000);
    mutex_enter(&mutex);
  }

#ifdef SAFE_MUTEX
  DBUG_ASSERT(!last_batch == mysql_mutex_is_owner(&log_sys.mutex));
#endif /* SAFE_MUTEX */

  recv_no_ibuf_operations = !last_batch ||
    srv_operation == SRV_OPERATION_RESTORE ||
    srv_operation == SRV_OPERATION_RESTORE_EXPORT;

  ut_d(recv_no_log_write = recv_no_ibuf_operations);

  mtr_t mtr;

  if (!pages.empty())
  {
    const char *msg= last_batch
      ? "Starting final batch to recover "
      : "Starting a batch to recover ";
    const ulint n= pages.size();
    ib::info() << msg << n << " pages from redo log.";
    sd_notifyf(0, "STATUS=%s" ULINTPF " pages from redo log", msg, n);

    apply_log_recs= true;
    apply_batch_on= true;

    for (auto id= srv_undo_tablespaces_open; id--;)
    {
      const trunc& t= truncated_undo_spaces[id];
      if (t.lsn)
        trim(page_id_t(id + srv_undo_space_id_start, t.pages), t.lsn);
    }

    buf_block_t *free_block= buf_LRU_get_free_block(false);

    for (map::iterator p= pages.begin(); p != pages.end(); )
    {
      const page_id_t page_id= p->first;
      page_recv_t &recs= p->second;
      ut_ad(!recs.log.empty());

      switch (recs.state) {
      case page_recv_t::RECV_BEING_READ:
      case page_recv_t::RECV_BEING_PROCESSED:
        p++;
        continue;
      case page_recv_t::RECV_WILL_NOT_READ:
        if (UNIV_LIKELY(!!recover_low(page_id, p, mtr, free_block)))
        {
          mutex_exit(&mutex);
          free_block= buf_LRU_get_free_block(false);
          mutex_enter(&mutex);
next_page:
          p= pages.lower_bound(page_id);
        }
        continue;
      case page_recv_t::RECV_NOT_PROCESSED:
        mtr.start();
        mtr.set_log_mode(MTR_LOG_NO_REDO);
        if (buf_block_t *block= buf_page_get_low(page_id, 0, RW_X_LATCH,
                                                 nullptr, BUF_GET_IF_IN_POOL,
                                                 __FILE__, __LINE__,
                                                 &mtr, nullptr, false))
        {
          buf_block_dbg_add_level(block, SYNC_NO_ORDER_CHECK);
          recv_recover_page(block, mtr, p);
          ut_ad(mtr.has_committed());
        }
        else
        {
          mtr.commit();
          recv_read_in_area(page_id);
          break;
        }
        map::iterator r= p++;
        r->second.log.clear();
        pages.erase(r);
        continue;
      }

      goto next_page;
    }

    buf_pool.free_block(free_block);

    /* Wait until all the pages have been processed */
    while (!pages.empty() || buf_pool.n_pend_reads)
    {
      const bool abort= found_corrupt_log || found_corrupt_fs;

      if (found_corrupt_fs && !srv_force_recovery)
        ib::info() << "Set innodb_force_recovery=1 to ignore corrupted pages.";

      mutex_exit(&mutex);

      if (abort)
        return;
      os_thread_sleep(500000);
      mutex_enter(&mutex);
    }
  }

  if (last_batch)
    /* We skipped this in buf_page_create(). */
    mlog_init.mark_ibuf_exist(mtr);
  else
  {
    mlog_init.reset();
    mysql_mutex_unlock(&log_sys.mutex);
  }

  mysql_mutex_assert_not_owner(&log_sys.mutex);
  mutex_exit(&mutex);

  /* Instead of flushing, last_batch could sort the buf_pool.flush_list
  in ascending order of buf_page_t::oldest_modification. */
  buf_flush_sync();

  if (!last_batch)
  {
    buf_pool_invalidate();
    mysql_mutex_lock(&log_sys.mutex);
  }

  mutex_enter(&mutex);

  ut_d(after_apply= true);
  clear();
  mutex_exit(&mutex);
}

/** Check whether the number of read redo log blocks exceeds the maximum.
Store last_stored_lsn if the recovery is not in the last phase.
@param[in,out] store    whether to store page operations
@return whether the memory is exhausted */
inline bool recv_sys_t::is_memory_exhausted(store_t *store)
{
  if (*store == STORE_NO ||
      UT_LIST_GET_LEN(blocks) * 3 < buf_pool.get_n_pages())
    return false;
  if (*store == STORE_YES)
    last_stored_lsn= recovered_lsn;
  *store= STORE_NO;
  DBUG_PRINT("ib_log",("Ran out of memory and last stored lsn " LSN_PF
                       " last stored offset " ULINTPF "\n",
                       recovered_lsn, recovered_offset));
  return true;
}

/** Adds data from a new log block to the parsing buffer of recv_sys if
recv_sys.parse_start_lsn is non-zero.
@param[in]	log_block	log block to add
@param[in]	scanned_lsn	lsn of how far we were able to find
				data in this log block
@return true if more data added */
bool recv_sys_add_to_parsing_buf(const byte* log_block, lsn_t scanned_lsn)
{
	ulint	more_len;
	ulint	data_len;
	ulint	start_offset;
	ulint	end_offset;

	ut_ad(scanned_lsn >= recv_sys.scanned_lsn);

	if (!recv_sys.parse_start_lsn) {
		/* Cannot start parsing yet because no start point for
		it found */
		return(false);
	}

	data_len = log_block_get_data_len(log_block);

	if (recv_sys.parse_start_lsn >= scanned_lsn) {

		return(false);

	} else if (recv_sys.scanned_lsn >= scanned_lsn) {

		return(false);

	} else if (recv_sys.parse_start_lsn > recv_sys.scanned_lsn) {
		more_len = (ulint) (scanned_lsn - recv_sys.parse_start_lsn);
	} else {
		more_len = (ulint) (scanned_lsn - recv_sys.scanned_lsn);
	}

	if (more_len == 0) {
		return(false);
	}

	ut_ad(data_len >= more_len);

	start_offset = data_len - more_len;

	if (start_offset < LOG_BLOCK_HDR_SIZE) {
		start_offset = LOG_BLOCK_HDR_SIZE;
	}

	end_offset = std::min<ulint>(data_len, log_sys.trailer_offset());

	ut_ad(start_offset <= end_offset);

	if (start_offset < end_offset) {
		memcpy(recv_sys.buf + recv_sys.len,
		       log_block + start_offset, end_offset - start_offset);

		recv_sys.len += end_offset - start_offset;

		ut_a(recv_sys.len <= RECV_PARSING_BUF_SIZE);
	}

	return(true);
}

/** Moves the parsing buffer data left to the buffer start. */
void recv_sys_justify_left_parsing_buf()
{
	memmove(recv_sys.buf, recv_sys.buf + recv_sys.recovered_offset,
		recv_sys.len - recv_sys.recovered_offset);

	recv_sys.len -= recv_sys.recovered_offset;

	recv_sys.recovered_offset = 0;
}

/** Scan redo log from a buffer and stores new log data to the parsing buffer.
Parse and hash the log records if new data found.
Apply log records automatically when the hash table becomes full.
@param[in,out]	store			whether the records should be
					stored into recv_sys.pages; this is
					reset if just debug checking is
					needed, or when the num_max_blocks in
					recv_sys runs out
@param[in]	log_block		log segment
@param[in]	checkpoint_lsn		latest checkpoint LSN
@param[in]	start_lsn		buffer start LSN
@param[in]	end_lsn			buffer end LSN
@param[in,out]	contiguous_lsn		it is known that all groups contain
					contiguous log data upto this lsn
@param[out]	group_scanned_lsn	scanning succeeded upto this lsn
@return true if not able to scan any more in this log group */
static bool recv_scan_log_recs(
	store_t*	store,
	const byte*	log_block,
	lsn_t		checkpoint_lsn,
	lsn_t		start_lsn,
	lsn_t		end_lsn,
	lsn_t*		contiguous_lsn,
	lsn_t*		group_scanned_lsn)
{
	lsn_t		scanned_lsn	= start_lsn;
	bool		finished	= false;
	ulint		data_len;
	bool		more_data	= false;
	bool		apply		= recv_sys.mlog_checkpoint_lsn != 0;
	ulint		recv_parsing_buf_size = RECV_PARSING_BUF_SIZE;
	const bool	last_phase = (*store == STORE_IF_EXISTS);
	ut_ad(start_lsn % OS_FILE_LOG_BLOCK_SIZE == 0);
	ut_ad(end_lsn % OS_FILE_LOG_BLOCK_SIZE == 0);
	ut_ad(end_lsn >= start_lsn + OS_FILE_LOG_BLOCK_SIZE);
	ut_ad(log_sys.is_physical());

	const byte* const	log_end = log_block
		+ ulint(end_lsn - start_lsn);
	constexpr ulint sizeof_checkpoint= SIZE_OF_FILE_CHECKPOINT;

	do {
		ut_ad(!finished);

		if (log_block_get_flush_bit(log_block)) {
			/* This block was a start of a log flush operation:
			we know that the previous flush operation must have
			been completed for all log groups before this block
			can have been flushed to any of the groups. Therefore,
			we know that log data is contiguous up to scanned_lsn
			in all non-corrupt log groups. */

			if (scanned_lsn > *contiguous_lsn) {
				*contiguous_lsn = scanned_lsn;
			}
		}

		data_len = log_block_get_data_len(log_block);

		if (scanned_lsn + data_len > recv_sys.scanned_lsn
		    && log_block_get_checkpoint_no(log_block)
		    < recv_sys.scanned_checkpoint_no
		    && (recv_sys.scanned_checkpoint_no
			- log_block_get_checkpoint_no(log_block)
			> 0x80000000UL)) {

			/* Garbage from a log buffer flush which was made
			before the most recent database recovery */
			finished = true;
			break;
		}

		if (!recv_sys.parse_start_lsn
		    && (log_block_get_first_rec_group(log_block) > 0)) {

			/* We found a point from which to start the parsing
			of log records */

			recv_sys.parse_start_lsn = scanned_lsn
				+ log_block_get_first_rec_group(log_block);
			recv_sys.scanned_lsn = recv_sys.parse_start_lsn;
			recv_sys.recovered_lsn = recv_sys.parse_start_lsn;
		}

		scanned_lsn += data_len;

		if (data_len == LOG_BLOCK_HDR_SIZE + sizeof_checkpoint
		    && scanned_lsn == checkpoint_lsn + sizeof_checkpoint
		    && log_block[LOG_BLOCK_HDR_SIZE]
		    == (FILE_CHECKPOINT | (SIZE_OF_FILE_CHECKPOINT - 2))
		    && checkpoint_lsn == mach_read_from_8(
			    (LOG_BLOCK_HDR_SIZE + 1 + 2)
			    + log_block)) {
			/* The redo log is logically empty. */
			ut_ad(recv_sys.mlog_checkpoint_lsn == 0
			      || recv_sys.mlog_checkpoint_lsn
			      == checkpoint_lsn);
			recv_sys.mlog_checkpoint_lsn = checkpoint_lsn;
			DBUG_PRINT("ib_log", ("found empty log; LSN=" LSN_PF,
					      scanned_lsn));
			finished = true;
			break;
		}

		if (scanned_lsn > recv_sys.scanned_lsn) {
			ut_ad(!srv_log_file_created);
			if (!recv_needed_recovery) {
				recv_needed_recovery = true;

				if (srv_read_only_mode) {
					ib::warn() << "innodb_read_only"
						" prevents crash recovery";
					return(true);
				}

				ib::info() << "Starting crash recovery from"
					" checkpoint LSN=" << checkpoint_lsn
					   << "," << recv_sys.scanned_lsn;
			}

			/* We were able to find more log data: add it to the
			parsing buffer if parse_start_lsn is already
			non-zero */

			DBUG_EXECUTE_IF(
				"reduce_recv_parsing_buf",
				recv_parsing_buf_size = RECV_SCAN_SIZE * 2;
				);

			if (recv_sys.len + 4 * OS_FILE_LOG_BLOCK_SIZE
			    >= recv_parsing_buf_size) {
				ib::error() << "Log parsing buffer overflow."
					" Recovery may have failed!";

				recv_sys.found_corrupt_log = true;

				if (!srv_force_recovery) {
					ib::error()
						<< "Set innodb_force_recovery"
						" to ignore this error.";
					return(true);
				}
			} else if (!recv_sys.found_corrupt_log) {
				more_data = recv_sys_add_to_parsing_buf(
					log_block, scanned_lsn);
			}

			recv_sys.scanned_lsn = scanned_lsn;
			recv_sys.scanned_checkpoint_no
				= log_block_get_checkpoint_no(log_block);
		}

		/* During last phase of scanning, there can be redo logs
		left in recv_sys.buf to parse & store it in recv_sys.heap */
		if (last_phase
		    && recv_sys.recovered_lsn < recv_sys.scanned_lsn) {
			more_data = true;
		}

		if (data_len < OS_FILE_LOG_BLOCK_SIZE) {
			/* Log data for this group ends here */
			finished = true;
			break;
		} else {
			log_block += OS_FILE_LOG_BLOCK_SIZE;
		}
	} while (log_block < log_end);

	*group_scanned_lsn = scanned_lsn;

	mutex_enter(&recv_sys.mutex);

	if (more_data && !recv_sys.found_corrupt_log) {
		/* Try to parse more log records */
		if (recv_sys.parse(checkpoint_lsn, store, apply)) {
			ut_ad(recv_sys.found_corrupt_log
			      || recv_sys.found_corrupt_fs
			      || recv_sys.mlog_checkpoint_lsn
			      == recv_sys.recovered_lsn);
			finished = true;
			goto func_exit;
		}

		recv_sys.is_memory_exhausted(store);

		if (recv_sys.recovered_offset > recv_parsing_buf_size / 4
		    || (recv_sys.recovered_offset
			&& recv_sys.len
			>= recv_parsing_buf_size - RECV_SCAN_SIZE)) {
			/* Move parsing buffer data to the buffer start */
			recv_sys_justify_left_parsing_buf();
		}

		/* Need to re-parse the redo log which're stored
		in recv_sys.buf */
		if (last_phase && *store == STORE_NO) {
			finished = false;
		}
	}

func_exit:
	mutex_exit(&recv_sys.mutex);
	return(finished);
}

/** Scans log from a buffer and stores new log data to the parsing buffer.
Parses and hashes the log records if new data found.
@param[in]	checkpoint_lsn		latest checkpoint log sequence number
@param[in,out]	contiguous_lsn		log sequence number
until which all redo log has been scanned
@param[in]	last_phase		whether changes
can be applied to the tablespaces
@return whether rescan is needed (not everything was stored) */
static
bool
recv_group_scan_log_recs(
	lsn_t		checkpoint_lsn,
	lsn_t*		contiguous_lsn,
	bool		last_phase)
{
	DBUG_ENTER("recv_group_scan_log_recs");
	DBUG_ASSERT(!last_phase || recv_sys.mlog_checkpoint_lsn > 0);

	mutex_enter(&recv_sys.mutex);
	recv_sys.len = 0;
	recv_sys.recovered_offset = 0;
	recv_sys.clear();
	recv_sys.parse_start_lsn = *contiguous_lsn;
	recv_sys.scanned_lsn = *contiguous_lsn;
	recv_sys.recovered_lsn = *contiguous_lsn;
	recv_sys.scanned_checkpoint_no = 0;
	ut_ad(recv_max_page_lsn == 0);
	mutex_exit(&recv_sys.mutex);

	lsn_t	start_lsn;
	lsn_t	end_lsn;
	store_t	store	= recv_sys.mlog_checkpoint_lsn == 0
		? STORE_NO : (last_phase ? STORE_IF_EXISTS : STORE_YES);

	log_sys.log.scanned_lsn = end_lsn = *contiguous_lsn =
		ut_uint64_align_down(*contiguous_lsn, OS_FILE_LOG_BLOCK_SIZE);
	ut_d(recv_sys.after_apply = last_phase);

	do {
		if (last_phase && store == STORE_NO) {
			store = STORE_IF_EXISTS;
			recv_sys.apply(false);
			/* Rescan the redo logs from last stored lsn */
			end_lsn = recv_sys.recovered_lsn;
		}

		start_lsn = ut_uint64_align_down(end_lsn,
						 OS_FILE_LOG_BLOCK_SIZE);
		end_lsn = start_lsn;
		log_sys.log.read_log_seg(&end_lsn, start_lsn + RECV_SCAN_SIZE);
	} while (end_lsn != start_lsn
		 && !recv_scan_log_recs(&store, log_sys.buf, checkpoint_lsn,
					start_lsn, end_lsn, contiguous_lsn,
					&log_sys.log.scanned_lsn));

	if (recv_sys.found_corrupt_log || recv_sys.found_corrupt_fs) {
		DBUG_RETURN(false);
	}

	DBUG_PRINT("ib_log", ("%s " LSN_PF " completed",
			      last_phase ? "rescan" : "scan",
			      log_sys.log.scanned_lsn));

	DBUG_RETURN(store == STORE_NO);
}

/** Report a missing tablespace for which page-redo log exists.
@param[in]	err	previous error code
@param[in]	i	tablespace descriptor
@return new error code */
static
dberr_t
recv_init_missing_space(dberr_t err, const recv_spaces_t::const_iterator& i)
{
	if (srv_operation == SRV_OPERATION_RESTORE
	    || srv_operation == SRV_OPERATION_RESTORE_EXPORT) {
		if (i->second.name.find(TEMP_TABLE_PATH_PREFIX)
		    != std::string::npos) {
			ib::warn() << "Tablespace " << i->first << " was not"
				" found at " << i->second.name << " when"
				" restoring a (partial?) backup. All redo log"
				" for this file will be ignored!";
		}
		return(err);
	}

	if (srv_force_recovery == 0) {
		ib::error() << "Tablespace " << i->first << " was not"
			" found at " << i->second.name << ".";

		if (err == DB_SUCCESS) {
			ib::error() << "Set innodb_force_recovery=1 to"
				" ignore this and to permanently lose"
				" all changes to the tablespace.";
			err = DB_TABLESPACE_NOT_FOUND;
		}
	} else {
		ib::warn() << "Tablespace " << i->first << " was not"
			" found at " << i->second.name << ", and"
			" innodb_force_recovery was set. All redo log"
			" for this tablespace will be ignored!";
	}

	return(err);
}

/** Report the missing tablespace and discard the redo logs for the deleted
tablespace.
@param[in]	rescan			rescan of redo logs is needed
					if hash table ran out of memory
@param[out]	missing_tablespace	missing tablespace exists or not
@return error code or DB_SUCCESS. */
static MY_ATTRIBUTE((warn_unused_result))
dberr_t
recv_validate_tablespace(bool rescan, bool& missing_tablespace)
{
	dberr_t err = DB_SUCCESS;

	mutex_enter(&recv_sys.mutex);

	for (recv_sys_t::map::iterator p = recv_sys.pages.begin();
	     p != recv_sys.pages.end();) {
		ut_ad(!p->second.log.empty());
		const ulint space = p->first.space();
		if (is_predefined_tablespace(space)) {
next:
			p++;
			continue;
		}

		recv_spaces_t::iterator i = recv_spaces.find(space);
		ut_ad(i != recv_spaces.end());

		switch (i->second.status) {
		case file_name_t::NORMAL:
			goto next;
		case file_name_t::MISSING:
			err = recv_init_missing_space(err, i);
			i->second.status = file_name_t::DELETED;
			/* fall through */
		case file_name_t::DELETED:
			recv_sys_t::map::iterator r = p++;
			r->second.log.clear();
			recv_sys.pages.erase(r);
			continue;
		}
		ut_ad(0);
	}

	if (err != DB_SUCCESS) {
func_exit:
		mutex_exit(&recv_sys.mutex);
		return(err);
	}

	/* When rescan is not needed, recv_sys.pages will contain the
	entire redo log. If rescan is needed or innodb_force_recovery
	is set, we can ignore missing tablespaces. */
	for (const recv_spaces_t::value_type& rs : recv_spaces) {
		if (UNIV_LIKELY(rs.second.status != file_name_t::MISSING)) {
			continue;
		}

		missing_tablespace = true;

		if (srv_force_recovery > 0) {
			ib::warn() << "Tablespace " << rs.first
				<<" was not found at " << rs.second.name
				<<", and innodb_force_recovery was set."
				<<" All redo log for this tablespace"
				<<" will be ignored!";
			continue;
		}

		if (!rescan) {
			ib::info() << "Tablespace " << rs.first
				<< " was not found at '"
				<< rs.second.name << "', but there"
				<<" were no modifications either.";
		}
	}

	if (!rescan || srv_force_recovery > 0) {
		missing_tablespace = false;
	}

	err = DB_SUCCESS;
	goto func_exit;
}

/** Check if all tablespaces were found for crash recovery.
@param[in]	rescan			rescan of redo logs is needed
@param[out]	missing_tablespace	missing table exists
@return error code or DB_SUCCESS */
static MY_ATTRIBUTE((warn_unused_result))
dberr_t
recv_init_crash_recovery_spaces(bool rescan, bool& missing_tablespace)
{
	bool		flag_deleted	= false;

	ut_ad(!srv_read_only_mode);
	ut_ad(recv_needed_recovery);

	for (recv_spaces_t::value_type& rs : recv_spaces) {
		ut_ad(!is_predefined_tablespace(rs.first));
		ut_ad(rs.second.status != file_name_t::DELETED
		      || !rs.second.space);

		if (rs.second.status == file_name_t::DELETED) {
			/* The tablespace was deleted,
			so we can ignore any redo log for it. */
			flag_deleted = true;
		} else if (rs.second.space != NULL) {
			/* The tablespace was found, and there
			are some redo log records for it. */
			fil_names_dirty(rs.second.space);

			/* Add the freed page ranges in the respective
			tablespace */
			if (!rs.second.freed_ranges.empty()
			    && (srv_immediate_scrub_data_uncompressed
				|| rs.second.space->is_compressed())) {

				rs.second.space->add_free_ranges(
					std::move(rs.second.freed_ranges));
			}
		} else if (rs.second.name == "") {
			ib::error() << "Missing FILE_CREATE, FILE_DELETE"
				" or FILE_MODIFY before FILE_CHECKPOINT"
				" for tablespace " << rs.first;
			recv_sys.found_corrupt_log = true;
			return(DB_CORRUPTION);
		} else {
			rs.second.status = file_name_t::MISSING;
			flag_deleted = true;
		}

		ut_ad(rs.second.status == file_name_t::DELETED
		      || rs.second.name != "");
	}

	if (flag_deleted) {
		return recv_validate_tablespace(rescan, missing_tablespace);
	}

	return DB_SUCCESS;
}

/** Start recovering from a redo log checkpoint.
@param[in]	flush_lsn	FIL_PAGE_FILE_FLUSH_LSN
of first system tablespace page
@return error code or DB_SUCCESS */
dberr_t
recv_recovery_from_checkpoint_start(lsn_t flush_lsn)
{
	ulint		max_cp_field;
	lsn_t		checkpoint_lsn;
	bool		rescan = false;
	ib_uint64_t	checkpoint_no;
	lsn_t		contiguous_lsn;
	byte*		buf;
	dberr_t		err = DB_SUCCESS;

	ut_ad(srv_operation == SRV_OPERATION_NORMAL
	      || srv_operation == SRV_OPERATION_RESTORE
	      || srv_operation == SRV_OPERATION_RESTORE_EXPORT);
	ut_d(mysql_mutex_lock(&buf_pool.flush_list_mutex));
	ut_ad(UT_LIST_GET_LEN(buf_pool.LRU) == 0);
	ut_ad(UT_LIST_GET_LEN(buf_pool.unzip_LRU) == 0);
	ut_d(mysql_mutex_unlock(&buf_pool.flush_list_mutex));

	if (srv_force_recovery >= SRV_FORCE_NO_LOG_REDO) {

		ib::info() << "innodb_force_recovery=6 skips redo log apply";

		return(DB_SUCCESS);
	}

	recv_sys.recovery_on = true;

	mysql_mutex_lock(&log_sys.mutex);

	err = recv_find_max_checkpoint(&max_cp_field);

	if (err != DB_SUCCESS) {

		recv_sys.recovered_lsn = log_sys.get_lsn();
		mysql_mutex_unlock(&log_sys.mutex);
		return(err);
	}

	buf = log_sys.checkpoint_buf;
	log_sys.log.read(max_cp_field, {buf, OS_FILE_LOG_BLOCK_SIZE});

	checkpoint_lsn = mach_read_from_8(buf + LOG_CHECKPOINT_LSN);
	checkpoint_no = mach_read_from_8(buf + LOG_CHECKPOINT_NO);

	/* Start reading the log from the checkpoint lsn. The variable
	contiguous_lsn contains an lsn up to which the log is known to
	be contiguously written. */
	recv_sys.mlog_checkpoint_lsn = 0;

	ut_ad(RECV_SCAN_SIZE <= srv_log_buffer_size);

	const lsn_t	end_lsn = mach_read_from_8(
		buf + LOG_CHECKPOINT_END_LSN);

	ut_ad(recv_sys.pages.empty());
	contiguous_lsn = checkpoint_lsn;
	switch (log_sys.log.format) {
	case 0:
		mysql_mutex_unlock(&log_sys.mutex);
		return DB_SUCCESS;
	default:
		if (end_lsn == 0) {
			break;
		}
		if (end_lsn >= checkpoint_lsn) {
			contiguous_lsn = end_lsn;
			break;
		}
		recv_sys.found_corrupt_log = true;
		mysql_mutex_unlock(&log_sys.mutex);
		return(DB_ERROR);
	}

	size_t sizeof_checkpoint;

	if (!log_sys.is_physical()) {
		sizeof_checkpoint = 9/* size of MLOG_CHECKPOINT */;
		goto completed;
	}

	/* Look for FILE_CHECKPOINT. */
	recv_group_scan_log_recs(checkpoint_lsn, &contiguous_lsn, false);
	/* The first scan should not have stored or applied any records. */
	ut_ad(recv_sys.pages.empty());
	ut_ad(!recv_sys.found_corrupt_fs);

	if (srv_read_only_mode && recv_needed_recovery) {
		mysql_mutex_unlock(&log_sys.mutex);
		return(DB_READ_ONLY);
	}

	if (recv_sys.found_corrupt_log && !srv_force_recovery) {
		mysql_mutex_unlock(&log_sys.mutex);
		ib::warn() << "Log scan aborted at LSN " << contiguous_lsn;
		return(DB_ERROR);
	}

	if (recv_sys.mlog_checkpoint_lsn == 0) {
		lsn_t scan_lsn = log_sys.log.scanned_lsn;
		if (!srv_read_only_mode && scan_lsn != checkpoint_lsn) {
			mysql_mutex_unlock(&log_sys.mutex);
			ib::error err;
			err << "Missing FILE_CHECKPOINT";
			if (end_lsn) {
				err << " at " << end_lsn;
			}
			err << " between the checkpoint " << checkpoint_lsn
			    << " and the end " << scan_lsn << ".";
			return(DB_ERROR);
		}

		log_sys.log.scanned_lsn = checkpoint_lsn;
	} else {
		contiguous_lsn = checkpoint_lsn;
		rescan = recv_group_scan_log_recs(
			checkpoint_lsn, &contiguous_lsn, false);

		if ((recv_sys.found_corrupt_log && !srv_force_recovery)
		    || recv_sys.found_corrupt_fs) {
			mysql_mutex_unlock(&log_sys.mutex);
			return(DB_ERROR);
		}
	}

	/* NOTE: we always do a 'recovery' at startup, but only if
	there is something wrong we will print a message to the
	user about recovery: */
	sizeof_checkpoint= SIZE_OF_FILE_CHECKPOINT;

completed:
	if (flush_lsn == checkpoint_lsn + sizeof_checkpoint
	    && recv_sys.mlog_checkpoint_lsn == checkpoint_lsn) {
		/* The redo log is logically empty. */
	} else if (checkpoint_lsn != flush_lsn) {
		ut_ad(!srv_log_file_created);

		if (checkpoint_lsn + sizeof_checkpoint < flush_lsn) {
			ib::warn()
				<< "Are you sure you are using the right "
				<< LOG_FILE_NAME
				<< " to start up the database? Log sequence "
				   "number in the "
				<< LOG_FILE_NAME << " is " << checkpoint_lsn
				<< ", less than the log sequence number in "
				   "the first system tablespace file header, "
				<< flush_lsn << ".";
		}

		if (!recv_needed_recovery) {

			ib::info()
				<< "The log sequence number " << flush_lsn
				<< " in the system tablespace does not match"
				   " the log sequence number "
				<< checkpoint_lsn << " in the "
				<< LOG_FILE_NAME << "!";

			if (srv_read_only_mode) {
				ib::error() << "innodb_read_only"
					" prevents crash recovery";
				mysql_mutex_unlock(&log_sys.mutex);
				return(DB_READ_ONLY);
			}

			recv_needed_recovery = true;
		}
	}

	log_sys.set_lsn(recv_sys.recovered_lsn);
	if (UNIV_LIKELY(log_sys.get_flushed_lsn() < recv_sys.recovered_lsn)) {
		/* This may already have been set by create_log_file()
		if no logs existed when the server started up. */
		log_sys.set_flushed_lsn(recv_sys.recovered_lsn);
	}

	if (recv_needed_recovery) {
		bool missing_tablespace = false;

		err = recv_init_crash_recovery_spaces(
			rescan, missing_tablespace);

		if (err != DB_SUCCESS) {
			mysql_mutex_unlock(&log_sys.mutex);
			return(err);
		}

		/* If there is any missing tablespace and rescan is needed
		then there is a possiblity that hash table will not contain
		all space ids redo logs. Rescan the remaining unstored
		redo logs for the validation of missing tablespace. */
		ut_ad(rescan || !missing_tablespace);

		while (missing_tablespace) {
			DBUG_PRINT("ib_log", ("Rescan of redo log to validate "
					      "the missing tablespace. Scan "
					      "from last stored LSN " LSN_PF,
					      recv_sys.last_stored_lsn));

			lsn_t recent_stored_lsn = recv_sys.last_stored_lsn;
			rescan = recv_group_scan_log_recs(
				checkpoint_lsn, &recent_stored_lsn, false);

			ut_ad(!recv_sys.found_corrupt_fs);

			missing_tablespace = false;

			err = recv_sys.found_corrupt_log
				? DB_ERROR
				: recv_validate_tablespace(
					rescan, missing_tablespace);

			if (err != DB_SUCCESS) {
				mysql_mutex_unlock(&log_sys.mutex);
				return err;
			}

			rescan = true;
		}

		recv_sys.parse_start_lsn = checkpoint_lsn;

		if (srv_operation == SRV_OPERATION_NORMAL) {
			buf_dblwr.recover();
		}

		ut_ad(srv_force_recovery <= SRV_FORCE_NO_UNDO_LOG_SCAN);

		if (rescan) {
			contiguous_lsn = checkpoint_lsn;

			recv_group_scan_log_recs(
				checkpoint_lsn, &contiguous_lsn, true);

			if ((recv_sys.found_corrupt_log
			     && !srv_force_recovery)
			    || recv_sys.found_corrupt_fs) {
				mysql_mutex_unlock(&log_sys.mutex);
				return(DB_ERROR);
			}
		}
	} else {
		ut_ad(!rescan || recv_sys.pages.empty());
	}

	if (log_sys.is_physical()
	    && (log_sys.log.scanned_lsn < checkpoint_lsn
		|| log_sys.log.scanned_lsn < recv_max_page_lsn)) {

		ib::error() << "We scanned the log up to "
			<< log_sys.log.scanned_lsn
			<< ". A checkpoint was at " << checkpoint_lsn << " and"
			" the maximum LSN on a database page was "
			<< recv_max_page_lsn << ". It is possible that the"
			" database is now corrupt!";
	}

	if (recv_sys.recovered_lsn < checkpoint_lsn) {
		mysql_mutex_unlock(&log_sys.mutex);

		ib::error() << "Recovered only to lsn:"
			    << recv_sys.recovered_lsn << " checkpoint_lsn: " << checkpoint_lsn;

		return(DB_ERROR);
	}

	log_sys.next_checkpoint_lsn = checkpoint_lsn;
	log_sys.next_checkpoint_no = checkpoint_no + 1;

	recv_synchronize_groups();

	ut_ad(recv_needed_recovery
	      || checkpoint_lsn == recv_sys.recovered_lsn);

	log_sys.write_lsn = log_sys.get_lsn();
	log_sys.buf_free = log_sys.write_lsn % OS_FILE_LOG_BLOCK_SIZE;
	log_sys.buf_next_to_write = log_sys.buf_free;

	log_sys.last_checkpoint_lsn = checkpoint_lsn;

	if (!srv_read_only_mode && srv_operation == SRV_OPERATION_NORMAL) {
		/* Write a FILE_CHECKPOINT marker as the first thing,
		before generating any other redo log. This ensures
		that subsequent crash recovery will be possible even
		if the server were killed soon after this. */
		fil_names_clear(log_sys.last_checkpoint_lsn, true);
	}

	log_sys.next_checkpoint_no = ++checkpoint_no;

	mutex_enter(&recv_sys.mutex);

	recv_sys.apply_log_recs = true;
<<<<<<< HEAD
	recv_no_ibuf_operations = false;
=======
	recv_no_ibuf_operations = is_mariabackup_restore_or_export();
	ut_d(recv_no_log_write = recv_no_ibuf_operations);
>>>>>>> ad0f0d2b

	mutex_exit(&recv_sys.mutex);

	mysql_mutex_unlock(&log_sys.mutex);

	recv_lsn_checks_on = true;

	/* The database is now ready to start almost normal processing of user
	transactions: transaction rollbacks and the application of the log
	records in the hash table can be run in background. */

	return(DB_SUCCESS);
}

bool recv_dblwr_t::validate_page(const page_id_t page_id,
                                 const byte *page,
                                 const fil_space_t *space,
                                 byte *tmp_buf)
{
  if (page_id.page_no() == 0)
  {
    ulint flags= fsp_header_get_flags(page);
    if (!fil_space_t::is_valid_flags(flags, page_id.space()))
    {
      ulint cflags= fsp_flags_convert_from_101(flags);
      if (cflags == ULINT_UNDEFINED)
      {
        ib::warn() << "Ignoring a doublewrite copy of page " << page_id
                   << "due to invalid flags " << ib::hex(flags);
        return false;
      }

      flags= cflags;
    }

    /* Page 0 is never page_compressed or encrypted. */
    return !buf_page_is_corrupted(true, page, flags);
  }

  ut_ad(tmp_buf);
  byte *tmp_frame= tmp_buf;
  byte *tmp_page= tmp_buf + srv_page_size;
  const uint16_t page_type= mach_read_from_2(page + FIL_PAGE_TYPE);
  const bool expect_encrypted= space->crypt_data &&
    space->crypt_data->type != CRYPT_SCHEME_UNENCRYPTED;

  if (space->full_crc32())
    return !buf_page_is_corrupted(true, page, space->flags);

  if (expect_encrypted &&
      mach_read_from_4(page + FIL_PAGE_FILE_FLUSH_LSN_OR_KEY_VERSION))
  {
    if (!fil_space_verify_crypt_checksum(page, space->zip_size()))
      return false;
    if (page_type != FIL_PAGE_PAGE_COMPRESSED_ENCRYPTED)
      return true;
    if (space->zip_size())
      return false;
    memcpy(tmp_page, page, space->physical_size());
    if (!fil_space_decrypt(space, tmp_frame, tmp_page))
      return false;
  }

  switch (page_type) {
  case FIL_PAGE_PAGE_COMPRESSED:
    memcpy(tmp_page, page, space->physical_size());
    /* fall through */
  case FIL_PAGE_PAGE_COMPRESSED_ENCRYPTED:
    if (space->zip_size())
      return false; /* ROW_FORMAT=COMPRESSED cannot be page_compressed */
    ulint decomp= fil_page_decompress(tmp_frame, tmp_page, space->flags);
    if (!decomp)
      return false; /* decompression failed */
    if (decomp == srv_page_size)
      return false; /* the page was not compressed (invalid page type) */
    return !buf_page_is_corrupted(true, tmp_page, space->flags);
  }

  return !buf_page_is_corrupted(true, page, space->flags);
}

byte *recv_dblwr_t::find_page(const page_id_t page_id,
                              const fil_space_t *space, byte *tmp_buf)
{
  byte *result= NULL;
  lsn_t max_lsn= 0;

  for (byte *page : pages)
  {
    if (page_get_page_no(page) != page_id.page_no() ||
        page_get_space_id(page) != page_id.space())
      continue;
    const lsn_t lsn= mach_read_from_8(page + FIL_PAGE_LSN);
    if (lsn <= max_lsn ||
        !validate_page(page_id, page, space, tmp_buf))
    {
      /* Mark processed for subsequent iterations in buf_dblwr_t::recover() */
      memset(page + FIL_PAGE_LSN, 0, 8);
      continue;
    }
    max_lsn= lsn;
    result= page;
  }

  return result;
}<|MERGE_RESOLUTION|>--- conflicted
+++ resolved
@@ -2330,7 +2330,6 @@
 		log_phys_t::apply_status a= l->apply(*block,
 						     p->second.last_offset);
 
-<<<<<<< HEAD
 		switch (a) {
 		case log_phys_t::APPLIED_NO:
 			ut_ad(!mtr.has_modifications());
@@ -2342,151 +2341,6 @@
 		case log_phys_t::APPLIED_TO_FSP_HEADER:
 		case log_phys_t::APPLIED_TO_ENCRYPTION:
 			break;
-=======
-/** This is another low level function for the recovery system
-to create a page which has buffered page intialization redo log records.
-@param[in]	page_id		page to be created using redo logs
-@param[in,out]	recv_addr	Hashed redo logs for the given page id
-@return whether the page creation successfully */
-static buf_block_t* recv_recovery_create_page_low(const page_id_t page_id,
-                                                  recv_addr_t* recv_addr)
-{
-  mtr_t mtr;
-  mlog_init_t::init &i= mlog_init.last(page_id);
-  const lsn_t end_lsn= UT_LIST_GET_LAST(recv_addr->rec_list)->end_lsn;
-
-  if (end_lsn < i.lsn)
-  {
-    DBUG_LOG("ib_log", "skip log for page "
-             << page_id
-             << " LSN " << end_lsn
-             << " < " << i.lsn);
-    recv_addr->state= RECV_PROCESSED;
-ignore:
-    ut_a(recv_sys.n_addrs);
-    recv_sys.n_addrs--;
-    return NULL;
-  }
-
-  fil_space_t *space= fil_space_acquire_for_io(recv_addr->space);
-  if (!space)
-  {
-    recv_addr->state= RECV_PROCESSED;
-    goto ignore;
-  }
-
-  if (space->enable_lsn)
-  {
-init_fail:
-    space->release_for_io();
-    recv_addr->state= RECV_NOT_PROCESSED;
-    return NULL;
-  }
-
-  /* Determine if a tablespace could be for an internal table
-  for FULLTEXT INDEX. For those tables, no MLOG_INDEX_LOAD record
-  used to be written when redo logging was disabled. Hence, we
-  cannot optimize away page reads, because all the redo
-  log records for initializing and modifying the page in the
-  past could be older than the page in the data file.
-
-  The check is too broad, causing all
-  tables whose names start with FTS_ to skip the optimization. */
-
-  if (strstr(space->name, "/FTS_"))
-    goto init_fail;
-
-  mtr.start();
-  mtr.set_log_mode(MTR_LOG_NONE);
-  buf_block_t *block= buf_page_create(page_id, space->zip_size(), &mtr);
-  if (recv_addr->state == RECV_PROCESSED)
-    /* The page happened to exist in the buffer pool, or it was
-    just being read in. Before buf_page_get_with_no_latch() returned,
-    all changes must have been applied to the page already. */
-    mtr.commit();
-  else
-  {
-    i.created= true;
-    buf_block_dbg_add_level(block, SYNC_NO_ORDER_CHECK);
-    recv_recover_page(block, mtr, recv_addr, &i);
-    ut_ad(mtr.has_committed());
-  }
-
-  space->release_for_io();
-  return block;
-}
-
-/** This is a low level function for the recovery system
-to create a page which has buffered intialized redo log records.
-@param[in]      page_id page to be created using redo logs
-@return whether the page creation successfully */
-buf_block_t* recv_recovery_create_page_low(const page_id_t page_id)
-{
-  buf_block_t* block= nullptr;
-  mutex_enter(&recv_sys.mutex);
-  recv_addr_t* recv_addr= recv_get_fil_addr_struct(page_id.space(),
-                                                   page_id.page_no());
-  if (recv_addr && recv_addr->state == RECV_WILL_NOT_READ)
-    block= recv_recovery_create_page_low(page_id, recv_addr);
-  mutex_exit(&recv_sys.mutex);
-  return block;
-}
-
-/** Apply the hash table of stored log records to persistent data pages.
-@param[in]	last_batch	whether the change buffer merge will be
-				performed as part of the operation */
-void recv_apply_hashed_log_recs(bool last_batch)
-{
-	ut_ad(srv_operation == SRV_OPERATION_NORMAL
-	      || is_mariabackup_restore_or_export());
-
-	mutex_enter(&recv_sys.mutex);
-
-	while (recv_sys.apply_batch_on) {
-		bool abort = recv_sys.found_corrupt_log;
-		mutex_exit(&recv_sys.mutex);
-
-		if (abort) {
-			return;
-		}
-
-		os_thread_sleep(500000);
-		mutex_enter(&recv_sys.mutex);
-	}
-
-	ut_ad(!last_batch == log_mutex_own());
-
-	recv_no_ibuf_operations
-		= !last_batch || is_mariabackup_restore_or_export();
-
-	if (ulint n = recv_sys.n_addrs) {
-		if (!log_sys.log.subformat && !srv_force_recovery
-		    && srv_undo_tablespaces_open) {
-			ib::error() << "Recovery of separately logged"
-				" TRUNCATE operations is no longer supported."
-				" Set innodb_force_recovery=1"
-				" if no *trunc.log files exist";
-			recv_sys.found_corrupt_log = true;
-			mutex_exit(&recv_sys.mutex);
-			return;
-		}
-
-		const char* msg = last_batch
-			? "Starting final batch to recover "
-			: "Starting a batch to recover ";
-		ib::info() << msg << n << " pages from redo log.";
-		sd_notifyf(0, "STATUS=%s" ULINTPF " pages from redo log",
-			   msg, n);
-	}
-	recv_sys.apply_log_recs = true;
-	recv_sys.apply_batch_on = true;
-
-	for (ulint id = srv_undo_tablespaces_open; id--; ) {
-		recv_sys_t::trunc& t = recv_sys.truncated_undo_spaces[id];
-		if (t.lsn) {
-			recv_addr_trim(id + srv_undo_space_id_start, t.pages,
-				       t.lsn);
->>>>>>> ad0f0d2b
 		}
 
 		if (fil_space_t* s = space
@@ -2786,8 +2640,6 @@
     srv_operation == SRV_OPERATION_RESTORE ||
     srv_operation == SRV_OPERATION_RESTORE_EXPORT;
 
-  ut_d(recv_no_log_write = recv_no_ibuf_operations);
-
   mtr_t mtr;
 
   if (!pages.empty())
@@ -3719,7 +3571,8 @@
 		mysql_mutex_unlock(&log_sys.mutex);
 
 		ib::error() << "Recovered only to lsn:"
-			    << recv_sys.recovered_lsn << " checkpoint_lsn: " << checkpoint_lsn;
+			    << recv_sys.recovered_lsn
+			    << " checkpoint_lsn: " << checkpoint_lsn;
 
 		return(DB_ERROR);
 	}
@@ -3751,12 +3604,9 @@
 	mutex_enter(&recv_sys.mutex);
 
 	recv_sys.apply_log_recs = true;
-<<<<<<< HEAD
 	recv_no_ibuf_operations = false;
-=======
-	recv_no_ibuf_operations = is_mariabackup_restore_or_export();
-	ut_d(recv_no_log_write = recv_no_ibuf_operations);
->>>>>>> ad0f0d2b
+	ut_d(recv_no_log_write = srv_operation == SRV_OPERATION_RESTORE
+	     || srv_operation == SRV_OPERATION_RESTORE_EXPORT);
 
 	mutex_exit(&recv_sys.mutex);
 
