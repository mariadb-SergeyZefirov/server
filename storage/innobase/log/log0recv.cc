--- conflicted
+++ resolved
@@ -308,13 +308,8 @@
 			if (!i.second.created) {
 				continue;
 			}
-<<<<<<< HEAD
-			if (buf_block_t* block = buf_page_get_gen(
+			if (buf_block_t* block = buf_page_get_low(
 				    i.first, 0, RW_X_LATCH, NULL,
-=======
-			if (buf_block_t* block = buf_page_get_low(
-				    i->first, univ_page_size, RW_X_LATCH, NULL,
->>>>>>> b092d35f
 				    BUF_GET_IF_IN_POOL, __FILE__, __LINE__,
 				    &mtr, NULL)) {
 				mutex_exit(&recv_sys.mutex);
@@ -2202,12 +2197,12 @@
              << " < " << i.lsn);
     recv_addr->state= RECV_PROCESSED;
 ignore:
-    ut_a(recv_sys->n_addrs);
-    recv_sys->n_addrs--;
+    ut_a(recv_sys.n_addrs);
+    recv_sys.n_addrs--;
     return NULL;
   }
 
-  fil_space_t *space= fil_space_acquire(recv_addr->space);
+  fil_space_t *space= fil_space_acquire_for_io(recv_addr->space);
   if (!space)
   {
     recv_addr->state= RECV_PROCESSED;
@@ -2217,7 +2212,7 @@
   if (space->enable_lsn)
   {
 init_fail:
-    space->release();
+    space->release_for_io();
     recv_addr->state= RECV_NOT_PROCESSED;
     return NULL;
   }
@@ -2237,8 +2232,7 @@
 
   mtr.start();
   mtr.set_log_mode(MTR_LOG_NONE);
-  buf_block_t *block= buf_page_create(page_id, page_size_t(space->flags),
-                                       &mtr);
+  buf_block_t *block= buf_page_create(page_id, space->zip_size(), &mtr);
   if (recv_addr->state == RECV_PROCESSED)
     /* The page happened to exist in the buffer pool, or it was
     just being read in. Before buf_page_get_with_no_latch() returned,
@@ -2249,11 +2243,11 @@
     i.created= true;
     buf_block_dbg_add_level(block, SYNC_NO_ORDER_CHECK);
     mtr.x_latch_at_savepoint(0, block);
-    recv_recover_page(block, mtr, recv_addr, i.lsn);
+    recv_recover_page(block, mtr, recv_addr, &i);
     ut_ad(mtr.has_committed());
   }
 
-  space->release();
+  space->release_for_io();
   return block;
 }
 
@@ -2263,15 +2257,13 @@
 @return whether the page creation successfully */
 buf_block_t* recv_recovery_create_page_low(const page_id_t page_id)
 {
-  buf_block_t* block= NULL;
-  mutex_enter(&recv_sys->mutex);
+  buf_block_t* block= nullptr;
+  mutex_enter(&recv_sys.mutex);
   recv_addr_t* recv_addr= recv_get_fil_addr_struct(page_id.space(),
                                                    page_id.page_no());
   if (recv_addr && recv_addr->state == RECV_WILL_NOT_READ)
-  {
     block= recv_recovery_create_page_low(page_id, recv_addr);
-  }
-  mutex_exit(&recv_sys->mutex);
+  mutex_exit(&recv_sys.mutex);
   return block;
 }
 
@@ -2370,14 +2362,8 @@
 apply:
 				mtr.start();
 				mtr.set_log_mode(MTR_LOG_NONE);
-<<<<<<< HEAD
-				if (buf_block_t* block = buf_page_get_gen(
+				if (buf_block_t* block = buf_page_get_low(
 					    page_id, 0, RW_X_LATCH, NULL,
-=======
-				if (buf_block_t* block = buf_page_get_low(
-					    page_id, univ_page_size,
-					    RW_X_LATCH, NULL,
->>>>>>> b092d35f
 					    BUF_GET_IF_IN_POOL,
 					    __FILE__, __LINE__, &mtr, NULL)) {
 					buf_block_dbg_add_level(
@@ -2389,85 +2375,9 @@
 					mtr.commit();
 					recv_read_in_area(page_id);
 				}
-<<<<<<< HEAD
-			} else {
-				mlog_init_t::init& i = mlog_init.last(page_id);
-				const lsn_t end_lsn = UT_LIST_GET_LAST(
-					recv_addr->rec_list)->end_lsn;
-
-				if (end_lsn < i.lsn) {
-					DBUG_LOG("ib_log", "skip log for page "
-						 << page_id
-						 << " LSN " << end_lsn
-						 << " < " << i.lsn);
-skip:
-					recv_addr->state = RECV_PROCESSED;
-					goto ignore;
-				}
-
-				fil_space_t* space = fil_space_acquire_for_io(
-					recv_addr->space);
-				if (!space) {
-					goto skip;
-				}
-
-				if (space->enable_lsn) {
-do_read:
-					space->release_for_io();
-					recv_addr->state = RECV_NOT_PROCESSED;
-					goto apply;
-				}
-
-				/* Determine if a tablespace could be
-				for an internal table for FULLTEXT INDEX.
-				For those tables, no MLOG_INDEX_LOAD record
-				used to be written when redo logging was
-				disabled. Hence, we cannot optimize
-				away page reads when crash-upgrading
-				from MariaDB versions before 10.4,
-				because all the redo log records for
-				initializing and modifying the page in
-				the past could be older than the page
-				in the data file.
-
-				The check is too broad, causing all
-				tables whose names start with FTS_ to
-				skip the optimization. */
-				if ((log_sys.log.format
-				     & ~log_t::FORMAT_ENCRYPTED)
-				    != log_t::FORMAT_10_4
-				    && strstr(space->name, "/FTS_")) {
-					goto do_read;
-				}
-
-				mtr.start();
-				mtr.set_log_mode(MTR_LOG_NONE);
-				buf_block_t* block = buf_page_create(
-					page_id, space->zip_size(), &mtr);
-				if (recv_addr->state == RECV_PROCESSED) {
-					/* The page happened to exist
-					in the buffer pool, or it was
-					just being read in. Before
-					buf_page_get_with_no_latch()
-					returned, all changes must have
-					been applied to the page already. */
-					mtr.commit();
-				} else {
-					i.created = true;
-					buf_block_dbg_add_level(
-						block, SYNC_NO_ORDER_CHECK);
-					mtr.x_latch_at_savepoint(0, block);
-					recv_recover_page(block, mtr,
-							  recv_addr, &i);
-					ut_ad(mtr.has_committed());
-				}
-
-				space->release_for_io();
-=======
 			} else if (!recv_recovery_create_page_low(
 					page_id, recv_addr)) {
 				goto apply;
->>>>>>> b092d35f
 			}
 		}
 	}
