--- conflicted
+++ resolved
@@ -1639,7 +1639,6 @@
 		recv = UT_LIST_GET_NEXT(rec_list, recv);
 	}
 
-<<<<<<< HEAD
 #ifdef UNIV_ZIP_DEBUG
 	if (fil_page_get_type(page) == FIL_PAGE_INDEX) {
 		page_zip_des_t*	page_zip = buf_block_get_page_zip(block);
@@ -1648,35 +1647,7 @@
 		     || page_zip_validate_low(page_zip, page, NULL, FALSE));
 	}
 #endif /* UNIV_ZIP_DEBUG */
-=======
-	if (!recover_backup && modification_to_page) {
-		ut_a(block);
-
-		buf_flush_recv_note_modification(block, start_lsn, end_lsn);
-	}
-
-	/* Make sure that committing mtr does not change the modification
-	lsn values of page */
-
-	mtr.modifications = FALSE;
-
-	mtr_commit(&mtr);
->>>>>>> 9d60b6c9
-
-	mutex_enter(&(recv_sys->mutex));
-
-	if (recv_max_page_lsn < page_lsn) {
-		recv_max_page_lsn = page_lsn;
-	}
-
-	recv_addr->state = RECV_PROCESSED;
-
-	ut_a(recv_sys->n_addrs);
-	recv_sys->n_addrs--;
-
-	mutex_exit(&(recv_sys->mutex));
-
-<<<<<<< HEAD
+
 #ifndef UNIV_HOTBACKUP
 	if (modification_to_page) {
 		ut_a(block);
@@ -1693,8 +1664,20 @@
 	mtr.modifications = FALSE;
 
 	mtr_commit(&mtr);
-=======
->>>>>>> 9d60b6c9
+
+	mutex_enter(&(recv_sys->mutex));
+
+	if (recv_max_page_lsn < page_lsn) {
+		recv_max_page_lsn = page_lsn;
+	}
+
+	recv_addr->state = RECV_PROCESSED;
+
+	ut_a(recv_sys->n_addrs);
+	recv_sys->n_addrs--;
+
+	mutex_exit(&(recv_sys->mutex));
+
 }
 
 #ifndef UNIV_HOTBACKUP
