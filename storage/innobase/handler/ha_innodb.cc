--- conflicted
+++ resolved
@@ -93,7 +93,6 @@
 #include "ibuf0ibuf.h"
 
 enum_tx_isolation thd_get_trx_isolation(const THD* thd);
-<<<<<<< HEAD
 
 #ifdef WITH_WSREP
 #include "../storage/innobase/include/ut0byte.h"
@@ -101,8 +100,6 @@
   //#include "../storage/innobase/include/ut0byte.ic"
 #endif /* EXTRA_DEBUG */
 #endif /* WITH_WSREP */
-=======
->>>>>>> 5a44e1a4
 }
 
 #include "ha_innodb.h"
