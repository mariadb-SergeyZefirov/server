/*****************************************************************************

Copyright (c) 1997, 2016, Oracle and/or its affiliates. All Rights Reserved.
Copyright (c) 2016, 2019, MariaDB Corporation.

This program is free software; you can redistribute it and/or modify it under
the terms of the GNU General Public License as published by the Free Software
Foundation; version 2 of the License.

This program is distributed in the hope that it will be useful, but WITHOUT
ANY WARRANTY; without even the implied warranty of MERCHANTABILITY or FITNESS
FOR A PARTICULAR PURPOSE. See the GNU General Public License for more details.

You should have received a copy of the GNU General Public License along with
this program; if not, write to the Free Software Foundation, Inc.,
51 Franklin Street, Fifth Floor, Boston, MA 02110-1335 USA

*****************************************************************************/

/**************************************************//**
@file ibuf/ibuf0ibuf.cc
Insert buffer

Created 7/19/1997 Heikki Tuuri
*******************************************************/

#include "ibuf0ibuf.h"
#include "sync0sync.h"
#include "btr0sea.h"

/** Number of bits describing a single page */
#define IBUF_BITS_PER_PAGE	4
/** The start address for an insert buffer bitmap page bitmap */
#define IBUF_BITMAP		PAGE_DATA

#include "buf0buf.h"
#include "buf0rea.h"
#include "fsp0fsp.h"
#include "trx0sys.h"
#include "fil0fil.h"
#include "rem0rec.h"
#include "btr0cur.h"
#include "btr0pcur.h"
#include "btr0btr.h"
#include "row0upd.h"
#include "dict0boot.h"
#include "fut0lst.h"
#include "lock0lock.h"
#include "log0recv.h"
#include "que0que.h"
#include "srv0start.h" /* srv_shutdown_state */
#include "rem0cmp.h"

/*	STRUCTURE OF AN INSERT BUFFER RECORD

In versions < 4.1.x:

1. The first field is the page number.
2. The second field is an array which stores type info for each subsequent
   field. We store the information which affects the ordering of records, and
   also the physical storage size of an SQL NULL value. E.g., for CHAR(10) it
   is 10 bytes.
3. Next we have the fields of the actual index record.

In versions >= 4.1.x:

Note that contary to what we planned in the 1990's, there will only be one
insert buffer tree, and that is in the system tablespace of InnoDB.

1. The first field is the space id.
2. The second field is a one-byte marker (0) which differentiates records from
   the < 4.1.x storage format.
3. The third field is the page number.
4. The fourth field contains the type info, where we have also added 2 bytes to
   store the charset. In the compressed table format of 5.0.x we must add more
   information here so that we can build a dummy 'index' struct which 5.0.x
   can use in the binary search on the index page in the ibuf merge phase.
5. The rest of the fields contain the fields of the actual index record.

In versions >= 5.0.3:

The first byte of the fourth field is an additional marker (0) if the record
is in the compact format.  The presence of this marker can be detected by
looking at the length of the field modulo DATA_NEW_ORDER_NULL_TYPE_BUF_SIZE.

The high-order bit of the character set field in the type info is the
"nullable" flag for the field.

In versions >= 5.5:

The optional marker byte at the start of the fourth field is replaced by
mandatory 3 fields, totaling 4 bytes:

 1. 2 bytes: Counter field, used to sort records within a (space id, page
    no) in the order they were added. This is needed so that for example the
    sequence of operations "INSERT x, DEL MARK x, INSERT x" is handled
    correctly.

 2. 1 byte: Operation type (see ibuf_op_t).

 3. 1 byte: Flags. Currently only one flag exists, IBUF_REC_COMPACT.

To ensure older records, which do not have counters to enforce correct
sorting, are merged before any new records, ibuf_insert checks if we're
trying to insert to a position that contains old-style records, and if so,
refuses the insert. Thus, ibuf pages are gradually converted to the new
format as their corresponding buffer pool pages are read into memory.
*/


/*	PREVENTING DEADLOCKS IN THE INSERT BUFFER SYSTEM

If an OS thread performs any operation that brings in disk pages from
non-system tablespaces into the buffer pool, or creates such a page there,
then the operation may have as a side effect an insert buffer index tree
compression. Thus, the tree latch of the insert buffer tree may be acquired
in the x-mode, and also the file space latch of the system tablespace may
be acquired in the x-mode.

Also, an insert to an index in a non-system tablespace can have the same
effect. How do we know this cannot lead to a deadlock of OS threads? There
is a problem with the i\o-handler threads: they break the latching order
because they own x-latches to pages which are on a lower level than the
insert buffer tree latch, its page latches, and the tablespace latch an
insert buffer operation can reserve.

The solution is the following: Let all the tree and page latches connected
with the insert buffer be later in the latching order than the fsp latch and
fsp page latches.

Insert buffer pages must be such that the insert buffer is never invoked
when these pages are accessed as this would result in a recursion violating
the latching order. We let a special i/o-handler thread take care of i/o to
the insert buffer pages and the ibuf bitmap pages, as well as the fsp bitmap
pages and the first inode page, which contains the inode of the ibuf tree: let
us call all these ibuf pages. To prevent deadlocks, we do not let a read-ahead
access both non-ibuf and ibuf pages.

Then an i/o-handler for the insert buffer never needs to access recursively the
insert buffer tree and thus obeys the latching order. On the other hand, other
i/o-handlers for other tablespaces may require access to the insert buffer,
but because all kinds of latches they need to access there are later in the
latching order, no violation of the latching order occurs in this case,
either.

A problem is how to grow and contract an insert buffer tree. As it is later
in the latching order than the fsp management, we have to reserve the fsp
latch first, before adding or removing pages from the insert buffer tree.
We let the insert buffer tree have its own file space management: a free
list of pages linked to the tree root. To prevent recursive using of the
insert buffer when adding pages to the tree, we must first load these pages
to memory, obtaining a latch on them, and only after that add them to the
free list of the insert buffer tree. More difficult is removing of pages
from the free list. If there is an excess of pages in the free list of the
ibuf tree, they might be needed if some thread reserves the fsp latch,
intending to allocate more file space. So we do the following: if a thread
reserves the fsp latch, we check the writer count field of the latch. If
this field has value 1, it means that the thread did not own the latch
before entering the fsp system, and the mtr of the thread contains no
modifications to the fsp pages. Now we are free to reserve the ibuf latch,
and check if there is an excess of pages in the free list. We can then, in a
separate mini-transaction, take them out of the free list and free them to
the fsp system.

To avoid deadlocks in the ibuf system, we divide file pages into three levels:

(1) non-ibuf pages,
(2) ibuf tree pages and the pages in the ibuf tree free list, and
(3) ibuf bitmap pages.

No OS thread is allowed to access higher level pages if it has latches to
lower level pages; even if the thread owns a B-tree latch it must not access
the B-tree non-leaf pages if it has latches on lower level pages. Read-ahead
is only allowed for level 1 and 2 pages. Dedicated i/o-handler threads handle
exclusively level 1 i/o. A dedicated i/o handler thread handles exclusively
level 2 i/o. However, if an OS thread does the i/o handling for itself, i.e.,
it uses synchronous aio, it can access any pages, as long as it obeys the
access order rules. */

/** Operations that can currently be buffered. */
ulong	innodb_change_buffering;

#if defined UNIV_DEBUG || defined UNIV_IBUF_DEBUG
/** Dump the change buffer at startup */
my_bool	ibuf_dump;
/** Flag to control insert buffer debugging. */
uint	ibuf_debug;
#endif /* UNIV_DEBUG || UNIV_IBUF_DEBUG */

/** The insert buffer control structure */
ibuf_t	ibuf;

/** @name Offsets to the per-page bits in the insert buffer bitmap */
/* @{ */
#define	IBUF_BITMAP_FREE	0	/*!< Bits indicating the
					amount of free space */
#define IBUF_BITMAP_BUFFERED	2	/*!< TRUE if there are buffered
					changes for the page */
#define IBUF_BITMAP_IBUF	3	/*!< TRUE if page is a part of
					the ibuf tree, excluding the
					root page, or is in the free
					list of the ibuf */
/* @} */

#define IBUF_REC_FIELD_SPACE	0	/*!< in the pre-4.1 format,
					the page number. later, the space_id */
#define IBUF_REC_FIELD_MARKER	1	/*!< starting with 4.1, a marker
					consisting of 1 byte that is 0 */
#define IBUF_REC_FIELD_PAGE	2	/*!< starting with 4.1, the
					page number */
#define IBUF_REC_FIELD_METADATA	3	/* the metadata field */
#define IBUF_REC_FIELD_USER	4	/* first user field */

/* Various constants for checking the type of an ibuf record and extracting
data from it. For details, see the description of the record format at the
top of this file. */

/** @name Format of the IBUF_REC_FIELD_METADATA of an insert buffer record
The fourth column in the MySQL 5.5 format contains an operation
type, counter, and some flags. */
/* @{ */
#define IBUF_REC_INFO_SIZE	4	/*!< Combined size of info fields at
					the beginning of the fourth field */

/* Offsets for the fields at the beginning of the fourth field */
#define IBUF_REC_OFFSET_COUNTER	0	/*!< Operation counter */
#define IBUF_REC_OFFSET_TYPE	2	/*!< Type of operation */
#define IBUF_REC_OFFSET_FLAGS	3	/*!< Additional flags */

/* Record flag masks */
#define IBUF_REC_COMPACT	0x1	/*!< Set in
					IBUF_REC_OFFSET_FLAGS if the
					user index is in COMPACT
					format or later */


/** The mutex used to block pessimistic inserts to ibuf trees */
static ib_mutex_t	ibuf_pessimistic_insert_mutex;

/** The mutex protecting the insert buffer structs */
static ib_mutex_t	ibuf_mutex;

/** The mutex protecting the insert buffer bitmaps */
static ib_mutex_t	ibuf_bitmap_mutex;

/** The area in pages from which contract looks for page numbers for merge */
const ulint		IBUF_MERGE_AREA = 8;

/** Inside the merge area, pages which have at most 1 per this number less
buffered entries compared to maximum volume that can buffered for a single
page are merged along with the page whose buffer became full */
const ulint		IBUF_MERGE_THRESHOLD = 4;

/** In ibuf_contract at most this number of pages is read to memory in one
batch, in order to merge the entries for them in the insert buffer */
const ulint		IBUF_MAX_N_PAGES_MERGED = IBUF_MERGE_AREA;

/** If the combined size of the ibuf trees exceeds ibuf.max_size by
this many pages, we start to contract it synchronous contract, but do
not insert */
const ulint		IBUF_CONTRACT_DO_NOT_INSERT = 10;

/* TODO: how to cope with drop table if there are records in the insert
buffer for the indexes of the table? Is there actually any problem,
because ibuf merge is done to a page when it is read in, and it is
still physically like the index page even if the index would have been
dropped! So, there seems to be no problem. */

/******************************************************************//**
Sets the flag in the current mini-transaction record indicating we're
inside an insert buffer routine. */
UNIV_INLINE
void
ibuf_enter(
/*=======*/
	mtr_t*	mtr)	/*!< in/out: mini-transaction */
{
	ut_ad(!mtr->is_inside_ibuf());
	mtr->enter_ibuf();
}

/******************************************************************//**
Sets the flag in the current mini-transaction record indicating we're
exiting an insert buffer routine. */
UNIV_INLINE
void
ibuf_exit(
/*======*/
	mtr_t*	mtr)	/*!< in/out: mini-transaction */
{
	ut_ad(mtr->is_inside_ibuf());
	mtr->exit_ibuf();
}

/**************************************************************//**
Commits an insert buffer mini-transaction and sets the persistent
cursor latch mode to BTR_NO_LATCHES, that is, detaches the cursor. */
UNIV_INLINE
void
ibuf_btr_pcur_commit_specify_mtr(
/*=============================*/
	btr_pcur_t*	pcur,	/*!< in/out: persistent cursor */
	mtr_t*		mtr)	/*!< in/out: mini-transaction */
{
	ut_d(ibuf_exit(mtr));
	btr_pcur_commit_specify_mtr(pcur, mtr);
}

/******************************************************************//**
Gets the ibuf header page and x-latches it.
@return insert buffer header page */
static
page_t*
ibuf_header_page_get(
/*=================*/
	mtr_t*	mtr)	/*!< in/out: mini-transaction */
{
	buf_block_t*	block;

	ut_ad(!ibuf_inside(mtr));
	page_t* page = NULL;

	block = buf_page_get(
		page_id_t(IBUF_SPACE_ID, FSP_IBUF_HEADER_PAGE_NO),
		0, RW_X_LATCH, mtr);

	if (block) {
		buf_block_dbg_add_level(block, SYNC_IBUF_HEADER);
		page = buf_block_get_frame(block);
	}

	return page;
}

/******************************************************************//**
Gets the root page and sx-latches it.
@return insert buffer tree root page */
static
page_t*
ibuf_tree_root_get(
/*===============*/
	mtr_t*		mtr)	/*!< in: mtr */
{
	buf_block_t*	block;
	page_t*		root;

	ut_ad(ibuf_inside(mtr));
	ut_ad(mutex_own(&ibuf_mutex));

	mtr_sx_lock(dict_index_get_lock(ibuf.index), mtr);

	/* only segment list access is exclusive each other */
	block = buf_page_get(
		page_id_t(IBUF_SPACE_ID, FSP_IBUF_TREE_ROOT_PAGE_NO),
		0, RW_SX_LATCH, mtr);

	buf_block_dbg_add_level(block, SYNC_IBUF_TREE_NODE_NEW);

	root = buf_block_get_frame(block);

	ut_ad(page_get_space_id(root) == IBUF_SPACE_ID);
	ut_ad(page_get_page_no(root) == FSP_IBUF_TREE_ROOT_PAGE_NO);
	ut_ad(ibuf.empty == page_is_empty(root));

	return(root);
}

/******************************************************************//**
Closes insert buffer and frees the data structures. */
void
ibuf_close(void)
/*============*/
{
	if (!ibuf.index) {
		return;
	}

	mutex_free(&ibuf_pessimistic_insert_mutex);

	mutex_free(&ibuf_mutex);

	mutex_free(&ibuf_bitmap_mutex);

	dict_table_t*	ibuf_table = ibuf.index->table;
	rw_lock_free(&ibuf.index->lock);
	dict_mem_index_free(ibuf.index);
	dict_mem_table_free(ibuf_table);
	ibuf.index = NULL;
}

/******************************************************************//**
Updates the size information of the ibuf, assuming the segment size has not
changed. */
static
void
ibuf_size_update(
/*=============*/
	const page_t*	root)	/*!< in: ibuf tree root */
{
	ut_ad(mutex_own(&ibuf_mutex));

	ibuf.free_list_len = flst_get_len(root + PAGE_HEADER
					   + PAGE_BTR_IBUF_FREE_LIST);

	ibuf.height = 1 + btr_page_get_level(root);

	/* the '1 +' is the ibuf header page */
	ibuf.size = ibuf.seg_size - (1 + ibuf.free_list_len);
}

/******************************************************************//**
Creates the insert buffer data structure at a database startup and initializes
the data structures for the insert buffer.
@return DB_SUCCESS or failure */
dberr_t
ibuf_init_at_db_start(void)
/*=======================*/
{
	page_t*		root;
	ulint		n_used;
	page_t*		header_page;

	ut_ad(!ibuf.index);
	mtr_t mtr;
	mtr.start();
	compile_time_assert(IBUF_SPACE_ID == TRX_SYS_SPACE);
	compile_time_assert(IBUF_SPACE_ID == 0);
	mtr_x_lock(&fil_system.sys_space->latch, &mtr);
	header_page = ibuf_header_page_get(&mtr);

	if (!header_page) {
		mtr.commit();
		return DB_DECRYPTION_FAILED;
	}

	/* At startup we intialize ibuf to have a maximum of
	CHANGE_BUFFER_DEFAULT_SIZE in terms of percentage of the
	buffer pool size. Once ibuf struct is initialized this
	value is updated with the user supplied size by calling
	ibuf_max_size_update(). */
	ibuf.max_size = ((buf_pool_get_curr_size() >> srv_page_size_shift)
			  * CHANGE_BUFFER_DEFAULT_SIZE) / 100;

	mutex_create(LATCH_ID_IBUF, &ibuf_mutex);

	mutex_create(LATCH_ID_IBUF_BITMAP, &ibuf_bitmap_mutex);

	mutex_create(LATCH_ID_IBUF_PESSIMISTIC_INSERT,
		     &ibuf_pessimistic_insert_mutex);

	mutex_enter(&ibuf_mutex);

	fseg_n_reserved_pages(header_page + IBUF_HEADER + IBUF_TREE_SEG_HEADER,
			      &n_used, &mtr);

	ut_ad(n_used >= 2);

	ibuf.seg_size = n_used;

	{
		buf_block_t*	block;

		block = buf_page_get(
			page_id_t(IBUF_SPACE_ID, FSP_IBUF_TREE_ROOT_PAGE_NO),
			0, RW_X_LATCH, &mtr);

		buf_block_dbg_add_level(block, SYNC_IBUF_TREE_NODE);

		root = buf_block_get_frame(block);
	}

	ibuf_size_update(root);
	mutex_exit(&ibuf_mutex);

	ibuf.empty = page_is_empty(root);
	mtr.commit();

	ibuf.index = dict_mem_index_create(
		dict_mem_table_create("innodb_change_buffer",
				      fil_system.sys_space, 1, 0, 0, 0),
		"CLUST_IND",
		DICT_CLUSTERED | DICT_IBUF, 1);
	ibuf.index->id = DICT_IBUF_ID_MIN + IBUF_SPACE_ID;
	ibuf.index->n_uniq = REC_MAX_N_FIELDS;
	rw_lock_create(index_tree_rw_lock_key, &ibuf.index->lock,
		       SYNC_IBUF_INDEX_TREE);
#ifdef BTR_CUR_ADAPT
	ibuf.index->search_info = btr_search_info_create(ibuf.index->heap);
#endif /* BTR_CUR_ADAPT */
<<<<<<< HEAD
	ibuf.index->page = FSP_IBUF_TREE_ROOT_PAGE_NO;
	ut_d(ibuf.index->cached = TRUE);
	return DB_SUCCESS;
=======
	ibuf->index->page = FSP_IBUF_TREE_ROOT_PAGE_NO;
	ut_d(ibuf->index->cached = TRUE);

#if defined UNIV_DEBUG || defined UNIV_IBUF_DEBUG
	if (!ibuf_dump) {
		return error;
	}
	ib::info() << "Dumping the change buffer";
	ibuf_mtr_start(&mtr);
	btr_pcur_t pcur;
	if (DB_SUCCESS == btr_pcur_open_at_index_side(
		    true, ibuf->index, BTR_SEARCH_LEAF, &pcur,
		    true, 0, &mtr)) {
		while (btr_pcur_move_to_next_user_rec(&pcur, &mtr)) {
			rec_print_old(stderr, btr_pcur_get_rec(&pcur));
		}
	}
	ibuf_mtr_commit(&mtr);
	ib::info() << "Dumped the change buffer";
#endif

	return (error);
>>>>>>> 0339cbe2
}

/*********************************************************************//**
Updates the max_size value for ibuf. */
void
ibuf_max_size_update(
/*=================*/
	ulint	new_val)	/*!< in: new value in terms of
				percentage of the buffer pool size */
{
	ulint	new_size = ((buf_pool_get_curr_size() >> srv_page_size_shift)
			    * new_val) / 100;
	mutex_enter(&ibuf_mutex);
	ibuf.max_size = new_size;
	mutex_exit(&ibuf_mutex);
}


/** Apply MLOG_IBUF_BITMAP_INIT when crash-upgrading */
ATTRIBUTE_COLD void ibuf_bitmap_init_apply(buf_block_t* block)
{
	page_t*	page;
	ulint	byte_offset;

	page = buf_block_get_frame(block);
	fil_page_set_type(page, FIL_PAGE_IBUF_BITMAP);

	/* Write all zeros to the bitmap */
	compile_time_assert(!(IBUF_BITS_PER_PAGE % 2));

	byte_offset = UT_BITS_IN_BYTES(block->physical_size()
				       * IBUF_BITS_PER_PAGE);

	memset(page + IBUF_BITMAP, 0, byte_offset);
}

# ifdef UNIV_DEBUG
/** Gets the desired bits for a given page from a bitmap page.
@param[in]	page		bitmap page
@param[in]	page_id		page id whose bits to get
@param[in]	zip_size	ROW_FORMAT=COMPRESSED page size, or 0
@param[in]	bit		IBUF_BITMAP_FREE, IBUF_BITMAP_BUFFERED, ...
@param[in,out]	mtr		mini-transaction holding an x-latch on the
bitmap page
@return value of bits */
#  define ibuf_bitmap_page_get_bits(page, page_id, zip_size, bit, mtr)	\
	ibuf_bitmap_page_get_bits_low(page, page_id, zip_size,		\
				      MTR_MEMO_PAGE_X_FIX, mtr, bit)
# else /* UNIV_DEBUG */
/** Gets the desired bits for a given page from a bitmap page.
@param[in]	page		bitmap page
@param[in]	page_id		page id whose bits to get
@param[in]	zip_size	ROW_FORMAT=COMPRESSED page size, or 0
@param[in]	bit		IBUF_BITMAP_FREE, IBUF_BITMAP_BUFFERED, ...
@param[in,out]	mtr		mini-transaction holding an x-latch on the
bitmap page
@return value of bits */
#  define ibuf_bitmap_page_get_bits(page, page_id, zip_size, bit, mtr)	\
	ibuf_bitmap_page_get_bits_low(page, page_id, zip_size, bit)
# endif /* UNIV_DEBUG */

/** Gets the desired bits for a given page from a bitmap page.
@param[in]	page		bitmap page
@param[in]	page_id		page id whose bits to get
@param[in]	zip_size	ROW_FORMAT=COMPRESSED page size, or 0
@param[in]	latch_type	MTR_MEMO_PAGE_X_FIX, MTR_MEMO_BUF_FIX, ...
@param[in,out]	mtr		mini-transaction holding latch_type on the
bitmap page
@param[in]	bit		IBUF_BITMAP_FREE, IBUF_BITMAP_BUFFERED, ...
@return value of bits */
UNIV_INLINE
ulint
ibuf_bitmap_page_get_bits_low(
	const page_t*		page,
	const page_id_t		page_id,
	ulint			zip_size,
#ifdef UNIV_DEBUG
	ulint			latch_type,
	mtr_t*			mtr,
#endif /* UNIV_DEBUG */
	ulint			bit)
{
	ulint	byte_offset;
	ulint	bit_offset;
	ulint	map_byte;
	ulint	value;
	const ulint size = zip_size ? zip_size : srv_page_size;

	ut_ad(ut_is_2pow(zip_size));
	ut_ad(bit < IBUF_BITS_PER_PAGE);
	compile_time_assert(!(IBUF_BITS_PER_PAGE % 2));
	ut_ad(mtr_memo_contains_page(mtr, page, latch_type));

	bit_offset = (page_id.page_no() & (size - 1))
		* IBUF_BITS_PER_PAGE + bit;

	byte_offset = bit_offset / 8;
	bit_offset = bit_offset % 8;

	ut_ad(byte_offset + IBUF_BITMAP < srv_page_size);

	map_byte = mach_read_from_1(page + IBUF_BITMAP + byte_offset);

	value = ut_bit_get_nth(map_byte, bit_offset);

	if (bit == IBUF_BITMAP_FREE) {
		ut_ad(bit_offset + 1 < 8);

		value = value * 2 + ut_bit_get_nth(map_byte, bit_offset + 1);
	}

	return(value);
}

/** Sets the desired bit for a given page in a bitmap page.
@param[in,out]	page		bitmap page
@param[in]	page_id		page id whose bits to set
@param[in]	physical_size	page size
@param[in]	bit		IBUF_BITMAP_FREE, IBUF_BITMAP_BUFFERED, ...
@param[in]	val		value to set
@param[in,out]	mtr		mtr containing an x-latch to the bitmap page */
static
void
ibuf_bitmap_page_set_bits(
	page_t*			page,
	const page_id_t		page_id,
	ulint			physical_size,
	ulint			bit,
	ulint			val,
	mtr_t*			mtr)
{
	ulint	byte_offset;
	ulint	bit_offset;
	ulint	map_byte;

	ut_ad(bit < IBUF_BITS_PER_PAGE);
	compile_time_assert(!(IBUF_BITS_PER_PAGE % 2));
	ut_ad(mtr_memo_contains_page(mtr, page, MTR_MEMO_PAGE_X_FIX));
	ut_ad(mtr->is_named_space(page_id.space()));

	bit_offset = (page_id.page_no() % physical_size)
		* IBUF_BITS_PER_PAGE + bit;

	byte_offset = bit_offset / 8;
	bit_offset = bit_offset % 8;

	ut_ad(byte_offset + IBUF_BITMAP < srv_page_size);

	map_byte = mach_read_from_1(page + IBUF_BITMAP + byte_offset);

	if (bit == IBUF_BITMAP_FREE) {
		ut_ad(bit_offset + 1 < 8);
		ut_ad(val <= 3);

		map_byte = ut_bit_set_nth(map_byte, bit_offset, val / 2);
		map_byte = ut_bit_set_nth(map_byte, bit_offset + 1, val % 2);
	} else {
		ut_ad(val <= 1);
		map_byte = ut_bit_set_nth(map_byte, bit_offset, val);
	}

	mlog_write_ulint(page + IBUF_BITMAP + byte_offset, map_byte,
			 MLOG_1BYTE, mtr);
}

/** Calculates the bitmap page number for a given page number.
@param[in]	page_id		page id
@param[in]	size		page size
@return the bitmap page id where the file page is mapped */
inline page_id_t ibuf_bitmap_page_no_calc(const page_id_t page_id, ulint size)
{
	if (!size) size = srv_page_size;

	return page_id_t(page_id.space(), FSP_IBUF_BITMAP_OFFSET
			 + (page_id.page_no() & ~(size - 1)));
}

/** Gets the ibuf bitmap page where the bits describing a given file page are
stored.
@param[in]	page_id		page id of the file page
@param[in]	zip_size	ROW_FORMAT=COMPRESSED page size, or 0
@param[in]	file		file name
@param[in]	line		line where called
@param[in,out]	mtr		mini-transaction
@return bitmap page where the file page is mapped, that is, the bitmap
page containing the descriptor bits for the file page; the bitmap page
is x-latched */
static
page_t*
ibuf_bitmap_get_map_page_func(
	const page_id_t		page_id,
	ulint			zip_size,
	const char*		file,
	unsigned		line,
	mtr_t*			mtr)
{
	buf_block_t*	block = NULL;
	dberr_t		err = DB_SUCCESS;

	block = buf_page_get_gen(
		ibuf_bitmap_page_no_calc(page_id, zip_size),
		zip_size, RW_X_LATCH, NULL, BUF_GET, file, line, mtr, &err);

	if (err != DB_SUCCESS) {
		return NULL;
	}


	buf_block_dbg_add_level(block, SYNC_IBUF_BITMAP);

	return(buf_block_get_frame(block));
}

/** Gets the ibuf bitmap page where the bits describing a given file page are
stored.
@param[in]	page_id		page id of the file page
@param[in]	zip_size	ROW_FORMAT=COMPRESSED page size, or 0
@param[in,out]	mtr		mini-transaction
@return bitmap page where the file page is mapped, that is, the bitmap
page containing the descriptor bits for the file page; the bitmap page
is x-latched */
#define ibuf_bitmap_get_map_page(page_id, zip_size, mtr)	\
	ibuf_bitmap_get_map_page_func(page_id, zip_size, \
				      __FILE__, __LINE__, mtr)

/************************************************************************//**
Sets the free bits of the page in the ibuf bitmap. This is done in a separate
mini-transaction, hence this operation does not restrict further work to only
ibuf bitmap operations, which would result if the latch to the bitmap page
were kept. */
UNIV_INLINE
void
ibuf_set_free_bits_low(
/*===================*/
	const buf_block_t*	block,	/*!< in: index page; free bits are set if
					the index is non-clustered and page
					level is 0 */
	ulint			val,	/*!< in: value to set: < 4 */
	mtr_t*			mtr)	/*!< in/out: mtr */
{
	page_t*	bitmap_page;
	buf_frame_t* frame;

	ut_ad(mtr->is_named_space(block->page.id.space()));

	if (!block) {
		return;
	}

	frame = buf_block_get_frame(block);

	if (!frame || !page_is_leaf(frame)) {
		return;
	}

	bitmap_page = ibuf_bitmap_get_map_page(block->page.id,
					       block->zip_size(), mtr);

#ifdef UNIV_IBUF_DEBUG
	ut_a(val <= ibuf_index_page_calc_free(block));
#endif /* UNIV_IBUF_DEBUG */

	ibuf_bitmap_page_set_bits(
		bitmap_page, block->page.id, block->physical_size(),
		IBUF_BITMAP_FREE, val, mtr);
}

/************************************************************************//**
Sets the free bit of the page in the ibuf bitmap. This is done in a separate
mini-transaction, hence this operation does not restrict further work to only
ibuf bitmap operations, which would result if the latch to the bitmap page
were kept. */
void
ibuf_set_free_bits_func(
/*====================*/
	buf_block_t*	block,	/*!< in: index page of a non-clustered index;
				free bit is reset if page level is 0 */
#ifdef UNIV_IBUF_DEBUG
	ulint		max_val,/*!< in: ULINT_UNDEFINED or a maximum
				value which the bits must have before
				setting; this is for debugging */
#endif /* UNIV_IBUF_DEBUG */
	ulint		val)	/*!< in: value to set: < 4 */
{
	mtr_t	mtr;
	page_t*	page;
	page_t*	bitmap_page;

	page = buf_block_get_frame(block);

	if (!page_is_leaf(page)) {

		return;
	}

	mtr_start(&mtr);
	const fil_space_t* space = mtr.set_named_space_id(
		block->page.id.space());

	bitmap_page = ibuf_bitmap_get_map_page(block->page.id,
					       block->zip_size(), &mtr);

	switch (space->purpose) {
	case FIL_TYPE_LOG:
		ut_ad(0);
		break;
	case FIL_TYPE_TABLESPACE:
		break;
		/* fall through */
	case FIL_TYPE_TEMPORARY:
	case FIL_TYPE_IMPORT:
		mtr_set_log_mode(&mtr, MTR_LOG_NO_REDO);
	}

#ifdef UNIV_IBUF_DEBUG
	if (max_val != ULINT_UNDEFINED) {
		ulint	old_val;

		old_val = ibuf_bitmap_page_get_bits(
			bitmap_page, block->page.id,
			IBUF_BITMAP_FREE, &mtr);
# if 0
		if (old_val != max_val) {
			fprintf(stderr,
				"Ibuf: page %lu old val %lu max val %lu\n",
				page_get_page_no(page),
				old_val, max_val);
		}
# endif

		ut_a(old_val <= max_val);
	}
# if 0
	fprintf(stderr, "Setting page no %lu free bits to %lu should be %lu\n",
		page_get_page_no(page), val,
		ibuf_index_page_calc_free(block));
# endif

	ut_a(val <= ibuf_index_page_calc_free(block));
#endif /* UNIV_IBUF_DEBUG */

	ibuf_bitmap_page_set_bits(
		bitmap_page, block->page.id, block->physical_size(),
		IBUF_BITMAP_FREE, val, &mtr);

	mtr_commit(&mtr);
}

/************************************************************************//**
Resets the free bits of the page in the ibuf bitmap. This is done in a
separate mini-transaction, hence this operation does not restrict
further work to only ibuf bitmap operations, which would result if the
latch to the bitmap page were kept.  NOTE: The free bits in the insert
buffer bitmap must never exceed the free space on a page.  It is safe
to decrement or reset the bits in the bitmap in a mini-transaction
that is committed before the mini-transaction that affects the free
space. */
void
ibuf_reset_free_bits(
/*=================*/
	buf_block_t*	block)	/*!< in: index page; free bits are set to 0
				if the index is a non-clustered
				non-unique, and page level is 0 */
{
	ibuf_set_free_bits(block, 0, ULINT_UNDEFINED);
}

/**********************************************************************//**
Updates the free bits for an uncompressed page to reflect the present
state.  Does this in the mtr given, which means that the latching
order rules virtually prevent any further operations for this OS
thread until mtr is committed.  NOTE: The free bits in the insert
buffer bitmap must never exceed the free space on a page.  It is safe
to set the free bits in the same mini-transaction that updated the
page. */
void
ibuf_update_free_bits_low(
/*======================*/
	const buf_block_t*	block,		/*!< in: index page */
	ulint			max_ins_size,	/*!< in: value of
						maximum insert size
						with reorganize before
						the latest operation
						performed to the page */
	mtr_t*			mtr)		/*!< in/out: mtr */
{
	ulint	before;
	ulint	after;

	ut_a(!is_buf_block_get_page_zip(block));
	ut_ad(mtr->is_named_space(block->page.id.space()));

	before = ibuf_index_page_calc_free_bits(srv_page_size,
						max_ins_size);

	after = ibuf_index_page_calc_free(block);

	/* This approach cannot be used on compressed pages, since the
	computed value of "before" often does not match the current
	state of the bitmap.  This is because the free space may
	increase or decrease when a compressed page is reorganized. */
	if (before != after) {
		ibuf_set_free_bits_low(block, after, mtr);
	}
}

/**********************************************************************//**
Updates the free bits for a compressed page to reflect the present
state.  Does this in the mtr given, which means that the latching
order rules virtually prevent any further operations for this OS
thread until mtr is committed.  NOTE: The free bits in the insert
buffer bitmap must never exceed the free space on a page.  It is safe
to set the free bits in the same mini-transaction that updated the
page. */
void
ibuf_update_free_bits_zip(
/*======================*/
	buf_block_t*	block,	/*!< in/out: index page */
	mtr_t*		mtr)	/*!< in/out: mtr */
{
	page_t*	bitmap_page;
	ulint	after;

	ut_a(block);
	buf_frame_t* frame = buf_block_get_frame(block);
	ut_a(frame);
	ut_a(page_is_leaf(frame));
	ut_a(block->zip_size());

	bitmap_page = ibuf_bitmap_get_map_page(block->page.id,
					       block->zip_size(), mtr);

	after = ibuf_index_page_calc_free_zip(block);

	if (after == 0) {
		/* We move the page to the front of the buffer pool LRU list:
		the purpose of this is to prevent those pages to which we
		cannot make inserts using the insert buffer from slipping
		out of the buffer pool */

		buf_page_make_young(&block->page);
	}

	ibuf_bitmap_page_set_bits(
		bitmap_page, block->page.id, block->physical_size(),
		IBUF_BITMAP_FREE, after, mtr);
}

/**********************************************************************//**
Updates the free bits for the two pages to reflect the present state.
Does this in the mtr given, which means that the latching order rules
virtually prevent any further operations until mtr is committed.
NOTE: The free bits in the insert buffer bitmap must never exceed the
free space on a page.  It is safe to set the free bits in the same
mini-transaction that updated the pages. */
void
ibuf_update_free_bits_for_two_pages_low(
/*====================================*/
	buf_block_t*	block1,	/*!< in: index page */
	buf_block_t*	block2,	/*!< in: index page */
	mtr_t*		mtr)	/*!< in: mtr */
{
	ulint	state;

	ut_ad(mtr->is_named_space(block1->page.id.space()));
	ut_ad(block1->page.id.space() == block2->page.id.space());

	/* As we have to x-latch two random bitmap pages, we have to acquire
	the bitmap mutex to prevent a deadlock with a similar operation
	performed by another OS thread. */

	mutex_enter(&ibuf_bitmap_mutex);

	state = ibuf_index_page_calc_free(block1);

	ibuf_set_free_bits_low(block1, state, mtr);

	state = ibuf_index_page_calc_free(block2);

	ibuf_set_free_bits_low(block2, state, mtr);

	mutex_exit(&ibuf_bitmap_mutex);
}

/** Returns TRUE if the page is one of the fixed address ibuf pages.
@param[in]	page_id		page id
@param[in]	zip_size	ROW_FORMAT=COMPRESSED page size, or 0
@return TRUE if a fixed address ibuf i/o page */
inline bool ibuf_fixed_addr_page(const page_id_t page_id, ulint zip_size)
{
	return((page_id.space() == IBUF_SPACE_ID
		&& page_id.page_no() == IBUF_TREE_ROOT_PAGE_NO)
	       || ibuf_bitmap_page(page_id, zip_size));
}

/** Checks if a page is a level 2 or 3 page in the ibuf hierarchy of pages.
Must not be called when recv_no_ibuf_operations==true.
@param[in]	page_id		page id
@param[in]	zip_size	ROW_FORMAT=COMPRESSED page size, or 0
@param[in]	x_latch		FALSE if relaxed check (avoid latching the
bitmap page)
@param[in]	file		file name
@param[in]	line		line where called
@param[in,out]	mtr		mtr which will contain an x-latch to the
bitmap page if the page is not one of the fixed address ibuf pages, or NULL,
in which case a new transaction is created.
@return TRUE if level 2 or level 3 page */
bool
ibuf_page_low(
	const page_id_t		page_id,
	ulint			zip_size,
#ifdef UNIV_DEBUG
	bool			x_latch,
#endif /* UNIV_DEBUG */
	const char*		file,
	unsigned		line,
	mtr_t*			mtr)
{
	ibool	ret;
	mtr_t	local_mtr;
	page_t*	bitmap_page;

	ut_ad(!recv_no_ibuf_operations);
	ut_ad(x_latch || mtr == NULL);

	if (ibuf_fixed_addr_page(page_id, zip_size)) {
		return(true);
	} else if (page_id.space() != IBUF_SPACE_ID) {
		return(false);
	}

	compile_time_assert(IBUF_SPACE_ID == 0);
	ut_ad(fil_system.sys_space->purpose == FIL_TYPE_TABLESPACE);

#ifdef UNIV_DEBUG
	if (!x_latch) {
		mtr_start(&local_mtr);

		/* Get the bitmap page without a page latch, so that
		we will not be violating the latching order when
		another bitmap page has already been latched by this
		thread. The page will be buffer-fixed, and thus it
		cannot be removed or relocated while we are looking at
		it. The contents of the page could change, but the
		IBUF_BITMAP_IBUF bit that we are interested in should
		not be modified by any other thread. Nobody should be
		calling ibuf_add_free_page() or ibuf_remove_free_page()
		while the page is linked to the insert buffer b-tree. */
		dberr_t err = DB_SUCCESS;

		buf_block_t* block = buf_page_get_gen(
			ibuf_bitmap_page_no_calc(page_id, zip_size),
			zip_size, RW_NO_LATCH, NULL, BUF_GET_NO_LATCH,
			file, line, &local_mtr, &err);

		bitmap_page = buf_block_get_frame(block);

		ret = ibuf_bitmap_page_get_bits_low(
			bitmap_page, page_id, zip_size,
			MTR_MEMO_BUF_FIX, &local_mtr, IBUF_BITMAP_IBUF);

		mtr_commit(&local_mtr);
		return(ret);
	}
#endif /* UNIV_DEBUG */

	if (mtr == NULL) {
		mtr = &local_mtr;
		mtr_start(mtr);
	}

	bitmap_page = ibuf_bitmap_get_map_page_func(page_id, zip_size,
						    file, line, mtr);

	ret = ibuf_bitmap_page_get_bits(bitmap_page, page_id, zip_size,
					IBUF_BITMAP_IBUF, mtr);

	if (mtr == &local_mtr) {
		mtr_commit(mtr);
	}

	return(ret);
}

#ifdef UNIV_DEBUG
# define ibuf_rec_get_page_no(mtr,rec) ibuf_rec_get_page_no_func(mtr,rec)
#else /* UNIV_DEBUG */
# define ibuf_rec_get_page_no(mtr,rec) ibuf_rec_get_page_no_func(rec)
#endif /* UNIV_DEBUG */

/********************************************************************//**
Returns the page number field of an ibuf record.
@return page number */
static
ulint
ibuf_rec_get_page_no_func(
/*======================*/
#ifdef UNIV_DEBUG
	mtr_t*		mtr,	/*!< in: mini-transaction owning rec */
#endif /* UNIV_DEBUG */
	const rec_t*	rec)	/*!< in: ibuf record */
{
	const byte*	field;
	ulint		len;

	ut_ad(mtr_memo_contains_page_flagged(mtr, rec,
					     MTR_MEMO_PAGE_X_FIX
					     | MTR_MEMO_PAGE_S_FIX));
	ut_ad(ibuf_inside(mtr));
	ut_ad(rec_get_n_fields_old(rec) > 2);

	field = rec_get_nth_field_old(rec, IBUF_REC_FIELD_MARKER, &len);

	ut_a(len == 1);

	field = rec_get_nth_field_old(rec, IBUF_REC_FIELD_PAGE, &len);

	ut_a(len == 4);

	return(mach_read_from_4(field));
}

#ifdef UNIV_DEBUG
# define ibuf_rec_get_space(mtr,rec) ibuf_rec_get_space_func(mtr,rec)
#else /* UNIV_DEBUG */
# define ibuf_rec_get_space(mtr,rec) ibuf_rec_get_space_func(rec)
#endif /* UNIV_DEBUG */

/********************************************************************//**
Returns the space id field of an ibuf record. For < 4.1.x format records
returns 0.
@return space id */
static
ulint
ibuf_rec_get_space_func(
/*====================*/
#ifdef UNIV_DEBUG
	mtr_t*		mtr,	/*!< in: mini-transaction owning rec */
#endif /* UNIV_DEBUG */
	const rec_t*	rec)	/*!< in: ibuf record */
{
	const byte*	field;
	ulint		len;

	ut_ad(mtr_memo_contains_page_flagged(mtr, rec, MTR_MEMO_PAGE_X_FIX
					     | MTR_MEMO_PAGE_S_FIX));
	ut_ad(ibuf_inside(mtr));
	ut_ad(rec_get_n_fields_old(rec) > 2);

	field = rec_get_nth_field_old(rec, IBUF_REC_FIELD_MARKER, &len);

	ut_a(len == 1);

	field = rec_get_nth_field_old(rec, IBUF_REC_FIELD_SPACE, &len);

	ut_a(len == 4);

	return(mach_read_from_4(field));
}

#ifdef UNIV_DEBUG
# define ibuf_rec_get_info(mtr,rec,op,comp,info_len,counter)	\
	ibuf_rec_get_info_func(mtr,rec,op,comp,info_len,counter)
#else /* UNIV_DEBUG */
# define ibuf_rec_get_info(mtr,rec,op,comp,info_len,counter)	\
	ibuf_rec_get_info_func(rec,op,comp,info_len,counter)
#endif
/****************************************************************//**
Get various information about an ibuf record in >= 4.1.x format. */
static
void
ibuf_rec_get_info_func(
/*===================*/
#ifdef UNIV_DEBUG
	mtr_t*		mtr,	/*!< in: mini-transaction owning rec */
#endif /* UNIV_DEBUG */
	const rec_t*	rec,		/*!< in: ibuf record */
	ibuf_op_t*	op,		/*!< out: operation type, or NULL */
	ibool*		comp,		/*!< out: compact flag, or NULL */
	ulint*		info_len,	/*!< out: length of info fields at the
					start of the fourth field, or
					NULL */
	ulint*		counter)	/*!< in: counter value, or NULL */
{
	const byte*	types;
	ulint		fields;
	ulint		len;

	/* Local variables to shadow arguments. */
	ibuf_op_t	op_local;
	ibool		comp_local;
	ulint		info_len_local;
	ulint		counter_local;

	ut_ad(mtr_memo_contains_page_flagged(mtr, rec, MTR_MEMO_PAGE_X_FIX
					     | MTR_MEMO_PAGE_S_FIX));
	ut_ad(ibuf_inside(mtr));
	fields = rec_get_n_fields_old(rec);
	ut_a(fields > IBUF_REC_FIELD_USER);

	types = rec_get_nth_field_old(rec, IBUF_REC_FIELD_METADATA, &len);

	info_len_local = len % DATA_NEW_ORDER_NULL_TYPE_BUF_SIZE;
	compile_time_assert(IBUF_REC_INFO_SIZE
			    < DATA_NEW_ORDER_NULL_TYPE_BUF_SIZE);

	switch (info_len_local) {
	case 0:
	case 1:
		op_local = IBUF_OP_INSERT;
		comp_local = info_len_local;
		ut_ad(!counter);
		counter_local = ULINT_UNDEFINED;
		break;

	case IBUF_REC_INFO_SIZE:
		op_local = (ibuf_op_t) types[IBUF_REC_OFFSET_TYPE];
		comp_local = types[IBUF_REC_OFFSET_FLAGS] & IBUF_REC_COMPACT;
		counter_local = mach_read_from_2(
			types + IBUF_REC_OFFSET_COUNTER);
		break;

	default:
		ut_error;
	}

	ut_a(op_local < IBUF_OP_COUNT);
	ut_a((len - info_len_local) ==
	     (fields - IBUF_REC_FIELD_USER)
	     * DATA_NEW_ORDER_NULL_TYPE_BUF_SIZE);

	if (op) {
		*op = op_local;
	}

	if (comp) {
		*comp = comp_local;
	}

	if (info_len) {
		*info_len = info_len_local;
	}

	if (counter) {
		*counter = counter_local;
	}
}

#ifdef UNIV_DEBUG
# define ibuf_rec_get_op_type(mtr,rec) ibuf_rec_get_op_type_func(mtr,rec)
#else /* UNIV_DEBUG */
# define ibuf_rec_get_op_type(mtr,rec) ibuf_rec_get_op_type_func(rec)
#endif

/****************************************************************//**
Returns the operation type field of an ibuf record.
@return operation type */
static
ibuf_op_t
ibuf_rec_get_op_type_func(
/*======================*/
#ifdef UNIV_DEBUG
	mtr_t*		mtr,	/*!< in: mini-transaction owning rec */
#endif /* UNIV_DEBUG */
	const rec_t*	rec)	/*!< in: ibuf record */
{
	ulint		len;

	ut_ad(mtr_memo_contains_page_flagged(mtr, rec, MTR_MEMO_PAGE_X_FIX
					     | MTR_MEMO_PAGE_S_FIX));
	ut_ad(ibuf_inside(mtr));
	ut_ad(rec_get_n_fields_old(rec) > 2);

	(void) rec_get_nth_field_old(rec, IBUF_REC_FIELD_MARKER, &len);

	if (len > 1) {
		/* This is a < 4.1.x format record */

		return(IBUF_OP_INSERT);
	} else {
		ibuf_op_t	op;

		ibuf_rec_get_info(mtr, rec, &op, NULL, NULL, NULL);

		return(op);
	}
}

/****************************************************************//**
Read the first two bytes from a record's fourth field (counter field in new
records; something else in older records).
@return "counter" field, or ULINT_UNDEFINED if for some reason it
can't be read */
ulint
ibuf_rec_get_counter(
/*=================*/
	const rec_t*	rec)	/*!< in: ibuf record */
{
	const byte*	ptr;
	ulint		len;

	if (rec_get_n_fields_old(rec) <= IBUF_REC_FIELD_METADATA) {

		return(ULINT_UNDEFINED);
	}

	ptr = rec_get_nth_field_old(rec, IBUF_REC_FIELD_METADATA, &len);

	if (len >= 2) {

		return(mach_read_from_2(ptr));
	} else {

		return(ULINT_UNDEFINED);
	}
}


/**
  Add accumulated operation counts to a permanent array.
  Both arrays must be of size IBUF_OP_COUNT.
*/
static void ibuf_add_ops(Atomic_counter<ulint> *out, const ulint *in)
{
  for (auto i = 0; i < IBUF_OP_COUNT; i++)
    out[i]+= in[i];
}


/****************************************************************//**
Print operation counts. The array must be of size IBUF_OP_COUNT. */
static
void
ibuf_print_ops(
/*===========*/
	const Atomic_counter<ulint>*	ops,	/*!< in: operation counts */
	FILE*				file)	/*!< in: file where to print */
{
	static const char* op_names[] = {
		"insert",
		"delete mark",
		"delete"
	};
	ulint	i;

	ut_a(UT_ARR_SIZE(op_names) == IBUF_OP_COUNT);

	for (i = 0; i < IBUF_OP_COUNT; i++) {
		fprintf(file, "%s " ULINTPF "%s", op_names[i],
			ulint{ops[i]}, (i < (IBUF_OP_COUNT - 1)) ? ", " : "");
	}

	putc('\n', file);
}

/********************************************************************//**
Creates a dummy index for inserting a record to a non-clustered index.
@return dummy index */
static
dict_index_t*
ibuf_dummy_index_create(
/*====================*/
	ulint		n,	/*!< in: number of fields */
	ibool		comp)	/*!< in: TRUE=use compact record format */
{
	dict_table_t*	table;
	dict_index_t*	index;

	table = dict_mem_table_create("IBUF_DUMMY", NULL, n, 0,
				      comp ? DICT_TF_COMPACT : 0, 0);

	index = dict_mem_index_create(table, "IBUF_DUMMY", 0, n);

	/* avoid ut_ad(index->cached) in dict_index_get_n_unique_in_tree */
	index->cached = TRUE;
	ut_d(index->is_dummy = true);

	return(index);
}
/********************************************************************//**
Add a column to the dummy index */
static
void
ibuf_dummy_index_add_col(
/*=====================*/
	dict_index_t*	index,	/*!< in: dummy index */
	const dtype_t*	type,	/*!< in: the data type of the column */
	ulint		len)	/*!< in: length of the column */
{
	ulint	i	= index->table->n_def;
	dict_mem_table_add_col(index->table, NULL, NULL,
			       dtype_get_mtype(type),
			       dtype_get_prtype(type),
			       dtype_get_len(type));
	dict_index_add_col(index, index->table,
			   dict_table_get_nth_col(index->table, i), len);
}
/********************************************************************//**
Deallocates a dummy index for inserting a record to a non-clustered index. */
static
void
ibuf_dummy_index_free(
/*==================*/
	dict_index_t*	index)	/*!< in, own: dummy index */
{
	dict_table_t*	table = index->table;

	dict_mem_index_free(index);
	dict_mem_table_free(table);
}

#ifdef UNIV_DEBUG
# define ibuf_build_entry_from_ibuf_rec(mtr,ibuf_rec,heap,pindex)	\
	ibuf_build_entry_from_ibuf_rec_func(mtr,ibuf_rec,heap,pindex)
#else /* UNIV_DEBUG */
# define ibuf_build_entry_from_ibuf_rec(mtr,ibuf_rec,heap,pindex)	\
	ibuf_build_entry_from_ibuf_rec_func(ibuf_rec,heap,pindex)
#endif

/*********************************************************************//**
Builds the entry used to

1) IBUF_OP_INSERT: insert into a non-clustered index

2) IBUF_OP_DELETE_MARK: find the record whose delete-mark flag we need to
   activate

3) IBUF_OP_DELETE: find the record we need to delete

when we have the corresponding record in an ibuf index.

NOTE that as we copy pointers to fields in ibuf_rec, the caller must
hold a latch to the ibuf_rec page as long as the entry is used!

@return own: entry to insert to a non-clustered index */
static
dtuple_t*
ibuf_build_entry_from_ibuf_rec_func(
/*================================*/
#ifdef UNIV_DEBUG
	mtr_t*		mtr,	/*!< in: mini-transaction owning rec */
#endif /* UNIV_DEBUG */
	const rec_t*	ibuf_rec,	/*!< in: record in an insert buffer */
	mem_heap_t*	heap,		/*!< in: heap where built */
	dict_index_t**	pindex)		/*!< out, own: dummy index that
					describes the entry */
{
	dtuple_t*	tuple;
	dfield_t*	field;
	ulint		n_fields;
	const byte*	types;
	const byte*	data;
	ulint		len;
	ulint		info_len;
	ulint		i;
	ulint		comp;
	dict_index_t*	index;

	ut_ad(mtr_memo_contains_page_flagged(mtr, ibuf_rec, MTR_MEMO_PAGE_X_FIX
					     | MTR_MEMO_PAGE_S_FIX));
	ut_ad(ibuf_inside(mtr));

	data = rec_get_nth_field_old(ibuf_rec, IBUF_REC_FIELD_MARKER, &len);

	ut_a(len == 1);
	ut_a(*data == 0);
	ut_a(rec_get_n_fields_old(ibuf_rec) > IBUF_REC_FIELD_USER);

	n_fields = rec_get_n_fields_old(ibuf_rec) - IBUF_REC_FIELD_USER;

	tuple = dtuple_create(heap, n_fields);

	types = rec_get_nth_field_old(ibuf_rec, IBUF_REC_FIELD_METADATA, &len);

	ibuf_rec_get_info(mtr, ibuf_rec, NULL, &comp, &info_len, NULL);

	index = ibuf_dummy_index_create(n_fields, comp);

	len -= info_len;
	types += info_len;

	ut_a(len == n_fields * DATA_NEW_ORDER_NULL_TYPE_BUF_SIZE);

	for (i = 0; i < n_fields; i++) {
		field = dtuple_get_nth_field(tuple, i);

		data = rec_get_nth_field_old(
			ibuf_rec, i + IBUF_REC_FIELD_USER, &len);

		dfield_set_data(field, data, len);

		dtype_new_read_for_order_and_null_size(
			dfield_get_type(field),
			types + i * DATA_NEW_ORDER_NULL_TYPE_BUF_SIZE);

		ibuf_dummy_index_add_col(index, dfield_get_type(field), len);
	}

	index->n_core_null_bytes
		= UT_BITS_IN_BYTES(unsigned(index->n_nullable));

	/* Prevent an ut_ad() failure in page_zip_write_rec() by
	adding system columns to the dummy table pointed to by the
	dummy secondary index.  The insert buffer is only used for
	secondary indexes, whose records never contain any system
	columns, such as DB_TRX_ID. */
	ut_d(dict_table_add_system_columns(index->table, index->table->heap));

	*pindex = index;

	return(tuple);
}

/******************************************************************//**
Get the data size.
@return size of fields */
UNIV_INLINE
ulint
ibuf_rec_get_size(
/*==============*/
	const rec_t*	rec,			/*!< in: ibuf record */
	const byte*	types,			/*!< in: fields */
	ulint		n_fields,		/*!< in: number of fields */
	ulint		comp)			/*!< in: 0=ROW_FORMAT=REDUNDANT,
						nonzero=ROW_FORMAT=COMPACT */
{
	ulint	i;
	ulint	field_offset;
	ulint	types_offset;
	ulint	size = 0;

	field_offset = IBUF_REC_FIELD_USER;
	types_offset = DATA_NEW_ORDER_NULL_TYPE_BUF_SIZE;

	for (i = 0; i < n_fields; i++) {
		ulint		len;
		dtype_t		dtype;

		rec_get_nth_field_offs_old(rec, i + field_offset, &len);

		if (len != UNIV_SQL_NULL) {
			size += len;
		} else {
			dtype_new_read_for_order_and_null_size(&dtype, types);

			size += dtype_get_sql_null_size(&dtype, comp);
		}

		types += types_offset;
	}

	return(size);
}

#ifdef UNIV_DEBUG
# define ibuf_rec_get_volume(mtr,rec) ibuf_rec_get_volume_func(mtr,rec)
#else /* UNIV_DEBUG */
# define ibuf_rec_get_volume(mtr,rec) ibuf_rec_get_volume_func(rec)
#endif

/********************************************************************//**
Returns the space taken by a stored non-clustered index entry if converted to
an index record.
@return size of index record in bytes + an upper limit of the space
taken in the page directory */
static
ulint
ibuf_rec_get_volume_func(
/*=====================*/
#ifdef UNIV_DEBUG
	mtr_t*		mtr,	/*!< in: mini-transaction owning rec */
#endif /* UNIV_DEBUG */
	const rec_t*	ibuf_rec)/*!< in: ibuf record */
{
	ulint		len;
	const byte*	data;
	const byte*	types;
	ulint		n_fields;
	ulint		data_size;
	ulint		comp;
	ibuf_op_t	op;
	ulint		info_len;

	ut_ad(mtr_memo_contains_page_flagged(mtr, ibuf_rec, MTR_MEMO_PAGE_X_FIX
					     | MTR_MEMO_PAGE_S_FIX));
	ut_ad(ibuf_inside(mtr));
	ut_ad(rec_get_n_fields_old(ibuf_rec) > 2);

	data = rec_get_nth_field_old(ibuf_rec, IBUF_REC_FIELD_MARKER, &len);
	ut_a(len == 1);
	ut_a(*data == 0);

	types = rec_get_nth_field_old(
		ibuf_rec, IBUF_REC_FIELD_METADATA, &len);

	ibuf_rec_get_info(mtr, ibuf_rec, &op, &comp, &info_len, NULL);

	if (op == IBUF_OP_DELETE_MARK || op == IBUF_OP_DELETE) {
		/* Delete-marking a record doesn't take any
		additional space, and while deleting a record
		actually frees up space, we have to play it safe and
		pretend it takes no additional space (the record
		might not exist, etc.).  */

		return(0);
	} else if (comp) {
		dtuple_t*	entry;
		ulint		volume;
		dict_index_t*	dummy_index;
		mem_heap_t*	heap = mem_heap_create(500);

		entry = ibuf_build_entry_from_ibuf_rec(mtr, ibuf_rec,
			heap, &dummy_index);

		volume = rec_get_converted_size(dummy_index, entry, 0);

		ibuf_dummy_index_free(dummy_index);
		mem_heap_free(heap);

		return(volume + page_dir_calc_reserved_space(1));
	}

	types += info_len;
	n_fields = rec_get_n_fields_old(ibuf_rec)
		- IBUF_REC_FIELD_USER;

	data_size = ibuf_rec_get_size(ibuf_rec, types, n_fields, comp);

	return(data_size + rec_get_converted_extra_size(data_size, n_fields, 0)
	       + page_dir_calc_reserved_space(1));
}

/*********************************************************************//**
Builds the tuple to insert to an ibuf tree when we have an entry for a
non-clustered index.

NOTE that the original entry must be kept because we copy pointers to
its fields.

@return own: entry to insert into an ibuf index tree */
static
dtuple_t*
ibuf_entry_build(
/*=============*/
	ibuf_op_t	op,	/*!< in: operation type */
	dict_index_t*	index,	/*!< in: non-clustered index */
	const dtuple_t*	entry,	/*!< in: entry for a non-clustered index */
	ulint		space,	/*!< in: space id */
	ulint		page_no,/*!< in: index page number where entry should
				be inserted */
	ulint		counter,/*!< in: counter value;
				ULINT_UNDEFINED=not used */
	mem_heap_t*	heap)	/*!< in: heap into which to build */
{
	dtuple_t*	tuple;
	dfield_t*	field;
	const dfield_t*	entry_field;
	ulint		n_fields;
	byte*		buf;
	byte*		ti;
	byte*		type_info;
	ulint		i;

	ut_ad(counter != ULINT_UNDEFINED || op == IBUF_OP_INSERT);
	ut_ad(counter == ULINT_UNDEFINED || counter <= 0xFFFF);
	ut_ad(op < IBUF_OP_COUNT);

	/* We have to build a tuple with the following fields:

	1-4) These are described at the top of this file.

	5) The rest of the fields are copied from the entry.

	All fields in the tuple are ordered like the type binary in our
	insert buffer tree. */

	n_fields = dtuple_get_n_fields(entry);

	tuple = dtuple_create(heap, n_fields + IBUF_REC_FIELD_USER);

	/* 1) Space Id */

	field = dtuple_get_nth_field(tuple, IBUF_REC_FIELD_SPACE);

	buf = static_cast<byte*>(mem_heap_alloc(heap, 4));

	mach_write_to_4(buf, space);

	dfield_set_data(field, buf, 4);

	/* 2) Marker byte */

	field = dtuple_get_nth_field(tuple, IBUF_REC_FIELD_MARKER);

	buf = static_cast<byte*>(mem_heap_alloc(heap, 1));

	/* We set the marker byte zero */

	mach_write_to_1(buf, 0);

	dfield_set_data(field, buf, 1);

	/* 3) Page number */

	field = dtuple_get_nth_field(tuple, IBUF_REC_FIELD_PAGE);

	buf = static_cast<byte*>(mem_heap_alloc(heap, 4));

	mach_write_to_4(buf, page_no);

	dfield_set_data(field, buf, 4);

	/* 4) Type info, part #1 */

	if (counter == ULINT_UNDEFINED) {
		i = dict_table_is_comp(index->table) ? 1 : 0;
	} else {
		ut_ad(counter <= 0xFFFF);
		i = IBUF_REC_INFO_SIZE;
	}

	ti = type_info = static_cast<byte*>(
		mem_heap_alloc(
			heap,
			i + n_fields * DATA_NEW_ORDER_NULL_TYPE_BUF_SIZE));

	switch (i) {
	default:
		ut_error;
		break;
	case 1:
		/* set the flag for ROW_FORMAT=COMPACT */
		*ti++ = 0;
		/* fall through */
	case 0:
		/* the old format does not allow delete buffering */
		ut_ad(op == IBUF_OP_INSERT);
		break;
	case IBUF_REC_INFO_SIZE:
		mach_write_to_2(ti + IBUF_REC_OFFSET_COUNTER, counter);

		ti[IBUF_REC_OFFSET_TYPE] = (byte) op;
		ti[IBUF_REC_OFFSET_FLAGS] = dict_table_is_comp(index->table)
			? IBUF_REC_COMPACT : 0;
		ti += IBUF_REC_INFO_SIZE;
		break;
	}

	/* 5+) Fields from the entry */

	for (i = 0; i < n_fields; i++) {
		ulint			fixed_len;
		const dict_field_t*	ifield;

		field = dtuple_get_nth_field(tuple, i + IBUF_REC_FIELD_USER);
		entry_field = dtuple_get_nth_field(entry, i);
		dfield_copy(field, entry_field);

		ifield = dict_index_get_nth_field(index, i);
		/* Prefix index columns of fixed-length columns are of
		fixed length.  However, in the function call below,
		dfield_get_type(entry_field) contains the fixed length
		of the column in the clustered index.  Replace it with
		the fixed length of the secondary index column. */
		fixed_len = ifield->fixed_len;

#ifdef UNIV_DEBUG
		if (fixed_len) {
			/* dict_index_add_col() should guarantee these */
			ut_ad(fixed_len <= (ulint)
			      dfield_get_type(entry_field)->len);
			if (ifield->prefix_len) {
				ut_ad(ifield->prefix_len == fixed_len);
			} else {
				ut_ad(fixed_len == (ulint)
				      dfield_get_type(entry_field)->len);
			}
		}
#endif /* UNIV_DEBUG */

		dtype_new_store_for_order_and_null_size(
			ti, dfield_get_type(entry_field), fixed_len);
		ti += DATA_NEW_ORDER_NULL_TYPE_BUF_SIZE;
	}

	/* 4) Type info, part #2 */

	field = dtuple_get_nth_field(tuple, IBUF_REC_FIELD_METADATA);

	dfield_set_data(field, type_info, ulint(ti - type_info));

	/* Set all the types in the new tuple binary */

	dtuple_set_types_binary(tuple, n_fields + IBUF_REC_FIELD_USER);

	return(tuple);
}

/*********************************************************************//**
Builds a search tuple used to search buffered inserts for an index page.
This is for >= 4.1.x format records.
@return own: search tuple */
static
dtuple_t*
ibuf_search_tuple_build(
/*====================*/
	ulint		space,	/*!< in: space id */
	ulint		page_no,/*!< in: index page number */
	mem_heap_t*	heap)	/*!< in: heap into which to build */
{
	dtuple_t*	tuple;
	dfield_t*	field;
	byte*		buf;

	tuple = dtuple_create(heap, IBUF_REC_FIELD_METADATA);

	/* Store the space id in tuple */

	field = dtuple_get_nth_field(tuple, IBUF_REC_FIELD_SPACE);

	buf = static_cast<byte*>(mem_heap_alloc(heap, 4));

	mach_write_to_4(buf, space);

	dfield_set_data(field, buf, 4);

	/* Store the new format record marker byte */

	field = dtuple_get_nth_field(tuple, IBUF_REC_FIELD_MARKER);

	buf = static_cast<byte*>(mem_heap_alloc(heap, 1));

	mach_write_to_1(buf, 0);

	dfield_set_data(field, buf, 1);

	/* Store the page number in tuple */

	field = dtuple_get_nth_field(tuple, IBUF_REC_FIELD_PAGE);

	buf = static_cast<byte*>(mem_heap_alloc(heap, 4));

	mach_write_to_4(buf, page_no);

	dfield_set_data(field, buf, 4);

	dtuple_set_types_binary(tuple, IBUF_REC_FIELD_METADATA);

	return(tuple);
}

/*********************************************************************//**
Checks if there are enough pages in the free list of the ibuf tree that we
dare to start a pessimistic insert to the insert buffer.
@return whether enough free pages in list */
static inline bool ibuf_data_enough_free_for_insert()
{
	ut_ad(mutex_own(&ibuf_mutex));

	/* We want a big margin of free pages, because a B-tree can sometimes
	grow in size also if records are deleted from it, as the node pointers
	can change, and we must make sure that we are able to delete the
	inserts buffered for pages that we read to the buffer pool, without
	any risk of running out of free space in the insert buffer. */

	return(ibuf.free_list_len >= (ibuf.size / 2) + 3 * ibuf.height);
}

/*********************************************************************//**
Checks if there are enough pages in the free list of the ibuf tree that we
should remove them and free to the file space management.
@return TRUE if enough free pages in list */
UNIV_INLINE
ibool
ibuf_data_too_much_free(void)
/*=========================*/
{
	ut_ad(mutex_own(&ibuf_mutex));

	return(ibuf.free_list_len >= 3 + (ibuf.size / 2) + 3 * ibuf.height);
}

/*********************************************************************//**
Allocates a new page from the ibuf file segment and adds it to the free
list.
@return TRUE on success, FALSE if no space left */
static
ibool
ibuf_add_free_page(void)
/*====================*/
{
	mtr_t		mtr;
	page_t*		header_page;
	buf_block_t*	block;
	page_t*		page;
	page_t*		root;
	page_t*		bitmap_page;

	mtr_start(&mtr);
	/* Acquire the fsp latch before the ibuf header, obeying the latching
	order */
	mtr_x_lock(&fil_system.sys_space->latch, &mtr);
	header_page = ibuf_header_page_get(&mtr);

	/* Allocate a new page: NOTE that if the page has been a part of a
	non-clustered index which has subsequently been dropped, then the
	page may have buffered inserts in the insert buffer, and these
	should be deleted from there. These get deleted when the page
	allocation creates the page in buffer. Thus the call below may end
	up calling the insert buffer routines and, as we yet have no latches
	to insert buffer tree pages, these routines can run without a risk
	of a deadlock. This is the reason why we created a special ibuf
	header page apart from the ibuf tree. */

	block = fseg_alloc_free_page(
		header_page + IBUF_HEADER + IBUF_TREE_SEG_HEADER, 0, FSP_UP,
		&mtr);

	if (block == NULL) {
		mtr_commit(&mtr);

		return(FALSE);
	}

	ut_ad(rw_lock_get_x_lock_count(&block->lock) == 1);
	ibuf_enter(&mtr);
	mutex_enter(&ibuf_mutex);
	root = ibuf_tree_root_get(&mtr);

	buf_block_dbg_add_level(block, SYNC_IBUF_TREE_NODE_NEW);
	page = buf_block_get_frame(block);

	mlog_write_ulint(page + FIL_PAGE_TYPE, FIL_PAGE_IBUF_FREE_LIST,
			 MLOG_2BYTES, &mtr);

	/* Add the page to the free list and update the ibuf size data */

	flst_add_last(root + PAGE_HEADER + PAGE_BTR_IBUF_FREE_LIST,
		      page + PAGE_HEADER + PAGE_BTR_IBUF_FREE_LIST_NODE, &mtr);

	ibuf.seg_size++;
	ibuf.free_list_len++;

	/* Set the bit indicating that this page is now an ibuf tree page
	(level 2 page) */

	const page_id_t		page_id(IBUF_SPACE_ID, block->page.id.page_no());
	bitmap_page = ibuf_bitmap_get_map_page(page_id, 0, &mtr);

	mutex_exit(&ibuf_mutex);

	ibuf_bitmap_page_set_bits(bitmap_page, page_id, srv_page_size,
				  IBUF_BITMAP_IBUF, TRUE, &mtr);

	ibuf_mtr_commit(&mtr);

	return(TRUE);
}

/*********************************************************************//**
Removes a page from the free list and frees it to the fsp system. */
static
void
ibuf_remove_free_page(void)
/*=======================*/
{
	mtr_t	mtr;
	mtr_t	mtr2;
	page_t*	header_page;
	ulint	page_no;
	page_t*	page;
	page_t*	root;
	page_t*	bitmap_page;

	log_free_check();

	mtr_start(&mtr);
	/* Acquire the fsp latch before the ibuf header, obeying the latching
	order */

	mtr_x_lock(&fil_system.sys_space->latch, &mtr);
	header_page = ibuf_header_page_get(&mtr);

	/* Prevent pessimistic inserts to insert buffer trees for a while */
	ibuf_enter(&mtr);
	mutex_enter(&ibuf_pessimistic_insert_mutex);
	mutex_enter(&ibuf_mutex);

	if (!ibuf_data_too_much_free()) {

		mutex_exit(&ibuf_mutex);
		mutex_exit(&ibuf_pessimistic_insert_mutex);

		ibuf_mtr_commit(&mtr);

		return;
	}

	ibuf_mtr_start(&mtr2);

	root = ibuf_tree_root_get(&mtr2);

	mutex_exit(&ibuf_mutex);

	page_no = flst_get_last(root + PAGE_HEADER + PAGE_BTR_IBUF_FREE_LIST,
				&mtr2).page;

	/* NOTE that we must release the latch on the ibuf tree root
	because in fseg_free_page we access level 1 pages, and the root
	is a level 2 page. */

	ibuf_mtr_commit(&mtr2);
	ibuf_exit(&mtr);

	/* Since pessimistic inserts were prevented, we know that the
	page is still in the free list. NOTE that also deletes may take
	pages from the free list, but they take them from the start, and
	the free list was so long that they cannot have taken the last
	page from it. */

	compile_time_assert(IBUF_SPACE_ID == 0);
	fseg_free_page(header_page + IBUF_HEADER + IBUF_TREE_SEG_HEADER,
		       fil_system.sys_space, page_no, false, true, &mtr);

	const page_id_t	page_id(IBUF_SPACE_ID, page_no);

	ut_d(buf_page_reset_file_page_was_freed(page_id));

	ibuf_enter(&mtr);

	mutex_enter(&ibuf_mutex);

	root = ibuf_tree_root_get(&mtr);

	ut_ad(page_no == flst_get_last(root + PAGE_HEADER
				       + PAGE_BTR_IBUF_FREE_LIST, &mtr).page);

	{
		buf_block_t*	block;

		block = buf_page_get(page_id, 0, RW_X_LATCH, &mtr);

		buf_block_dbg_add_level(block, SYNC_IBUF_TREE_NODE);

		page = buf_block_get_frame(block);
	}

	/* Remove the page from the free list and update the ibuf size data */

	flst_remove(root + PAGE_HEADER + PAGE_BTR_IBUF_FREE_LIST,
		    page + PAGE_HEADER + PAGE_BTR_IBUF_FREE_LIST_NODE, &mtr);

	mutex_exit(&ibuf_pessimistic_insert_mutex);

	ibuf.seg_size--;
	ibuf.free_list_len--;

	/* Set the bit indicating that this page is no more an ibuf tree page
	(level 2 page) */

	bitmap_page = ibuf_bitmap_get_map_page(page_id, 0, &mtr);

	mutex_exit(&ibuf_mutex);

	ibuf_bitmap_page_set_bits(
		bitmap_page, page_id, srv_page_size,
		IBUF_BITMAP_IBUF, FALSE, &mtr);

	ut_d(buf_page_set_file_page_was_freed(page_id));

	ibuf_mtr_commit(&mtr);
}

/***********************************************************************//**
Frees excess pages from the ibuf free list. This function is called when an OS
thread calls fsp services to allocate a new file segment, or a new page to a
file segment, and the thread did not own the fsp latch before this call. */
void
ibuf_free_excess_pages(void)
/*========================*/
{
	/* Free at most a few pages at a time, so that we do not delay the
	requested service too much */

	for (ulint i = 0; i < 4; i++) {

		ibool	too_much_free;

		mutex_enter(&ibuf_mutex);
		too_much_free = ibuf_data_too_much_free();
		mutex_exit(&ibuf_mutex);

		if (!too_much_free) {
			return;
		}

		ibuf_remove_free_page();
	}
}

#ifdef UNIV_DEBUG
# define ibuf_get_merge_page_nos(contract,rec,mtr,ids,pages,n_stored) \
	ibuf_get_merge_page_nos_func(contract,rec,mtr,ids,pages,n_stored)
#else /* UNIV_DEBUG */
# define ibuf_get_merge_page_nos(contract,rec,mtr,ids,pages,n_stored) \
	ibuf_get_merge_page_nos_func(contract,rec,ids,pages,n_stored)
#endif /* UNIV_DEBUG */

/*********************************************************************//**
Reads page numbers from a leaf in an ibuf tree.
@return a lower limit for the combined volume of records which will be
merged */
static
ulint
ibuf_get_merge_page_nos_func(
/*=========================*/
	ibool		contract,/*!< in: TRUE if this function is called to
				contract the tree, FALSE if this is called
				when a single page becomes full and we look
				if it pays to read also nearby pages */
	const rec_t*	rec,	/*!< in: insert buffer record */
#ifdef UNIV_DEBUG
	mtr_t*		mtr,	/*!< in: mini-transaction holding rec */
#endif /* UNIV_DEBUG */
	ulint*		space_ids,/*!< in/out: space id's of the pages */
	ulint*		page_nos,/*!< in/out: buffer for at least
				IBUF_MAX_N_PAGES_MERGED many page numbers;
				the page numbers are in an ascending order */
	ulint*		n_stored)/*!< out: number of page numbers stored to
				page_nos in this function */
{
	ulint	prev_page_no;
	ulint	prev_space_id;
	ulint	first_page_no;
	ulint	first_space_id;
	ulint	rec_page_no;
	ulint	rec_space_id;
	ulint	sum_volumes;
	ulint	volume_for_page;
	ulint	rec_volume;
	ulint	limit;
	ulint	n_pages;

	ut_ad(mtr_memo_contains_page_flagged(mtr, rec, MTR_MEMO_PAGE_X_FIX
					     | MTR_MEMO_PAGE_S_FIX));
	ut_ad(ibuf_inside(mtr));

	*n_stored = 0;

	limit = ut_min(IBUF_MAX_N_PAGES_MERGED,
		       buf_pool_get_curr_size() / 4);

	if (page_rec_is_supremum(rec)) {

		rec = page_rec_get_prev_const(rec);
	}

	if (page_rec_is_infimum(rec)) {

		rec = page_rec_get_next_const(rec);
	}

	if (page_rec_is_supremum(rec)) {

		return(0);
	}

	first_page_no = ibuf_rec_get_page_no(mtr, rec);
	first_space_id = ibuf_rec_get_space(mtr, rec);
	n_pages = 0;
	prev_page_no = 0;
	prev_space_id = 0;

	/* Go backwards from the first rec until we reach the border of the
	'merge area', or the page start or the limit of storeable pages is
	reached */

	while (!page_rec_is_infimum(rec) && UNIV_LIKELY(n_pages < limit)) {

		rec_page_no = ibuf_rec_get_page_no(mtr, rec);
		rec_space_id = ibuf_rec_get_space(mtr, rec);

		if (rec_space_id != first_space_id
		    || (rec_page_no / IBUF_MERGE_AREA)
		    != (first_page_no / IBUF_MERGE_AREA)) {

			break;
		}

		if (rec_page_no != prev_page_no
		    || rec_space_id != prev_space_id) {
			n_pages++;
		}

		prev_page_no = rec_page_no;
		prev_space_id = rec_space_id;

		rec = page_rec_get_prev_const(rec);
	}

	rec = page_rec_get_next_const(rec);

	/* At the loop start there is no prev page; we mark this with a pair
	of space id, page no (0, 0) for which there can never be entries in
	the insert buffer */

	prev_page_no = 0;
	prev_space_id = 0;
	sum_volumes = 0;
	volume_for_page = 0;

	while (*n_stored < limit) {
		if (page_rec_is_supremum(rec)) {
			/* When no more records available, mark this with
			another 'impossible' pair of space id, page no */
			rec_page_no = 1;
			rec_space_id = 0;
		} else {
			rec_page_no = ibuf_rec_get_page_no(mtr, rec);
			rec_space_id = ibuf_rec_get_space(mtr, rec);
			/* In the system tablespace the smallest
			possible secondary index leaf page number is
			bigger than FSP_DICT_HDR_PAGE_NO (7).
			In all tablespaces, pages 0 and 1 are reserved
			for the allocation bitmap and the change
			buffer bitmap. In file-per-table tablespaces,
			a file segment inode page will be created at
			page 2 and the clustered index tree is created
			at page 3.  So for file-per-table tablespaces,
			page 4 is the smallest possible secondary
			index leaf page. CREATE TABLESPACE also initially
			uses pages 2 and 3 for the first created table,
			but that table may be dropped, allowing page 2
			to be reused for a secondary index leaf page.
			To keep this assertion simple, just
			make sure the page is >= 2. */
			ut_ad(rec_page_no >= FSP_FIRST_INODE_PAGE_NO);
		}

#ifdef UNIV_IBUF_DEBUG
		ut_a(*n_stored < IBUF_MAX_N_PAGES_MERGED);
#endif
		if ((rec_space_id != prev_space_id
		     || rec_page_no != prev_page_no)
		    && (prev_space_id != 0 || prev_page_no != 0)) {

			if (contract
			    || (prev_page_no == first_page_no
				&& prev_space_id == first_space_id)
			    || (volume_for_page
				> ((IBUF_MERGE_THRESHOLD - 1)
				   * 4U << srv_page_size_shift
				   / IBUF_PAGE_SIZE_PER_FREE_SPACE)
				/ IBUF_MERGE_THRESHOLD)) {

				space_ids[*n_stored] = prev_space_id;
				page_nos[*n_stored] = prev_page_no;

				(*n_stored)++;

				sum_volumes += volume_for_page;
			}

			if (rec_space_id != first_space_id
			    || rec_page_no / IBUF_MERGE_AREA
			    != first_page_no / IBUF_MERGE_AREA) {

				break;
			}

			volume_for_page = 0;
		}

		if (rec_page_no == 1 && rec_space_id == 0) {
			/* Supremum record */

			break;
		}

		rec_volume = ibuf_rec_get_volume(mtr, rec);

		volume_for_page += rec_volume;

		prev_page_no = rec_page_no;
		prev_space_id = rec_space_id;

		rec = page_rec_get_next_const(rec);
	}

#ifdef UNIV_IBUF_DEBUG
	ut_a(*n_stored <= IBUF_MAX_N_PAGES_MERGED);
#endif
#if 0
	fprintf(stderr, "Ibuf merge batch %lu pages %lu volume\n",
		*n_stored, sum_volumes);
#endif
	return(sum_volumes);
}

/*******************************************************************//**
Get the matching records for space id.
@return current rec or NULL */
static	MY_ATTRIBUTE((nonnull, warn_unused_result))
const rec_t*
ibuf_get_user_rec(
/*===============*/
	btr_pcur_t*	pcur,		/*!< in: the current cursor */
	mtr_t*		mtr)		/*!< in: mini transaction */
{
	do {
		const rec_t* rec = btr_pcur_get_rec(pcur);

		if (page_rec_is_user_rec(rec)) {
			return(rec);
		}
	} while (btr_pcur_move_to_next(pcur, mtr));

	return(NULL);
}

/*********************************************************************//**
Reads page numbers for a space id from an ibuf tree.
@return a lower limit for the combined volume of records which will be
merged */
static	MY_ATTRIBUTE((nonnull, warn_unused_result))
ulint
ibuf_get_merge_pages(
/*=================*/
	btr_pcur_t*	pcur,	/*!< in/out: cursor */
	ulint		space,	/*!< in: space for which to merge */
	ulint		limit,	/*!< in: max page numbers to read */
	ulint*		pages,	/*!< out: pages read */
	ulint*		spaces,	/*!< out: spaces read */
	ulint*		n_pages,/*!< out: number of pages read */
	mtr_t*		mtr)	/*!< in: mini transaction */
{
	const rec_t*	rec;
	ulint		volume = 0;

	ut_a(space != ULINT_UNDEFINED);

	*n_pages = 0;

	while ((rec = ibuf_get_user_rec(pcur, mtr)) != 0
	       && ibuf_rec_get_space(mtr, rec) == space
	       && *n_pages < limit) {

		ulint	page_no = ibuf_rec_get_page_no(mtr, rec);

		if (*n_pages == 0 || pages[*n_pages - 1] != page_no) {
			spaces[*n_pages] = space;
			pages[*n_pages] = page_no;
			++*n_pages;
		}

		volume += ibuf_rec_get_volume(mtr, rec);

		btr_pcur_move_to_next(pcur, mtr);
	}

	return(volume);
}

/** Merge the change buffer to some pages. */
static void ibuf_read_merge_pages(const ulint* space_ids,
				  const ulint* page_nos, ulint n_stored)
{
	for (ulint i = 0; i < n_stored; i++) {
		const ulint space_id = space_ids[i];
		fil_space_t* s = fil_space_acquire_for_io(space_id);
		if (!s) {
tablespace_deleted:
			/* The tablespace was not found: remove all
			entries for it */
			ibuf_delete_for_discarded_space(space_id);
			while (i + 1 < n_stored
			       && space_ids[i + 1] == space_id) {
				i++;
			}
			continue;
		}

		const ulint zip_size = s->zip_size();
		s->release_for_io();
		mtr_t mtr;
		mtr.start();
		dberr_t err;
		buf_page_get_gen(page_id_t(space_id, page_nos[i]),
				 zip_size, RW_X_LATCH, NULL, BUF_GET,
				 __FILE__, __LINE__, &mtr, &err, true);
		mtr.commit();
		if (err == DB_TABLESPACE_DELETED) {
			goto tablespace_deleted;
		}
	}
}

/*********************************************************************//**
Contracts insert buffer trees by reading pages to the buffer pool.
@return a lower limit for the combined size in bytes of entries which
will be merged from ibuf trees to the pages read, 0 if ibuf is
empty */
static
ulint
ibuf_merge_pages(
/*=============*/
	ulint*	n_pages)	/*!< out: number of pages to which merged */
{
	mtr_t		mtr;
	btr_pcur_t	pcur;
	ulint		sum_sizes;
	ulint		page_nos[IBUF_MAX_N_PAGES_MERGED];
	ulint		space_ids[IBUF_MAX_N_PAGES_MERGED];

	*n_pages = 0;

	ibuf_mtr_start(&mtr);

	/* Open a cursor to a randomly chosen leaf of the tree, at a random
	position within the leaf */
	bool available;

	available = btr_pcur_open_at_rnd_pos(ibuf.index, BTR_SEARCH_LEAF,
					     &pcur, &mtr);
	/* No one should make this index unavailable when server is running */
	ut_a(available);

	ut_ad(page_validate(btr_pcur_get_page(&pcur), ibuf.index));

	if (page_is_empty(btr_pcur_get_page(&pcur))) {
		/* If a B-tree page is empty, it must be the root page
		and the whole B-tree must be empty. InnoDB does not
		allow empty B-tree pages other than the root. */
		ut_ad(ibuf.empty);
		ut_ad(page_get_space_id(btr_pcur_get_page(&pcur))
		      == IBUF_SPACE_ID);
		ut_ad(page_get_page_no(btr_pcur_get_page(&pcur))
		      == FSP_IBUF_TREE_ROOT_PAGE_NO);

		ibuf_mtr_commit(&mtr);
		btr_pcur_close(&pcur);

		return(0);
	}

	sum_sizes = ibuf_get_merge_page_nos(TRUE,
					    btr_pcur_get_rec(&pcur), &mtr,
					    space_ids,
					    page_nos, n_pages);
	ibuf_mtr_commit(&mtr);
	btr_pcur_close(&pcur);

	ibuf_read_merge_pages(space_ids, page_nos, *n_pages);

	return(sum_sizes + 1);
}

/*********************************************************************//**
Contracts insert buffer trees by reading pages referring to space_id
to the buffer pool.
@returns number of pages merged.*/
ulint
ibuf_merge_space(
/*=============*/
	ulint		space)	/*!< in: tablespace id to merge */
{
	mtr_t		mtr;
	btr_pcur_t	pcur;
	mem_heap_t*	heap = mem_heap_create(512);
	dtuple_t*	tuple = ibuf_search_tuple_build(space, 0, heap);
	ulint		n_pages = 0;

	ut_ad(space < SRV_LOG_SPACE_FIRST_ID);

	ibuf_mtr_start(&mtr);

	/* Position the cursor on the first matching record. */

	btr_pcur_open(
		ibuf.index, tuple, PAGE_CUR_GE, BTR_SEARCH_LEAF, &pcur,
		&mtr);

	mem_heap_free(heap);

	ut_ad(page_validate(btr_pcur_get_page(&pcur), ibuf.index));

	ulint		sum_sizes = 0;
	ulint		pages[IBUF_MAX_N_PAGES_MERGED];
	ulint		spaces[IBUF_MAX_N_PAGES_MERGED];

	if (page_is_empty(btr_pcur_get_page(&pcur))) {
		/* If a B-tree page is empty, it must be the root page
		and the whole B-tree must be empty. InnoDB does not
		allow empty B-tree pages other than the root. */
		ut_ad(ibuf.empty);
		ut_ad(page_get_space_id(btr_pcur_get_page(&pcur))
		      == IBUF_SPACE_ID);
		ut_ad(page_get_page_no(btr_pcur_get_page(&pcur))
		      == FSP_IBUF_TREE_ROOT_PAGE_NO);

	} else {

		sum_sizes = ibuf_get_merge_pages(
			&pcur, space, IBUF_MAX_N_PAGES_MERGED,
			&pages[0], &spaces[0], &n_pages,
			&mtr);
		ib::info() << "Size of pages merged " << sum_sizes;
	}

	ibuf_mtr_commit(&mtr);

	btr_pcur_close(&pcur);

	if (n_pages > 0) {
		ut_ad(n_pages <= UT_ARR_SIZE(pages));

#ifdef UNIV_DEBUG
		for (ulint i = 0; i < n_pages; ++i) {
			ut_ad(spaces[i] == space);
		}
#endif /* UNIV_DEBUG */

		ibuf_read_merge_pages(spaces, pages, n_pages);
	}

	return(n_pages);
}

/** Contract the change buffer by reading pages to the buffer pool.
@param[out]	n_pages		number of pages merged
@param[in]	sync		whether the caller waits for
the issued reads to complete
@return a lower limit for the combined size in bytes of entries which
will be merged from ibuf trees to the pages read, 0 if ibuf is
empty */
MY_ATTRIBUTE((warn_unused_result))
static ulint ibuf_merge(ulint* n_pages)
{
	*n_pages = 0;

	/* We perform a dirty read of ibuf.empty, without latching
	the insert buffer root page. We trust this dirty read except
	when a slow shutdown is being executed. During a slow
	shutdown, the insert buffer merge must be completed. */

	if (ibuf.empty && !srv_shutdown_state) {
		return(0);
#if defined UNIV_DEBUG || defined UNIV_IBUF_DEBUG
	} else if (ibuf_debug) {
		return(0);
#endif /* UNIV_DEBUG || UNIV_IBUF_DEBUG */
	} else {
		return ibuf_merge_pages(n_pages);
	}
}

/** Contract the change buffer by reading pages to the buffer pool.
@return a lower limit for the combined size in bytes of entries which
will be merged from ibuf trees to the pages read, 0 if ibuf is empty */
static ulint ibuf_contract()
{
	ulint n_pages;
	return ibuf_merge_pages(&n_pages);
}

/** Contract the change buffer by reading pages to the buffer pool.
@return a lower limit for the combined size in bytes of entries which
will be merged from ibuf trees to the pages read, 0 if ibuf is
empty */
ulint ibuf_merge_all()
{
#if defined UNIV_DEBUG || defined UNIV_IBUF_DEBUG
	if (ibuf_debug) {
		return(0);
	}
#endif /* UNIV_DEBUG || UNIV_IBUF_DEBUG */

	ulint	sum_bytes	= 0;
	ulint	n_pages = PCT_IO(100);

	for (ulint sum_pages = 0; sum_pages < n_pages; ) {
		ulint n_pag2;
		ulint n_bytes = ibuf_merge(&n_pag2);

		if (n_bytes == 0) {
			break;
		}

		sum_bytes += n_bytes;
	}

	return sum_bytes;
}

/*********************************************************************//**
Contract insert buffer trees after insert if they are too big. */
UNIV_INLINE
void
ibuf_contract_after_insert(
/*=======================*/
	ulint	entry_size)	/*!< in: size of a record which was inserted
				into an ibuf tree */
{
	/* Perform dirty reads of ibuf.size and ibuf.max_size, to
	reduce ibuf_mutex contention. ibuf.max_size remains constant
	after ibuf_init_at_db_start(), but ibuf.size should be
	protected by ibuf_mutex. Given that ibuf.size fits in a
	machine word, this should be OK; at worst we are doing some
	excessive ibuf_contract() or occasionally skipping a
	ibuf_contract(). */
	if (ibuf.size < ibuf.max_size) {
		return;
	}

	/* Contract at least entry_size many bytes */
	ulint sum_sizes = 0;
	ulint size;

	do {
		size = ibuf_contract();
		sum_sizes += size;
	} while (size > 0 && sum_sizes < entry_size);
}

/*********************************************************************//**
Determine if an insert buffer record has been encountered already.
@return TRUE if a new record, FALSE if possible duplicate */
static
ibool
ibuf_get_volume_buffered_hash(
/*==========================*/
	const rec_t*	rec,	/*!< in: ibuf record in post-4.1 format */
	const byte*	types,	/*!< in: fields */
	const byte*	data,	/*!< in: start of user record data */
	ulint		comp,	/*!< in: 0=ROW_FORMAT=REDUNDANT,
				nonzero=ROW_FORMAT=COMPACT */
	ulint*		hash,	/*!< in/out: hash array */
	ulint		size)	/*!< in: number of elements in hash array */
{
	ulint		len;
	ulint		fold;
	ulint		bitmask;

	len = ibuf_rec_get_size(
		rec, types,
		rec_get_n_fields_old(rec) - IBUF_REC_FIELD_USER, comp);
	fold = ut_fold_binary(data, len);

	hash += (fold / (CHAR_BIT * sizeof *hash)) % size;
	bitmask = static_cast<ulint>(1) << (fold % (CHAR_BIT * sizeof(*hash)));

	if (*hash & bitmask) {

		return(FALSE);
	}

	/* We have not seen this record yet.  Insert it. */
	*hash |= bitmask;

	return(TRUE);
}

#ifdef UNIV_DEBUG
# define ibuf_get_volume_buffered_count(mtr,rec,hash,size,n_recs)	\
	ibuf_get_volume_buffered_count_func(mtr,rec,hash,size,n_recs)
#else /* UNIV_DEBUG */
# define ibuf_get_volume_buffered_count(mtr,rec,hash,size,n_recs)	\
	ibuf_get_volume_buffered_count_func(rec,hash,size,n_recs)
#endif /* UNIV_DEBUG */

/*********************************************************************//**
Update the estimate of the number of records on a page, and
get the space taken by merging the buffered record to the index page.
@return size of index record in bytes + an upper limit of the space
taken in the page directory */
static
ulint
ibuf_get_volume_buffered_count_func(
/*================================*/
#ifdef UNIV_DEBUG
	mtr_t*		mtr,	/*!< in: mini-transaction owning rec */
#endif /* UNIV_DEBUG */
	const rec_t*	rec,	/*!< in: insert buffer record */
	ulint*		hash,	/*!< in/out: hash array */
	ulint		size,	/*!< in: number of elements in hash array */
	lint*		n_recs)	/*!< in/out: estimated number of records
				on the page that rec points to */
{
	ulint		len;
	ibuf_op_t	ibuf_op;
	const byte*	types;
	ulint		n_fields;

	ut_ad(mtr_memo_contains_page_flagged(mtr, rec, MTR_MEMO_PAGE_X_FIX
					     | MTR_MEMO_PAGE_S_FIX));
	ut_ad(ibuf_inside(mtr));

	n_fields = rec_get_n_fields_old(rec);
	ut_ad(n_fields > IBUF_REC_FIELD_USER);
	n_fields -= IBUF_REC_FIELD_USER;

	rec_get_nth_field_offs_old(rec, 1, &len);
	/* This function is only invoked when buffering new
	operations.  All pre-4.1 records should have been merged
	when the database was started up. */
	ut_a(len == 1);

	if (rec_get_deleted_flag(rec, 0)) {
		/* This record has been merged already,
		but apparently the system crashed before
		the change was discarded from the buffer.
		Pretend that the record does not exist. */
		return(0);
	}

	types = rec_get_nth_field_old(rec, IBUF_REC_FIELD_METADATA, &len);

	switch (UNIV_EXPECT(int(len % DATA_NEW_ORDER_NULL_TYPE_BUF_SIZE),
			    IBUF_REC_INFO_SIZE)) {
	default:
		ut_error;
	case 0:
		/* This ROW_TYPE=REDUNDANT record does not include an
		operation counter.  Exclude it from the *n_recs,
		because deletes cannot be buffered if there are
		old-style inserts buffered for the page. */

		len = ibuf_rec_get_size(rec, types, n_fields, 0);

		return(len
		       + rec_get_converted_extra_size(len, n_fields, 0)
		       + page_dir_calc_reserved_space(1));
	case 1:
		/* This ROW_TYPE=COMPACT record does not include an
		operation counter.  Exclude it from the *n_recs,
		because deletes cannot be buffered if there are
		old-style inserts buffered for the page. */
		goto get_volume_comp;

	case IBUF_REC_INFO_SIZE:
		ibuf_op = (ibuf_op_t) types[IBUF_REC_OFFSET_TYPE];
		break;
	}

	switch (ibuf_op) {
	case IBUF_OP_INSERT:
		/* Inserts can be done by updating a delete-marked record.
		Because delete-mark and insert operations can be pointing to
		the same records, we must not count duplicates. */
	case IBUF_OP_DELETE_MARK:
		/* There must be a record to delete-mark.
		See if this record has been already buffered. */
		if (n_recs && ibuf_get_volume_buffered_hash(
			    rec, types + IBUF_REC_INFO_SIZE,
			    types + len,
			    types[IBUF_REC_OFFSET_FLAGS] & IBUF_REC_COMPACT,
			    hash, size)) {
			(*n_recs)++;
		}

		if (ibuf_op == IBUF_OP_DELETE_MARK) {
			/* Setting the delete-mark flag does not
			affect the available space on the page. */
			return(0);
		}
		break;
	case IBUF_OP_DELETE:
		/* A record will be removed from the page. */
		if (n_recs) {
			(*n_recs)--;
		}
		/* While deleting a record actually frees up space,
		we have to play it safe and pretend that it takes no
		additional space (the record might not exist, etc.). */
		return(0);
	default:
		ut_error;
	}

	ut_ad(ibuf_op == IBUF_OP_INSERT);

get_volume_comp:
	{
		dtuple_t*	entry;
		ulint		volume;
		dict_index_t*	dummy_index;
		mem_heap_t*	heap = mem_heap_create(500);

		entry = ibuf_build_entry_from_ibuf_rec(
			mtr, rec, heap, &dummy_index);

		volume = rec_get_converted_size(dummy_index, entry, 0);

		ibuf_dummy_index_free(dummy_index);
		mem_heap_free(heap);

		return(volume + page_dir_calc_reserved_space(1));
	}
}

/*********************************************************************//**
Gets an upper limit for the combined size of entries buffered in the insert
buffer for a given page.
@return upper limit for the volume of buffered inserts for the index
page, in bytes; srv_page_size, if the entries for the index page span
several pages in the insert buffer */
static
ulint
ibuf_get_volume_buffered(
/*=====================*/
	const btr_pcur_t*pcur,	/*!< in: pcur positioned at a place in an
				insert buffer tree where we would insert an
				entry for the index page whose number is
				page_no, latch mode has to be BTR_MODIFY_PREV
				or BTR_MODIFY_TREE */
	ulint		space,	/*!< in: space id */
	ulint		page_no,/*!< in: page number of an index page */
	lint*		n_recs,	/*!< in/out: minimum number of records on the
				page after the buffered changes have been
				applied, or NULL to disable the counting */
	mtr_t*		mtr)	/*!< in: mini-transaction of pcur */
{
	ulint		volume;
	const rec_t*	rec;
	const page_t*	page;
	ulint		prev_page_no;
	const page_t*	prev_page;
	ulint		next_page_no;
	const page_t*	next_page;
	/* bitmap of buffered recs */
	ulint		hash_bitmap[128 / sizeof(ulint)];

	ut_ad((pcur->latch_mode == BTR_MODIFY_PREV)
	      || (pcur->latch_mode == BTR_MODIFY_TREE));

	/* Count the volume of inserts earlier in the alphabetical order than
	pcur */

	volume = 0;

	if (n_recs) {
		memset(hash_bitmap, 0, sizeof hash_bitmap);
	}

	rec = btr_pcur_get_rec(pcur);
	page = page_align(rec);
	ut_ad(page_validate(page, ibuf.index));

	if (page_rec_is_supremum(rec)) {
		rec = page_rec_get_prev_const(rec);
	}

	for (; !page_rec_is_infimum(rec);
	     rec = page_rec_get_prev_const(rec)) {
		ut_ad(page_align(rec) == page);

		if (page_no != ibuf_rec_get_page_no(mtr, rec)
		    || space != ibuf_rec_get_space(mtr, rec)) {

			goto count_later;
		}

		volume += ibuf_get_volume_buffered_count(
			mtr, rec,
			hash_bitmap, UT_ARR_SIZE(hash_bitmap), n_recs);
	}

	/* Look at the previous page */

	prev_page_no = btr_page_get_prev(page, mtr);

	if (prev_page_no == FIL_NULL) {

		goto count_later;
	}

	{
		buf_block_t*	block;

		block = buf_page_get(
			page_id_t(IBUF_SPACE_ID, prev_page_no),
			0, RW_X_LATCH, mtr);

		buf_block_dbg_add_level(block, SYNC_IBUF_TREE_NODE);

		prev_page = buf_block_get_frame(block);
		ut_ad(page_validate(prev_page, ibuf.index));
	}

#ifdef UNIV_BTR_DEBUG
	ut_a(btr_page_get_next(prev_page, mtr) == page_get_page_no(page));
#endif /* UNIV_BTR_DEBUG */

	rec = page_get_supremum_rec(prev_page);
	rec = page_rec_get_prev_const(rec);

	for (;; rec = page_rec_get_prev_const(rec)) {
		ut_ad(page_align(rec) == prev_page);

		if (page_rec_is_infimum(rec)) {

			/* We cannot go to yet a previous page, because we
			do not have the x-latch on it, and cannot acquire one
			because of the latching order: we have to give up */

			return(srv_page_size);
		}

		if (page_no != ibuf_rec_get_page_no(mtr, rec)
		    || space != ibuf_rec_get_space(mtr, rec)) {

			goto count_later;
		}

		volume += ibuf_get_volume_buffered_count(
			mtr, rec,
			hash_bitmap, UT_ARR_SIZE(hash_bitmap), n_recs);
	}

count_later:
	rec = btr_pcur_get_rec(pcur);

	if (!page_rec_is_supremum(rec)) {
		rec = page_rec_get_next_const(rec);
	}

	for (; !page_rec_is_supremum(rec);
	     rec = page_rec_get_next_const(rec)) {
		if (page_no != ibuf_rec_get_page_no(mtr, rec)
		    || space != ibuf_rec_get_space(mtr, rec)) {

			return(volume);
		}

		volume += ibuf_get_volume_buffered_count(
			mtr, rec,
			hash_bitmap, UT_ARR_SIZE(hash_bitmap), n_recs);
	}

	/* Look at the next page */

	next_page_no = btr_page_get_next(page, mtr);

	if (next_page_no == FIL_NULL) {

		return(volume);
	}

	{
		buf_block_t*	block;

		block = buf_page_get(
			page_id_t(IBUF_SPACE_ID, next_page_no),
			0, RW_X_LATCH, mtr);

		buf_block_dbg_add_level(block, SYNC_IBUF_TREE_NODE);

		next_page = buf_block_get_frame(block);
		ut_ad(page_validate(next_page, ibuf.index));
	}

#ifdef UNIV_BTR_DEBUG
	ut_a(btr_page_get_prev(next_page, mtr) == page_get_page_no(page));
#endif /* UNIV_BTR_DEBUG */

	rec = page_get_infimum_rec(next_page);
	rec = page_rec_get_next_const(rec);

	for (;; rec = page_rec_get_next_const(rec)) {
		ut_ad(page_align(rec) == next_page);

		if (page_rec_is_supremum(rec)) {

			/* We give up */

			return(srv_page_size);
		}

		if (page_no != ibuf_rec_get_page_no(mtr, rec)
		    || space != ibuf_rec_get_space(mtr, rec)) {

			return(volume);
		}

		volume += ibuf_get_volume_buffered_count(
			mtr, rec,
			hash_bitmap, UT_ARR_SIZE(hash_bitmap), n_recs);
	}
}

/*********************************************************************//**
Reads the biggest tablespace id from the high end of the insert buffer
tree and updates the counter in fil_system. */
void
ibuf_update_max_tablespace_id(void)
/*===============================*/
{
	ulint		max_space_id;
	const rec_t*	rec;
	const byte*	field;
	ulint		len;
	btr_pcur_t	pcur;
	mtr_t		mtr;

	ut_a(!dict_table_is_comp(ibuf.index->table));

	ibuf_mtr_start(&mtr);

	btr_pcur_open_at_index_side(
		false, ibuf.index, BTR_SEARCH_LEAF, &pcur, true, 0, &mtr);

	ut_ad(page_validate(btr_pcur_get_page(&pcur), ibuf.index));

	btr_pcur_move_to_prev(&pcur, &mtr);

	if (btr_pcur_is_before_first_on_page(&pcur)) {
		/* The tree is empty */

		max_space_id = 0;
	} else {
		rec = btr_pcur_get_rec(&pcur);

		field = rec_get_nth_field_old(rec, IBUF_REC_FIELD_SPACE, &len);

		ut_a(len == 4);

		max_space_id = mach_read_from_4(field);
	}

	ibuf_mtr_commit(&mtr);

	/* printf("Maximum space id in insert buffer %lu\n", max_space_id); */

	fil_set_max_space_id_if_bigger(max_space_id);
}

#ifdef UNIV_DEBUG
# define ibuf_get_entry_counter_low(mtr,rec,space,page_no)	\
	ibuf_get_entry_counter_low_func(mtr,rec,space,page_no)
#else /* UNIV_DEBUG */
# define ibuf_get_entry_counter_low(mtr,rec,space,page_no)	\
	ibuf_get_entry_counter_low_func(rec,space,page_no)
#endif
/****************************************************************//**
Helper function for ibuf_get_entry_counter_func. Checks if rec is for
(space, page_no), and if so, reads counter value from it and returns
that + 1.
@retval ULINT_UNDEFINED if the record does not contain any counter
@retval 0 if the record is not for (space, page_no)
@retval 1 + previous counter value, otherwise */
static
ulint
ibuf_get_entry_counter_low_func(
/*============================*/
#ifdef UNIV_DEBUG
	mtr_t*		mtr,		/*!< in: mini-transaction of rec */
#endif /* UNIV_DEBUG */
	const rec_t*	rec,		/*!< in: insert buffer record */
	ulint		space,		/*!< in: space id */
	ulint		page_no)	/*!< in: page number */
{
	ulint		counter;
	const byte*	field;
	ulint		len;

	ut_ad(ibuf_inside(mtr));
	ut_ad(mtr_memo_contains_page_flagged(mtr, rec, MTR_MEMO_PAGE_X_FIX
					     | MTR_MEMO_PAGE_S_FIX));
	ut_ad(rec_get_n_fields_old(rec) > 2);

	field = rec_get_nth_field_old(rec, IBUF_REC_FIELD_MARKER, &len);

	ut_a(len == 1);

	/* Check the tablespace identifier. */
	field = rec_get_nth_field_old(rec, IBUF_REC_FIELD_SPACE, &len);

	ut_a(len == 4);

	if (mach_read_from_4(field) != space) {

		return(0);
	}

	/* Check the page offset. */
	field = rec_get_nth_field_old(rec, IBUF_REC_FIELD_PAGE, &len);
	ut_a(len == 4);

	if (mach_read_from_4(field) != page_no) {

		return(0);
	}

	/* Check if the record contains a counter field. */
	field = rec_get_nth_field_old(rec, IBUF_REC_FIELD_METADATA, &len);

	switch (len % DATA_NEW_ORDER_NULL_TYPE_BUF_SIZE) {
	default:
		ut_error;
	case 0: /* ROW_FORMAT=REDUNDANT */
	case 1: /* ROW_FORMAT=COMPACT */
		return(ULINT_UNDEFINED);

	case IBUF_REC_INFO_SIZE:
		counter = mach_read_from_2(field + IBUF_REC_OFFSET_COUNTER);
		ut_a(counter < 0xFFFF);
		return(counter + 1);
	}
}

#ifdef UNIV_DEBUG
# define ibuf_get_entry_counter(space,page_no,rec,mtr,exact_leaf) \
	ibuf_get_entry_counter_func(space,page_no,rec,mtr,exact_leaf)
#else /* UNIV_DEBUG */
# define ibuf_get_entry_counter(space,page_no,rec,mtr,exact_leaf) \
	ibuf_get_entry_counter_func(space,page_no,rec,exact_leaf)
#endif /* UNIV_DEBUG */

/****************************************************************//**
Calculate the counter field for an entry based on the current
last record in ibuf for (space, page_no).
@return the counter field, or ULINT_UNDEFINED
if we should abort this insertion to ibuf */
static
ulint
ibuf_get_entry_counter_func(
/*========================*/
	ulint		space,		/*!< in: space id of entry */
	ulint		page_no,	/*!< in: page number of entry */
	const rec_t*	rec,		/*!< in: the record preceding the
					insertion point */
#ifdef UNIV_DEBUG
	mtr_t*		mtr,		/*!< in: mini-transaction */
#endif /* UNIV_DEBUG */
	ibool		only_leaf)	/*!< in: TRUE if this is the only
					leaf page that can contain entries
					for (space,page_no), that is, there
					was no exact match for (space,page_no)
					in the node pointer */
{
	ut_ad(ibuf_inside(mtr));
	ut_ad(mtr_memo_contains_page(mtr, rec, MTR_MEMO_PAGE_X_FIX));
	ut_ad(page_validate(page_align(rec), ibuf.index));

	if (page_rec_is_supremum(rec)) {
		/* This is just for safety. The record should be a
		page infimum or a user record. */
		ut_ad(0);
		return(ULINT_UNDEFINED);
	} else if (!page_rec_is_infimum(rec)) {
		return(ibuf_get_entry_counter_low(mtr, rec, space, page_no));
	} else if (only_leaf || !page_has_prev(page_align(rec))) {
		/* The parent node pointer did not contain the
		searched for (space, page_no), which means that the
		search ended on the correct page regardless of the
		counter value, and since we're at the infimum record,
		there are no existing records. */
		return(0);
	} else {
		/* We used to read the previous page here. It would
		break the latching order, because the caller has
		buffer-fixed an insert buffer bitmap page. */
		return(ULINT_UNDEFINED);
	}
}


/** Translates the ibuf free bits to the free space on a page in bytes.
@param[in]	physical_size	page_size
@param[in]	bits		value for ibuf bitmap bits
@return maximum insert size after reorganize for the page */
inline ulint
ibuf_index_page_calc_free_from_bits(ulint physical_size, ulint bits)
{
	ut_ad(bits < 4);
	ut_ad(physical_size > IBUF_PAGE_SIZE_PER_FREE_SPACE);

	if (bits == 3) {
		bits = 4;
	}

	return bits * physical_size / IBUF_PAGE_SIZE_PER_FREE_SPACE;
}

/** Buffer an operation in the insert/delete buffer, instead of doing it
directly to the disk page, if this is possible.
@param[in]	mode		BTR_MODIFY_PREV or BTR_MODIFY_TREE
@param[in]	op		operation type
@param[in]	no_counter	TRUE=use 5.0.3 format; FALSE=allow delete
buffering
@param[in]	entry		index entry to insert
@param[in]	entry_size	rec_get_converted_size(index, entry)
@param[in,out]	index		index where to insert; must not be unique
or clustered
@param[in]	page_id		page id where to insert
@param[in]	zip_size	ROW_FORMAT=COMPRESSED page size, or 0
@param[in,out]	thr		query thread
@return DB_SUCCESS, DB_STRONG_FAIL or other error */
static MY_ATTRIBUTE((warn_unused_result))
dberr_t
ibuf_insert_low(
	ulint			mode,
	ibuf_op_t		op,
	ibool			no_counter,
	const dtuple_t*		entry,
	ulint			entry_size,
	dict_index_t*		index,
	const page_id_t		page_id,
	ulint			zip_size,
	que_thr_t*		thr)
{
	big_rec_t*	dummy_big_rec;
	btr_pcur_t	pcur;
	btr_cur_t*	cursor;
	dtuple_t*	ibuf_entry;
	mem_heap_t*	offsets_heap	= NULL;
	mem_heap_t*	heap;
	ulint*		offsets		= NULL;
	ulint		buffered;
	lint		min_n_recs;
	rec_t*		ins_rec;
	ibool		old_bit_value;
	page_t*		bitmap_page;
	buf_block_t*	block;
	page_t*		root;
	dberr_t		err;
	ibool		do_merge;
	ulint		space_ids[IBUF_MAX_N_PAGES_MERGED];
	ulint		page_nos[IBUF_MAX_N_PAGES_MERGED];
	ulint		n_stored;
	mtr_t		mtr;
	mtr_t		bitmap_mtr;

	ut_a(!dict_index_is_clust(index));
	ut_ad(!dict_index_is_spatial(index));
	ut_ad(dtuple_check_typed(entry));
	ut_ad(!no_counter || op == IBUF_OP_INSERT);
	ut_ad(page_id.space() == index->table->space_id);
	ut_a(op < IBUF_OP_COUNT);

	do_merge = FALSE;

	/* Perform dirty reads of ibuf.size and ibuf.max_size, to
	reduce ibuf_mutex contention. Given that ibuf.max_size and
	ibuf.size fit in a machine word, this should be OK; at worst
	we are doing some excessive ibuf_contract() or occasionally
	skipping an ibuf_contract(). */
	if (ibuf.max_size == 0) {
		return(DB_STRONG_FAIL);
	}

	if (ibuf.size >= ibuf.max_size + IBUF_CONTRACT_DO_NOT_INSERT) {
		/* Insert buffer is now too big, contract it but do not try
		to insert */


#ifdef UNIV_IBUF_DEBUG
		fputs("Ibuf too big\n", stderr);
#endif
		ibuf_contract();

		return(DB_STRONG_FAIL);
	}

	heap = mem_heap_create(1024);

	/* Build the entry which contains the space id and the page number
	as the first fields and the type information for other fields, and
	which will be inserted to the insert buffer. Using a counter value
	of 0xFFFF we find the last record for (space, page_no), from which
	we can then read the counter value N and use N + 1 in the record we
	insert. (We patch the ibuf_entry's counter field to the correct
	value just before actually inserting the entry.) */

	ibuf_entry = ibuf_entry_build(
		op, index, entry, page_id.space(), page_id.page_no(),
		no_counter ? ULINT_UNDEFINED : 0xFFFF, heap);

	/* Open a cursor to the insert buffer tree to calculate if we can add
	the new entry to it without exceeding the free space limit for the
	page. */

	if (BTR_LATCH_MODE_WITHOUT_INTENTION(mode) == BTR_MODIFY_TREE) {
		for (;;) {
			mutex_enter(&ibuf_pessimistic_insert_mutex);
			mutex_enter(&ibuf_mutex);

			if (UNIV_LIKELY(ibuf_data_enough_free_for_insert())) {

				break;
			}

			mutex_exit(&ibuf_mutex);
			mutex_exit(&ibuf_pessimistic_insert_mutex);

			if (!ibuf_add_free_page()) {

				mem_heap_free(heap);
				return(DB_STRONG_FAIL);
			}
		}
	}

	ibuf_mtr_start(&mtr);

	btr_pcur_open(ibuf.index, ibuf_entry, PAGE_CUR_LE, mode, &pcur, &mtr);
	ut_ad(page_validate(btr_pcur_get_page(&pcur), ibuf.index));

	/* Find out the volume of already buffered inserts for the same index
	page */
	min_n_recs = 0;
	buffered = ibuf_get_volume_buffered(&pcur,
					    page_id.space(),
					    page_id.page_no(),
					    op == IBUF_OP_DELETE
					    ? &min_n_recs
					    : NULL, &mtr);

	const ulint physical_size = zip_size ? zip_size : srv_page_size;

	if (op == IBUF_OP_DELETE
	    && (min_n_recs < 2 || buf_pool_watch_occurred(page_id))) {
		/* The page could become empty after the record is
		deleted, or the page has been read in to the buffer
		pool.  Refuse to buffer the operation. */

		/* The buffer pool watch is needed for IBUF_OP_DELETE
		because of latching order considerations.  We can
		check buf_pool_watch_occurred() only after latching
		the insert buffer B-tree pages that contain buffered
		changes for the page.  We never buffer IBUF_OP_DELETE,
		unless some IBUF_OP_INSERT or IBUF_OP_DELETE_MARK have
		been previously buffered for the page.  Because there
		are buffered operations for the page, the insert
		buffer B-tree page latches held by mtr will guarantee
		that no changes for the user page will be merged
		before mtr_commit(&mtr).  We must not mtr_commit(&mtr)
		until after the IBUF_OP_DELETE has been buffered. */

fail_exit:
		if (BTR_LATCH_MODE_WITHOUT_INTENTION(mode) == BTR_MODIFY_TREE) {
			mutex_exit(&ibuf_mutex);
			mutex_exit(&ibuf_pessimistic_insert_mutex);
		}

		err = DB_STRONG_FAIL;
		goto func_exit;
	}

	/* After this point, the page could still be loaded to the
	buffer pool, but we do not have to care about it, since we are
	holding a latch on the insert buffer leaf page that contains
	buffered changes for (space, page_no).  If the page enters the
	buffer pool, buf_page_io_complete() for (space, page_no) will
	have to acquire a latch on the same insert buffer leaf page,
	which it cannot do until we have buffered the IBUF_OP_DELETE
	and done mtr_commit(&mtr) to release the latch. */

	ibuf_mtr_start(&bitmap_mtr);
	index->set_modified(bitmap_mtr);

	bitmap_page = ibuf_bitmap_get_map_page(page_id, zip_size, &bitmap_mtr);

	/* We check if the index page is suitable for buffered entries */

	if (buf_page_peek(page_id)
	    || lock_rec_expl_exist_on_page(page_id.space(),
					   page_id.page_no())) {

		ibuf_mtr_commit(&bitmap_mtr);
		goto fail_exit;
	}

	if (op == IBUF_OP_INSERT) {
		ulint	bits = ibuf_bitmap_page_get_bits(
			bitmap_page, page_id, physical_size, IBUF_BITMAP_FREE,
			&bitmap_mtr);

		if (buffered + entry_size + page_dir_calc_reserved_space(1)
		    > ibuf_index_page_calc_free_from_bits(physical_size,
							  bits)) {
			/* Release the bitmap page latch early. */
			ibuf_mtr_commit(&bitmap_mtr);

			/* It may not fit */
			do_merge = TRUE;

			ibuf_get_merge_page_nos(FALSE,
						btr_pcur_get_rec(&pcur), &mtr,
						space_ids,
						page_nos, &n_stored);

			goto fail_exit;
		}
	}

	if (!no_counter) {
		/* Patch correct counter value to the entry to
		insert. This can change the insert position, which can
		result in the need to abort in some cases. */
		ulint		counter = ibuf_get_entry_counter(
			page_id.space(), page_id.page_no(),
			btr_pcur_get_rec(&pcur), &mtr,
			btr_pcur_get_btr_cur(&pcur)->low_match
			< IBUF_REC_FIELD_METADATA);
		dfield_t*	field;

		if (counter == ULINT_UNDEFINED) {
			ibuf_mtr_commit(&bitmap_mtr);
			goto fail_exit;
		}

		field = dtuple_get_nth_field(
			ibuf_entry, IBUF_REC_FIELD_METADATA);
		mach_write_to_2(
			(byte*) dfield_get_data(field)
			+ IBUF_REC_OFFSET_COUNTER, counter);
	}

	/* Set the bitmap bit denoting that the insert buffer contains
	buffered entries for this index page, if the bit is not set yet */

	old_bit_value = ibuf_bitmap_page_get_bits(
		bitmap_page, page_id, physical_size,
		IBUF_BITMAP_BUFFERED, &bitmap_mtr);

	if (!old_bit_value) {
		ibuf_bitmap_page_set_bits(bitmap_page, page_id, physical_size,
					  IBUF_BITMAP_BUFFERED, TRUE,
					  &bitmap_mtr);
	}

	ibuf_mtr_commit(&bitmap_mtr);

	cursor = btr_pcur_get_btr_cur(&pcur);

	if (mode == BTR_MODIFY_PREV) {
		err = btr_cur_optimistic_insert(
			BTR_NO_LOCKING_FLAG | BTR_NO_UNDO_LOG_FLAG,
			cursor, &offsets, &offsets_heap,
			ibuf_entry, &ins_rec,
			&dummy_big_rec, 0, thr, &mtr);
		block = btr_cur_get_block(cursor);
		ut_ad(block->page.id.space() == IBUF_SPACE_ID);

		/* If this is the root page, update ibuf.empty. */
		if (block->page.id.page_no() == FSP_IBUF_TREE_ROOT_PAGE_NO) {
			const page_t*	root = buf_block_get_frame(block);

			ut_ad(page_get_space_id(root) == IBUF_SPACE_ID);
			ut_ad(page_get_page_no(root)
			      == FSP_IBUF_TREE_ROOT_PAGE_NO);

			ibuf.empty = page_is_empty(root);
		}
	} else {
		ut_ad(BTR_LATCH_MODE_WITHOUT_INTENTION(mode)
		      == BTR_MODIFY_TREE);

		/* We acquire an sx-latch to the root page before the insert,
		because a pessimistic insert releases the tree x-latch,
		which would cause the sx-latching of the root after that to
		break the latching order. */

		root = ibuf_tree_root_get(&mtr);

		err = btr_cur_optimistic_insert(
			BTR_NO_LOCKING_FLAG | BTR_NO_UNDO_LOG_FLAG,
			cursor, &offsets, &offsets_heap,
			ibuf_entry, &ins_rec,
			&dummy_big_rec, 0, thr, &mtr);

		if (err == DB_FAIL) {
			err = btr_cur_pessimistic_insert(
				BTR_NO_LOCKING_FLAG | BTR_NO_UNDO_LOG_FLAG,
				cursor, &offsets, &offsets_heap,
				ibuf_entry, &ins_rec,
				&dummy_big_rec, 0, thr, &mtr);
		}

		mutex_exit(&ibuf_pessimistic_insert_mutex);
		ibuf_size_update(root);
		mutex_exit(&ibuf_mutex);
		ibuf.empty = page_is_empty(root);

		block = btr_cur_get_block(cursor);
		ut_ad(block->page.id.space() == IBUF_SPACE_ID);
	}

	if (offsets_heap) {
		mem_heap_free(offsets_heap);
	}

	if (err == DB_SUCCESS && op != IBUF_OP_DELETE) {
		/* Update the page max trx id field */
		page_update_max_trx_id(block, NULL,
				       thr_get_trx(thr)->id, &mtr);
	}

func_exit:
	ibuf_mtr_commit(&mtr);
	btr_pcur_close(&pcur);

	mem_heap_free(heap);

	if (err == DB_SUCCESS
	    && BTR_LATCH_MODE_WITHOUT_INTENTION(mode) == BTR_MODIFY_TREE) {
		ibuf_contract_after_insert(entry_size);
	}

	if (do_merge) {
#ifdef UNIV_IBUF_DEBUG
		ut_a(n_stored <= IBUF_MAX_N_PAGES_MERGED);
#endif
		ibuf_read_merge_pages(space_ids, page_nos, n_stored);
	}

	return(err);
}

/** Buffer an operation in the change buffer, instead of applying it
directly to the file page, if this is possible. Does not do it if the index
is clustered or unique.
@param[in]	op		operation type
@param[in]	entry		index entry to insert
@param[in,out]	index		index where to insert
@param[in]	page_id		page id where to insert
@param[in]	zip_size	ROW_FORMAT=COMPRESSED page size, or 0
@param[in,out]	thr		query thread
@return true if success */
bool
ibuf_insert(
	ibuf_op_t		op,
	const dtuple_t*		entry,
	dict_index_t*		index,
	const page_id_t		page_id,
	ulint			zip_size,
	que_thr_t*		thr)
{
	dberr_t		err;
	ulint		entry_size;
	ibool		no_counter;
	/* Read the settable global variable only once in
	this function, so that we will have a consistent view of it. */
	ibuf_use_t	use		= ibuf_use_t(innodb_change_buffering);
	DBUG_ENTER("ibuf_insert");

	DBUG_PRINT("ibuf", ("op: %d, space: " UINT32PF ", page_no: " UINT32PF,
			    op, page_id.space(), page_id.page_no()));

	ut_ad(dtuple_check_typed(entry));
	ut_ad(page_id.space() != SRV_TMP_SPACE_ID);

	ut_a(!dict_index_is_clust(index));
	ut_ad(!index->table->is_temporary());

	no_counter = use <= IBUF_USE_INSERT;

	switch (op) {
	case IBUF_OP_INSERT:
		switch (use) {
		case IBUF_USE_NONE:
		case IBUF_USE_DELETE:
		case IBUF_USE_DELETE_MARK:
			DBUG_RETURN(false);
		case IBUF_USE_INSERT:
		case IBUF_USE_INSERT_DELETE_MARK:
		case IBUF_USE_ALL:
			goto check_watch;
		}
		break;
	case IBUF_OP_DELETE_MARK:
		switch (use) {
		case IBUF_USE_NONE:
		case IBUF_USE_INSERT:
			DBUG_RETURN(false);
		case IBUF_USE_DELETE_MARK:
		case IBUF_USE_DELETE:
		case IBUF_USE_INSERT_DELETE_MARK:
		case IBUF_USE_ALL:
			ut_ad(!no_counter);
			goto check_watch;
		}
		break;
	case IBUF_OP_DELETE:
		switch (use) {
		case IBUF_USE_NONE:
		case IBUF_USE_INSERT:
		case IBUF_USE_INSERT_DELETE_MARK:
			DBUG_RETURN(false);
		case IBUF_USE_DELETE_MARK:
		case IBUF_USE_DELETE:
		case IBUF_USE_ALL:
			ut_ad(!no_counter);
			goto skip_watch;
		}
		break;
	case IBUF_OP_COUNT:
		break;
	}

	/* unknown op or use */
	ut_error;

check_watch:
	/* If a thread attempts to buffer an insert on a page while a
	purge is in progress on the same page, the purge must not be
	buffered, because it could remove a record that was
	re-inserted later.  For simplicity, we block the buffering of
	all operations on a page that has a purge pending.

	We do not check this in the IBUF_OP_DELETE case, because that
	would always trigger the buffer pool watch during purge and
	thus prevent the buffering of delete operations.  We assume
	that the issuer of IBUF_OP_DELETE has called
	buf_pool_watch_set(space, page_no). */

	{
		buf_pool_t*	buf_pool = buf_pool_get(page_id);
		buf_page_t*	bpage
			= buf_page_get_also_watch(buf_pool, page_id);

		if (bpage != NULL) {
			/* A buffer pool watch has been set or the
			page has been read into the buffer pool.
			Do not buffer the request.  If a purge operation
			is being buffered, have this request executed
			directly on the page in the buffer pool after the
			buffered entries for this page have been merged. */
			DBUG_RETURN(false);
		}
	}

skip_watch:
	entry_size = rec_get_converted_size(index, entry, 0);

	if (entry_size
	    >= page_get_free_space_of_empty(dict_table_is_comp(index->table))
	    / 2) {

		DBUG_RETURN(false);
	}

	err = ibuf_insert_low(BTR_MODIFY_PREV, op, no_counter,
			      entry, entry_size,
			      index, page_id, zip_size, thr);
	if (err == DB_FAIL) {
		err = ibuf_insert_low(BTR_MODIFY_TREE | BTR_LATCH_FOR_INSERT,
				      op, no_counter, entry, entry_size,
				      index, page_id, zip_size, thr);
	}

	ut_a(err == DB_SUCCESS || err == DB_STRONG_FAIL
	     || err == DB_TOO_BIG_RECORD);

	DBUG_RETURN(err == DB_SUCCESS);
}

/********************************************************************//**
During merge, inserts to an index page a secondary index entry extracted
from the insert buffer.
@return	newly inserted record */
static MY_ATTRIBUTE((nonnull))
rec_t*
ibuf_insert_to_index_page_low(
/*==========================*/
	const dtuple_t*	entry,	/*!< in: buffered entry to insert */
	buf_block_t*	block,	/*!< in/out: index page where the buffered
				entry should be placed */
	dict_index_t*	index,	/*!< in: record descriptor */
	ulint**		offsets,/*!< out: offsets on *rec */
	mem_heap_t*	heap,	/*!< in/out: memory heap */
	mtr_t*		mtr,	/*!< in/out: mtr */
	page_cur_t*	page_cur)/*!< in/out: cursor positioned on the record
				after which to insert the buffered entry */
{
	const page_t*	page;
	const page_t*	bitmap_page;
	ulint		old_bits;
	rec_t*		rec;
	DBUG_ENTER("ibuf_insert_to_index_page_low");

	rec = page_cur_tuple_insert(page_cur, entry, index,
				    offsets, &heap, 0, mtr);
	if (rec != NULL) {
		DBUG_RETURN(rec);
	}

	/* Page reorganization or recompression should already have
	been attempted by page_cur_tuple_insert(). Besides, per
	ibuf_index_page_calc_free_zip() the page should not have been
	recompressed or reorganized. */
	ut_ad(!is_buf_block_get_page_zip(block));

	/* If the record did not fit, reorganize */

	btr_page_reorganize(page_cur, index, mtr);

	/* This time the record must fit */

	rec = page_cur_tuple_insert(page_cur, entry, index,
				    offsets, &heap, 0, mtr);
	if (rec != NULL) {
		DBUG_RETURN(rec);
	}

	page = buf_block_get_frame(block);

	ib::error() << "Insert buffer insert fails; page free "
		<< page_get_max_insert_size(page, 1) << ", dtuple size "
		<< rec_get_converted_size(index, entry, 0);

	fputs("InnoDB: Cannot insert index record ", stderr);
	dtuple_print(stderr, entry);
	fputs("\nInnoDB: The table where this index record belongs\n"
	      "InnoDB: is now probably corrupt. Please run CHECK TABLE on\n"
	      "InnoDB: that table.\n", stderr);

	bitmap_page = ibuf_bitmap_get_map_page(block->page.id,
					       block->zip_size(), mtr);
	old_bits = ibuf_bitmap_page_get_bits(
		bitmap_page, block->page.id, block->zip_size(),
		IBUF_BITMAP_FREE, mtr);

	ib::error() << "page " << block->page.id << ", size "
		<< block->physical_size() << ", bitmap bits " << old_bits;

	ib::error() << BUG_REPORT_MSG;

	ut_ad(0);
	DBUG_RETURN(NULL);
}

/************************************************************************
During merge, inserts to an index page a secondary index entry extracted
from the insert buffer. */
static
void
ibuf_insert_to_index_page(
/*======================*/
	const dtuple_t*	entry,	/*!< in: buffered entry to insert */
	buf_block_t*	block,	/*!< in/out: index page where the buffered entry
				should be placed */
	dict_index_t*	index,	/*!< in: record descriptor */
	mtr_t*		mtr)	/*!< in: mtr */
{
	page_cur_t	page_cur;
	ulint		low_match;
	page_t*		page		= buf_block_get_frame(block);
	rec_t*		rec;
	ulint*		offsets;
	mem_heap_t*	heap;

	DBUG_ENTER("ibuf_insert_to_index_page");

	DBUG_PRINT("ibuf", ("page " UINT32PF ":" UINT32PF,
			    block->page.id.space(),
			    block->page.id.page_no()));

	ut_ad(!dict_index_is_online_ddl(index));// this is an ibuf_dummy index
	ut_ad(ibuf_inside(mtr));
	ut_ad(dtuple_check_typed(entry));
#ifdef BTR_CUR_HASH_ADAPT
	/* A change buffer merge must occur before users are granted
	any access to the page. No adaptive hash index entries may
	point to a freshly read page. */
	ut_ad(!block->index);
	assert_block_ahi_empty(block);
#endif /* BTR_CUR_HASH_ADAPT */
	ut_ad(mtr->is_named_space(block->page.id.space()));

	if (UNIV_UNLIKELY(dict_table_is_comp(index->table)
			  != (ibool)!!page_is_comp(page))) {
		ib::warn() << "Trying to insert a record from the insert"
			" buffer to an index page but the 'compact' flag does"
			" not match!";
		goto dump;
	}

	rec = page_rec_get_next(page_get_infimum_rec(page));

	if (page_rec_is_supremum(rec)) {
		ib::warn() << "Trying to insert a record from the insert"
			" buffer to an index page but the index page"
			" is empty!";
		goto dump;
	}

	if (!rec_n_fields_is_sane(index, rec, entry)) {
		ib::warn() << "Trying to insert a record from the insert"
			" buffer to an index page but the number of fields"
			" does not match!";
		rec_print(stderr, rec, index);
dump:
		dtuple_print(stderr, entry);
		ut_ad(0);

		ib::warn() << "The table where this index record belongs"
			" is now probably corrupt. Please run CHECK TABLE on"
			" your tables. " << BUG_REPORT_MSG;

		DBUG_VOID_RETURN;
	}

	low_match = page_cur_search(block, index, entry, &page_cur);

	heap = mem_heap_create(
		sizeof(upd_t)
		+ REC_OFFS_HEADER_SIZE * sizeof(*offsets)
		+ dtuple_get_n_fields(entry)
		* (sizeof(upd_field_t) + sizeof *offsets));

	if (UNIV_UNLIKELY(low_match == dtuple_get_n_fields(entry))) {
		upd_t*		update;
		page_zip_des_t*	page_zip;

		rec = page_cur_get_rec(&page_cur);

		/* This is based on
		row_ins_sec_index_entry_by_modify(BTR_MODIFY_LEAF). */
		ut_ad(rec_get_deleted_flag(rec, page_is_comp(page)));

		offsets = rec_get_offsets(rec, index, NULL, true,
					  ULINT_UNDEFINED, &heap);
		update = row_upd_build_sec_rec_difference_binary(
			rec, index, offsets, entry, heap);

		page_zip = buf_block_get_page_zip(block);

		if (update->n_fields == 0) {
			/* The records only differ in the delete-mark.
			Clear the delete-mark, like we did before
			Bug #56680 was fixed. */
			btr_cur_set_deleted_flag_for_ibuf(
				rec, page_zip, FALSE, mtr);
			goto updated_in_place;
		}

		/* Copy the info bits. Clear the delete-mark. */
		update->info_bits = rec_get_info_bits(rec, page_is_comp(page));
		update->info_bits &= ~REC_INFO_DELETED_FLAG;

		/* We cannot invoke btr_cur_optimistic_update() here,
		because we do not have a btr_cur_t or que_thr_t,
		as the insert buffer merge occurs at a very low level. */
		if (!row_upd_changes_field_size_or_external(index, offsets,
							    update)
		    && (!page_zip || btr_cur_update_alloc_zip(
				page_zip, &page_cur, index, offsets,
				rec_offs_size(offsets), false, mtr))) {
			/* This is the easy case. Do something similar
			to btr_cur_update_in_place(). */
			rec = page_cur_get_rec(&page_cur);
			row_upd_rec_in_place(rec, index, offsets,
					     update, page_zip);

			/* Log the update in place operation. During recovery
			MLOG_COMP_REC_UPDATE_IN_PLACE/MLOG_REC_UPDATE_IN_PLACE
			expects trx_id, roll_ptr for secondary indexes. So we
			just write dummy trx_id(0), roll_ptr(0) */
			btr_cur_update_in_place_log(BTR_KEEP_SYS_FLAG, rec,
						    index, update, 0, 0, mtr);

			DBUG_EXECUTE_IF(
				"crash_after_log_ibuf_upd_inplace",
				log_buffer_flush_to_disk();
				ib::info() << "Wrote log record for ibuf"
					" update in place operation";
				DBUG_SUICIDE();
			);

			goto updated_in_place;
		}

		/* btr_cur_update_alloc_zip() may have changed this */
		rec = page_cur_get_rec(&page_cur);

		/* A collation may identify values that differ in
		storage length.
		Some examples (1 or 2 bytes):
		utf8_turkish_ci: I = U+0131 LATIN SMALL LETTER DOTLESS I
		utf8_general_ci: S = U+00DF LATIN SMALL LETTER SHARP S
		utf8_general_ci: A = U+00E4 LATIN SMALL LETTER A WITH DIAERESIS

		latin1_german2_ci: SS = U+00DF LATIN SMALL LETTER SHARP S

		Examples of a character (3-byte UTF-8 sequence)
		identified with 2 or 4 characters (1-byte UTF-8 sequences):

		utf8_unicode_ci: 'II' = U+2171 SMALL ROMAN NUMERAL TWO
		utf8_unicode_ci: '(10)' = U+247D PARENTHESIZED NUMBER TEN
		*/

		/* Delete the different-length record, and insert the
		buffered one. */

		lock_rec_store_on_page_infimum(block, rec);
		page_cur_delete_rec(&page_cur, index, offsets, mtr);
		page_cur_move_to_prev(&page_cur);
		rec = ibuf_insert_to_index_page_low(entry, block, index,
				      		    &offsets, heap, mtr,
						    &page_cur);

		ut_ad(!cmp_dtuple_rec(entry, rec, offsets));
		lock_rec_restore_from_page_infimum(block, rec, block);
	} else {
		offsets = NULL;
		ibuf_insert_to_index_page_low(entry, block, index,
					      &offsets, heap, mtr,
					      &page_cur);
	}
updated_in_place:
	mem_heap_free(heap);

	DBUG_VOID_RETURN;
}

/****************************************************************//**
During merge, sets the delete mark on a record for a secondary index
entry. */
static
void
ibuf_set_del_mark(
/*==============*/
	const dtuple_t*		entry,	/*!< in: entry */
	buf_block_t*		block,	/*!< in/out: block */
	const dict_index_t*	index,	/*!< in: record descriptor */
	mtr_t*			mtr)	/*!< in: mtr */
{
	page_cur_t	page_cur;
	ulint		low_match;

	ut_ad(ibuf_inside(mtr));
	ut_ad(dtuple_check_typed(entry));

	low_match = page_cur_search(block, index, entry, &page_cur);

	if (low_match == dtuple_get_n_fields(entry)) {
		rec_t*		rec;
		page_zip_des_t*	page_zip;

		rec = page_cur_get_rec(&page_cur);
		page_zip = page_cur_get_page_zip(&page_cur);

		/* Delete mark the old index record. According to a
		comment in row_upd_sec_index_entry(), it can already
		have been delete marked if a lock wait occurred in
		row_ins_sec_index_entry() in a previous invocation of
		row_upd_sec_index_entry(). */

		if (UNIV_LIKELY
		    (!rec_get_deleted_flag(
			    rec, dict_table_is_comp(index->table)))) {
			btr_cur_set_deleted_flag_for_ibuf(rec, page_zip,
							  TRUE, mtr);
		}
	} else {
		const page_t*		page
			= page_cur_get_page(&page_cur);
		const buf_block_t*	block
			= page_cur_get_block(&page_cur);

		ib::error() << "Unable to find a record to delete-mark";
		fputs("InnoDB: tuple ", stderr);
		dtuple_print(stderr, entry);
		fputs("\n"
		      "InnoDB: record ", stderr);
		rec_print(stderr, page_cur_get_rec(&page_cur), index);

		ib::error() << "page " << block->page.id << " ("
			<< page_get_n_recs(page) << " records, index id "
			<< btr_page_get_index_id(page) << ").";

		ib::error() << BUG_REPORT_MSG;
		ut_ad(0);
	}
}

/****************************************************************//**
During merge, delete a record for a secondary index entry. */
static
void
ibuf_delete(
/*========*/
	const dtuple_t*	entry,	/*!< in: entry */
	buf_block_t*	block,	/*!< in/out: block */
	dict_index_t*	index,	/*!< in: record descriptor */
	mtr_t*		mtr)	/*!< in/out: mtr; must be committed
				before latching any further pages */
{
	page_cur_t	page_cur;
	ulint		low_match;

	ut_ad(ibuf_inside(mtr));
	ut_ad(dtuple_check_typed(entry));
	ut_ad(!dict_index_is_spatial(index));

	low_match = page_cur_search(block, index, entry, &page_cur);

	if (low_match == dtuple_get_n_fields(entry)) {
		page_zip_des_t*	page_zip= buf_block_get_page_zip(block);
		page_t*		page	= buf_block_get_frame(block);
		rec_t*		rec	= page_cur_get_rec(&page_cur);

		/* TODO: the below should probably be a separate function,
		it's a bastardized version of btr_cur_optimistic_delete. */

		ulint		offsets_[REC_OFFS_NORMAL_SIZE];
		ulint*		offsets	= offsets_;
		mem_heap_t*	heap = NULL;
		ulint		max_ins_size = 0;

		rec_offs_init(offsets_);

		offsets = rec_get_offsets(
			rec, index, offsets, true, ULINT_UNDEFINED, &heap);

		if (page_get_n_recs(page) <= 1
		    || !(REC_INFO_DELETED_FLAG
			 & rec_get_info_bits(rec, page_is_comp(page)))) {
			/* Refuse to purge the last record or a
			record that has not been marked for deletion. */
			ib::error() << "Unable to purge a record";
			fputs("InnoDB: tuple ", stderr);
			dtuple_print(stderr, entry);
			fputs("\n"
			      "InnoDB: record ", stderr);
			rec_print_new(stderr, rec, offsets);
			fprintf(stderr, "\nspace " UINT32PF " offset " UINT32PF
				" (%u records, index id %llu)\n"
				"InnoDB: Submit a detailed bug report"
				" to https://jira.mariadb.org/\n",
				block->page.id.space(),
				block->page.id.page_no(),
				(unsigned) page_get_n_recs(page),
				(ulonglong) btr_page_get_index_id(page));

			ut_ad(0);
			return;
		}

		lock_update_delete(block, rec);

		if (!page_zip) {
			max_ins_size
				= page_get_max_insert_size_after_reorganize(
					page, 1);
		}
#ifdef UNIV_ZIP_DEBUG
		ut_a(!page_zip || page_zip_validate(page_zip, page, index));
#endif /* UNIV_ZIP_DEBUG */
		page_cur_delete_rec(&page_cur, index, offsets, mtr);
#ifdef UNIV_ZIP_DEBUG
		ut_a(!page_zip || page_zip_validate(page_zip, page, index));
#endif /* UNIV_ZIP_DEBUG */

		if (page_zip) {
			ibuf_update_free_bits_zip(block, mtr);
		} else {
			ibuf_update_free_bits_low(block, max_ins_size, mtr);
		}

		if (UNIV_LIKELY_NULL(heap)) {
			mem_heap_free(heap);
		}
	} else {
		/* The record must have been purged already. */
	}
}

/*********************************************************************//**
Restores insert buffer tree cursor position
@return TRUE if the position was restored; FALSE if not */
static MY_ATTRIBUTE((nonnull))
ibool
ibuf_restore_pos(
/*=============*/
	ulint		space,	/*!< in: space id */
	ulint		page_no,/*!< in: index page number where the record
				should belong */
	const dtuple_t*	search_tuple,
				/*!< in: search tuple for entries of page_no */
	ulint		mode,	/*!< in: BTR_MODIFY_LEAF or BTR_MODIFY_TREE */
	btr_pcur_t*	pcur,	/*!< in/out: persistent cursor whose
				position is to be restored */
	mtr_t*		mtr)	/*!< in/out: mini-transaction */
{
	ut_ad(mode == BTR_MODIFY_LEAF
	      || BTR_LATCH_MODE_WITHOUT_INTENTION(mode) == BTR_MODIFY_TREE);

	if (btr_pcur_restore_position(mode, pcur, mtr)) {

		return(TRUE);
	}

	if (fil_space_t* s = fil_space_acquire_silent(space)) {
		ib::error() << "ibuf cursor restoration fails!"
			" ibuf record inserted to page "
			<< space << ":" << page_no
			<< " in file " << s->chain.start->name;
		s->release();

		ib::error() << BUG_REPORT_MSG;

		rec_print_old(stderr, btr_pcur_get_rec(pcur));
		rec_print_old(stderr, pcur->old_rec);
		dtuple_print(stderr, search_tuple);

		rec_print_old(stderr,
			      page_rec_get_next(btr_pcur_get_rec(pcur)));
	}

	ibuf_btr_pcur_commit_specify_mtr(pcur, mtr);
	return(FALSE);
}

/*********************************************************************//**
Deletes from ibuf the record on which pcur is positioned. If we have to
resort to a pessimistic delete, this function commits mtr and closes
the cursor.
@return TRUE if mtr was committed and pcur closed in this operation */
static MY_ATTRIBUTE((warn_unused_result))
ibool
ibuf_delete_rec(
/*============*/
	ulint		space,	/*!< in: space id */
	ulint		page_no,/*!< in: index page number that the record
				should belong to */
	btr_pcur_t*	pcur,	/*!< in: pcur positioned on the record to
				delete, having latch mode BTR_MODIFY_LEAF */
	const dtuple_t*	search_tuple,
				/*!< in: search tuple for entries of page_no */
	mtr_t*		mtr)	/*!< in: mtr */
{
	ibool		success;
	page_t*		root;
	dberr_t		err;

	ut_ad(ibuf_inside(mtr));
	ut_ad(page_rec_is_user_rec(btr_pcur_get_rec(pcur)));
	ut_ad(ibuf_rec_get_page_no(mtr, btr_pcur_get_rec(pcur)) == page_no);
	ut_ad(ibuf_rec_get_space(mtr, btr_pcur_get_rec(pcur)) == space);

	success = btr_cur_optimistic_delete(btr_pcur_get_btr_cur(pcur),
					    0, mtr);

	const page_id_t	page_id(space, page_no);

	if (success) {
		if (page_is_empty(btr_pcur_get_page(pcur))) {
			/* If a B-tree page is empty, it must be the root page
			and the whole B-tree must be empty. InnoDB does not
			allow empty B-tree pages other than the root. */
			root = btr_pcur_get_page(pcur);

			ut_ad(page_get_space_id(root) == IBUF_SPACE_ID);
			ut_ad(page_get_page_no(root)
			      == FSP_IBUF_TREE_ROOT_PAGE_NO);

			/* ibuf.empty is protected by the root page latch.
			Before the deletion, it had to be FALSE. */
			ut_ad(!ibuf.empty);
			ibuf.empty = true;
		}

		return(FALSE);
	}

	ut_ad(page_rec_is_user_rec(btr_pcur_get_rec(pcur)));
	ut_ad(ibuf_rec_get_page_no(mtr, btr_pcur_get_rec(pcur)) == page_no);
	ut_ad(ibuf_rec_get_space(mtr, btr_pcur_get_rec(pcur)) == space);

	/* We have to resort to a pessimistic delete from ibuf.
	Delete-mark the record so that it will not be applied again,
	in case the server crashes before the pessimistic delete is
	made persistent. */
	btr_cur_set_deleted_flag_for_ibuf(
		btr_pcur_get_rec(pcur), NULL, TRUE, mtr);

	btr_pcur_store_position(pcur, mtr);
	ibuf_btr_pcur_commit_specify_mtr(pcur, mtr);

	ibuf_mtr_start(mtr);
	mutex_enter(&ibuf_mutex);

	if (!ibuf_restore_pos(space, page_no, search_tuple,
			      BTR_MODIFY_TREE | BTR_LATCH_FOR_DELETE,
			      pcur, mtr)) {

		mutex_exit(&ibuf_mutex);
		ut_ad(mtr->has_committed());
		goto func_exit;
	}

	root = ibuf_tree_root_get(mtr);

	btr_cur_pessimistic_delete(&err, TRUE, btr_pcur_get_btr_cur(pcur), 0,
				   false, mtr);
	ut_a(err == DB_SUCCESS);

	ibuf_size_update(root);
	mutex_exit(&ibuf_mutex);

	ibuf.empty = page_is_empty(root);
	ibuf_btr_pcur_commit_specify_mtr(pcur, mtr);

func_exit:
	ut_ad(mtr->has_committed());
	btr_pcur_close(pcur);

	return(TRUE);
}

/** Check whether buffered changes exist for a page.
@param[in,out]	block		page
@return whether buffered changes exist */
bool ibuf_page_exists(const buf_page_t& bpage)
{
	ut_ad(buf_page_get_io_fix(&bpage) == BUF_IO_READ
	      || recv_recovery_is_on());
	ut_ad(!fsp_is_system_temporary(bpage.id.space()));
	ut_ad(buf_page_in_file(&bpage));
	ut_ad(buf_page_get_state(&bpage) != BUF_BLOCK_FILE_PAGE
	      || bpage.io_fix == BUF_IO_READ
	      || rw_lock_own(&const_cast<buf_block_t&>
			     (reinterpret_cast<const buf_block_t&>
			      (bpage)).lock, RW_LOCK_X));

	const ulint physical_size = bpage.physical_size();

	if (ibuf_fixed_addr_page(bpage.id, physical_size)
	    || fsp_descr_page(bpage.id, physical_size)) {
		return false;
	}

	mtr_t mtr;
	bool bitmap_bits = false;

	ibuf_mtr_start(&mtr);
	if (const page_t* bitmap_page = ibuf_bitmap_get_map_page(
		    bpage.id, bpage.zip_size(), &mtr)) {
		bitmap_bits = ibuf_bitmap_page_get_bits(
			bitmap_page, bpage.id, bpage.zip_size(),
			IBUF_BITMAP_BUFFERED, &mtr) != 0;
	}
	ibuf_mtr_commit(&mtr);
	return bitmap_bits;
}

/** When an index page is read from a disk to the buffer pool, this function
applies any buffered operations to the page and deletes the entries from the
insert buffer. If the page is not read, but created in the buffer pool, this
function deletes its buffered entries from the insert buffer; there can
exist entries for such a page if the page belonged to an index which
subsequently was dropped.
@param[in,out]	block			if page has been read from disk,
pointer to the page x-latched, else NULL
@param[in]	page_id			page id of the index page
@param[in]	zip_size		ROW_FORMAT=COMPRESSED page size, or 0
@param[in]	update_ibuf_bitmap	normally this is set, but
if we have deleted or are deleting the tablespace, then we naturally do not
want to update a non-existent bitmap page */
void
ibuf_merge_or_delete_for_page(
	buf_block_t*		block,
	const page_id_t		page_id,
	ulint			zip_size,
	bool			update_ibuf_bitmap)
{
	mem_heap_t*	heap;
	btr_pcur_t	pcur;
	dtuple_t*	search_tuple;
#ifdef UNIV_IBUF_DEBUG
	ulint		volume			= 0;
#endif /* UNIV_IBUF_DEBUG */
	page_zip_des_t*	page_zip		= NULL;
	bool		corruption_noticed	= false;
	mtr_t		mtr;

	/* Counts for merged & discarded operations. */
	ulint		mops[IBUF_OP_COUNT];
	ulint		dops[IBUF_OP_COUNT];

	ut_ad(block == NULL || page_id == block->page.id);
	ut_ad(!block || buf_block_get_state(block) == BUF_BLOCK_FILE_PAGE);

	if (trx_sys_hdr_page(page_id)
	    || fsp_is_system_temporary(page_id.space())) {
		return;
	}

	const ulint physical_size = zip_size ? zip_size : srv_page_size;

	if (ibuf_fixed_addr_page(page_id, physical_size)
	    || fsp_descr_page(page_id, physical_size)) {
		return;
	}

	fil_space_t*	space;

	if (update_ibuf_bitmap) {
		space = fil_space_acquire_silent(page_id.space());

		if (UNIV_UNLIKELY(!space)) {
			/* Do not try to read the bitmap page from the
			non-existent tablespace, delete the ibuf records */
			block = NULL;
			update_ibuf_bitmap = false;
		} else {
			page_t*	bitmap_page = NULL;
			ulint	bitmap_bits = 0;

			ibuf_mtr_start(&mtr);

			bitmap_page = ibuf_bitmap_get_map_page(
				page_id, zip_size, &mtr);

			if (bitmap_page &&
			    fil_page_get_type(bitmap_page) != FIL_PAGE_TYPE_ALLOCATED) {
				bitmap_bits = ibuf_bitmap_page_get_bits(
					bitmap_page, page_id, zip_size,
					IBUF_BITMAP_BUFFERED, &mtr);
			}

			ibuf_mtr_commit(&mtr);

			if (!bitmap_bits) {
				/* No inserts buffered for this page */

				space->release();
				return;
			}
		}
	} else if (block != NULL
		   && (ibuf_fixed_addr_page(page_id, physical_size)
		       || fsp_descr_page(page_id, physical_size))) {

		return;
	} else {
		space = NULL;
	}

	heap = mem_heap_create(512);

	search_tuple = ibuf_search_tuple_build(
		page_id.space(), page_id.page_no(), heap);

	if (block != NULL) {
		/* Move the ownership of the x-latch on the page to this OS
		thread, so that we can acquire a second x-latch on it. This
		is needed for the insert operations to the index page to pass
		the debug checks. */

		rw_lock_x_lock_move_ownership(&(block->lock));
		page_zip = buf_block_get_page_zip(block);

		if (!fil_page_index_page_check(block->frame)
		    || !page_is_leaf(block->frame)) {

			corruption_noticed = true;

			ib::error() << "Corruption in the tablespace. Bitmap"
				" shows insert buffer records to page "
				<< page_id << " though the page type is "
				<< fil_page_get_type(block->frame)
				<< ", which is not an index leaf page. We try"
				" to resolve the problem by skipping the"
				" insert buffer merge for this page. Please"
				" run CHECK TABLE on your tables to determine"
				" if they are corrupt after this.";
			ut_ad(0);
		}
	}

	memset(mops, 0, sizeof(mops));
	memset(dops, 0, sizeof(dops));

loop:
	ibuf_mtr_start(&mtr);

	/* Position pcur in the insert buffer at the first entry for this
	index page */
	btr_pcur_open_on_user_rec(
		ibuf.index, search_tuple, PAGE_CUR_GE, BTR_MODIFY_LEAF,
		&pcur, &mtr);

	if (block != NULL) {
		ut_ad(rw_lock_own(&block->lock, RW_LOCK_X));
		buf_block_buf_fix_inc(block, __FILE__, __LINE__);
		rw_lock_x_lock(&block->lock);

		mtr.set_named_space(space);
		mtr.memo_push(block, MTR_MEMO_PAGE_X_FIX);
		/* This is a user page (secondary index leaf page),
		but we pretend that it is a change buffer page in
		order to obey the latching order. This should be OK,
		because buffered changes are applied immediately while
		the block is io-fixed. Other threads must not try to
		latch an io-fixed block. */
		buf_block_dbg_add_level(block, SYNC_IBUF_TREE_NODE);
	} else if (update_ibuf_bitmap) {
		mtr.set_named_space(space);
	}

	if (!btr_pcur_is_on_user_rec(&pcur)) {
		ut_ad(btr_pcur_is_after_last_in_tree(&pcur));
		goto reset_bit;
	}

	for (;;) {
		rec_t*	rec;

		ut_ad(btr_pcur_is_on_user_rec(&pcur));

		rec = btr_pcur_get_rec(&pcur);

		/* Check if the entry is for this index page */
		if (ibuf_rec_get_page_no(&mtr, rec) != page_id.page_no()
		    || ibuf_rec_get_space(&mtr, rec) != page_id.space()) {

			if (block != NULL) {
				page_header_reset_last_insert(
					block->frame, page_zip, &mtr);
			}

			goto reset_bit;
		}

		if (corruption_noticed) {
			fputs("InnoDB: Discarding record\n ", stderr);
			rec_print_old(stderr, rec);
			fputs("\nInnoDB: from the insert buffer!\n\n", stderr);
		} else if (block != NULL && !rec_get_deleted_flag(rec, 0)) {
			/* Now we have at pcur a record which should be
			applied on the index page; NOTE that the call below
			copies pointers to fields in rec, and we must
			keep the latch to the rec page until the
			insertion is finished! */
			dtuple_t*	entry;
			trx_id_t	max_trx_id;
			dict_index_t*	dummy_index;
			ibuf_op_t	op = ibuf_rec_get_op_type(&mtr, rec);

			max_trx_id = page_get_max_trx_id(page_align(rec));
			page_update_max_trx_id(block, page_zip, max_trx_id,
					       &mtr);

			ut_ad(page_validate(page_align(rec), ibuf.index));

			entry = ibuf_build_entry_from_ibuf_rec(
				&mtr, rec, heap, &dummy_index);
			ut_ad(!dummy_index->table->space);
			dummy_index->table->space = space;
			dummy_index->table->space_id = space->id;

			ut_ad(page_validate(block->frame, dummy_index));

			switch (op) {
			case IBUF_OP_INSERT:
#ifdef UNIV_IBUF_DEBUG
				volume += rec_get_converted_size(
					dummy_index, entry, 0);

				volume += page_dir_calc_reserved_space(1);

				ut_a(volume <= (4U << srv_page_size_shift)
				     / IBUF_PAGE_SIZE_PER_FREE_SPACE);
#endif
				ibuf_insert_to_index_page(
					entry, block, dummy_index, &mtr);
				break;

			case IBUF_OP_DELETE_MARK:
				ibuf_set_del_mark(
					entry, block, dummy_index, &mtr);
				break;

			case IBUF_OP_DELETE:
				ibuf_delete(entry, block, dummy_index, &mtr);
				/* Because ibuf_delete() will latch an
				insert buffer bitmap page, commit mtr
				before latching any further pages.
				Store and restore the cursor position. */
				ut_ad(rec == btr_pcur_get_rec(&pcur));
				ut_ad(page_rec_is_user_rec(rec));
				ut_ad(ibuf_rec_get_page_no(&mtr, rec)
				      == page_id.page_no());
				ut_ad(ibuf_rec_get_space(&mtr, rec)
				      == page_id.space());

				/* Mark the change buffer record processed,
				so that it will not be merged again in case
				the server crashes between the following
				mtr_commit() and the subsequent mtr_commit()
				of deleting the change buffer record. */

				btr_cur_set_deleted_flag_for_ibuf(
					btr_pcur_get_rec(&pcur), NULL,
					TRUE, &mtr);

				btr_pcur_store_position(&pcur, &mtr);
				ibuf_btr_pcur_commit_specify_mtr(&pcur, &mtr);

				ibuf_mtr_start(&mtr);
				mtr.set_named_space(space);

				ut_ad(rw_lock_own(&block->lock, RW_LOCK_X));
				buf_block_buf_fix_inc(block,
						      __FILE__, __LINE__);
				rw_lock_x_lock(&block->lock);
				mtr.memo_push(block, MTR_MEMO_PAGE_X_FIX);

				/* This is a user page (secondary
				index leaf page), but it should be OK
				to use too low latching order for it,
				as the block is io-fixed. */
				buf_block_dbg_add_level(
					block, SYNC_IBUF_TREE_NODE);

				if (!ibuf_restore_pos(page_id.space(),
						      page_id.page_no(),
						      search_tuple,
						      BTR_MODIFY_LEAF,
						      &pcur, &mtr)) {

					ut_ad(mtr.has_committed());
					mops[op]++;
					ibuf_dummy_index_free(dummy_index);
					goto loop;
				}

				break;
			default:
				ut_error;
			}

			mops[op]++;

			ibuf_dummy_index_free(dummy_index);
		} else {
			dops[ibuf_rec_get_op_type(&mtr, rec)]++;
		}

		/* Delete the record from ibuf */
		if (ibuf_delete_rec(page_id.space(), page_id.page_no(),
				    &pcur, search_tuple, &mtr)) {
			/* Deletion was pessimistic and mtr was committed:
			we start from the beginning again */

			ut_ad(mtr.has_committed());
			goto loop;
		} else if (btr_pcur_is_after_last_on_page(&pcur)) {
			ibuf_mtr_commit(&mtr);
			btr_pcur_close(&pcur);

			goto loop;
		}
	}

reset_bit:
	if (update_ibuf_bitmap) {
		page_t*	bitmap_page;

		bitmap_page = ibuf_bitmap_get_map_page(page_id, zip_size,
						       &mtr);

		ibuf_bitmap_page_set_bits(
			bitmap_page, page_id, physical_size,
			IBUF_BITMAP_BUFFERED, FALSE, &mtr);

		if (block != NULL) {
			ulint old_bits = ibuf_bitmap_page_get_bits(
				bitmap_page, page_id, zip_size,
				IBUF_BITMAP_FREE, &mtr);

			ulint new_bits = ibuf_index_page_calc_free(block);

			if (old_bits != new_bits) {
				ibuf_bitmap_page_set_bits(
					bitmap_page, page_id, physical_size,
					IBUF_BITMAP_FREE, new_bits, &mtr);
			}
		}
	}

	ibuf_mtr_commit(&mtr);

	if (space) {
		space->release();
	}

	btr_pcur_close(&pcur);
	mem_heap_free(heap);

	ibuf.n_merges++;
	ibuf_add_ops(ibuf.n_merged_ops, mops);
	ibuf_add_ops(ibuf.n_discarded_ops, dops);
}

/** Delete all change buffer entries for a tablespace,
in DISCARD TABLESPACE, IMPORT TABLESPACE, or crash recovery.
@param[in]	space		missing or to-be-discarded tablespace */
void ibuf_delete_for_discarded_space(ulint space)
{
	mem_heap_t*	heap;
	btr_pcur_t	pcur;
	dtuple_t*	search_tuple;
	const rec_t*	ibuf_rec;
	ulint		page_no;
	mtr_t		mtr;

	/* Counts for discarded operations. */
	ulint		dops[IBUF_OP_COUNT];

	heap = mem_heap_create(512);

	/* Use page number 0 to build the search tuple so that we get the
	cursor positioned at the first entry for this space id */

	search_tuple = ibuf_search_tuple_build(space, 0, heap);

	memset(dops, 0, sizeof(dops));
loop:
	ibuf_mtr_start(&mtr);

	/* Position pcur in the insert buffer at the first entry for the
	space */
	btr_pcur_open_on_user_rec(
		ibuf.index, search_tuple, PAGE_CUR_GE, BTR_MODIFY_LEAF,
		&pcur, &mtr);

	if (!btr_pcur_is_on_user_rec(&pcur)) {
		ut_ad(btr_pcur_is_after_last_in_tree(&pcur));
		goto leave_loop;
	}

	for (;;) {
		ut_ad(btr_pcur_is_on_user_rec(&pcur));

		ibuf_rec = btr_pcur_get_rec(&pcur);

		/* Check if the entry is for this space */
		if (ibuf_rec_get_space(&mtr, ibuf_rec) != space) {

			goto leave_loop;
		}

		page_no = ibuf_rec_get_page_no(&mtr, ibuf_rec);

		dops[ibuf_rec_get_op_type(&mtr, ibuf_rec)]++;

		/* Delete the record from ibuf */
		if (ibuf_delete_rec(space, page_no, &pcur, search_tuple,
				    &mtr)) {
			/* Deletion was pessimistic and mtr was committed:
			we start from the beginning again */

			ut_ad(mtr.has_committed());
			goto loop;
		}

		if (btr_pcur_is_after_last_on_page(&pcur)) {
			ibuf_mtr_commit(&mtr);
			btr_pcur_close(&pcur);

			goto loop;
		}
	}

leave_loop:
	ibuf_mtr_commit(&mtr);
	btr_pcur_close(&pcur);

	ibuf_add_ops(ibuf.n_discarded_ops, dops);

	mem_heap_free(heap);
}

/******************************************************************//**
Looks if the insert buffer is empty.
@return true if empty */
bool
ibuf_is_empty(void)
/*===============*/
{
	bool		is_empty;
	const page_t*	root;
	mtr_t		mtr;

	ibuf_mtr_start(&mtr);

	mutex_enter(&ibuf_mutex);
	root = ibuf_tree_root_get(&mtr);
	mutex_exit(&ibuf_mutex);

	is_empty = page_is_empty(root);
	ut_a(is_empty == ibuf.empty);
	ibuf_mtr_commit(&mtr);

	return(is_empty);
}

/******************************************************************//**
Prints info of ibuf. */
void
ibuf_print(
/*=======*/
	FILE*	file)	/*!< in: file where to print */
{
	mutex_enter(&ibuf_mutex);

	fprintf(file,
		"Ibuf: size " ULINTPF ", free list len " ULINTPF ","
		" seg size " ULINTPF ", " ULINTPF " merges\n",
		ibuf.size,
		ibuf.free_list_len,
		ibuf.seg_size,
		ulint{ibuf.n_merges});

	fputs("merged operations:\n ", file);
	ibuf_print_ops(ibuf.n_merged_ops, file);

	fputs("discarded operations:\n ", file);
	ibuf_print_ops(ibuf.n_discarded_ops, file);

	mutex_exit(&ibuf_mutex);
}

/** Check the insert buffer bitmaps on IMPORT TABLESPACE.
@param[in]	trx	transaction
@param[in,out]	space	tablespace being imported
@return DB_SUCCESS or error code */
dberr_t ibuf_check_bitmap_on_import(const trx_t* trx, fil_space_t* space)
{
	ulint	page_no;
	ut_ad(trx->mysql_thd);
	ut_ad(space->purpose == FIL_TYPE_IMPORT);

	const ulint zip_size = space->zip_size();
	const ulint physical_size = space->physical_size();
	/* fil_space_t::size and fil_space_t::free_limit would still be 0
	at this point. So, we will have to read page 0. */
	ut_ad(!space->free_limit);
	ut_ad(!space->size);

	mtr_t	mtr;
	ulint	size;
	mtr.start();
	if (buf_block_t* sp = buf_page_get(page_id_t(space->id, 0),
					   zip_size,
					   RW_S_LATCH, &mtr)) {
		size = std::min(
			mach_read_from_4(FSP_HEADER_OFFSET + FSP_FREE_LIMIT
					 + sp->frame),
			mach_read_from_4(FSP_HEADER_OFFSET + FSP_SIZE
					 + sp->frame));
	} else {
		size = 0;
	}
	mtr.commit();

	if (size == 0) {
		return(DB_TABLE_NOT_FOUND);
	}

	mutex_enter(&ibuf_mutex);

	/* The two bitmap pages (allocation bitmap and ibuf bitmap) repeat
	every page_size pages. For example if page_size is 16 KiB, then the
	two bitmap pages repeat every 16 KiB * 16384 = 256 MiB. In the loop
	below page_no is measured in number of pages since the beginning of
	the space, as usual. */

	for (page_no = 0; page_no < size; page_no += physical_size) {
		page_t*	bitmap_page;
		ulint	i;

		if (trx_is_interrupted(trx)) {
			mutex_exit(&ibuf_mutex);
			return(DB_INTERRUPTED);
		}

		mtr_start(&mtr);

		mtr_set_log_mode(&mtr, MTR_LOG_NO_REDO);

		ibuf_enter(&mtr);

		bitmap_page = ibuf_bitmap_get_map_page(
			page_id_t(space->id, page_no), zip_size, &mtr);

		if (buf_page_is_zeroes(bitmap_page, physical_size)) {
			/* This means we got all-zero page instead of
			ibuf bitmap page. The subsequent page should be
			all-zero pages. */
#ifdef UNIV_DEBUG
			for (ulint curr_page = page_no + 1;
			     curr_page < physical_size; curr_page++) {

				buf_block_t* block = buf_page_get(
					page_id_t(space->id, curr_page),
					zip_size, RW_S_LATCH, &mtr);
	                        page_t*	page = buf_block_get_frame(block);
				ut_ad(buf_page_is_zeroes(page, physical_size));
			}
#endif /* UNIV_DEBUG */
			ibuf_exit(&mtr);
			mtr_commit(&mtr);
			continue;
		}

		if (!bitmap_page) {
			mutex_exit(&ibuf_mutex);
			return DB_CORRUPTION;
		}

		for (i = FSP_IBUF_BITMAP_OFFSET + 1; i < physical_size; i++) {
			const ulint	offset = page_no + i;
			const page_id_t	cur_page_id(space->id, offset);

			if (ibuf_bitmap_page_get_bits(
				    bitmap_page, cur_page_id, zip_size,
				    IBUF_BITMAP_IBUF, &mtr)) {

				mutex_exit(&ibuf_mutex);
				ibuf_exit(&mtr);
				mtr_commit(&mtr);

				ib_errf(trx->mysql_thd,
					IB_LOG_LEVEL_ERROR,
					 ER_INNODB_INDEX_CORRUPT,
					 "File %s page " ULINTPF
					 " is wrongly flagged to belong to the"
					 " insert buffer",
					space->chain.start->name, offset);
				return(DB_CORRUPTION);
			}

			if (ibuf_bitmap_page_get_bits(
				    bitmap_page, cur_page_id, zip_size,
				    IBUF_BITMAP_BUFFERED, &mtr)) {

				ib_errf(trx->mysql_thd,
					IB_LOG_LEVEL_WARN,
					ER_INNODB_INDEX_CORRUPT,
					"Buffered changes"
					" for file %s page " ULINTPF
					" are lost",
					space->chain.start->name, offset);

				/* Tolerate this error, so that
				slightly corrupted tables can be
				imported and dumped.  Clear the bit. */
				ibuf_bitmap_page_set_bits(
					bitmap_page, cur_page_id,
					physical_size,
					IBUF_BITMAP_BUFFERED, FALSE, &mtr);
			}
		}

		ibuf_exit(&mtr);
		mtr_commit(&mtr);
	}

	mutex_exit(&ibuf_mutex);
	return(DB_SUCCESS);
}

/** Updates free bits and buffered bits for bulk loaded page.
@param[in]	block	index page
@param[in]	reset	flag if reset free val */
void
ibuf_set_bitmap_for_bulk_load(
	buf_block_t*	block,
	bool		reset)
{
	page_t*	bitmap_page;
	mtr_t	mtr;
	ulint	free_val;

	ut_a(page_is_leaf(buf_block_get_frame(block)));

	free_val = ibuf_index_page_calc_free(block);

	mtr_start(&mtr);
	fil_space_t* space = mtr.set_named_space_id(block->page.id.space());

	bitmap_page = ibuf_bitmap_get_map_page(block->page.id,
                                               space->zip_size(), &mtr);

	free_val = reset ? 0 : ibuf_index_page_calc_free(block);
	ibuf_bitmap_page_set_bits(
		bitmap_page, block->page.id, block->physical_size(),
		IBUF_BITMAP_FREE, free_val, &mtr);

	ibuf_bitmap_page_set_bits(
		bitmap_page, block->page.id, block->physical_size(),
		IBUF_BITMAP_BUFFERED, FALSE, &mtr);

	mtr_commit(&mtr);
}<|MERGE_RESOLUTION|>--- conflicted
+++ resolved
@@ -487,23 +487,18 @@
 #ifdef BTR_CUR_ADAPT
 	ibuf.index->search_info = btr_search_info_create(ibuf.index->heap);
 #endif /* BTR_CUR_ADAPT */
-<<<<<<< HEAD
 	ibuf.index->page = FSP_IBUF_TREE_ROOT_PAGE_NO;
 	ut_d(ibuf.index->cached = TRUE);
-	return DB_SUCCESS;
-=======
-	ibuf->index->page = FSP_IBUF_TREE_ROOT_PAGE_NO;
-	ut_d(ibuf->index->cached = TRUE);
 
 #if defined UNIV_DEBUG || defined UNIV_IBUF_DEBUG
 	if (!ibuf_dump) {
-		return error;
+		return DB_SUCCESS;
 	}
 	ib::info() << "Dumping the change buffer";
 	ibuf_mtr_start(&mtr);
 	btr_pcur_t pcur;
 	if (DB_SUCCESS == btr_pcur_open_at_index_side(
-		    true, ibuf->index, BTR_SEARCH_LEAF, &pcur,
+		    true, ibuf.index, BTR_SEARCH_LEAF, &pcur,
 		    true, 0, &mtr)) {
 		while (btr_pcur_move_to_next_user_rec(&pcur, &mtr)) {
 			rec_print_old(stderr, btr_pcur_get_rec(&pcur));
@@ -513,8 +508,7 @@
 	ib::info() << "Dumped the change buffer";
 #endif
 
-	return (error);
->>>>>>> 0339cbe2
+	return DB_SUCCESS;
 }
 
 /*********************************************************************//**
