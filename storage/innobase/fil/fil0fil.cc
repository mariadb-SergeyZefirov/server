--- conflicted
+++ resolved
@@ -3177,15 +3177,11 @@
 	ulint		tablespaces_found = 0;
 	ulint		valid_tablespaces_found = 0;
 
-<<<<<<< HEAD
 	if (fix_dict) {
 		ut_d(dict_sys.assert_locked());
 		ut_ad(!srv_read_only_mode);
 		ut_ad(srv_log_file_size != 0);
 	}
-=======
-	ut_ad(!fix_dict || rw_lock_own(&dict_operation_lock, RW_LOCK_X));
->>>>>>> 2ae83aff
 
 	ut_ad(fil_type_is_data(purpose));
 
