--- conflicted
+++ resolved
@@ -1,11 +1,7 @@
 /*****************************************************************************
 
-<<<<<<< HEAD
-Copyright (c) 1995, 2016, Oracle and/or its affiliates. All Rights Reserved.
+Copyright (c) 1995, 2017, Oracle and/or its affiliates. All Rights Reserved.
 Copyright (c) 2014, 2017, MariaDB Corporation. All Rights Reserved.
-=======
-Copyright (c) 1995, 2017, Oracle and/or its affiliates. All Rights Reserved.
->>>>>>> 0af98182
 
 This program is free software; you can redistribute it and/or modify it under
 the terms of the GNU General Public License as published by the Free Software
@@ -147,180 +143,6 @@
 UNIV_INTERN mysql_pfs_key_t	fil_space_latch_key;
 #endif /* UNIV_PFS_RWLOCK */
 
-<<<<<<< HEAD
-=======
-/** File node of a tablespace or the log data space */
-struct fil_node_t {
-	fil_space_t*	space;	/*!< backpointer to the space where this node
-				belongs */
-	char*		name;	/*!< path to the file */
-	ibool		open;	/*!< TRUE if file open */
-	pfs_os_file_t	handle;	/*!< OS handle to the file, if file open */
-	os_event_t	sync_event;/*!< Condition event to group and
-				serialize calls to fsync */
-	ibool		is_raw_disk;/*!< TRUE if the 'file' is actually a raw
-				device or a raw disk partition */
-	ulint		size;	/*!< size of the file in database pages, 0 if
-				not known yet; the possible last incomplete
-				megabyte may be ignored if space == 0 */
-	ulint		n_pending;
-				/*!< count of pending i/o's on this file;
-				closing of the file is not allowed if
-				this is > 0 */
-	ulint		n_pending_flushes;
-				/*!< count of pending flushes on this file;
-				closing of the file is not allowed if
-				this is > 0 */
-	ibool		being_extended;
-				/*!< TRUE if the node is currently
-				being extended. */
-	ib_int64_t	modification_counter;/*!< when we write to the file we
-				increment this by one */
-	ib_int64_t	flush_counter;/*!< up to what
-				modification_counter value we have
-				flushed the modifications to disk */
-	UT_LIST_NODE_T(fil_node_t) chain;
-				/*!< link field for the file chain */
-	UT_LIST_NODE_T(fil_node_t) LRU;
-				/*!< link field for the LRU list */
-	ulint		magic_n;/*!< FIL_NODE_MAGIC_N */
-};
-
-/** Value of fil_node_t::magic_n */
-#define	FIL_NODE_MAGIC_N	89389
-
-/** Tablespace or log data space: let us call them by a common name space */
-struct fil_space_t {
-	char*		name;	/*!< space name = the path to the first file in
-				it */
-	ulint		id;	/*!< space id */
-	ib_int64_t	tablespace_version;
-				/*!< in DISCARD/IMPORT this timestamp
-				is used to check if we should ignore
-				an insert buffer merge request for a
-				page because it actually was for the
-				previous incarnation of the space */
-	ibool		mark;	/*!< this is set to TRUE at database startup if
-				the space corresponds to a table in the InnoDB
-				data dictionary; so we can print a warning of
-				orphaned tablespaces */
-	ibool		stop_ios;/*!< TRUE if we want to rename the
-				.ibd file of tablespace and want to
-				stop temporarily posting of new i/o
-				requests on the file */
-	ibool		stop_new_ops;
-				/*!< we set this TRUE when we start
-				deleting a single-table tablespace.
-				When this is set following new ops
-				are not allowed:
-				* read IO request
-				* ibuf merge
-				* file flush
-				Note that we can still possibly have
-				new write operations because we don't
-				check this flag when doing flush
-				batches. */
-	ulint		purpose;/*!< FIL_TABLESPACE, FIL_LOG, or
-				FIL_ARCH_LOG */
-	UT_LIST_BASE_NODE_T(fil_node_t) chain;
-				/*!< base node for the file chain */
-	ulint		size;	/*!< space size in pages; 0 if a single-table
-				tablespace whose size we do not know yet;
-				last incomplete megabytes in data files may be
-				ignored if space == 0 */
-	ulint		flags;	/*!< tablespace flags; see
-				fsp_flags_is_valid(),
-				fsp_flags_get_zip_size() */
-	ulint		n_reserved_extents;
-				/*!< number of reserved free extents for
-				ongoing operations like B-tree page split */
-	ulint		n_pending_flushes; /*!< this is positive when flushing
-				the tablespace to disk; dropping of the
-				tablespace is forbidden if this is positive */
-	ulint		n_pending_ops;/*!< this is positive when we
-				have pending operations against this
-				tablespace. The pending operations can
-				be ibuf merges or lock validation code
-				trying to read a block.
-				Dropping of the tablespace is forbidden
-				if this is positive */
-	hash_node_t	hash;	/*!< hash chain node */
-	hash_node_t	name_hash;/*!< hash chain the name_hash table */
-#ifndef UNIV_HOTBACKUP
-	rw_lock_t	latch;	/*!< latch protecting the file space storage
-				allocation */
-#endif /* !UNIV_HOTBACKUP */
-	UT_LIST_NODE_T(fil_space_t) unflushed_spaces;
-				/*!< list of spaces with at least one unflushed
-				file we have written to */
-	bool		is_in_unflushed_spaces;
-				/*!< true if this space is currently in
-				unflushed_spaces */
-	UT_LIST_NODE_T(fil_space_t) space_list;
-				/*!< list of all spaces */
-	ulint		magic_n;/*!< FIL_SPACE_MAGIC_N */
-};
-
-/** Value of fil_space_t::magic_n */
-#define	FIL_SPACE_MAGIC_N	89472
-
-/** The tablespace memory cache; also the totality of logs (the log
-data space) is stored here; below we talk about tablespaces, but also
-the ib_logfiles form a 'space' and it is handled here */
-struct fil_system_t {
-#ifndef UNIV_HOTBACKUP
-	ib_mutex_t		mutex;		/*!< The mutex protecting the cache */
-#endif /* !UNIV_HOTBACKUP */
-	hash_table_t*	spaces;		/*!< The hash table of spaces in the
-					system; they are hashed on the space
-					id */
-	hash_table_t*	name_hash;	/*!< hash table based on the space
-					name */
-	UT_LIST_BASE_NODE_T(fil_node_t) LRU;
-					/*!< base node for the LRU list of the
-					most recently used open files with no
-					pending i/o's; if we start an i/o on
-					the file, we first remove it from this
-					list, and return it to the start of
-					the list when the i/o ends;
-					log files and the system tablespace are
-					not put to this list: they are opened
-					after the startup, and kept open until
-					shutdown */
-	UT_LIST_BASE_NODE_T(fil_space_t) unflushed_spaces;
-					/*!< base node for the list of those
-					tablespaces whose files contain
-					unflushed writes; those spaces have
-					at least one file node where
-					modification_counter > flush_counter */
-	ulint		n_open;		/*!< number of files currently open */
-	ulint		max_n_open;	/*!< n_open is not allowed to exceed
-					this */
-	ib_int64_t	modification_counter;/*!< when we write to a file we
-					increment this by one */
-	ulint		max_assigned_id;/*!< maximum space id in the existing
-					tables, or assigned during the time
-					mysqld has been up; at an InnoDB
-					startup we scan the data dictionary
-					and set here the maximum of the
-					space id's of the tables there */
-	ib_int64_t	tablespace_version;
-					/*!< a counter which is incremented for
-					every space object memory creation;
-					every space mem object gets a
-					'timestamp' from this; in DISCARD/
-					IMPORT this is used to check if we
-					should ignore an insert buffer merge
-					request */
-	UT_LIST_BASE_NODE_T(fil_space_t) space_list;
-					/*!< list of all file spaces */
-	ibool		space_id_reuse_warned;
-					/* !< TRUE if fil_space_create()
-					has issued a warning about
-					potential space_id reuse */
-};
-
->>>>>>> 0af98182
 /** The tablespace memory cache. This variable is NULL before the module is
 initialized. */
 fil_system_t*	fil_system	= NULL;
@@ -5205,7 +5027,7 @@
 
 		int err;
 		do {
-			err = posix_fallocate(node->handle, start_offset, len);
+			err = posix_fallocate(node->handle.m_file, start_offset, len);
 		} while (err == EINTR
 			 && srv_shutdown_state == SRV_SHUTDOWN_NONE);
 
