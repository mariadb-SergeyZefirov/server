/*****************************************************************************

<<<<<<< HEAD
Copyright (c) 1995, 2014, Oracle and/or its affiliates. All Rights Reserved.
=======
Copyright (c) 1995, 2016, Oracle and/or its affiliates. All Rights Reserved.
>>>>>>> b61700c2

This program is free software; you can redistribute it and/or modify it under
the terms of the GNU General Public License as published by the Free Software
Foundation; version 2 of the License.

This program is distributed in the hope that it will be useful, but WITHOUT
ANY WARRANTY; without even the implied warranty of MERCHANTABILITY or FITNESS
FOR A PARTICULAR PURPOSE. See the GNU General Public License for more details.

You should have received a copy of the GNU General Public License along with
this program; if not, write to the Free Software Foundation, Inc.,
51 Franklin Street, Suite 500, Boston, MA 02110-1335 USA

*****************************************************************************/

/*
 * Start of xa.h header
 *
 * Define a symbol to prevent multiple inclusions of this header file
 */
#ifndef	XA_H
#define	XA_H

<<<<<<< HEAD
/* Missing MySQL 5.7 header */
#ifdef HAVE_XA_H
#include "xa.h"
#else
#include "handler.h"
#endif
=======
#include "handler.h"
>>>>>>> b61700c2

/*
 * Transaction branch identification: XID and NULLXID:
 */
#ifndef XIDDATASIZE

/** Sizes of transaction identifier */
#define	XIDDATASIZE	128		/*!< maximum size of a transaction
					identifier, in bytes */
#define	MAXGTRIDSIZE	 64		/*!< maximum size in bytes of gtrid */
#define	MAXBQUALSIZE	 64		/*!< maximum size in bytes of bqual */

#endif
/** X/Open XA distributed transaction status codes */
/* @{ */
#define	XA_OK		0		/*!< normal execution */
#define	XAER_ASYNC	-2		/*!< asynchronous operation already
					outstanding */
#define	XAER_RMERR	-3		/*!< a resource manager error
					occurred in the transaction
					branch */
#define	XAER_NOTA	-4		/*!< the XID is not valid */
#define	XAER_INVAL	-5		/*!< invalid arguments were given */
#define	XAER_PROTO	-6		/*!< routine invoked in an improper
					context */
#define	XAER_RMFAIL	-7		/*!< resource manager unavailable */
#define	XAER_DUPID	-8		/*!< the XID already exists */
#define	XAER_OUTSIDE	-9		/*!< resource manager doing
					work outside transaction */
/* @} */
#endif /* ifndef XA_H */
/*
 * End of xa.h header
 */<|MERGE_RESOLUTION|>--- conflicted
+++ resolved
@@ -1,10 +1,6 @@
 /*****************************************************************************
 
-<<<<<<< HEAD
-Copyright (c) 1995, 2014, Oracle and/or its affiliates. All Rights Reserved.
-=======
 Copyright (c) 1995, 2016, Oracle and/or its affiliates. All Rights Reserved.
->>>>>>> b61700c2
 
 This program is free software; you can redistribute it and/or modify it under
 the terms of the GNU General Public License as published by the Free Software
@@ -28,16 +24,7 @@
 #ifndef	XA_H
 #define	XA_H
 
-<<<<<<< HEAD
-/* Missing MySQL 5.7 header */
-#ifdef HAVE_XA_H
-#include "xa.h"
-#else
 #include "handler.h"
-#endif
-=======
-#include "handler.h"
->>>>>>> b61700c2
 
 /*
  * Transaction branch identification: XID and NULLXID:
