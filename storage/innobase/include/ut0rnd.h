/*****************************************************************************

Copyright (c) 1994, 2016, Oracle and/or its affiliates. All Rights Reserved.
Copyright (c) 2019, MariaDB Corporation.

This program is free software; you can redistribute it and/or modify it under
the terms of the GNU General Public License as published by the Free Software
Foundation; version 2 of the License.

This program is distributed in the hope that it will be useful, but WITHOUT
ANY WARRANTY; without even the implied warranty of MERCHANTABILITY or FITNESS
FOR A PARTICULAR PURPOSE. See the GNU General Public License for more details.

You should have received a copy of the GNU General Public License along with
this program; if not, write to the Free Software Foundation, Inc.,
51 Franklin Street, Fifth Floor, Boston, MA 02110-1335 USA

*****************************************************************************/

/******************************************************************//**
@file include/ut0rnd.h
Random numbers and hashing

Created 1/20/1994 Heikki Tuuri
***********************************************************************/

#ifndef ut0rnd_h
#define ut0rnd_h

#include "ut0byte.h"
#include <my_sys.h>

#ifndef UNIV_INNOCHECKSUM
<<<<<<< HEAD
/** The 'character code' for end of field or string (used
in folding records */
#define UT_END_OF_FIELD		257

/********************************************************//**
This is used to set the random number seed. */
UNIV_INLINE
void
ut_rnd_set_seed(
/*============*/
	ulint	 seed);		 /*!< in: seed */
/********************************************************//**
The following function generates a series of 'random' ulint integers.
@return the next 'random' number */
UNIV_INLINE
ulint
ut_rnd_gen_next_ulint(
/*==================*/
	ulint	rnd);	/*!< in: the previous random number value */
/*********************************************************//**
The following function generates 'random' ulint integers which
enumerate the value space (let there be N of them) of ulint integers
in a pseudo-random fashion. Note that the same integer is repeated
always after N calls to the generator.
@return the 'random' number */
UNIV_INLINE
ulint
ut_rnd_gen_ulint(void);
/*==================*/
=======
/** Seed value of ut_rnd_gen() */
extern int32 ut_rnd_current;

/** @return a pseudo-random 32-bit number */
inline uint32_t ut_rnd_gen()
{
  /* This is a Galois linear-feedback shift register.
  https://en.wikipedia.org/wiki/Linear-feedback_shift_register#Galois_LFSRs
  The generating primitive Galois Field polynomial is the Castagnoli
  polynomial that was made popular by CRC-32C:
  x^32+x^28+x^27+x^26+x^25+x^23+x^22+x^20+
  x^19+x^18+x^14+x^13+x^11+x^10+x^9+x^8+x^6+1 */
  const uint32_t crc32c= 0x1edc6f41;

  uint32_t rnd= my_atomic_load32_explicit(&ut_rnd_current,
                                          MY_MEMORY_ORDER_RELAXED);

  if (UNIV_UNLIKELY(rnd == 0))
  {
    rnd= static_cast<uint32_t>(my_interval_timer());
    if (!rnd) rnd= 1;
  }
  else
  {
    bool lsb= rnd & 1;
    rnd>>= 1;
    if (lsb)
      rnd^= crc32c;
  }

  my_atomic_store32_explicit(&ut_rnd_current, rnd, MY_MEMORY_ORDER_RELAXED);
  return rnd;
}

/** @return a random number between 0 and n-1, inclusive */
inline ulint ut_rnd_interval(ulint n)
{
  return n > 1 ? static_cast<ulint>(ut_rnd_gen() % n) : 0;
}

>>>>>>> beec9c0e
/*******************************************************//**
The following function generates a hash value for a ulint integer
to a hash table of size table_size, which should be a prime or some
random number to work reliably.
@return hash value */
UNIV_INLINE
ulint
ut_hash_ulint(
/*==========*/
	ulint	 key,		/*!< in: value to be hashed */
	ulint	 table_size);	/*!< in: hash table size */
/*************************************************************//**
Folds a 64-bit integer.
@return folded value */
UNIV_INLINE
ulint
ut_fold_ull(
/*========*/
	ib_uint64_t	d)	/*!< in: 64-bit integer */
	MY_ATTRIBUTE((const));
/*************************************************************//**
Folds a character string ending in the null character.
@return folded value */
UNIV_INLINE
ulint
ut_fold_string(
/*===========*/
	const char*	str)	/*!< in: null-terminated string */
	MY_ATTRIBUTE((warn_unused_result));
/***********************************************************//**
Looks for a prime number slightly greater than the given argument.
The prime is chosen so that it is not near any power of 2.
@return prime */
ulint
ut_find_prime(
/*==========*/
	ulint	n)	/*!< in: positive number > 100 */
	MY_ATTRIBUTE((const));

#endif /* !UNIV_INNOCHECKSUM */

/*************************************************************//**
Folds a pair of ulints.
@return folded value */
UNIV_INLINE
ulint
ut_fold_ulint_pair(
/*===============*/
	ulint	n1,	/*!< in: ulint */
	ulint	n2)	/*!< in: ulint */
	MY_ATTRIBUTE((const));
/*************************************************************//**
Folds a binary string.
@return folded value */
UNIV_INLINE
ulint
ut_fold_binary(
/*===========*/
	const byte*	str,	/*!< in: string of bytes */
	ulint		len)	/*!< in: length */
	MY_ATTRIBUTE((pure));

#include "ut0rnd.ic"

#endif<|MERGE_RESOLUTION|>--- conflicted
+++ resolved
@@ -31,37 +31,6 @@
 #include <my_sys.h>
 
 #ifndef UNIV_INNOCHECKSUM
-<<<<<<< HEAD
-/** The 'character code' for end of field or string (used
-in folding records */
-#define UT_END_OF_FIELD		257
-
-/********************************************************//**
-This is used to set the random number seed. */
-UNIV_INLINE
-void
-ut_rnd_set_seed(
-/*============*/
-	ulint	 seed);		 /*!< in: seed */
-/********************************************************//**
-The following function generates a series of 'random' ulint integers.
-@return the next 'random' number */
-UNIV_INLINE
-ulint
-ut_rnd_gen_next_ulint(
-/*==================*/
-	ulint	rnd);	/*!< in: the previous random number value */
-/*********************************************************//**
-The following function generates 'random' ulint integers which
-enumerate the value space (let there be N of them) of ulint integers
-in a pseudo-random fashion. Note that the same integer is repeated
-always after N calls to the generator.
-@return the 'random' number */
-UNIV_INLINE
-ulint
-ut_rnd_gen_ulint(void);
-/*==================*/
-=======
 /** Seed value of ut_rnd_gen() */
 extern int32 ut_rnd_current;
 
@@ -102,7 +71,6 @@
   return n > 1 ? static_cast<ulint>(ut_rnd_gen() % n) : 0;
 }
 
->>>>>>> beec9c0e
 /*******************************************************//**
 The following function generates a hash value for a ulint integer
 to a hash table of size table_size, which should be a prime or some
