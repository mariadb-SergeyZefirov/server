--- conflicted
+++ resolved
@@ -301,6 +301,12 @@
   @return whether the page was successfully initialized */
   inline buf_block_t *recover_low(const page_id_t page_id, map::iterator &p,
                                   mtr_t &mtr);
+  /** Attempt to initialize a page based on redo log records.
+  @param page_id  page identifier
+  @return the recovered block
+  @retval nullptr if the page cannot be initialized based on log records */
+  buf_block_t *recover_low(const page_id_t page_id);
+
   /** All found log files (multiple ones are possible if we are upgrading
   from before MariaDB Server 10.5.1) */
   std::vector<log_file_t> files;
@@ -384,6 +390,15 @@
   This function should only be called when innodb_force_recovery is set.
   @param page_id  corrupted page identifier */
   ATTRIBUTE_COLD void free_corrupted_page(page_id_t page_id);
+
+  /** Attempt to initialize a page based on redo log records.
+  @param page_id  page identifier
+  @return the recovered block
+  @retval nullptr if the page cannot be initialized based on log records */
+  buf_block_t *recover(const page_id_t page_id)
+  {
+    return UNIV_UNLIKELY(recovery_on) ? recover_low(page_id) : nullptr;
+  }
 };
 
 /** The recovery system */
@@ -418,28 +433,4 @@
 
 /** Size of block reads when the log groups are scanned forward to do a
 roll-forward */
-<<<<<<< HEAD
-#define RECV_SCAN_SIZE		(4U << srv_page_size_shift)
-=======
-#define RECV_SCAN_SIZE		(4U << srv_page_size_shift)
-
-/** This is a low level function for the recovery system
-to create a page which has buffered intialized redo log records.
-@param[in]	page_id	page to be created using redo logs
-@return whether the page creation successfully */
-buf_block_t* recv_recovery_create_page_low(const page_id_t page_id);
-
-/** Recovery system creates a page which has buffered intialized
-redo log records.
-@param[in]	page_id	page to be created using redo logs
-@return block which contains page was initialized */
-inline buf_block_t* recv_recovery_create_page(const page_id_t page_id)
-{
-  if (UNIV_LIKELY(!recv_recovery_on))
-    return NULL;
-
-  return recv_recovery_create_page_low(page_id);
-}
-
-#endif
->>>>>>> e2f1f88f
+#define RECV_SCAN_SIZE		(4U << srv_page_size_shift)