--- conflicted
+++ resolved
@@ -250,16 +250,14 @@
 /* variable to count the number of random read-aheads were done */
 extern ulint srv_read_ahead_rnd;
 
-<<<<<<< HEAD
 /* Number of threads that may have missed a lock wait wakeup */
 extern ulint sync_wake_ups;
-=======
+
 /* An option to enable the fix for "Bug#43660 SHOW INDEXES/ANALYZE does
 NOT update cardinality for indexes of InnoDB table". By default we are
 running with the fix disabled because MySQL 5.1 is frozen for such
 behavioral changes. */
 extern char srv_use_legacy_cardinality_algorithm;
->>>>>>> 585cf08f
 
 /* In this structure we store status variables to be passed to MySQL */
 typedef struct export_var_struct export_struc;
