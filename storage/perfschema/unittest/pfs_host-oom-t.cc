--- conflicted
+++ resolved
@@ -111,10 +111,6 @@
   plan(6);
   MY_INIT("pfs_host-oom-t");
   do_all_tests();
-<<<<<<< HEAD
   my_end(0);
-  return exit_status();
-=======
   return (exit_status());
->>>>>>> 24ff1793
 }
