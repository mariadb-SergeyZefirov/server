--- conflicted
+++ resolved
@@ -49,11 +49,7 @@
 set rocksdb_force_index_records_in_range= 12;
 explain select * from t1 force index(col1) where col1=10;
 id	select_type	table	type	possible_keys	key	key_len	ref	rows	Extra
-<<<<<<< HEAD
-1	SIMPLE	t1	ref	col1	col1	5	const	2000	
-=======
 1	SIMPLE	t1	ref	col1	col1	5	const	#	
->>>>>>> 7d49aab3
 select * from t1 force index(col1) where col1=10;
 pk	col1	col2
 1	10	10
@@ -101,11 +97,7 @@
 CREATE TABLE t1 (c1 INT NOT NULL, c2 CHAR(5)) PARTITION BY HASH(c1) PARTITIONS 4;
 INSERT INTO t1 VALUES(1,'a');
 RENAME TABLE t1 TO db3.t3;
-<<<<<<< HEAD
-ERROR HY000: Error on rename of './test/t1' to './db3/t3' (errno: 122 "Internal (unspecified) error in handler")
-=======
 ERROR HY000: Error on rename of './test/t1' to './db3/t3' (errno: -1 "Internal error < 0 (Not system error)")
->>>>>>> 7d49aab3
 SELECT * FROM t1;
 c1	c2
 1	a
