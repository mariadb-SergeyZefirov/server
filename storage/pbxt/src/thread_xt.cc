/* Copyright (c) 2005 PrimeBase Technologies GmbH
 *
 * PrimeBase XT
 *
 * This program is free software; you can redistribute it and/or modify
 * it under the terms of the GNU General Public License as published by
 * the Free Software Foundation; either version 2 of the License, or
 * (at your option) any later version.
 *
 * This program is distributed in the hope that it will be useful,
 * but WITHOUT ANY WARRANTY; without even the implied warranty of
 * MERCHANTABILITY or FITNESS FOR A PARTICULAR PURPOSE.  See the
 * GNU General Public License for more details.
 *
 * You should have received a copy of the GNU General Public License
 * along with this program; if not, write to the Free Software
 * Foundation, Inc., 59 Temple Place, Suite 330, Boston, MA 02111-1307 USA
 *
 * 2005-01-03	Paul McCullagh
 *
 * H&G2JCtL
 */

#include "xt_config.h"

#ifdef DRIZZLED
#include <bitset>
#endif

#ifndef XT_WIN
#include <unistd.h>
#include <sys/time.h>
#include <sys/resource.h>
#endif
#include <time.h>
#include <stdarg.h>
#include <signal.h>
#include <stdlib.h>
#include <ctype.h>
#include <errno.h>

#include "xt_defs.h"
#include "strutil_xt.h"
#include "pthread_xt.h"
#include "thread_xt.h"
#include "memory_xt.h"
#include "sortedlist_xt.h"
#include "trace_xt.h"
#include "myxt_xt.h"
#include "database_xt.h"

void xt_db_init_thread(XTThreadPtr self, XTThreadPtr new_thread);
void xt_db_exit_thread(XTThreadPtr self);

static void thr_accumulate_statistics(XTThreadPtr self);

#ifdef _WIN32
#include <my_sys.h>
#endif
/*
 * -----------------------------------------------------------------------
 * THREAD GLOBALS
 */

xtPublic u_int			xt_thr_maximum_threads;
xtPublic u_int			xt_thr_current_thread_count;
xtPublic u_int			xt_thr_current_max_threads;

/* This structure is a double linked list of thread, with a wait
 * condition on it.
 */
static XTLinkedListPtr	thr_list;

/* This structure maps thread ID's to thread pointers. */
xtPublic XTThreadPtr	*xt_thr_array;
static xt_mutex_type	thr_array_lock;

/* Global accumulated statistics: */
static XTStatisticsRec	thr_statistics;

#ifdef DEBUG
static void break_in_assertion(c_char *expr, c_char *func, c_char *file, u_int line)
{
	printf("%s(%s:%d) %s\n", func, file, (int) line, expr);
}
#endif

/*
 * -----------------------------------------------------------------------
 * Error logging
 */

static xt_mutex_type	log_mutex;
static int				log_level = 0;
static FILE				*log_file = NULL;
static xtBool			log_newline = TRUE;

xtPublic xtBool xt_init_logging(void)
{
	int err;

	log_file = stdout;
	log_level = XT_LOG_TRACE;
	err = xt_p_mutex_init_with_autoname(&log_mutex, NULL);
	if (err) {
		xt_log_errno(XT_NS_CONTEXT, err);
		log_file = NULL;
		log_level = 0;
		return FALSE;
	}
	if (!xt_init_trace()) {
		xt_exit_logging();
		return FALSE;
	}
	return TRUE;
}

xtPublic void xt_exit_logging(void)
{
	if (log_file) {
		xt_free_mutex(&log_mutex);
		log_file = NULL;
	}
	xt_exit_trace();
}

xtPublic void xt_get_now(char *buffer, size_t len)
{
	time_t		ticks;
	struct tm	ltime;

	ticks = time(NULL);
	if (ticks == (time_t) -1) {
#ifdef XT_WIN
		printf(buffer, "** error %d getting time **", errno);
#else
		snprintf(buffer, len, "** error %d getting time **", errno);
#endif
		return;
	}
	localtime_r(&ticks, &ltime);
	strftime(buffer, len, "%y%m%d %H:%M:%S", &ltime);
}

static void thr_log_newline(XTThreadPtr self, c_char *func, c_char *file, u_int line, int level)
{
	c_char	*level_str;
	char	time_str[200];
	char	thr_name[XT_THR_NAME_SIZE+3];

	xt_get_now(time_str, 200);
	if (self && *self->t_name) {
		xt_strcpy(XT_THR_NAME_SIZE+3, thr_name, " ");
		xt_strcat(XT_THR_NAME_SIZE+3, thr_name, self->t_name);
	}
	else
		thr_name[0] = 0;
	switch (level) {
		case XT_LOG_FATAL: level_str = " [Fatal]"; break;
		case XT_LOG_ERROR: level_str = " [Error]"; break;
		case XT_LOG_WARNING: level_str = " [Warning]"; break;
		case XT_LOG_INFO: level_str = " [Note]"; break;
		case XT_LOG_TRACE: level_str = " [Trace]"; break;
		default: level_str = " "; break;
	}
	if (func && *func && *func != '-') {
		char func_name[XT_MAX_FUNC_NAME_SIZE];

		xt_strcpy_term(XT_MAX_FUNC_NAME_SIZE, func_name, func, '(');
		if (file && *file)
			fprintf(log_file, "%s%s%s %s(%s:%d) ", time_str, level_str, thr_name, func_name, xt_last_name_of_path(file), line);
		else
			fprintf(log_file, "%s%s%s %s() ", time_str, level_str, thr_name, func_name);
	}
	else {
		if (file && *file)
			fprintf(log_file, "%s%s%s [%s:%d] ", time_str, level_str, thr_name, xt_last_name_of_path(file), line);
		else
			fprintf(log_file, "%s%s%s ", time_str, level_str, thr_name);
	}
}

#ifdef XT_WIN
/* Windows uses printf()!! */
#define DEFAULT_LOG_BUFFER_SIZE			2000
#else
#ifdef DEBUG
#define DEFAULT_LOG_BUFFER_SIZE			10
#else
#define DEFAULT_LOG_BUFFER_SIZE			2000
#endif
#endif

void xt_log_flush(XTThreadPtr XT_UNUSED(self))
{
	fflush(log_file);
}

/*
 * Log the given formated string information to the log file.
 * Before each new line, this function writes the
 * log header, which includes the time, log level,
 * and source file and line number (optional).
 */
static void thr_log_va(XTThreadPtr self, c_char *func, c_char *file, u_int line, int level, c_char *fmt, va_list ap)
{
	char buffer[DEFAULT_LOG_BUFFER_SIZE];
	char *log_string = NULL;

	if (level > log_level)
		return;

	xt_lock_mutex_ns(&log_mutex);

#ifdef XT_WIN
	vsprintf(buffer, fmt, ap);
	log_string = buffer;
#else
#if !defined(va_copy) || defined(XT_SOLARIS)
	int len;

	len = vsnprintf(buffer, DEFAULT_LOG_BUFFER_SIZE-1, fmt, ap);
	if (len > DEFAULT_LOG_BUFFER_SIZE-1)
		len = DEFAULT_LOG_BUFFER_SIZE-1;
	buffer[len] = 0;
	log_string = buffer;
#else
	/* Use the buffer, unless it is too small */
	va_list ap2;
	int bufsize;

	va_copy(ap2, ap);
	bufsize = vsnprintf(buffer, DEFAULT_LOG_BUFFER_SIZE, fmt, ap);
	if (bufsize >= DEFAULT_LOG_BUFFER_SIZE) {
		log_string = (char *) malloc(bufsize + 1);
		if (vsnprintf(log_string, bufsize + 1, fmt, ap2) > bufsize) {
			free(log_string);
			log_string = NULL;
		}
	}
	else
		log_string = buffer;
#endif
#endif

	if (log_string) {
		char *str, *str_end, tmp_ch;

		str = log_string;
		while (*str) {
			if (log_newline) {
				thr_log_newline(self, func, file, line, level);
				log_newline = FALSE;
			}
			str_end = strchr(str, '\n');
			if (str_end) {
				str_end++;
				tmp_ch = *str_end;
				*str_end = 0;
				log_newline = TRUE;
			}
			else {
				str_end = str + strlen(str);
				tmp_ch = 0;
			}
			fprintf(log_file, "%s", str);
			fflush(log_file);
			*str_end = tmp_ch;
			str = str_end;
		}

		if (log_string != buffer)
			free(log_string);
	}

	xt_unlock_mutex_ns(&log_mutex);
}

xtPublic void xt_logf(XTThreadPtr self, c_char *func, c_char *file, u_int line, int level, c_char *fmt, ...)
{
	va_list	ap;

	va_start(ap, fmt);
	thr_log_va(self, func, file, line, level, fmt, ap);
	va_end(ap);
}

xtPublic void xt_log(XTThreadPtr self, c_char *func, c_char *file, u_int line, int level, c_char *string)
{
	xt_logf(self, func, file, line, level, "%s", string);
}

static int thr_log_error_va(XTThreadPtr self, c_char *func, c_char *file, u_int line, int level, int xt_err, int sys_err, c_char *fmt, va_list ap)
{
	int		default_level;
	char	xt_err_string[50];

	*xt_err_string = 0;
	switch (xt_err) {
		case XT_ASSERTION_FAILURE:
			strcpy(xt_err_string, "Assertion");
			default_level = XT_LOG_FATAL;
			break;
		case XT_SYSTEM_ERROR:
			strcpy(xt_err_string, "errno");
			default_level = XT_LOG_ERROR;
			break;
		case XT_SIGNAL_CAUGHT:
			strcpy(xt_err_string, "Signal");
			default_level = XT_LOG_ERROR;
			break;
		default:
			sprintf(xt_err_string, "%d", xt_err);
			default_level = XT_LOG_ERROR;
			break;
	}
	if (level == XT_LOG_DEFAULT)
		level = default_level;

	if (*xt_err_string) {
		if (sys_err)
			xt_logf(self, func, file, line, level, "%s (%d): ", xt_err_string, sys_err);
		else
			xt_logf(self, func, file, line, level, "%s: ", xt_err_string);
	}
	thr_log_va(self, func, file, line, level, fmt, ap);
	xt_logf(self, func, file, line, level, "\n");
	return level;
}

/* The function returns the actual log level used. */
xtPublic int xt_log_errorf(XTThreadPtr self, c_char *func, c_char *file, u_int line, int level, int xt_err, int sys_err, c_char *fmt, ...)
{
	va_list	ap;

	va_start(ap, fmt);
	level = thr_log_error_va(self, func, file, line, level, xt_err, sys_err, fmt, ap);
	va_end(ap);
	return level;
}

/* The function returns the actual log level used. */
xtPublic int xt_log_error(XTThreadPtr self, c_char *func, c_char *file, u_int line, int level, int xt_err, int sys_err, c_char *string)
{
	return xt_log_errorf(self, func, file, line, level, xt_err, sys_err, "%s", string);
}

xtPublic void xt_log_exception(XTThreadPtr self, XTExceptionPtr e, int level)
{
	level = xt_log_error(
		self,
		e->e_func_name,
		e->e_source_file,
		e->e_source_line,
		level,
		e->e_xt_err,
		e->e_sys_err,
		e->e_err_msg);
	/* Dump the catch trace: */
	if (*e->e_catch_trace)
		xt_logf(self, NULL, NULL, 0, level, "%s", e->e_catch_trace);
}

xtPublic void xt_log_and_clear_exception(XTThreadPtr self)
{
	xt_log_exception(self, &self->t_exception, XT_LOG_DEFAULT);
	xt_clear_exception(self);
}

xtPublic void xt_log_and_clear_exception_ns(void)
{
	xt_log_and_clear_exception(xt_get_self());
}

xtPublic void xt_log_and_clear_warning(XTThreadPtr self)
{
	xt_log_exception(self, &self->t_exception, XT_LOG_WARNING);
	xt_clear_exception(self);
}

xtPublic void xt_log_and_clear_warning_ns(void)
{
	xt_log_and_clear_warning(xt_get_self());
}

/*
 * -----------------------------------------------------------------------
 * Exceptions
 */

static void thr_add_catch_trace(XTExceptionPtr e, c_char *func, c_char *file, u_int line)
{
	if (func && *func && *func != '-') {
		xt_strcat_term(XT_CATCH_TRACE_SIZE, e->e_catch_trace, func, '(');
		xt_strcat(XT_CATCH_TRACE_SIZE, e->e_catch_trace, "(");
	}
	if (file && *file) {
		xt_strcat(XT_CATCH_TRACE_SIZE, e->e_catch_trace, xt_last_name_of_path(file));
		if (line) {
			char buffer[40];

			sprintf(buffer, "%u", line);
			xt_strcat(XT_CATCH_TRACE_SIZE, e->e_catch_trace, ":");
			xt_strcat(XT_CATCH_TRACE_SIZE, e->e_catch_trace, buffer);
		}
	}
	if (func && *func && *func != '-')
		xt_strcat(XT_CATCH_TRACE_SIZE, e->e_catch_trace, ")");
	xt_strcat(XT_CATCH_TRACE_SIZE, e->e_catch_trace, "\n");
}

static void thr_save_error_va(XTExceptionPtr e, XTThreadPtr self, xtBool throw_it, c_char *func, c_char *file, u_int line, int xt_err, int sys_err, c_char *fmt, va_list ap)
{
	int i;

	if (!e)
		return;

	e->e_xt_err = xt_err;
	e->e_sys_err = sys_err;
	vsnprintf(e->e_err_msg, XT_ERR_MSG_SIZE, fmt, ap);

	/* Make the first character of the message upper case: */
	/* This did not work for foreign languages! */
	if (e->e_err_msg[0] >= 'a' && e->e_err_msg[0] <= 'z')
		e->e_err_msg[0] = (char) toupper(e->e_err_msg[0]);

	if (func && *func && *func != '-')
		xt_strcpy_term(XT_MAX_FUNC_NAME_SIZE, e->e_func_name, func, '(');
	else
		*e->e_func_name = 0;
	if (file && *file) {
		xt_strcpy(XT_SOURCE_FILE_NAME_SIZE, e->e_source_file, xt_last_name_of_path(file));
		e->e_source_line = line;
	}
	else {
		*e->e_source_file = 0;
		e->e_source_line = 0;
	}
	*e->e_catch_trace = 0;

	if (!self)
		return;

	/* Create a stack trace for this exception: */
	thr_add_catch_trace(e, func, file, line);
	for (i=self->t_call_top-1; i>=0; i--)
		thr_add_catch_trace(e, self->t_call_stack[i].cs_func, self->t_call_stack[i].cs_file, self->t_call_stack[i].cs_line);

	if (throw_it)
		xt_throw(self);
}

/*
 * -----------------------------------------------------------------------
 * THROWING EXCEPTIONS
 */

/* If we have to allocate resources and the hold them temporarily during which
 * time an exception could occur, then these functions provide a holding
 * place for the data, which will be freed in the case of an exception.
 *
 * Note: the free functions could themselves allocated resources.
 * to make sure all things work out we only remove the resource from
 * then stack when it is freed.
 */
static void thr_free_resources(XTThreadPtr self, XTResourcePtr top)
{
	XTResourcePtr		rp;
	XTThreadFreeFunc	free_func;

	if (!top)
		return;
	while (self->t_res_top > top) {
		/* Pop the top resource: */
		rp = (XTResourcePtr) (((char *) self->t_res_top) - self->t_res_top->r_prev_size);

		/* Free the resource: */
		if (rp->r_free_func) {
			free_func = rp->r_free_func;
			rp->r_free_func = NULL;
			free_func(self, rp->r_data);
		}

		self->t_res_top = rp;
	}
}

xtPublic void xt_bug(XTThreadPtr XT_UNUSED(self))
{
<<<<<<< HEAD
	static int *bug_ptr __attribute__ ((unused));
        bug_ptr= NULL;
=======
	static int *bug_ptr __attribute__ ((unused))= NULL;
>>>>>>> ab181e4e
	
	bug_ptr = NULL;
}

/*
 * This function is called when an exception is caught.
 * It restores the function call top and frees
 * any resource allocated by lower levels.
 */
xtPublic void xt_caught(XTThreadPtr self)
{
	/* Restore the call top: */
	self->t_call_top = self->t_jmp_env[self->t_jmp_depth].jb_call_top;

	/* Free the temporary data that would otherwize be lost
	 * This should do nothing, because we actually free things on throw
	 * (se below).
	 */
	thr_free_resources(self, self->t_jmp_env[self->t_jmp_depth].jb_res_top);
}

/* Throw an already registered error: */
xtPublic void xt_throw(XTThreadPtr self)
{
	if (self) {
		ASSERT_NS(self->t_exception.e_xt_err);
		if (self->t_jmp_depth > 0 && self->t_jmp_depth <= XT_MAX_JMP) {
			/* As recommended by Barry: rree the resources before the stack is invalid! */
			thr_free_resources(self, self->t_jmp_env[self->t_jmp_depth-1].jb_res_top);

			/* Then do the longjmp: */
			longjmp(self->t_jmp_env[self->t_jmp_depth-1].jb_buffer, 1);
		}
	}

	/*
	 * We cannot throw an error, because it will not be caught.
	 * This means there is no try ... catch block above.
	 * In this case, we just return.
	 * The calling functions must handle errors...
	xt_caught(self);
	xt_log(XT_CONTEXT, XT_LOG_FATAL, "Uncaught exception\n");
	xt_exit_thread(self, NULL);
	*/
}

xtPublic void xt_throwf(XTThreadPtr self, c_char *func, c_char *file, u_int line, int xt_err, int sys_err, c_char *fmt, ...)
{
	va_list		ap;
	XTThreadPtr	thread = self ? self : xt_get_self();

	va_start(ap, fmt);
	thr_save_error_va(thread ? &thread->t_exception : NULL, thread, self ? TRUE : FALSE, func, file, line, xt_err, sys_err, fmt, ap);
	va_end(ap);
}

xtPublic void xt_throw_error(XTThreadPtr self, c_char *func, c_char *file, u_int line, int xt_err, int sys_err, c_char *msg)
{
	xt_throwf(self, func, file, line, xt_err, sys_err, "%s", msg);
}

#define XT_SYS_ERR_SIZE		300

#ifdef XT_WIN
static c_char *thr_get_sys_error(int err, char *err_msg)
#else
static c_char *thr_get_sys_error(int err, char *XT_UNUSED(err_msg))
#endif
{
#ifdef XT_WIN
	char *ptr;

	if (!FormatMessage(FORMAT_MESSAGE_FROM_SYSTEM, NULL,
		err, 0, err_msg, XT_SYS_ERR_SIZE, NULL)) {
		return strerror(err);
	}

	ptr = &err_msg[strlen(err_msg)];
	while (ptr-1 > err_msg) {
		if (*(ptr-1) != '\n' && *(ptr-1) != '\r' && *(ptr-1) != '.')
			break;
		ptr--;
	}
	*ptr = 0;
return err_msg;
#else
	return strerror(err);
#endif
}

static c_char *thr_get_err_string(int xt_err)
{
	c_char *str;

	switch (xt_err) {
		case XT_ERR_STACK_OVERFLOW:		str = "Stack overflow"; break;
		case XT_ERR_JUMP_OVERFLOW:		str = "Jump overflow"; break;
		case XT_ERR_TABLE_EXISTS:		str = "Table `%s` already exists"; break;
		case XT_ERR_NAME_TOO_LONG:		str = "Name '%s' is too long"; break;
		case XT_ERR_TABLE_NOT_FOUND:	str = "Table `%s` not found"; break;
		case XT_ERR_SESSION_NOT_FOUND:	str = "Session %s not found"; break;
		case XT_ERR_BAD_ADDRESS:		str = "Incorrect address '%s'"; break;
		case XT_ERR_UNKNOWN_SERVICE:	str = "Unknown service '%s'"; break;
		case XT_ERR_UNKNOWN_HOST:		str = "Host '%s' not found"; break;
		case XT_ERR_TOKEN_EXPECTED:		str = "%s expected in place of %s"; break;
		case XT_ERR_PROPERTY_REQUIRED:	str = "Property '%s' required"; break;
		case XT_ERR_DEADLOCK:			str = "Deadlock, transaction aborted"; break;
		case XT_ERR_CANNOT_CHANGE_DB:	str = "Cannot change database while transaction is in progress"; break;
		case XT_ERR_ILLEGAL_CHAR:		str = "Illegal character: '%s'"; break;
		case XT_ERR_UNTERMINATED_STRING:str = "Unterminated string: %s"; break;
		case XT_ERR_SYNTAX:				str = "Syntax error near %s"; break;
		case XT_ERR_ILLEGAL_INSTRUCTION:str = "Illegal instruction"; break;
		case XT_ERR_OUT_OF_BOUNDS:		str = "Memory reference out of bounds"; break;
		case XT_ERR_STACK_UNDERFLOW:	str = "Stack underflow"; break;
		case XT_ERR_TYPE_MISMATCH:		str = "Type mismatch"; break;
		case XT_ERR_ILLEGAL_TYPE:		str = "Illegal type for operator"; break;
		case XT_ERR_ID_TOO_LONG:		str = "Identifier too long: %s"; break;
		case XT_ERR_TYPE_OVERFLOW:		str = "Type overflow: %s"; break;
		case XT_ERR_TABLE_IN_USE:		str = "Table `%s` in use"; break;
		case XT_ERR_NO_DATABASE_IN_USE:	str = "No database in use"; break;
		case XT_ERR_CANNOT_RESOLVE_TYPE:str = "Cannot resolve type with ID: %s"; break;
		case XT_ERR_BAD_INDEX_DESC:		str = "Unsupported index description: %s"; break;
		case XT_ERR_WRONG_NO_OF_VALUES:	str = "Incorrect number of values"; break;
		case XT_ERR_CANNOT_OUTPUT_VALUE:str = "Cannot output given type"; break;
		case XT_ERR_COLUMN_NOT_FOUND:	str = "Column `%s.%s` not found"; break;
		case XT_ERR_NOT_IMPLEMENTED:	str = "Not implemented"; break;
		case XT_ERR_UNEXPECTED_EOS:		str = "Connection unexpectedly lost"; break;
		case XT_ERR_BAD_TOKEN:			str = "Incorrect binary token"; break;
		case XT_ERR_RES_STACK_OVERFLOW:	str = "Internal error: resource stack overflow"; break;
		case XT_ERR_BAD_INDEX_TYPE:		str = "Unsupported index type: %s"; break;
		case XT_ERR_INDEX_EXISTS:		str = "Index '%s' already exists"; break;
		case XT_ERR_INDEX_STRUC_EXISTS:	str = "Index '%s' has an identical structure"; break;
		case XT_ERR_INDEX_NOT_FOUND:	str = "Index '%s' not found"; break;
		case XT_ERR_INDEX_CORRUPT:		str = "Cannot read index '%s'"; break;
		case XT_ERR_TYPE_NOT_SUPPORTED:	str = "Data type %s not supported"; break;
		case XT_ERR_BAD_TABLE_VERSION:	str = "Table `%s` version not supported, upgrade required"; break;
		case XT_ERR_BAD_RECORD_FORMAT:	str = "Record format unknown, either corrupted or upgrade required"; break;
		case XT_ERR_BAD_EXT_RECORD:		str = "Extended record part does not match reference"; break;
		case XT_ERR_RECORD_CHANGED:		str = "Record already updated, transaction aborted"; break;
		case XT_ERR_XLOG_WAS_CORRUPTED:	str = "Corrupted transaction log has been truncated"; break;
		case XT_ERR_DUPLICATE_KEY:		str = "Duplicate unique key"; break;
		case XT_ERR_NO_DICTIONARY:		str = "Table `%s` has not yet been opened by MySQL"; break;
		case XT_ERR_TOO_MANY_TABLES:	str = "Limit of %s tables per database exceeded"; break;
		case XT_ERR_KEY_TOO_LARGE:		str = "Index '%s' exceeds the key size limit of %s"; break;
		case XT_ERR_MULTIPLE_DATABASES:	str = "Multiple database in a single transaction is not permitted"; break;
		case XT_ERR_NO_TRANSACTION:		str = "Internal error: no transaction running"; break;
		case XT_ERR_A_EXPECTED_NOT_B:	str = "%s expected in place of %s"; break;
		case XT_ERR_NO_MATCHING_INDEX:	str = "Matching index required for '%s'"; break;
		case XT_ERR_TABLE_LOCKED:		str = "Table `%s` locked"; break;
		case XT_ERR_NO_REFERENCED_ROW:		str = "Constraint: `%s`"; break;  // "Foreign key '%s', referenced row does not exist"
		case XT_ERR_ROW_IS_REFERENCED:		str = "Constraint: `%s`"; break;  // "Foreign key '%s', has a referencing row"
		case XT_ERR_BAD_DICTIONARY:			str = "Internal dictionary does not match MySQL dictionary"; break;
		case XT_ERR_LOADING_MYSQL_DIC:		str = "Error loading %s.frm file, MySQL error: %s"; break;
		case XT_ERR_COLUMN_IS_NOT_NULL:		str = "Column `%s` is NOT NULL"; break;
		case XT_ERR_INCORRECT_NO_OF_COLS:	str = "Incorrect number of columns near %s"; break;
		case XT_ERR_FK_ON_TEMP_TABLE:		str = "Cannot create foreign key on temporary table"; break;
		case XT_ERR_REF_TABLE_NOT_FOUND:	str = "Referenced table `%s` not found"; break;
		case XT_ERR_REF_TYPE_WRONG:			str = "Incorrect data type on referenced column `%s`"; break;
		case XT_ERR_DUPLICATE_FKEY:			str = "Duplicate unique foreign key, contraint: %s"; break;
		case XT_ERR_INDEX_FILE_TO_LARGE:	str = "Index file has grown too large: %s"; break;
		case XT_ERR_UPGRADE_TABLE:			str = "Table `%s` must be upgraded from PBXT version %s"; break;
		case XT_ERR_INDEX_NEW_VERSION:		str = "Table `%s` index created by a newer version, upgrade required"; break;
		case XT_ERR_LOCK_TIMEOUT:			str = "Lock timeout on table `%s`"; break;
		case XT_ERR_CONVERSION:				str = "Error converting value for column `%s.%s`"; break;
		case XT_ERR_NO_ROWS:				str = "No matching row found in table `%s`"; break;
		case XT_ERR_DATA_LOG_NOT_FOUND:		str = "Data log not found: '%s'"; break;
		case XT_ERR_LOG_MAX_EXCEEDED:		str = "Maximum log count, %s, exceeded"; break;
		case XT_ERR_MAX_ROW_COUNT:			str = "Maximum row count reached"; break;
		case XT_ERR_FILE_TOO_LONG:			str = "File cannot be mapped, too large: '%s'"; break;
		case XT_ERR_BAD_IND_BLOCK_SIZE:		str = "Table `%s`, incorrect index block size: %s"; break;
		case XT_ERR_INDEX_CORRUPTED:		str = "Table `%s` index is corrupted, REPAIR TABLE required"; break;
		case XT_ERR_NO_INDEX_CACHE:			str = "Not enough index cache memory to handle concurrent updates"; break;
		case XT_ERR_INDEX_LOG_CORRUPT:		str = "Index log corrupt: '%s'"; break;
		case XT_ERR_TOO_MANY_THREADS:		str = "Too many threads: %s, increase pbxt_max_threads"; break;
		case XT_ERR_TOO_MANY_WAITERS:		str = "Too many waiting threads: %s"; break;
		case XT_ERR_INDEX_OLD_VERSION:		str = "Table `%s` index created by an older version, REPAIR TABLE required"; break;
		case XT_ERR_PBXT_TABLE_EXISTS:		str = "System table cannot be dropped because PBXT table still exists"; break;
		case XT_ERR_SERVER_RUNNING:			str = "A server is possibly already running"; break;
		case XT_ERR_INDEX_MISSING:			str = "Index file of table '%s' is missing"; break;
		case XT_ERR_RECORD_DELETED:			str = "Record was deleted"; break;
		case XT_ERR_NEW_TYPE_OF_XLOG:		str = "Transaction log %s, is using a newer format, upgrade required"; break;
		case XT_ERR_NO_BEFORE_IMAGE:		str = "Internal error: no before image"; break;
		case XT_ERR_FK_REF_TEMP_TABLE:		str = "Foreign key may not reference temporary table"; break;
		case XT_ERR_MYSQL_SHUTDOWN:			str = "Cannot open table, MySQL has shutdown"; break;
		case XT_ERR_MYSQL_NO_THREAD:		str = "Cannot create thread, MySQL has shutdown"; break;
		case XT_ERR_BUFFER_TOO_SMALL:		str = "System backup buffer too small"; break;
		case XT_ERR_BAD_BACKUP_FORMAT:		str = "Unknown or corrupt backup format, restore aborted"; break;
		case XT_ERR_PBXT_NOT_INSTALLED:		str = "PBXT plugin is not installed"; break;
		default:							str = "Unknown XT error"; break;
	}
	return str;
}

xtPublic void xt_throw_i2xterr(XTThreadPtr self, c_char *func, c_char *file, u_int line, int xt_err, c_char *item, c_char *item2)
{
	xt_throwf(self, func, file, line, xt_err, 0, thr_get_err_string(xt_err), item, item2);
}

xtPublic void xt_throw_ixterr(XTThreadPtr self, c_char *func, c_char *file, u_int line, int xt_err, c_char *item)
{
	xt_throw_i2xterr(self, func, file, line, xt_err, item, NULL);
}

xtPublic void xt_throw_tabcolerr(XTThreadPtr self, c_char *func, c_char *file, u_int line, int xt_err, XTPathStrPtr tab_item, c_char *item2)
{
	char buffer[XT_IDENTIFIER_NAME_SIZE + XT_IDENTIFIER_NAME_SIZE + XT_IDENTIFIER_NAME_SIZE + 3];

	xt_2nd_last_name_of_path(sizeof(buffer), buffer, tab_item->ps_path);
	xt_strcat(sizeof(buffer), buffer, ".");
	xt_strcat(sizeof(buffer), buffer, xt_last_name_of_path(tab_item->ps_path));

	xt_throw_i2xterr(self, func, file, line, xt_err, buffer, item2);
}

xtPublic void xt_throw_taberr(XTThreadPtr self, c_char *func, c_char *file, u_int line, int xt_err, XTPathStrPtr tab_item)
{
	char buffer[XT_IDENTIFIER_NAME_SIZE + XT_IDENTIFIER_NAME_SIZE + XT_IDENTIFIER_NAME_SIZE + 3];

	xt_2nd_last_name_of_path(sizeof(buffer), buffer, tab_item->ps_path);
	xt_strcat(sizeof(buffer), buffer, ".");
	xt_strcat(sizeof(buffer), buffer, xt_last_name_of_path(tab_item->ps_path));

	xt_throw_ixterr(self, func, file, line, xt_err, buffer);
}

xtPublic void xt_throw_ulxterr(XTThreadPtr self, c_char *func, c_char *file, u_int line, int xt_err, u_long value)
{
	char buffer[100];

	sprintf(buffer, "%lu", value);
	xt_throw_ixterr(self, func, file, line, xt_err, buffer);
}

xtPublic void xt_throw_sulxterr(XTThreadPtr self, c_char *func, c_char *file, u_int line, int xt_err, c_char *item, u_long value)
{
	char buffer[100];

	sprintf(buffer, "%lu", value);
	xt_throw_i2xterr(self, func, file, line, xt_err, item, buffer);
}

xtPublic void xt_throw_xterr(XTThreadPtr self, c_char *func, c_char *file, u_int line, int xt_err)
{
	xt_throw_ixterr(self, func, file, line, xt_err, NULL);
}

xtPublic void xt_throw_errno(XTThreadPtr self, c_char *func, c_char *file, u_int line, int err)
{
	char err_msg[XT_SYS_ERR_SIZE];

	xt_throw_error(self, func, file, line, XT_SYSTEM_ERROR, err, thr_get_sys_error(err, err_msg));
}

xtPublic void xt_throw_ferrno(XTThreadPtr self, c_char *func, c_char *file, u_int line, int err, c_char *path)
{
	char err_msg[XT_SYS_ERR_SIZE];

	xt_throwf(self, func, file, line, XT_SYSTEM_ERROR, err, "%s: '%s'", thr_get_sys_error(err, err_msg), path);
}

xtPublic void xt_throw_assertion(XTThreadPtr self, c_char *func, c_char *file, u_int line, c_char *str)
{
	xt_throw_error(self, func, file, line, XT_ASSERTION_FAILURE, 0, str);
}

static void xt_log_assertion(XTThreadPtr self, c_char *func, c_char *file, u_int line, c_char *str)
{
	xt_log_error(self, func, file, line, XT_LOG_DEFAULT, XT_ASSERTION_FAILURE, 0, str);
}

xtPublic void xt_throw_signal(XTThreadPtr self, c_char *func, c_char *file, u_int line, int sig)
{
#ifdef XT_WIN
	char buffer[100];

	sprintf(buffer, "Signal #%d", sig);
	xt_throw_error(self, func, file, line, XT_SIGNAL_CAUGHT, sig, buffer);
#else
	xt_throw_error(self, func, file, line, XT_SIGNAL_CAUGHT, sig, strsignal(sig));
#endif
}

/*
 * -----------------------------------------------------------------------
 * REGISTERING EXCEPTIONS
 */

xtPublic void xt_registerf(c_char *func, c_char *file, u_int line, int xt_err, int sys_err, c_char *fmt, ...)
{
	va_list		ap;
	XTThreadPtr	thread = xt_get_self();

	va_start(ap, fmt);
	thr_save_error_va(thread ? &thread->t_exception : NULL, thread, FALSE, func, file, line, xt_err, sys_err, fmt, ap);
	va_end(ap);
}

xtPublic void xt_register_i2xterr(c_char *func, c_char *file, u_int line, int xt_err, c_char *item, c_char *item2)
{
	xt_registerf(func, file, line, xt_err, 0, thr_get_err_string(xt_err), item, item2);
}

xtPublic void xt_register_ixterr(c_char *func, c_char *file, u_int line, int xt_err, c_char *item)
{
	xt_register_i2xterr(func, file, line, xt_err, item, NULL);
}

xtPublic void xt_register_tabcolerr(c_char *func, c_char *file, u_int line, int xt_err, XTPathStrPtr tab_item, c_char *item2)
{
	char buffer[XT_IDENTIFIER_NAME_SIZE + XT_IDENTIFIER_NAME_SIZE + XT_IDENTIFIER_NAME_SIZE + 3];

	xt_2nd_last_name_of_path(sizeof(buffer), buffer, tab_item->ps_path);
	xt_strcat(sizeof(buffer), buffer, ".");
	xt_strcat(sizeof(buffer), buffer, xt_last_name_of_path(tab_item->ps_path));

	xt_register_i2xterr(func, file, line, xt_err, buffer, item2);
}

xtPublic void xt_register_taberr(c_char *func, c_char *file, u_int line, int xt_err, XTPathStrPtr tab_item)
{
	char buffer[XT_IDENTIFIER_NAME_SIZE + XT_IDENTIFIER_NAME_SIZE + XT_IDENTIFIER_NAME_SIZE + 3];

	xt_2nd_last_name_of_path(sizeof(buffer), buffer, tab_item->ps_path);
	xt_strcat(sizeof(buffer), buffer, ".");
	xt_strcat(sizeof(buffer), buffer, xt_last_name_of_path(tab_item->ps_path));

	xt_register_ixterr(func, file, line, xt_err, buffer);
}

xtPublic void xt_register_ulxterr(c_char *func, c_char *file, u_int line, int xt_err, u_long value)
{
	char buffer[100];

	sprintf(buffer, "%lu", value);
	xt_register_ixterr(func, file, line, xt_err, buffer);
}

xtPublic xtBool xt_register_ferrno(c_char *func, c_char *file, u_int line, int err, c_char *path)
{
	char err_msg[XT_SYS_ERR_SIZE];

	xt_registerf(func, file, line, XT_SYSTEM_ERROR, err, "%s: '%s'", thr_get_sys_error(err, err_msg), path);
	return FAILED;
}

xtPublic void xt_register_error(c_char *func, c_char *file, u_int line, int xt_err, int sys_err, c_char *msg)
{
	xt_registerf(func, file, line, xt_err, sys_err, "%s", msg);
}

xtPublic xtBool xt_register_errno(c_char *func, c_char *file, u_int line, int err)
{
	char err_msg[XT_SYS_ERR_SIZE];

	xt_register_error(func, file, line, XT_SYSTEM_ERROR, err, thr_get_sys_error(err, err_msg));
	return FAILED;
}

xtPublic void xt_register_xterr(c_char *func, c_char *file, u_int line, int xt_err)
{
	xt_register_error(func, file, line, xt_err, 0, thr_get_err_string(xt_err));
}

/*
 * -----------------------------------------------------------------------
 * CREATING EXCEPTIONS
 */

xtPublic void xt_exceptionf(XTExceptionPtr e, XTThreadPtr self, c_char *func, c_char *file, u_int line, int xt_err, int sys_err, c_char *fmt, ...)
{
	va_list	ap;

	va_start(ap, fmt);
	thr_save_error_va(e, self, FALSE, func, file, line, xt_err, sys_err, fmt, ap);
	va_end(ap);
}

xtPublic void xt_exception_error(XTExceptionPtr e, XTThreadPtr self, c_char *func, c_char *file, u_int line, int xt_err, int sys_err, c_char *msg)
{
	xt_exceptionf(e, self, func, file, line, xt_err, sys_err, "%s", msg);
}

xtPublic xtBool xt_exception_errno(XTExceptionPtr e, XTThreadPtr self, c_char *func, c_char *file, u_int line, int err)
{
	char err_msg[XT_SYS_ERR_SIZE];

	xt_exception_error(e, self, func, file, line, XT_SYSTEM_ERROR, err, thr_get_sys_error(err, err_msg));
	return FAILED;
}

xtPublic void xt_exception_xterr(XTExceptionPtr e, XTThreadPtr self, c_char *func, c_char *file, u_int line, int xt_err)
{
	xt_exception_error(e, self, func, file, line, xt_err, 0, thr_get_err_string(xt_err));
}

/*
 * -----------------------------------------------------------------------
 * LOG ERRORS
 */

xtPublic void xt_log_errno(XTThreadPtr self, c_char *func, c_char *file, u_int line, int err)
{
	XTExceptionRec e;

	xt_exception_errno(&e, self, func, file, line, err);
	xt_log_exception(self, &e, XT_LOG_DEFAULT);
}

/*
 * -----------------------------------------------------------------------
 * Assertions and failures (one breakpoints for all failures)
 */
//#define CRASH_ON_ASSERT

xtPublic xtBool xt_assert(XTThreadPtr self, c_char *expr, c_char *func, c_char *file, u_int line)
{
	(void) self;
#ifdef DEBUG
	//xt_set_fflush(TRUE);
	//xt_dump_trace();
	break_in_assertion(expr, func, file, line);
#ifdef CRASH_ON_ASSERT
	abort();
#endif
#ifdef XT_WIN
	FatalAppExit(0, "Assertion Failed!");
#endif
#else
	xt_throw_assertion(self, func, file, line, expr);
#endif
	return FALSE;
}

xtPublic xtBool xt_assume(XTThreadPtr self, c_char *expr, c_char *func, c_char *file, u_int line)
{
	xt_log_assertion(self, func, file, line, expr);
	return FALSE;
}

/*
 * -----------------------------------------------------------------------
 * Create and destroy threads
 */

typedef struct ThreadData {
	xtBool			td_started;
	XTThreadPtr		td_thr;
	void			*(*td_start_routine)(XTThreadPtr self);
} ThreadDataRec, *ThreadDataPtr;

#ifdef XT_WIN
pthread_key(void *, thr_key);
#else
static pthread_key_t thr_key;
#endif

#ifdef HANDLE_SIGNALS
static void thr_ignore_signal(int sig)
{
#pragma unused(sig)
}

static void thr_throw_signal(int sig)
{
	XTThreadPtr	self;

	self = xt_get_self();

	if (self->t_main) {
		/* The main thread will pass on a signal to all threads: */
		xt_signal_all_threads(self, sig);
		if (sig != SIGTERM) {
			if (self->t_disable_interrupts) {
				self->t_delayed_signal = sig;
				self->t_disable_interrupts = FALSE;	/* Prevent infinite loop */
			}
			else {
				self->t_delayed_signal = 0;
				xt_throw_signal(self, "thr_throw_signal", NULL, 0, sig);
			}
		}
	}
	else {
		if (self->t_disable_interrupts) {
			self->t_delayed_signal = sig;
			self->t_disable_interrupts = FALSE;	/* Prevent infinite loop */
		}
		else {
			self->t_delayed_signal = 0;
			xt_throw_signal(self, "thr_throw_signal", NULL, 0, sig);
		}
	}
}

static xtBool thr_setup_signals(void)
{
	struct sigaction action;

    sigemptyset(&action.sa_mask);
    action.sa_flags = 0;
    action.sa_handler = thr_ignore_signal;

	if (sigaction(SIGPIPE, &action, NULL) == -1)
		goto error_occurred;
	if (sigaction(SIGHUP, &action, NULL) == -1)
		goto error_occurred;

    action.sa_handler = thr_throw_signal;

	if (sigaction(SIGQUIT, &action, NULL) == -1)
		goto error_occurred;
	if (sigaction(SIGTERM, &action, NULL) == -1)
		goto error_occurred;
#ifndef DEBUG
	if (sigaction(SIGILL, &action, NULL) == -1)
		goto error_occurred;
	if (sigaction(SIGBUS, &action, NULL) == -1)
		goto error_occurred;
	if (sigaction(SIGSEGV, &action, NULL) == -1)
		goto error_occurred;
#endif
	return TRUE;

	error_occurred:
	xt_log_errno(XT_NS_CONTEXT, errno);
	return FALSE;
}
#endif

typedef void *(*ThreadMainFunc)(XTThreadPtr self);

extern "C" void *xt_thread_main(void *data)
{
	ThreadDataPtr	td = (ThreadDataPtr) data;
	XTThreadPtr		self = td->td_thr;
	ThreadMainFunc		start_routine;
	void			*return_data;

	enter_();
	self->t_pthread = pthread_self();
	start_routine = td->td_start_routine;
	return_data = NULL;

#ifdef HANDLE_SIGNALS
	if (!thr_setup_signals())
		return NULL;
#endif

	try_(a) {
		if (!xt_set_key((pthread_key_t)thr_key, self, &self->t_exception))
			throw_();
		td->td_started = TRUE;
		return_data = (*start_routine)(self);
	}
	catch_(a) {
		xt_log_and_clear_exception(self);
	}
	cont_(a);

	outer_();
	xt_free_thread(self);
	
	/* {MYSQL-THREAD-KILL}
	 * Clean up any remaining MySQL thread!
	 */
	myxt_delete_remaining_thread();
	return return_data;
}

static void thr_free_data(XTThreadPtr self)
{
	if (self->t_free_data) {
		(*self->t_free_data)(self, self->t_data);
		self->t_data = NULL;
	}
}

xtPublic void xt_set_thread_data(XTThreadPtr self, void *data, XTThreadFreeFunc free_func)
{
	thr_free_data(self);
	self->t_free_data = free_func;
	self->t_data = data;
}

static void thr_exit(XTThreadPtr self)
{
	/* Free the thread temporary data. */
	thr_free_resources(self, (XTResourcePtr) self->x.t_res_stack);
	xt_db_exit_thread(self);
	thr_free_data(self);					/* Free custom user data. */

	if (self->t_id > 0) {
		ASSERT(self->t_id < xt_thr_current_max_threads);
		xt_lock_mutex(self, &thr_array_lock);
		pushr_(xt_unlock_mutex, &thr_array_lock);
		thr_accumulate_statistics(self);
		xt_thr_array[self->t_id] = NULL;
		xt_thr_current_thread_count--;
		if (self->t_id+1 == xt_thr_current_max_threads) {
			/* We can reduce the current maximum,
			 * this makes operations that scan the array faster!
			 */
			u_int i;

			i = self->t_id;
			for(;;) {
				if (xt_thr_array[i])
					break;
				if (!i)
					break;
				i--;
			}
			xt_thr_current_max_threads = i+1;
		}
		freer_(); // xt_unlock_mutex(&thr_array_lock)
	}

	xt_free_cond(&self->t_cond);
	xt_free_mutex(&self->t_lock);

	self->st_thread_list_count = 0;
	self->st_thread_list_size = 0;
	if (self->st_thread_list) {
		xt_free_ns(self->st_thread_list);
		self->st_thread_list = NULL;
	}
}

static void thr_init(XTThreadPtr self, XTThreadPtr new_thread)
{
	new_thread->t_res_top = (XTResourcePtr) new_thread->x.t_res_stack;

	new_thread->st_thread_list_count = 0;
	new_thread->st_thread_list_size = 0;
	new_thread->st_thread_list = NULL;
	try_(a) {
		xt_init_cond(self, &new_thread->t_cond);
		xt_init_mutex_with_autoname(self, &new_thread->t_lock);

		xt_lock_mutex(self, &thr_array_lock);
		pushr_(xt_unlock_mutex, &thr_array_lock);

		ASSERT(xt_thr_current_thread_count <= xt_thr_current_max_threads);
		ASSERT(xt_thr_current_max_threads <= xt_thr_maximum_threads);
		if (xt_thr_current_thread_count == xt_thr_maximum_threads)
			xt_throw_ulxterr(XT_CONTEXT, XT_ERR_TOO_MANY_THREADS, (u_long) xt_thr_maximum_threads+1);
		if (xt_thr_current_thread_count == xt_thr_current_max_threads) {
			new_thread->t_id = xt_thr_current_thread_count;
			xt_thr_array[new_thread->t_id] = new_thread;
			xt_thr_current_max_threads++;
		}
		else {
			/* There must be a free slot: */
			for (u_int i=0; i<xt_thr_current_max_threads; i++) {
				if (!xt_thr_array[i]) {
					new_thread->t_id = i;
					xt_thr_array[i] = new_thread;
					break;
				}
			}
		}
		xt_thr_current_thread_count++;
		freer_(); // xt_unlock_mutex(&thr_array_lock)

		xt_db_init_thread(self, new_thread);
	}
	catch_(a) {
		thr_exit(new_thread);
		throw_();
	}
	cont_(a);
	
}

/*
 * The caller of this function automatically becomes the main thread.
 */
xtPublic XTThreadPtr xt_init_threading(u_int max_threads)
{
	volatile XTThreadPtr	self = NULL;
	XTExceptionRec			e;
	int						err;

	/* Align the number of threads: */
	xt_thr_maximum_threads = xt_align_size(max_threads, XT_XS_LOCK_ALIGN);

#ifdef XT_TRACK_CONNECTIONS
	if (xt_thr_maximum_threads > XT_TRACK_MAX_CONNS) {
		xt_log_error(XT_NS_CONTEXT, XT_LOG_FATAL, XT_ERR_TOO_MANY_THREADS, 0, 
			"XT_TRACK_CONNECTIONS (debugging aid) is enabled and xt_thr_maximum_threads > XT_TRACK_MAX_CONNS.  To continue restart with a smaller value for --max-connections");
		goto failed;
	}
#endif

#ifdef HANDLE_SIGNALS
	if (!thr_setup_signals())
		return NULL;
#endif

	xt_p_init_threading();

	err = pthread_key_create(&thr_key, NULL);
	if (err) {
		xt_log_errno(XT_NS_CONTEXT, err);
		return NULL;
	}

	if ((err = xt_p_mutex_init_with_autoname(&thr_array_lock, NULL))) {
		xt_log_errno(XT_NS_CONTEXT, err);
		goto failed;
	}
	
	if (!(xt_thr_array = (XTThreadPtr *) malloc(xt_thr_maximum_threads * sizeof(XTThreadPtr)))) {
		xt_log_errno(XT_NS_CONTEXT, XT_ENOMEM);
		goto failed;
	}

	xt_thr_array[0] = (XTThreadPtr) 1; // Dummy, not used
	xt_thr_current_thread_count = 1;
	xt_thr_current_max_threads = 1;

	/* Create the main thread: */
	self = xt_create_thread("MainThread", TRUE, FALSE, &e);
	if (!self) {
		xt_log_exception(NULL, &e, XT_LOG_DEFAULT);
		goto failed;
	}

	try_(a) {
		XTThreadPtr	thread = self;
		thr_list = xt_new_linkedlist(thread, NULL, NULL, TRUE);
	}
	catch_(a) {
		XTThreadPtr	thread = self;
		xt_log_and_clear_exception(thread);
		xt_exit_threading(thread);
	}
	cont_(a);

	return self;
	
	failed:
	xt_exit_threading(NULL);
	return NULL;
}

xtPublic void xt_exit_threading(XTThreadPtr self)
{
	if (thr_list) {
		xt_free_linkedlist(self, thr_list);
		thr_list = NULL;
	}

	/* This should be the main thread! */
	if (self) {
		ASSERT(self->t_main);
		xt_free_thread(self);
	}

	if (xt_thr_array) {
		free(xt_thr_array);
		xt_thr_array = NULL;
		xt_free_mutex(&thr_array_lock);
	}

	xt_thr_current_thread_count = 0;
	xt_thr_current_max_threads = 0;

	/* I no longer delete 'thr_key' because
	 * functions that call xt_get_self() after this
	 * point will get junk back if we delete
	 * thr_key. In particular the XT_THREAD_LOCK_INFO
	 * code fails
	if (thr_key) {
		pthread_key_delete(thr_key);
		thr_key = (pthread_key_t) 0;
	}
	*/
}

xtPublic void xt_wait_for_all_threads(XTThreadPtr self)
{
	if (thr_list)
		xt_ll_wait_till_empty(self, thr_list);
}

/*
 * Call this function in a busy wait loop!
 * Use if for wait loops that are not
 * time critical.
 */
xtPublic void xt_busy_wait(void)
{
#ifdef XT_WIN
	Sleep(1);
#else
	usleep(10);
#endif
}

xtPublic void xt_critical_wait(void)
{
	/* NOTE: On Mac xt_busy_wait() works better than xt_yield()
	 */
#if defined(XT_MAC) || defined(XT_WIN)
	xt_busy_wait();
#else
	xt_yield();
#endif
}


/*
 * Use this for loops that time critical.
 * Time critical means we need to get going
 * as soon as possible!
 */
xtPublic void xt_yield(void)
{
#ifdef XT_WIN
	Sleep(0);
#elif defined(XT_MAC) || defined(XT_SOLARIS)
	usleep(0);
#elif defined(XT_NETBSD)
	sched_yield();
#else
	pthread_yield();
#endif
}

xtPublic void xt_sleep_milli_second(u_int t)
{
#ifdef XT_WIN
	Sleep(t);
#else
	usleep(t * 1000);
#endif
}

xtPublic void xt_signal_all_threads(XTThreadPtr self, int sig)
{
	XTLinkedItemPtr li;
	XTThreadPtr		sig_thr;

	xt_ll_lock(self, thr_list);
	try_(a) {
		li = thr_list->ll_items;
		while (li) {
			sig_thr = (XTThreadPtr) li;
			if (sig_thr != self)
				pthread_kill(sig_thr->t_pthread, sig);
			li = li->li_next;
		}
	}
	catch_(a) {
		xt_ll_unlock(self, thr_list);
		throw_();
	}
	cont_(a);
	xt_ll_unlock(self, thr_list);
}

/*
 * Apply the given function to all threads except self!
 */
xtPublic void xt_do_to_all_threads(XTThreadPtr self, void (*do_func_ptr)(XTThreadPtr self, XTThreadPtr to_thr, void *thunk), void *thunk)
{
	XTLinkedItemPtr li;
	XTThreadPtr		to_thr;

	xt_ll_lock(self, thr_list);
	pushr_(xt_ll_unlock, thr_list);

	li = thr_list->ll_items;
	while (li) {
		to_thr = (XTThreadPtr) li;
		if (to_thr != self)
			(*do_func_ptr)(self, to_thr, thunk);
		li = li->li_next;
	}

	freer_(); // xt_ll_unlock(thr_list)
}

xtPublic XTThreadPtr xt_get_self(void)
{
	XTThreadPtr self;

	/* First check if the handler has the data: */
	if ((self = myxt_get_self()))
		return self;
	/* Then it must be a background process, and the 
	 * thread info is stored in the local key: */
	return (XTThreadPtr) xt_get_key((pthread_key_t)thr_key);
}

xtPublic void xt_set_self(XTThreadPtr self)
{
	xt_set_key((pthread_key_t)thr_key, self, NULL);
}

xtPublic void xt_clear_exception(XTThreadPtr thread)
{
	thread->t_exception.e_xt_err = 0;
	thread->t_exception.e_sys_err = 0;
	*thread->t_exception.e_err_msg = 0;
	*thread->t_exception.e_func_name = 0;
	*thread->t_exception.e_source_file = 0;
	thread->t_exception.e_source_line = 0;
	*thread->t_exception.e_catch_trace = 0;
}

/*
 * Create a thread without requiring thread to do it (as in xt_create_daemon()).
 *
 * This function returns NULL on error.
 */
xtPublic XTThreadPtr xt_create_thread(c_char *name, xtBool main_thread, xtBool user_thread, XTExceptionPtr e)
{
	volatile XTThreadPtr self;
	
	self = (XTThreadPtr) xt_calloc_ns(sizeof(XTThreadRec));
	if (!self) {
		xt_exception_errno(e, XT_CONTEXT, ENOMEM);
		return NULL;
	}

	if (!xt_set_key((pthread_key_t)thr_key, self, e)) {
		xt_free_ns(self);
		return NULL;
	}

	xt_strcpy(XT_THR_NAME_SIZE, self->t_name, name);
	self->t_main = main_thread;
	self->t_daemon = FALSE;

	try_(a) {
		thr_init(self, self);
	}
	catch_(a) {
		*e = self->t_exception;
		xt_set_key((pthread_key_t)thr_key, NULL, NULL);
		xt_free_ns(self);
		self = NULL;
	}
	cont_(a);

	if (self && user_thread) {
		/* Add non-temporary threads to the thread list. */
		try_(b) {
			xt_ll_add(self, thr_list, &self->t_links, TRUE);
		}
		catch_(b) {
			*e = self->t_exception;
			xt_free_thread(self);
			self = NULL;
		}
		cont_(b);
	}

	return self;
}

/*
 * Create a daemon thread.
 */
xtPublic XTThreadPtr xt_create_daemon(XTThreadPtr self, c_char *name)
{
	XTThreadPtr new_thread;

	/* NOTE: thr_key will be set when this thread start running. */

	new_thread = (XTThreadPtr) xt_calloc(self, sizeof(XTThreadRec));
	xt_strcpy(XT_THR_NAME_SIZE, new_thread->t_name, name);
	new_thread->t_main = FALSE;
	new_thread->t_daemon = TRUE;

	try_(a) {
		thr_init(self, new_thread);
	}
	catch_(a) {
		xt_free(self, new_thread);
		throw_();
	}
	cont_(a);
	return new_thread;
}

void xt_free_thread(XTThreadPtr self)
{
	thr_exit(self);
	if (!self->t_daemon && thr_list)
		xt_ll_remove(self, thr_list, &self->t_links, TRUE);
	/* Note, if I move this before thr_exit() then self = xt_get_self(); will fail in 
	 * xt_close_file_ns() which is called by xt_unuse_database()!
	 */

	 /*
	  * Do not clear the pthread's key value unless it is the same as the thread just released.
	  * This can happen during shutdown when the engine is deregistered with the PBMS engine.
	  *
	  * What happens is that during deregistration the PBMS engine calls close to close all
	  * PBXT resources on all MySQL THDs created by PBMS for it's own pthreads. So the 'self' 
	  * being freed is not the same 'self' associated with the PBXT 'thr_key'.
	  */
	if (thr_key && (self == ((XTThreadPtr) xt_get_key((pthread_key_t)thr_key)))) {
		xt_set_key((pthread_key_t)thr_key, NULL, NULL);
	}
	xt_free_ns(self);
}

xtPublic pthread_t xt_run_thread(XTThreadPtr self, XTThreadPtr child, void *(*start_routine)(XTThreadPtr))
{
	ThreadDataRec	data;
	int				err;
	pthread_t		child_thread;

	enter_();
	
	// 'data' can be on the stack because we are waiting for the thread to start
	// before exiting the function.
	data.td_started = FALSE;
	data.td_thr = child;
	data.td_start_routine = start_routine;
#ifdef XT_WIN
	{
		pthread_attr_t	attr = { 0, 0, 0 };

		attr.priority = THREAD_PRIORITY_NORMAL;
		err = pthread_create(&child_thread, &attr, xt_thread_main, &data);
	}
#else
	err = pthread_create(&child_thread, NULL, xt_thread_main, &data);
#endif
	if (err) {
		xt_free_thread(child);
		xt_throw_errno(XT_CONTEXT, err);
	}
	while (!data.td_started) {
		/* Check that the self is still alive: */
		if (pthread_kill(child_thread, 0))
			break;
		xt_busy_wait();
	}
	return_(child_thread);
}

xtPublic void xt_exit_thread(XTThreadPtr self, void *result)
{
	xt_free_thread(self);
	pthread_exit(result);
}

xtPublic void *xt_wait_for_thread(xtThreadID tid, xtBool ignore_error)
{
	int			err;
	void		*value_ptr = NULL;
	xtBool		ok = FALSE;
	XTThreadPtr thread;
	pthread_t	t1 = 0;

	xt_lock_mutex_ns(&thr_array_lock);
	if (tid < xt_thr_maximum_threads) {
		if ((thread = xt_thr_array[tid])) {
			t1 = thread->t_pthread;
			ok = TRUE;
		}
	}
	xt_unlock_mutex_ns(&thr_array_lock);
	if (ok) {
		err = xt_p_join(t1, &value_ptr);
		if (err && !ignore_error)
			xt_log_errno(XT_NS_CONTEXT, err);
	}
	return value_ptr;
}

/*
 * Kill the given thead, and wait for it to terminate.
 * This function just returns if the self is already dead.
 */
xtPublic void xt_kill_thread(pthread_t t1)
{
	int		err;
	void	*value_ptr = NULL;

	err = pthread_kill(t1, SIGTERM);
	if (err)
		return;
	err = xt_p_join(t1, &value_ptr);
	if (err)
		xt_log_errno(XT_NS_CONTEXT, err);
}

/*
 * -----------------------------------------------------------------------
 * Read/write locking
 */

#ifdef XT_THREAD_LOCK_INFO
xtPublic xtBool xt_init_rwlock(XTThreadPtr self, xt_rwlock_type *rwlock, const char *name)
#else
xtPublic xtBool xt_init_rwlock(XTThreadPtr self, xt_rwlock_type *rwlock)
#endif
{
	int err;

#ifdef XT_THREAD_LOCK_INFO
	err = xt_p_rwlock_init_with_name(rwlock, NULL, name);
#else
	err = xt_p_rwlock_init(rwlock, NULL);
#endif

	if (err) {
		xt_throw_errno(XT_CONTEXT, err);
		return FAILED;
	}
	return OK;
}

xtPublic void xt_free_rwlock(xt_rwlock_type *rwlock)
{
	int err;

	for (;;) {
		err = xt_p_rwlock_destroy(rwlock);
		if (err != XT_EBUSY)
			break;
		xt_busy_wait();
	}
	/* PMC - xt_xn_exit_db() is called even when xt_xn_init_db() is not fully completed!
	 * This generates a lot of log entries. But I have no desire to only call
	 * free for those articles that I have init'ed!
	if (err)
		xt_log_errno(XT_NS_CONTEXT, err);
	*/
}

xtPublic xt_rwlock_type *xt_slock_rwlock(XTThreadPtr self, xt_rwlock_type *rwlock)
{
	int err;

	for (;;) {
		err = xt_slock_rwlock_ns(rwlock);
		if (err != XT_EAGAIN)
			break;
		xt_busy_wait();
	}
	if (err) {
		xt_throw_errno(XT_CONTEXT, err);
		return NULL;
	}
	return rwlock;
}

xtPublic xt_rwlock_type *xt_xlock_rwlock(XTThreadPtr self, xt_rwlock_type *rwlock)
{
	int err;

	for (;;) {
		err = xt_xlock_rwlock_ns(rwlock);
		if (err != XT_EAGAIN)
			break;
		xt_busy_wait();
	}

	if (err) {
		xt_throw_errno(XT_CONTEXT, err);
		return NULL;
	}
	return rwlock;
}

xtPublic void xt_unlock_rwlock(XTThreadPtr XT_UNUSED(self), xt_rwlock_type *rwlock)
{
	int err;

	err = xt_unlock_rwlock_ns(rwlock);
	if (err)
		xt_log_errno(XT_NS_CONTEXT, err);
}

/*
 * -----------------------------------------------------------------------
 * Mutex locking
 */

xtPublic xt_mutex_type *xt_new_mutex(XTThreadPtr self)
{
	xt_mutex_type *mx;

	if (!(mx = (xt_mutex_type *) xt_calloc(self, sizeof(xt_mutex_type))))
		return NULL;
	pushr_(xt_free, mx);
	if (!xt_init_mutex_with_autoname(self, mx)) {
		freer_();
		return NULL;
	}
	popr_();
	return mx;
}

xtPublic void xt_delete_mutex(XTThreadPtr self, xt_mutex_type *mx)
{
	if (mx) {
		xt_free_mutex(mx);
		xt_free(self, mx);
	}
}

#ifdef XT_THREAD_LOCK_INFO
xtPublic xtBool xt_init_mutex(XTThreadPtr self, xt_mutex_type *mx, const char *name)
#else
xtPublic xtBool xt_init_mutex(XTThreadPtr self, xt_mutex_type *mx)
#endif
{
	int err;

	err = xt_p_mutex_init_with_name(mx, NULL, name);
	if (err) {
		xt_throw_errno(XT_CONTEXT, err);
		return FALSE;
	}
	return TRUE;
}

void xt_free_mutex(xt_mutex_type *mx)
{
	int err;

	for (;;) {
		err = xt_p_mutex_destroy(mx);
		if (err != XT_EBUSY)
			break;
		xt_busy_wait();
	}
	/* PMC - xt_xn_exit_db() is called even when xt_xn_init_db() is not fully completed!
	if (err)
		xt_log_errno(XT_NS_CONTEXT, err);
	*/
}

xtPublic xtBool xt_lock_mutex(XTThreadPtr self, xt_mutex_type *mx)
{
	int err;

	for (;;) {
		err = xt_lock_mutex_ns(mx);
		if (err != XT_EAGAIN)
			break;
		xt_busy_wait();
	}

	if (err) {
		xt_throw_errno(XT_CONTEXT, err);
		return FALSE;
	}
	return TRUE;
}

xtPublic void xt_unlock_mutex(XTThreadPtr self, xt_mutex_type *mx)
{
	int err;

	err = xt_unlock_mutex_ns(mx);
	if (err)
		xt_throw_errno(XT_CONTEXT, err);
}

xtPublic xtBool xt_set_key(pthread_key_t key, const void *value, XTExceptionPtr e)
{
#ifdef XT_WIN
	my_pthread_setspecific_ptr(thr_key, (void *) value);
#else
	int err;

	err = pthread_setspecific(key, value);
	if (err) {
		if (e)
			xt_exception_errno(e, XT_NS_CONTEXT, err);
		return FALSE;
	}
#endif
	return TRUE;
}

xtPublic void *xt_get_key(pthread_key_t key)
{
#ifdef XT_WIN
	return my_pthread_getspecific_ptr(void *, thr_key);
#else
	return pthread_getspecific(key);
#endif
}

xtPublic xt_cond_type *xt_new_cond(XTThreadPtr self)
{
	xt_cond_type *cond;

	if (!(cond = (xt_cond_type *) xt_calloc(self, sizeof(xt_cond_type))))
		return NULL;
	pushr_(xt_free, cond);
	if (!xt_init_cond(self, cond)) {
		freer_();
		return NULL;
	}
	popr_();
	return cond;
}

xtPublic void xt_delete_cond(XTThreadPtr self, xt_cond_type *cond)
{
	if (cond) {
		xt_free_cond(cond);
		xt_free(self, cond);
	}
}

xtPublic xtBool xt_init_cond(XTThreadPtr self, xt_cond_type *cond)
{
	int err;

	err = pthread_cond_init(cond, NULL);
	if (err) {
		xt_throw_errno(XT_CONTEXT, err);
		return FALSE;
	}
	return TRUE;
}

xtPublic void xt_free_cond(xt_cond_type *cond)
{
	int err;

	for (;;) {
		err = pthread_cond_destroy(cond);
		if (err != XT_EBUSY)
			break;
		xt_busy_wait();
	}
	/* PMC - xt_xn_exit_db() is called even when xt_xn_init_db() is not fully completed!
	if (err)
		xt_log_errno(XT_NS_CONTEXT, err);
	*/
}

xtPublic xtBool xt_throw_delayed_signal(XTThreadPtr self, c_char *func, c_char *file, u_int line)
{
	XTThreadPtr me = self ? self : xt_get_self();

	if (me->t_delayed_signal) {
		int sig = me->t_delayed_signal;
		
		me->t_delayed_signal = 0;
		xt_throw_signal(self, func, file, line, sig);
		return FAILED;
	}
	return OK;
}

xtPublic xtBool xt_wait_cond(XTThreadPtr self, xt_cond_type *cond, xt_mutex_type *mutex)
{
	int			err;
	XTThreadPtr	me = self ? self : xt_get_self();

	/* PMC - In my tests, if I throw an exception from within the wait
	 * the condition and the mutex remain locked.
	 */
	me->t_disable_interrupts = TRUE;
	err = xt_p_cond_wait(cond, mutex);
	me->t_disable_interrupts = FALSE;
	if (err) {
		xt_throw_errno(XT_CONTEXT, err);
		return FALSE;
	}
	if (me->t_delayed_signal) {
		xt_throw_delayed_signal(XT_CONTEXT);
		return FALSE;
	}
	return TRUE;
}

xtPublic xtBool xt_suspend(XTThreadPtr thread)
{
	xtBool ok;

	// You can only suspend yourself. 
	ASSERT_NS(pthread_equal(thread->t_pthread, pthread_self()));
	
	xt_lock_mutex_ns(&thread->t_lock);
	ok = xt_wait_cond(NULL, &thread->t_cond, &thread->t_lock);
	xt_unlock_mutex_ns(&thread->t_lock);
	return ok;
}

xtPublic xtBool xt_unsuspend(XTThreadPtr target)
{
	return xt_broadcast_cond_ns(&target->t_cond);
}

xtPublic void xt_lock_thread(XTThreadPtr thread)
{
	xt_lock_mutex_ns(&thread->t_lock);
}

xtPublic void xt_unlock_thread(XTThreadPtr thread)
{
	xt_unlock_mutex_ns(&thread->t_lock);
}

xtPublic xtBool xt_wait_thread(XTThreadPtr thread)
{
	return xt_wait_cond(NULL, &thread->t_cond, &thread->t_lock);
}

xtPublic void xt_signal_thread(XTThreadPtr target)
{
	xt_broadcast_cond_ns(&target->t_cond);
}

xtPublic void xt_terminate_thread(XTThreadPtr XT_UNUSED(self), XTThreadPtr target)
{
	target->t_quit = TRUE;
	target->t_delayed_signal = SIGTERM;
}

xtPublic xtProcID xt_getpid()
{
#ifdef XT_WIN
	return GetCurrentProcessId();
#else
	return getpid();
#endif
}

xtPublic xtBool xt_process_exists(xtProcID pid)
{
	xtBool found;

#ifdef XT_WIN
	HANDLE	h;
	DWORD	code;

	found = FALSE;
	h = OpenProcess(PROCESS_QUERY_INFORMATION, FALSE, pid);
	if (h) {
		if (GetExitCodeProcess(h, &code)) {
			if (code == STILL_ACTIVE)
				found = TRUE;
		}
		CloseHandle(h);
	}
	else {
		int err;

		err = HRESULT_CODE(GetLastError());
		if (err != ERROR_INVALID_PARAMETER)
			found = TRUE;
	}
#else
	found = TRUE;
	if (kill(pid, 0) == -1) {
		if (errno == ESRCH)
			found = FALSE;
	}
#endif
	return found;	
}

xtPublic xtBool xt_timed_wait_cond(XTThreadPtr self, xt_cond_type *cond, xt_mutex_type *mutex, u_long milli_sec)
{
	int				err;
	struct timespec	abstime;
	XTThreadPtr		me = self ? self : xt_get_self();

#ifdef XT_WIN
	set_timespec_nsec(abstime, 1000000ULL* milli_sec);
#else
	struct timeval	now;
	u_llong			micro_sec;

	/* Get the current time in microseconds: */
	gettimeofday(&now, NULL);
	micro_sec = (u_llong) now.tv_sec * (u_llong) 1000000 + (u_llong) now.tv_usec;
	
	/* Add the timeout which is in milli seconds */
	micro_sec += (u_llong) milli_sec * (u_llong) 1000;

	/* Setup the end time, which is in nano-seconds. */
	abstime.tv_sec = (long) (micro_sec / 1000000);				/* seconds */
	abstime.tv_nsec = (long) ((micro_sec % 1000000) * 1000);	/* and nanoseconds */
#endif

	me->t_disable_interrupts = TRUE;
	err = xt_p_cond_timedwait(cond, mutex, &abstime);
	me->t_disable_interrupts = FALSE;
	if (err && err != ETIMEDOUT) {
		xt_throw_errno(XT_CONTEXT, err);
		return FALSE;
	}
	if (me->t_delayed_signal) {
		xt_throw_delayed_signal(XT_CONTEXT);
		return FALSE;
	}
	return TRUE;
}

xtPublic xtBool xt_signal_cond(XTThreadPtr self, xt_cond_type *cond)
{
	int err;

	err = pthread_cond_signal(cond);
	if (err) {
		xt_throw_errno(XT_CONTEXT, err);
		return FAILED;
	}
	return OK;
}

xtPublic void xt_broadcast_cond(XTThreadPtr self, xt_cond_type *cond)
{
	int err;

	err = pthread_cond_broadcast(cond);
	if (err)
		xt_throw_errno(XT_CONTEXT, err);
}

xtPublic xtBool xt_broadcast_cond_ns(xt_cond_type *cond)
{
	int err;

	err = pthread_cond_broadcast(cond);
	if (err) {
		xt_register_errno(XT_REG_CONTEXT, err);
		return FAILED;
	}
	return OK;
}

static int prof_setjmp_count = 0;

xtPublic int prof_setjmp(void)
{
	prof_setjmp_count++;
	return 0;
}

xtPublic void xt_set_low_priority(XTThreadPtr self)
{
	int err = xt_p_set_low_priority(self->t_pthread);
	if (err) {
		self = NULL; /* Will cause logging, instead of throwing exception */
		xt_throw_errno(XT_CONTEXT, err);
	}
}

xtPublic void xt_set_normal_priority(XTThreadPtr self)
{
	int err = xt_p_set_normal_priority(self->t_pthread);
	if (err) {
		self = NULL; /* Will cause logging, instead of throwing exception */
		xt_throw_errno(XT_CONTEXT, err);
	}
}

xtPublic void xt_set_high_priority(XTThreadPtr self)
{
	int err = xt_p_set_high_priority(self->t_pthread);
	if (err) {
		self = NULL; /* Will cause logging, instead of throwing exception */
		xt_throw_errno(XT_CONTEXT, err);
	}
}

xtPublic void xt_set_priority(XTThreadPtr self, int priority)
{
	if (priority < XT_PRIORITY_NORMAL)
		xt_set_low_priority(self);
	else if (priority > XT_PRIORITY_NORMAL)
		xt_set_high_priority(self);
	else
		xt_set_normal_priority(self);
}

/*
 * -----------------------------------------------------------------------
 * STATISTICS
 */

xtPublic void xt_gather_statistics(XTStatisticsPtr stats)
{
	XTThreadPtr *thr;
	xtWord8		s;

	xt_lock_mutex_ns(&thr_array_lock);
	*stats = thr_statistics;
	// Ignore index 0, it is not used!
	thr = &xt_thr_array[1];
	for (u_int i=1; i<xt_thr_current_max_threads; i++) {
		if (*thr) {
			stats->st_commits += (*thr)->st_statistics.st_commits;
			stats->st_rollbacks += (*thr)->st_statistics.st_rollbacks;
			stats->st_stat_read += (*thr)->st_statistics.st_stat_read;
			stats->st_stat_write += (*thr)->st_statistics.st_stat_write;

			XT_ADD_STATS(stats->st_rec, (*thr)->st_statistics.st_rec);
			if ((s = (*thr)->st_statistics.st_rec.ts_flush_start))
				stats->st_rec.ts_flush_time += xt_trace_clock() - s;
			stats->st_rec_cache_hit += (*thr)->st_statistics.st_rec_cache_hit;
			stats->st_rec_cache_miss += (*thr)->st_statistics.st_rec_cache_miss;
			stats->st_rec_cache_frees += (*thr)->st_statistics.st_rec_cache_frees;

			XT_ADD_STATS(stats->st_ind, (*thr)->st_statistics.st_ind);
			if ((s = (*thr)->st_statistics.st_ind.ts_flush_start))
				stats->st_ind.ts_flush_time += xt_trace_clock() - s;
			stats->st_ind_cache_hit += (*thr)->st_statistics.st_ind_cache_hit;
			stats->st_ind_cache_miss += (*thr)->st_statistics.st_ind_cache_miss;
			XT_ADD_STATS(stats->st_ilog, (*thr)->st_statistics.st_ilog);

			XT_ADD_STATS(stats->st_xlog, (*thr)->st_statistics.st_xlog);
			if ((s = (*thr)->st_statistics.st_xlog.ts_flush_start))
				stats->st_xlog.ts_flush_time += xt_trace_clock() - s;
			stats->st_xlog_cache_hit += (*thr)->st_statistics.st_xlog_cache_hit;
			stats->st_xlog_cache_miss += (*thr)->st_statistics.st_xlog_cache_miss;

			XT_ADD_STATS(stats->st_data, (*thr)->st_statistics.st_data);
			if ((s = (*thr)->st_statistics.st_data.ts_flush_start))
				stats->st_data.ts_flush_time += xt_trace_clock() - s;

			stats->st_scan_index += (*thr)->st_statistics.st_scan_index;
			stats->st_scan_table += (*thr)->st_statistics.st_scan_table;
			stats->st_row_select += (*thr)->st_statistics.st_row_select;
			stats->st_row_insert += (*thr)->st_statistics.st_row_insert;
			stats->st_row_update += (*thr)->st_statistics.st_row_update;
			stats->st_row_delete += (*thr)->st_statistics.st_row_delete;

			stats->st_wait_for_xact += (*thr)->st_statistics.st_wait_for_xact;
			stats->st_retry_index_scan += (*thr)->st_statistics.st_retry_index_scan;
			stats->st_reread_record_list += (*thr)->st_statistics.st_reread_record_list;
		}
		thr++;
	}
	xt_unlock_mutex_ns(&thr_array_lock);
}

static void thr_accumulate_statistics(XTThreadPtr self)
{
	thr_statistics.st_commits += self->st_statistics.st_commits;
	thr_statistics.st_rollbacks += self->st_statistics.st_rollbacks;
	thr_statistics.st_stat_read += self->st_statistics.st_stat_read;
	thr_statistics.st_stat_write += self->st_statistics.st_stat_write;

	XT_ADD_STATS(thr_statistics.st_rec, self->st_statistics.st_rec);
	thr_statistics.st_rec_cache_hit += self->st_statistics.st_rec_cache_hit;
	thr_statistics.st_rec_cache_miss += self->st_statistics.st_rec_cache_miss;
	thr_statistics.st_rec_cache_frees += self->st_statistics.st_rec_cache_frees;

	XT_ADD_STATS(thr_statistics.st_ind, self->st_statistics.st_ind);
	thr_statistics.st_ind_cache_hit += self->st_statistics.st_ind_cache_hit;
	thr_statistics.st_ind_cache_miss += self->st_statistics.st_ind_cache_miss;
	XT_ADD_STATS(thr_statistics.st_ilog, self->st_statistics.st_ilog);

	XT_ADD_STATS(thr_statistics.st_xlog, self->st_statistics.st_xlog);
	thr_statistics.st_xlog_cache_hit += self->st_statistics.st_xlog_cache_hit;
	thr_statistics.st_xlog_cache_miss += self->st_statistics.st_xlog_cache_miss;

	XT_ADD_STATS(thr_statistics.st_data, self->st_statistics.st_data);

	thr_statistics.st_scan_index += self->st_statistics.st_scan_index;
	thr_statistics.st_scan_table += self->st_statistics.st_scan_table;
	thr_statistics.st_row_select += self->st_statistics.st_row_select;
	thr_statistics.st_row_insert += self->st_statistics.st_row_insert;
	thr_statistics.st_row_update += self->st_statistics.st_row_update;
	thr_statistics.st_row_delete += self->st_statistics.st_row_delete;

	thr_statistics.st_wait_for_xact += self->st_statistics.st_wait_for_xact;
	thr_statistics.st_retry_index_scan += self->st_statistics.st_retry_index_scan;
	thr_statistics.st_reread_record_list += self->st_statistics.st_reread_record_list;
}

xtPublic u_llong xt_get_statistic(XTStatisticsPtr stats, XTDatabaseHPtr db, u_int rec_id)
{
	u_llong stat_value;

	switch (rec_id) {
		case XT_STAT_TIME_CURRENT:
			stat_value = (u_llong) time(NULL);
			break;
		case XT_STAT_TIME_PASSED:
			stat_value = (u_llong) xt_trace_clock();
			break;
		case XT_STAT_COMMITS:
			stat_value = stats->st_commits;
			break;
		case XT_STAT_ROLLBACKS:
			stat_value = stats->st_rollbacks;
			break;
		case XT_STAT_STAT_READS:
			stat_value = stats->st_stat_read;
			break;
		case XT_STAT_STAT_WRITES:
			stat_value = stats->st_stat_write;
			break;

		case XT_STAT_REC_BYTES_IN:
			stat_value = stats->st_rec.ts_read;
			break;
		case XT_STAT_REC_BYTES_OUT:
			stat_value = stats->st_rec.ts_write;
			break;
		case XT_STAT_REC_SYNC_COUNT:
			stat_value = stats->st_rec.ts_flush;
			break;
		case XT_STAT_REC_SYNC_TIME:
			stat_value = stats->st_rec.ts_flush_time;
			break;
		case XT_STAT_REC_CACHE_HIT:
			stat_value = stats->st_rec_cache_hit;
			break;
		case XT_STAT_REC_CACHE_MISS:
			stat_value = stats->st_rec_cache_miss;
			break;
		case XT_STAT_REC_CACHE_FREES:
			stat_value = stats->st_rec_cache_frees;
			break;
		case XT_STAT_REC_CACHE_USAGE:
			stat_value = (u_llong) xt_tc_get_usage();
			break;

		case XT_STAT_IND_BYTES_IN:
			stat_value = stats->st_ind.ts_read;
			break;
		case XT_STAT_IND_BYTES_OUT:
			stat_value = stats->st_ind.ts_write;
			break;
		case XT_STAT_IND_SYNC_COUNT:
			stat_value = stats->st_ind.ts_flush;
			break;
		case XT_STAT_IND_SYNC_TIME:
			stat_value = stats->st_ind.ts_flush_time;
			break;
		case XT_STAT_IND_CACHE_HIT:
			stat_value = stats->st_ind_cache_hit;
			break;
		case XT_STAT_IND_CACHE_MISS:
			stat_value = stats->st_ind_cache_miss;
			break;
		case XT_STAT_IND_CACHE_USAGE:
			stat_value = (u_llong) xt_ind_get_usage();
			break;
		case XT_STAT_ILOG_BYTES_IN:
			stat_value = stats->st_ilog.ts_read;
			break;
		case XT_STAT_ILOG_BYTES_OUT:
			stat_value = stats->st_ilog.ts_write;
			break;
		case XT_STAT_ILOG_SYNC_COUNT:
			stat_value = stats->st_ilog.ts_flush;
			break;
		case XT_STAT_ILOG_SYNC_TIME:
			stat_value = stats->st_ilog.ts_flush_time;
			break;

		case XT_STAT_XLOG_BYTES_IN:
			stat_value = stats->st_xlog.ts_read;
			break;
		case XT_STAT_XLOG_BYTES_OUT:
			stat_value = stats->st_xlog.ts_write;
			break;
		case XT_STAT_XLOG_SYNC_COUNT:
			stat_value = stats->st_xlog.ts_flush;
			break;
		case XT_STAT_XLOG_SYNC_TIME:
			stat_value = stats->st_xlog.ts_flush_time;
			break;
		case XT_STAT_XLOG_CACHE_HIT:
			stat_value = stats->st_xlog_cache_hit;
			break;
		case XT_STAT_XLOG_CACHE_MISS:
			stat_value = stats->st_xlog_cache_miss;
			break;
		case XT_STAT_XLOG_CACHE_USAGE:
			stat_value = (u_llong) xt_xlog_get_usage();
			break;

		case XT_STAT_DATA_BYTES_IN:
			stat_value = stats->st_data.ts_read;
			break;
		case XT_STAT_DATA_BYTES_OUT:
			stat_value = stats->st_data.ts_write;
			break;
		case XT_STAT_DATA_SYNC_COUNT:
			stat_value = stats->st_data.ts_flush;
			break;
		case XT_STAT_DATA_SYNC_TIME:
			stat_value = stats->st_data.ts_flush_time;
			break;

		case XT_STAT_BYTES_TO_CHKPNT:
			stat_value = db ? xt_bytes_since_last_checkpoint(db, db->db_xlog.xl_write_log_id, db->db_xlog.xl_write_log_offset) : 0;
			break;
		case XT_STAT_LOG_BYTES_TO_WRITE:
			stat_value = db ? db->db_xlog.xl_log_bytes_written - db->db_xlog.xl_log_bytes_read : 0;//db->db_xlog.xlog_bytes_to_write();
			break;
		case XT_STAT_BYTES_TO_SWEEP:
			/* This stat is potentially very expensive: */
			stat_value = db ? xt_xn_bytes_to_sweep(db, xt_get_self()) : 0;
			break;
		case XT_STAT_WAIT_FOR_XACT:
			stat_value = stats->st_wait_for_xact;
			break;
		case XT_STAT_XACT_TO_CLEAN:
			stat_value = db ? db->db_xn_curr_id + 1 - db->db_xn_to_clean_id : 0;
			break;
		case XT_STAT_SWEEPER_WAITS:
			stat_value = db ? db->db_stat_sweep_waits : 0;
			break;

		case XT_STAT_SCAN_INDEX:
			stat_value = stats->st_scan_index;
			break;
		case XT_STAT_SCAN_TABLE:
			stat_value = stats->st_scan_table;
			break;
		case XT_STAT_ROW_SELECT:
			stat_value = stats->st_row_select;
			break;
		case XT_STAT_ROW_INSERT:
			stat_value = stats->st_row_insert;
			break;
		case XT_STAT_ROW_UPDATE:
			stat_value = stats->st_row_update;
			break;
		case XT_STAT_ROW_DELETE:
			stat_value = stats->st_row_delete;
			break;

		case XT_STAT_RETRY_INDEX_SCAN:
			stat_value = stats->st_retry_index_scan;
			break;
		case XT_STAT_REREAD_REC_LIST:
			stat_value = stats->st_reread_record_list;
			break;
		default:
			stat_value = 0;
			break;
	}
	return stat_value;
}<|MERGE_RESOLUTION|>--- conflicted
+++ resolved
@@ -488,13 +488,8 @@
 
 xtPublic void xt_bug(XTThreadPtr XT_UNUSED(self))
 {
-<<<<<<< HEAD
 	static int *bug_ptr __attribute__ ((unused));
-        bug_ptr= NULL;
-=======
-	static int *bug_ptr __attribute__ ((unused))= NULL;
->>>>>>> ab181e4e
-	
+
 	bug_ptr = NULL;
 }
 
