set_property(DIRECTORY APPEND PROPERTY COMPILE_DEFINITIONS _GNU_SOURCE DONT_DEPRECATE_ERRNO)

set(tools tokudb_dump tokuftdump tokuft_logprint tdb-recover ftverify)
foreach(tool ${tools})
  add_executable(${tool} ${tool}.cc)
  add_dependencies(${tool} install_tdb_h)
  target_link_libraries(${tool} ${LIBTOKUDB}_static ft_static z lzma snappy ${LIBTOKUPORTABILITY}_static ${CMAKE_THREAD_LIBS_INIT} ${EXTRA_SYSTEM_LIBS})

  add_space_separated_property(TARGET ${tool} COMPILE_FLAGS -fvisibility=hidden)
endforeach(tool)

# link in math.h library just for this tool.
target_link_libraries(ftverify m)

<<<<<<< HEAD
install(TARGETS tokuftdump      DESTINATION ${INSTALL_BINDIR} COMPONENT Server)
install(TARGETS tokuft_logprint DESTINATION ${INSTALL_BINDIR} COMPONENT Server)
=======
install(TARGETS tokuftdump DESTINATION bin COMPONENT tokukv_tools)
install(TARGETS tokuft_logprint DESTINATION bin COMPONENT tokukv_tools)
>>>>>>> e312e2e6
<|MERGE_RESOLUTION|>--- conflicted
+++ resolved
@@ -12,10 +12,5 @@
 # link in math.h library just for this tool.
 target_link_libraries(ftverify m)
 
-<<<<<<< HEAD
 install(TARGETS tokuftdump      DESTINATION ${INSTALL_BINDIR} COMPONENT Server)
-install(TARGETS tokuft_logprint DESTINATION ${INSTALL_BINDIR} COMPONENT Server)
-=======
-install(TARGETS tokuftdump DESTINATION bin COMPONENT tokukv_tools)
-install(TARGETS tokuft_logprint DESTINATION bin COMPONENT tokukv_tools)
->>>>>>> e312e2e6
+install(TARGETS tokuft_logprint DESTINATION ${INSTALL_BINDIR} COMPONENT Server)