--- conflicted
+++ resolved
@@ -1938,12 +1938,7 @@
 }
 
 /*********************************************************************//**
-<<<<<<< HEAD
 Note that innobase_commit_ordered() was run. */
-=======
-Note that a transaction owns the prepare_commit_mutex. */
-#ifndef EXTENDED_FOR_COMMIT_ORDERED
->>>>>>> 5bc30247
 static inline
 void
 trx_set_active_commit_ordered(
@@ -1953,7 +1948,6 @@
 	ut_a(trx_is_registered_for_2pc(trx));
 	trx->active_commit_ordered = 1;
 }
-#endif // EXTENDED_FOR_COMMIT_ORDERED
 
 /*********************************************************************//**
 Note that a transaction has been registered with MySQL 2PC coordinator. */
@@ -5959,7 +5953,6 @@
 					}
 				}
 
-<<<<<<< HEAD
 				templ = build_template_field(
 					prebuilt, clust_index, index,
 					table, field, i);
@@ -5975,40 +5968,6 @@
 						= dict_index_get_nth_col_pos(
 							prebuilt->index, i);
 				}
-=======
-	/* Note that in InnoDB, i is the column number. MySQL calls columns
-	'fields'. */
-	for (i = 0; i < n_fields; i++) {
-		const dict_col_t* col = &index->table->cols[i];
-		templ = prebuilt->mysql_template + n_requested_fields;
-		field = table->field[i];
-
-		if (UNIV_LIKELY(templ_type == ROW_MYSQL_REC_FIELDS)) {
-			/* Decide which columns we should fetch
-			and which we can skip. */
-			const ibool	index_contains_field =
-				dict_index_contains_col_or_prefix(index, i);
-
-			if (!index_contains_field && prebuilt->read_just_key) {
-				/* If this is a 'key read', we do not need
-				columns that are not in the key */
-
-				goto skip_field;
-			}
-
-			if (index_contains_field && fetch_all_in_key) {
-				/* This field is needed in the query */
-
-				goto include_field;
-			}
-
-			if (bitmap_is_set(table->read_set, i) ||
-			    bitmap_is_set(table->write_set, i)) {
-				/* This field is needed in the query */
-
-				goto include_field;
-			}
->>>>>>> 5bc30247
 
 				if (dict_index_is_clust(prebuilt->index)) {
 					ut_ad(templ->icp_rec_field_no
