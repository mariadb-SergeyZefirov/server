/* Copyright (C) 2003 MySQL AB

  This program is free software; you can redistribute it and/or modify
  it under the terms of the GNU General Public License as published by
  the Free Software Foundation; version 2 of the License.

  This program is distributed in the hope that it will be useful,
  but WITHOUT ANY WARRANTY; without even the implied warranty of
  MERCHANTABILITY or FITNESS FOR A PARTICULAR PURPOSE.  See the
  GNU General Public License for more details.

  You should have received a copy of the GNU General Public License
  along with this program; if not, write to the Free Software
  Foundation, Inc., 59 Temple Place, Suite 330, Boston, MA  02111-1307  USA */

#ifdef USE_PRAGMA_IMPLEMENTATION
#pragma implementation        // gcc: Class implementation
#endif

#include "mysql_priv.h"
#include <myisam.h>

#include "ha_archive.h"
#include <my_dir.h>

#include <mysql/plugin.h>

/*
  First, if you want to understand storage engines you should look at 
  ha_example.cc and ha_example.h. 
  This example was written as a test case for a customer who needed
  a storage engine without indexes that could compress data very well.
  So, welcome to a completely compressed storage engine. This storage
  engine only does inserts. No replace, deletes, or updates. All reads are 
  complete table scans. Compression is done through azip (bzip compresses
  better, but only marginally, if someone asks I could add support for
  it too, but beaware that it costs a lot more in CPU time then azip).
  
  We keep a file pointer open for each instance of ha_archive for each read
  but for writes we keep one open file handle just for that. We flush it
  only if we have a read occur. azip handles compressing lots of records
  at once much better then doing lots of little records between writes.
  It is possible to not lock on writes but this would then mean we couldn't
  handle bulk inserts as well (that is if someone was trying to read at
  the same time since we would want to flush).

  A "meta" file is kept alongside the data file. This file serves two purpose.
  The first purpose is to track the number of rows in the table. The second 
  purpose is to determine if the table was closed properly or not. When the 
  meta file is first opened it is marked as dirty. It is opened when the table 
  itself is opened for writing. When the table is closed the new count for rows 
  is written to the meta file and the file is marked as clean. If the meta file 
  is opened and it is marked as dirty, it is assumed that a crash occured. At 
  this point an error occurs and the user is told to rebuild the file.
  A rebuild scans the rows and rewrites the meta file. If corruption is found
  in the data file then the meta file is not repaired.

  At some point a recovery method for such a drastic case needs to be divised.

  Locks are row level, and you will get a consistant read. 

  For performance as far as table scans go it is quite fast. I don't have
  good numbers but locally it has out performed both Innodb and MyISAM. For
  Innodb the question will be if the table can be fit into the buffer
  pool. For MyISAM its a question of how much the file system caches the
  MyISAM file. With enough free memory MyISAM is faster. Its only when the OS
  doesn't have enough memory to cache entire table that archive turns out 
  to be any faster. 

  Examples between MyISAM (packed) and Archive.

  Table with 76695844 identical rows:
  29680807 a_archive.ARZ
  920350317 a.MYD


  Table with 8991478 rows (all of Slashdot's comments):
  1922964506 comment_archive.ARZ
  2944970297 comment_text.MYD


  TODO:
   Add bzip optional support.
   Allow users to set compression level.
   Implement versioning, should be easy.
   Allow for errors, find a way to mark bad rows.
   Add optional feature so that rows can be flushed at interval (which will cause less
     compression but may speed up ordered searches).
   Checkpoint the meta file to allow for faster rebuilds.
   Dirty open (right now the meta file is repaired if a crash occured).
   Option to allow for dirty reads, this would lower the sync calls, which would make
     inserts a lot faster, but would mean highly arbitrary reads.

    -Brian
*/
/*
  Notes on file formats.
  The Meta file is layed out as:
  check - Just an int of 254 to make sure that the the file we are opening was
          never corrupted.
  version - The current version of the file format.
  rows - This is an unsigned long long which is the number of rows in the data
         file.
  check point - Reserved for future use
  auto increment - MAX value for autoincrement
  dirty - Status of the file, whether or not its values are the latest. This
          flag is what causes a repair to occur

  The data file:
  check - Just an int of 254 to make sure that the the file we are opening was
          never corrupted.
  version - The current version of the file format.
  data - The data is stored in a "row +blobs" format.
*/

/* Variables for archive share methods */
pthread_mutex_t archive_mutex;
static HASH archive_open_tables;

/* The file extension */
#define ARZ ".ARZ"               // The data file
#define ARN ".ARN"               // Files used during an optimize call
#define ARM ".ARM"               // Meta file (deprecated)
/*
  uchar + uchar + ulonglong + ulonglong + ulonglong + ulonglong + FN_REFLEN 
  + uchar
*/
#define META_BUFFER_SIZE sizeof(uchar) + sizeof(uchar) + sizeof(ulonglong) \
  + sizeof(ulonglong) + sizeof(ulonglong) + sizeof(ulonglong) + FN_REFLEN \
  + sizeof(uchar)

/*
  uchar + uchar
*/
#define DATA_BUFFER_SIZE 2       // Size of the data used in the data file
#define ARCHIVE_CHECK_HEADER 254 // The number we use to determine corruption

/* Static declarations for handerton */
static handler *archive_create_handler(handlerton *hton, 
                                       TABLE_SHARE *table, 
                                       MEM_ROOT *mem_root);

/*
  Number of rows that will force a bulk insert.
*/
#define ARCHIVE_MIN_ROWS_TO_USE_BULK_INSERT 2

/*
  Size of header used for row
*/
#define ARCHIVE_ROW_HEADER_SIZE 4

static handler *archive_create_handler(handlerton *hton,
                                       TABLE_SHARE *table, 
                                       MEM_ROOT *mem_root)
{
  return new (mem_root) ha_archive(hton, table);
}

/*
  Used for hash table that tracks open tables.
*/
static byte* archive_get_key(ARCHIVE_SHARE *share,uint *length,
                             my_bool not_used __attribute__((unused)))
{
  *length=share->table_name_length;
  return (byte*) share->table_name;
}


/*
  Initialize the archive handler.

  SYNOPSIS
    archive_db_init()
    void *

  RETURN
    FALSE       OK
    TRUE        Error
*/

int archive_db_init(void *p)
{
  DBUG_ENTER("archive_db_init");
  handlerton *archive_hton;

  archive_hton= (handlerton *)p;
  archive_hton->state=SHOW_OPTION_YES;
  archive_hton->db_type=DB_TYPE_ARCHIVE_DB;
  archive_hton->create=archive_create_handler;
  archive_hton->flags=HTON_NO_FLAGS;

  if (pthread_mutex_init(&archive_mutex, MY_MUTEX_INIT_FAST))
    goto error;
  if (hash_init(&archive_open_tables, system_charset_info, 32, 0, 0,
                (hash_get_key) archive_get_key, 0, 0))
  {
    VOID(pthread_mutex_destroy(&archive_mutex));
  }
  else
  {
    DBUG_RETURN(FALSE);
  }
error:
  DBUG_RETURN(TRUE);
}

/*
  Release the archive handler.

  SYNOPSIS
    archive_db_done()
    void

  RETURN
    FALSE       OK
*/

int archive_db_done(void *p)
{
  hash_free(&archive_open_tables);
  VOID(pthread_mutex_destroy(&archive_mutex));

  return 0;
}


ha_archive::ha_archive(handlerton *hton, TABLE_SHARE *table_arg)
  :handler(hton, table_arg), delayed_insert(0), bulk_insert(0)
{
  /* Set our original buffer from pre-allocated memory */
  buffer.set((char *)byte_buffer, IO_SIZE, system_charset_info);

  /* The size of the offset value we will use for position() */
  ref_length = sizeof(my_off_t);
}

/*
  This method reads the header of a datafile and returns whether or not it was successful.
*/
int ha_archive::read_data_header(azio_stream *file_to_read)
{
  int error;
  unsigned long ret;
  uchar data_buffer[DATA_BUFFER_SIZE];
  DBUG_ENTER("ha_archive::read_data_header");

  if (azrewind(file_to_read) == -1)
    DBUG_RETURN(HA_ERR_CRASHED_ON_USAGE);

  if (file_to_read->version >= 3)
    DBUG_RETURN(0);
  /* Everything below this is just legacy to version 2< */

  DBUG_PRINT("ha_archive", ("Reading legacy data header"));

  ret= azread(file_to_read, data_buffer, DATA_BUFFER_SIZE, &error);

  if (ret != DATA_BUFFER_SIZE)
  {
    DBUG_PRINT("ha_archive", ("Reading, expected %d got %lu", 
                              DATA_BUFFER_SIZE, ret));
    DBUG_RETURN(1);
  }

  if (error)
  {
    DBUG_PRINT("ha_archive", ("Compression error (%d)", error));
    DBUG_RETURN(1);
  }
  
  DBUG_PRINT("ha_archive", ("Check %u", data_buffer[0]));
  DBUG_PRINT("ha_archive", ("Version %u", data_buffer[1]));

<<<<<<< HEAD
  ptr+= sizeof(uchar)*2; // Move past header
  *rows= (ha_rows)uint8korr(ptr);
  ptr+= sizeof(ulonglong); // Move past rows
  check_point= uint8korr(ptr);
  ptr+= sizeof(ulonglong); // Move past check_point
  *auto_increment= uint8korr(ptr);
  ptr+= sizeof(ulonglong); // Move past auto_increment
  *forced_flushes= uint8korr(ptr);
  ptr+= sizeof(ulonglong); // Move past forced_flush
  memmove(real_path, ptr, FN_REFLEN);
  ptr+= FN_REFLEN; // Move past the possible location of the file

  DBUG_PRINT("ha_archive::read_meta_file", ("Check %d", (uint)meta_buffer[0]));
  DBUG_PRINT("ha_archive::read_meta_file", ("Version %d", (uint)meta_buffer[1]));
  DBUG_PRINT("ha_archive::read_meta_file", ("Rows %lu", (ulong) *rows));
  DBUG_PRINT("ha_archive::read_meta_file", ("Checkpoint %lu", (ulong) check_point));
  DBUG_PRINT("ha_archive::read_meta_file", ("Auto-Increment %lu",
                                            (ulong) *auto_increment));
  DBUG_PRINT("ha_archive::read_meta_file", ("Forced Flushes %lu",
                                            (ulong) *forced_flushes));
  DBUG_PRINT("ha_archive::read_meta_file", ("Real Path %s", real_path));
  DBUG_PRINT("ha_archive::read_meta_file", ("Dirty %d", (int)(*ptr)));

  if ((meta_buffer[0] != (uchar)ARCHIVE_CHECK_HEADER) || 
      ((bool)(*ptr)== TRUE))
    DBUG_RETURN(HA_ERR_CRASHED_ON_USAGE);

  my_sync(meta_file, MYF(MY_WME));

  DBUG_RETURN(0);
}

/*
  This method writes out the header of a meta file and returns whether or not it was successful.
  By setting dirty you say whether or not the file represents the actual state of the data file.
  Upon ::open() we set to dirty, and upon ::close() we set to clean.
*/
int ha_archive::write_meta_file(File meta_file, ha_rows rows, 
                                ulonglong auto_increment, 
                                ulonglong forced_flushes, 
                                char *real_path,
                                bool dirty)
{
  uchar meta_buffer[META_BUFFER_SIZE];
  uchar *ptr= meta_buffer;
  ulonglong check_point= 0; //Reserved for the future

  DBUG_ENTER("ha_archive::write_meta_file");

  *ptr= (uchar)ARCHIVE_CHECK_HEADER;
  ptr += sizeof(uchar);
  *ptr= (uchar)ARCHIVE_VERSION;
  ptr += sizeof(uchar);
  int8store(ptr, (ulonglong)rows); 
  ptr += sizeof(ulonglong);
  int8store(ptr, check_point); 
  ptr += sizeof(ulonglong);
  int8store(ptr, auto_increment); 
  ptr += sizeof(ulonglong);
  int8store(ptr, forced_flushes); 
  ptr += sizeof(ulonglong);
  // No matter what, we pad with nulls
  if (real_path)
    strncpy((char *)ptr, real_path, FN_REFLEN);
  else
    bzero(ptr, FN_REFLEN);
  ptr += FN_REFLEN;
  *ptr= (uchar)dirty;
  DBUG_PRINT("ha_archive::write_meta_file", ("Check %d", 
                                             (uint)ARCHIVE_CHECK_HEADER));
  DBUG_PRINT("ha_archive::write_meta_file", ("Version %d", 
                                             (uint)ARCHIVE_VERSION));
  DBUG_PRINT("ha_archive::write_meta_file", ("Rows %lu", (ulong) rows));
  DBUG_PRINT("ha_archive::write_meta_file", ("Checkpoint %lu", (ulong) check_point));
  DBUG_PRINT("ha_archive::write_meta_file", ("Auto Increment %lu",
                                             (ulong) auto_increment));
  DBUG_PRINT("ha_archive::write_meta_file", ("Forced Flushes %lu", 
                                             (ulong) forced_flushes));
  DBUG_PRINT("ha_archive::write_meta_file", ("Real path %s", 
                                            real_path));
  DBUG_PRINT("ha_archive::write_meta_file", ("Dirty %d", (uint)dirty));

  VOID(my_seek(meta_file, 0, MY_SEEK_SET, MYF(0)));
  if (my_write(meta_file, (byte *)meta_buffer, META_BUFFER_SIZE, 0) != META_BUFFER_SIZE)
    DBUG_RETURN(-1);
  
  my_sync(meta_file, MYF(MY_WME));

=======
  if ((data_buffer[0] != (uchar)ARCHIVE_CHECK_HEADER) &&  
      (data_buffer[1] != (uchar)ARCHIVE_VERSION))
    DBUG_RETURN(HA_ERR_CRASHED_ON_USAGE);

>>>>>>> 65673d3d
  DBUG_RETURN(0);
}


/*
  We create the shared memory space that we will use for the open table. 
  No matter what we try to get or create a share. This is so that a repair
  table operation can occur. 

  See ha_example.cc for a longer description.
*/
ARCHIVE_SHARE *ha_archive::get_share(const char *table_name, 
                                     TABLE *table, int *rc)
{
  ARCHIVE_SHARE *share;
  uint length;
  DBUG_ENTER("ha_archive::get_share");

  pthread_mutex_lock(&archive_mutex);
  length=(uint) strlen(table_name);

  if (!(share=(ARCHIVE_SHARE*) hash_search(&archive_open_tables,
                                           (byte*) table_name,
                                           length)))
  {
    char *tmp_name;
    char tmp_file_name[FN_REFLEN];
    azio_stream archive_tmp;
    if (!my_multi_malloc(MYF(MY_WME | MY_ZEROFILL),
                          &share, sizeof(*share),
                          &tmp_name, length+1,
                          NullS)) 
    {
      pthread_mutex_unlock(&archive_mutex);
      *rc= HA_ERR_OUT_OF_MEM;
      DBUG_RETURN(NULL);
    }

    share->use_count= 0;
    share->table_name_length= length;
    share->table_name= tmp_name;
    share->crashed= FALSE;
    share->archive_write_open= FALSE;
    fn_format(share->data_file_name, table_name, "",
              ARZ,MY_REPLACE_EXT|MY_UNPACK_FILENAME);
    strmov(share->table_name,table_name);
    /*
      We will use this lock for rows.
    */
    VOID(pthread_mutex_init(&share->mutex,MY_MUTEX_INIT_FAST));
    DBUG_PRINT("ha_archive", ("archive opening (1) up write at %s", 
                        share->data_file_name));
    
    /*
      We read the meta file, but do not mark it dirty. Since we are not
      doing a write we won't mark it dirty (and we won't open it for
      anything but reading... open it for write and we will generate null
      compression writes).
    */
<<<<<<< HEAD
    if (*share->real_path)
      fn_format(share->data_file_name, table_name, share->real_path, ARZ,
                MY_REPLACE_EXT|MY_UNPACK_FILENAME);
=======
    if (!(azopen(&archive_tmp, share->data_file_name, O_RDONLY|O_BINARY)))
    {
      DBUG_RETURN(NULL);
    }
    stats.auto_increment_value= archive_tmp.auto_increment;
    share->rows_recorded= archive_tmp.rows;
    share->crashed= archive_tmp.dirty;
    azclose(&archive_tmp);

>>>>>>> 65673d3d
    VOID(my_hash_insert(&archive_open_tables, (byte*) share));
    thr_lock_init(&share->lock);
  }
  share->use_count++;
  DBUG_PRINT("ha_archive", ("archive table %.*s has %d open handles now", 
                      share->table_name_length, share->table_name,
                      share->use_count));
  if (share->crashed)
    *rc= HA_ERR_CRASHED_ON_USAGE;
  pthread_mutex_unlock(&archive_mutex);

  DBUG_RETURN(share);
}


/* 
  Free the share.
  See ha_example.cc for a description.
*/
int ha_archive::free_share(ARCHIVE_SHARE *share_to_free)
{
  int rc= 0;
  DBUG_ENTER("ha_archive::free_share");
  DBUG_PRINT("ha_archive", ("archive table %.*s has %d open handles on entrance", 
                      share_to_free->table_name_length, share_to_free->table_name,
                      share_to_free->use_count));

  pthread_mutex_lock(&archive_mutex);
  if (!--share_to_free->use_count)
  {
    hash_delete(&archive_open_tables, (byte*) share_to_free);
    thr_lock_delete(&share_to_free->lock);
    VOID(pthread_mutex_destroy(&share_to_free->mutex));
    /* 
      We need to make sure we don't reset the crashed state.
      If we open a crashed file, wee need to close it as crashed unless
      it has been repaired.
      Since we will close the data down after this, we go on and count
      the flush on close;
    */
    if (share_to_free->archive_write_open)
    {
      if (azclose(&(share_to_free->archive_write)))
        rc= 1;
    }
    my_free((gptr) share_to_free, MYF(0));
  }
  pthread_mutex_unlock(&archive_mutex);

  DBUG_RETURN(rc);
}

int ha_archive::init_archive_writer()
{
  DBUG_ENTER("ha_archive::init_archive_writer");
  /* 
    It is expensive to open and close the data files and since you can't have
    a gzip file that can be both read and written we keep a writer open
    that is shared amoung all open tables.
  */
  if (!(azopen(&(share->archive_write), share->data_file_name, 
               O_RDWR|O_BINARY)))
  {
    DBUG_PRINT("ha_archive", ("Could not open archive write file"));
    share->crashed= TRUE;
    DBUG_RETURN(1);
  }
  share->archive_write_open= TRUE;

  DBUG_RETURN(0);
}


/*
  We just implement one additional file extension.
*/
static const char *ha_archive_exts[] = {
  ARZ,
  NullS
};

const char **ha_archive::bas_ext() const
{
  return ha_archive_exts;
}


/* 
  When opening a file we:
  Create/get our shared structure.
  Init out lock.
  We open the file we will read from.
*/
int ha_archive::open(const char *name, int mode, uint open_options)
{
  int rc= 0;
  DBUG_ENTER("ha_archive::open");

  DBUG_PRINT("ha_archive", ("archive table was opened for crash: %s", 
                      (open_options & HA_OPEN_FOR_REPAIR) ? "yes" : "no"));
  share= get_share(name, table, &rc);

  if (rc == HA_ERR_CRASHED_ON_USAGE && !(open_options & HA_OPEN_FOR_REPAIR))
  {
    free_share(share);
    DBUG_RETURN(rc);
  }
  else if (rc == HA_ERR_OUT_OF_MEM)
  {
    DBUG_RETURN(rc);
  }

  DBUG_ASSERT(share);


  record_buffer= create_record_buffer(table->s->reclength);

  if (!record_buffer)
  {
    free_share(share);
    DBUG_RETURN(HA_ERR_OUT_OF_MEM);
  }

  thr_lock_data_init(&share->lock, &lock, NULL);

  DBUG_PRINT("ha_archive", ("archive data_file_name %s", share->data_file_name));
  if (!(azopen(&archive, share->data_file_name, O_RDONLY|O_BINARY)))
  {
    if (errno == EROFS || errno == EACCES)
      DBUG_RETURN(my_errno= errno);
    DBUG_RETURN(HA_ERR_CRASHED_ON_USAGE);
  }

  DBUG_PRINT("ha_archive", ("archive table was crashed %s", 
                      rc == HA_ERR_CRASHED_ON_USAGE ? "yes" : "no"));
  if (rc == HA_ERR_CRASHED_ON_USAGE && open_options & HA_OPEN_FOR_REPAIR)
  {
    DBUG_RETURN(0);
  }
  else
    DBUG_RETURN(rc);
}


/*
  Closes the file.

  SYNOPSIS
    close();
  
  IMPLEMENTATION:

  We first close this storage engines file handle to the archive and
  then remove our reference count to the table (and possibly free it
  as well).

  RETURN
    0  ok
    1  Error
*/

int ha_archive::close(void)
{
  int rc= 0;
  DBUG_ENTER("ha_archive::close");

  destroy_record_buffer(record_buffer);

  /* First close stream */
  if (azclose(&archive))
    rc= 1;
  /* then also close share */
  rc|= free_share(share);

  DBUG_RETURN(rc);
}


/*
  We create our data file here. The format is pretty simple. 
  You can read about the format of the data file above.
  Unlike other storage engines we do not "pack" our data. Since we 
  are about to do a general compression, packing would just be a waste of 
  CPU time. If the table has blobs they are written after the row in the order 
  of creation.
*/

int ha_archive::create(const char *name, TABLE *table_arg,
                       HA_CREATE_INFO *create_info)
{
  char name_buff[FN_REFLEN];
  char linkname[FN_REFLEN];
  int error;
  azio_stream create_stream;            /* Archive file we are working with */

  DBUG_ENTER("ha_archive::create");

  stats.auto_increment_value= (create_info->auto_increment_value ?
                               create_info->auto_increment_value -1 :
                               (ulonglong) 0);

  for (uint key= 0; key < table_arg->s->keys; key++)
  {
    KEY *pos= table_arg->key_info+key;
    KEY_PART_INFO *key_part=     pos->key_part;
    KEY_PART_INFO *key_part_end= key_part + pos->key_parts;

    for (; key_part != key_part_end; key_part++)
    {
      Field *field= key_part->field;

      if (!(field->flags & AUTO_INCREMENT_FLAG))
      {
        error= -1;
        DBUG_PRINT("ha_archive", ("Index error in creating archive table"));
        goto error;
      }
    }
  }

<<<<<<< HEAD
  if ((create_file= my_create(fn_format(name_buff,name,"",ARM,
                                        MY_REPLACE_EXT|MY_UNPACK_FILENAME),0,
                              O_RDWR | O_TRUNC,MYF(MY_WME))) < 0)
  {
    error= my_errno;
    goto error;
  }

  /* 
    We reuse name_buff since it is available.
  */
  write_meta_file(create_file, 0, stats.auto_increment_value, 0, 
                  (create_info->data_file_name &&
                   dirname_part(name_buff, (char*)create_info->data_file_name))
                  ? name_buff : 0, FALSE);
  my_close(create_file,MYF(0));

=======
>>>>>>> 65673d3d
  /* 
    We reuse name_buff since it is available.
  */
  if (create_info->data_file_name)
  {
    DBUG_PRINT("ha_archive", ("archive will create stream file %s", 
                        create_info->data_file_name));
                        
    fn_format(name_buff, create_info->data_file_name, "", ARZ,
              MY_REPLACE_EXT|MY_UNPACK_FILENAME);
    fn_format(linkname, name, "", ARZ,
              MY_UNPACK_FILENAME | MY_APPEND_EXT);
  }
  else
  {
    fn_format(name_buff, name,"", ARZ,
              MY_REPLACE_EXT|MY_UNPACK_FILENAME);
    linkname[0]= 0;
  }

  if (!(azopen(&create_stream, linkname[0] ? linkname : name_buff, O_CREAT|O_RDWR|O_BINARY)))
  {
    error= errno;
    goto error2;
  }


  /* 
    Yes you need to do this, because the starting value 
    for the autoincrement may not be zero.
  */
  create_stream.auto_increment= stats.auto_increment_value;
  if (azclose(&create_stream))
  {
    error= errno;
    goto error2;
  }

  DBUG_RETURN(0);

error2:
  azclose(&create_stream);
  delete_table(name);
error:
  /* Return error number, if we got one */
  DBUG_RETURN(error ? error : -1);
}

/*
  This is where the actual row is written out.
*/
int ha_archive::real_write_row(byte *buf, azio_stream *writer)
{
  my_off_t written;
  uint *ptr, *end;
  unsigned int r_pack_length;
  DBUG_ENTER("ha_archive::real_write_row");

<<<<<<< HEAD
  written= azwrite(writer, buf, table->s->reclength);
  DBUG_PRINT("ha_archive::real_write_row", ("Wrote %d bytes expected %lu", 
                                            (int) written, table->s->reclength));
=======
  // We pack the row for writing
  r_pack_length= pack_row(buf);

  written= azwrite(writer, record_buffer->buffer, r_pack_length);
  if (written != r_pack_length)
  {
    DBUG_PRINT("ha_archive", ("Wrote %llu bytes expected %u", 
                                              (unsigned long long) written, 
                                               r_pack_length));
    DBUG_RETURN(-1);
  }

>>>>>>> 65673d3d
  if (!delayed_insert || !bulk_insert)
    share->dirty= TRUE;

  DBUG_RETURN(0);
}


/* Calculate max length needed for row */

int ha_archive::max_row_length(const byte *buf)
{
  ulonglong length= table->s->reclength + table->s->fields*2;
  length+= ARCHIVE_ROW_HEADER_SIZE;

  uint *ptr, *end;
  for (ptr= table->s->blob_field, end=ptr + table->s->blob_fields ;
       ptr != end ;
       ptr++)
  {
    Field_blob *blob= ((Field_blob*) table->field[*ptr]);
    length+= blob->get_length((char*) buf + blob->offset())+2;
  }

  return length;
}


unsigned int ha_archive::pack_row(const byte *record)
{
  byte *ptr;

  DBUG_ENTER("ha_archive::pack_row");

  if (table->s->blob_fields)
  {
    if (fix_rec_buff(max_row_length(record)))
      DBUG_RETURN(HA_ERR_OUT_OF_MEM); /* purecov: inspected */
  }


  /* Copy null bits */
  memcpy(record_buffer->buffer+ARCHIVE_ROW_HEADER_SIZE, 
         record, table->s->null_bytes);
  ptr= record_buffer->buffer + table->s->null_bytes + ARCHIVE_ROW_HEADER_SIZE;

  for (Field **field=table->field ; *field ; field++)
    ptr=(byte*) (*field)->pack((char*) ptr,
			       (char*) record + (*field)->offset());

  int4store(record_buffer->buffer, (int)(ptr - record_buffer->buffer -
                                         ARCHIVE_ROW_HEADER_SIZE)); 
  DBUG_PRINT("ha_archive",("Pack row length %u", (unsigned int)
                           (ptr - record_buffer->buffer - 
                             ARCHIVE_ROW_HEADER_SIZE)));

  DBUG_RETURN((unsigned int) (ptr - record_buffer->buffer));
}


/* 
  Look at ha_archive::open() for an explanation of the row format.
  Here we just write out the row.

  Wondering about start_bulk_insert()? We don't implement it for
  archive since it optimizes for lots of writes. The only save
  for implementing start_bulk_insert() is that we could skip 
  setting dirty to true each time.
*/
int ha_archive::write_row(byte *buf)
{
  int rc;
  byte *read_buf= NULL;
  byte *ptr;
  ulonglong temp_auto;
<<<<<<< HEAD
  byte *record=  table->record[0];
=======

>>>>>>> 65673d3d
  DBUG_ENTER("ha_archive::write_row");

  if (share->crashed)
    DBUG_RETURN(HA_ERR_CRASHED_ON_USAGE);

  ha_statistic_increment(&SSV::ha_write_count);
  if (table->timestamp_field_type & TIMESTAMP_AUTO_SET_ON_INSERT)
    table->timestamp_field->set_time();
  pthread_mutex_lock(&share->mutex);

  if (table->next_number_field)
  {
    KEY *mkey= &table->s->key_info[0]; // We only support one key right now
    update_auto_increment();
    temp_auto= table->next_number_field->val_int();

    /*
      Simple optimization to see if we fail for duplicate key immediatly
      because we have just given out this value.
    */
    if (temp_auto == share->archive_write.auto_increment && 
        mkey->flags & HA_NOSAME)
    {
      rc= HA_ERR_FOUND_DUPP_KEY;
      goto error;
    }

    /*
      Bad news, this will cause a search for the unique value which is very 
      expensive since we will have to do a table scan which will lock up 
      all other writers during this period. This could perhaps be optimized 
      in the future.
    */
    if (temp_auto < share->archive_write.auto_increment && 
        mkey->flags & HA_NOSAME)
    {
      /* 
        First we create a buffer that we can use for reading rows, and can pass
        to get_row().
      */
      if (!(read_buf= (byte*) my_malloc(table->s->reclength, MYF(MY_WME))))
      {
        rc= HA_ERR_OUT_OF_MEM;
        goto error;
      }
       /* 
         All of the buffer must be written out or we won't see all of the
         data 
       */
      azflush(&(share->archive_write), Z_SYNC_FLUSH);
      /*
        Set the position of the local read thread to the beginning postion.
      */
      if (read_data_header(&archive))
      {
        rc= HA_ERR_CRASHED_ON_USAGE;
        goto error;
      }

      Field *mfield= table->next_number_field;

      while (!(get_row(&archive, read_buf)))
      {
        if (!memcmp(read_buf + mfield->offset(record),
                    table->next_number_field->ptr,
                    mfield->max_length()))
        {
          rc= HA_ERR_FOUND_DUPP_KEY;
          goto error;
        }
      }
    }
    else
    {
      if (temp_auto > share->archive_write.auto_increment)
        stats.auto_increment_value= share->archive_write.auto_increment= temp_auto;
    }
  }

  /*
    Notice that the global auto_increment has been increased.
    In case of a failed row write, we will never try to reuse the value.
  */
  if (!share->archive_write_open)
    if (init_archive_writer())
      DBUG_RETURN(HA_ERR_CRASHED_ON_USAGE);

  share->rows_recorded++;
  rc= real_write_row(buf,  &(share->archive_write));
error:
  pthread_mutex_unlock(&share->mutex);
  if (read_buf)
    my_free((gptr) read_buf, MYF(0));

  DBUG_RETURN(rc);
}


void ha_archive::get_auto_increment(ulonglong offset, ulonglong increment,
                                    ulonglong nb_desired_values,
                                    ulonglong *first_value,
                                    ulonglong *nb_reserved_values)
{
  *nb_reserved_values= 1;
  *first_value= share->archive_write.auto_increment + 1;
}

/* Initialized at each key walk (called multiple times unlike rnd_init()) */
int ha_archive::index_init(uint keynr, bool sorted)
{
  DBUG_ENTER("ha_archive::index_init");
  active_index= keynr;
  DBUG_RETURN(0);
}


/*
  No indexes, so if we get a request for an index search since we tell
  the optimizer that we have unique indexes, we scan
*/
int ha_archive::index_read(byte *buf, const byte *key,
                             uint key_len, enum ha_rkey_function find_flag)
{
  int rc;
  DBUG_ENTER("ha_archive::index_read");
  rc= index_read_idx(buf, active_index, key, key_len, find_flag);
  DBUG_RETURN(rc);
}


int ha_archive::index_read_idx(byte *buf, uint index, const byte *key,
                                 uint key_len, enum ha_rkey_function find_flag)
{
  int rc= 0;
  bool found= 0;
  KEY *mkey= &table->s->key_info[index];
  current_k_offset= mkey->key_part->offset;
  current_key= key;
  current_key_len= key_len;


  DBUG_ENTER("ha_archive::index_read_idx");

  /* 
    All of the buffer must be written out or we won't see all of the
    data 
  */
  pthread_mutex_lock(&share->mutex);
  azflush(&(share->archive_write), Z_SYNC_FLUSH);
  pthread_mutex_unlock(&share->mutex);

  /*
    Set the position of the local read thread to the beginning postion.
  */
  if (read_data_header(&archive))
  {
    rc= HA_ERR_CRASHED_ON_USAGE;
    goto error;
  }

  while (!(get_row(&archive, buf)))
  {
    if (!memcmp(current_key, buf + current_k_offset, current_key_len))
    {
      found= 1;
      break;
    }
  }

  if (found)
    DBUG_RETURN(0);

error:
  DBUG_RETURN(rc ? rc : HA_ERR_END_OF_FILE);
}


int ha_archive::index_next(byte * buf) 
{ 
  bool found= 0;

  DBUG_ENTER("ha_archive::index_next");

  while (!(get_row(&archive, buf)))
  {
    if (!memcmp(current_key, buf+current_k_offset, current_key_len))
    {
      found= 1;
      break;
    }
  }

  DBUG_RETURN(found ? 0 : HA_ERR_END_OF_FILE); 
}

/*
  All calls that need to scan the table start with this method. If we are told
  that it is a table scan we rewind the file to the beginning, otherwise
  we assume the position will be set.
*/

int ha_archive::rnd_init(bool scan)
{
  DBUG_ENTER("ha_archive::rnd_init");
  
  if (share->crashed)
      DBUG_RETURN(HA_ERR_CRASHED_ON_USAGE);

  /* We rewind the file so that we can read from the beginning if scan */
  if (scan)
  {
    scan_rows= share->rows_recorded;
<<<<<<< HEAD
    DBUG_PRINT("info", ("archive will retrieve %lu rows", (ulong) scan_rows));
=======
    DBUG_PRINT("ha_archive", ("archive will retrieve %llu rows", 
                        (unsigned long long)scan_rows));
>>>>>>> 65673d3d
    stats.records= 0;

    /* 
      If dirty, we lock, and then reset/flush the data.
      I found that just calling azflush() doesn't always work.
    */
    if (share->dirty == TRUE)
    {
      pthread_mutex_lock(&share->mutex);
      if (share->dirty == TRUE)
      {
        DBUG_PRINT("ha_archive", ("archive flushing out rows for scan"));
        azflush(&(share->archive_write), Z_SYNC_FLUSH);
        share->dirty= FALSE;
      }
      pthread_mutex_unlock(&share->mutex);
    }

    if (read_data_header(&archive))
      DBUG_RETURN(HA_ERR_CRASHED_ON_USAGE);
  }

  DBUG_RETURN(0);
}


/*
  This is the method that is used to read a row. It assumes that the row is 
  positioned where you want it.
*/
int ha_archive::get_row(azio_stream *file_to_read, byte *buf)
{
  int rc;
  DBUG_ENTER("ha_archive::get_row");
  DBUG_PRINT("ha_archive", ("Picking version for get_row() %d -> %d", 
                            (uchar)file_to_read->version, 
                            ARCHIVE_VERSION));
  if (file_to_read->version == ARCHIVE_VERSION)
    rc= get_row_version3(file_to_read, buf);
  else
    rc= get_row_version2(file_to_read, buf);

  DBUG_PRINT("ha_archive", ("Return %d\n", rc));

  DBUG_RETURN(rc);
}

/* Reallocate buffer if needed */
bool ha_archive::fix_rec_buff(int length)
{
  if (! record_buffer->buffer || 
      length > (record_buffer->length + ARCHIVE_ROW_HEADER_SIZE))
  {
    byte *newptr;
    if (!(newptr=(byte*) my_realloc((gptr) record_buffer->buffer, 
                                    length + ARCHIVE_ROW_HEADER_SIZE,
				    MYF(MY_ALLOW_ZERO_PTR))))
      return 1; /* purecov: inspected */
    record_buffer->buffer= newptr;
    record_buffer->length= length;
  }
  return 0;
}

int ha_archive::unpack_row(azio_stream *file_to_read, char *record)
{
  DBUG_ENTER("ha_archive::unpack_row");

  unsigned int read;
  int error;
  byte size_buffer[ARCHIVE_ROW_HEADER_SIZE];
  unsigned int row_len;

  /* First we grab the length stored */
  read= azread(file_to_read, (byte *)size_buffer, ARCHIVE_ROW_HEADER_SIZE, &error);

  if (error == Z_STREAM_ERROR ||  (read && read < ARCHIVE_ROW_HEADER_SIZE))
    DBUG_RETURN(HA_ERR_CRASHED_ON_USAGE);

  /* If we read nothing we are at the end of the file */
  if (read == 0 || read != ARCHIVE_ROW_HEADER_SIZE)
    DBUG_RETURN(HA_ERR_END_OF_FILE);

  row_len=  uint4korr(size_buffer);
  DBUG_PRINT("ha_archive",("Unpack row length %u -> %u", row_len, 
                           (unsigned int)table->s->reclength));
  fix_rec_buff(row_len);

  read= azread(file_to_read, record_buffer->buffer, row_len, &error);

  DBUG_ASSERT(row_len == read);

  if (read != row_len || error)
  {
    DBUG_RETURN(-1);
  }

  /* Copy null bits */
  const char *ptr= (const char*) record_buffer->buffer;
  memcpy(record, ptr, table->s->null_bytes);
  ptr+= table->s->null_bytes;
  for (Field **field=table->field ; *field ; field++)
    ptr= (*field)->unpack(record + (*field)->offset(), ptr);

  DBUG_RETURN(0);
}


int ha_archive::get_row_version3(azio_stream *file_to_read, byte *buf)
{
  DBUG_ENTER("ha_archive::get_row_version3");
  int returnable= unpack_row(file_to_read, buf);
  DBUG_RETURN(returnable);
}


int ha_archive::get_row_version2(azio_stream *file_to_read, byte *buf)
{
  unsigned int read;
  int error;
  uint *ptr, *end;
  char *last;
  size_t total_blob_length= 0;
  MY_BITMAP *read_set= table->read_set;
  DBUG_ENTER("ha_archive::get_row_version2");

<<<<<<< HEAD
  read= azread(file_to_read, buf, table->s->reclength);
  DBUG_PRINT("ha_archive::get_row", ("Read %d bytes expected %lu", (int) read, 
                                     table->s->reclength));
=======
  read= azread(file_to_read, buf, table->s->reclength, &error);

  if (read != table->s->reclength)
  {
    DBUG_PRINT("ha_archive::get_row_version2", ("Read %u bytes expected %u", 
                                                read, 
                                                (unsigned int)table->s->reclength));
    DBUG_RETURN(HA_ERR_CRASHED_ON_USAGE);
  }
>>>>>>> 65673d3d

  if (error == Z_STREAM_ERROR || error == Z_DATA_ERROR )
    DBUG_RETURN(HA_ERR_CRASHED_ON_USAGE);

  /* If we read nothing we are at the end of the file */
  if (read == 0)
    DBUG_RETURN(HA_ERR_END_OF_FILE);

  /* 
    If the record is the wrong size, the file is probably damaged, unless 
    we are dealing with a delayed insert or a bulk insert.
  */
  if ((ulong) read != table->s->reclength)
    DBUG_RETURN(HA_ERR_END_OF_FILE);

  /* Calculate blob length, we use this for our buffer */
  for (ptr= table->s->blob_field, end=ptr + table->s->blob_fields ;
       ptr != end ;
       ptr++)
  {
    if (bitmap_is_set(read_set,
                      (((Field_blob*) table->field[*ptr])->field_index)))
        total_blob_length += ((Field_blob*) table->field[*ptr])->get_length();
  }

  /* Adjust our row buffer if we need be */
  buffer.alloc(total_blob_length);
  last= (char *)buffer.ptr();

  /* Loop through our blobs and read them */
  for (ptr= table->s->blob_field, end=ptr + table->s->blob_fields ;
       ptr != end ;
       ptr++)
  {
    size_t size= ((Field_blob*) table->field[*ptr])->get_length();
    if (size)
    {
      if (bitmap_is_set(read_set,
                        ((Field_blob*) table->field[*ptr])->field_index))
      {
        read= azread(file_to_read, last, size, &error);

        if (error)
          DBUG_RETURN(HA_ERR_CRASHED_ON_USAGE);

        if ((size_t) read != size)
          DBUG_RETURN(HA_ERR_END_OF_FILE);
        ((Field_blob*) table->field[*ptr])->set_ptr(size, last);
        last += size;
      }
      else
      {
        (void)azseek(file_to_read, size, SEEK_CUR);
      }
    }
  }
  DBUG_RETURN(0);
}


/* 
  Called during ORDER BY. Its position is either from being called sequentially
  or by having had ha_archive::rnd_pos() called before it is called.
*/

int ha_archive::rnd_next(byte *buf)
{
  int rc;
  DBUG_ENTER("ha_archive::rnd_next");

  if (share->crashed)
      DBUG_RETURN(HA_ERR_CRASHED_ON_USAGE);

  if (!scan_rows)
    DBUG_RETURN(HA_ERR_END_OF_FILE);
  scan_rows--;

  ha_statistic_increment(&SSV::ha_read_rnd_next_count);
  current_position= aztell(&archive);
  rc= get_row(&archive, buf);


  if (rc != HA_ERR_END_OF_FILE)
    stats.records++;

  DBUG_RETURN(rc);
}


/*
  Thanks to the table flag HA_REC_NOT_IN_SEQ this will be called after
  each call to ha_archive::rnd_next() if an ordering of the rows is
  needed.
*/

void ha_archive::position(const byte *record)
{
  DBUG_ENTER("ha_archive::position");
  my_store_ptr(ref, ref_length, current_position);
  DBUG_VOID_RETURN;
}


/*
  This is called after a table scan for each row if the results of the
  scan need to be ordered. It will take *pos and use it to move the
  cursor in the file so that the next row that is called is the
  correctly ordered row.
*/

int ha_archive::rnd_pos(byte * buf, byte *pos)
{
  DBUG_ENTER("ha_archive::rnd_pos");
  ha_statistic_increment(&SSV::ha_read_rnd_next_count);
  current_position= (my_off_t)my_get_ptr(pos, ref_length);
  (void)azseek(&archive, current_position, SEEK_SET);

  DBUG_RETURN(get_row(&archive, buf));
}

/*
  This method repairs the meta file. It does this by walking the datafile and 
  rewriting the meta file. Currently it does this by calling optimize with
  the extended flag.
*/
int ha_archive::repair(THD* thd, HA_CHECK_OPT* check_opt)
{
  DBUG_ENTER("ha_archive::repair");
  check_opt->flags= T_EXTEND;
  int rc= optimize(thd, check_opt);

  if (rc)
    DBUG_RETURN(HA_ERR_CRASHED_ON_REPAIR);

  share->crashed= FALSE;
  DBUG_RETURN(0);
}

/*
  The table can become fragmented if data was inserted, read, and then
  inserted again. What we do is open up the file and recompress it completely. 
*/
int ha_archive::optimize(THD* thd, HA_CHECK_OPT* check_opt)
{
  DBUG_ENTER("ha_archive::optimize");
  int rc= 0;
  azio_stream writer;
  char writer_filename[FN_REFLEN];

  /* Open up the writer if we haven't yet */
  if (share->archive_write_open)
  {
    /* Flush any waiting data */
    azflush(&(share->archive_write), Z_SYNC_FLUSH);
  }
  else
  {
    init_archive_writer();
  }

  /* Lets create a file to contain the new data */
  fn_format(writer_filename, share->table_name, "", ARN, 
            MY_REPLACE_EXT|MY_UNPACK_FILENAME);

  if (!(azopen(&writer, writer_filename, O_CREAT|O_RDWR|O_BINARY)))
    DBUG_RETURN(HA_ERR_CRASHED_ON_USAGE); 

  /* 
    An extended rebuild is a lot more effort. We open up each row and re-record it. 
    Any dead rows are removed (aka rows that may have been partially recorded). 

    As of Archive format 3, this is the only type that is performed, before this
    version it was just done on T_EXTEND
  */
  if (1)
  {
    DBUG_PRINT("ha_archive", ("archive extended rebuild"));
    byte *buf; 
    archive_record_buffer *write_buffer, *read_buffer, *original_buffer;

    original_buffer= record_buffer;

    /* 
      First we create a buffer that we can use for reading rows, and can pass
      to get_row().
    */
    if (!(buf= (byte*) my_malloc(table->s->reclength, MYF(MY_WME))))
    {
      rc= HA_ERR_OUT_OF_MEM;
      goto error;
    }

    read_buffer= create_record_buffer(record_buffer->length);
    write_buffer= create_record_buffer(record_buffer->length);

    if (!write_buffer || !read_buffer)
    {
      rc= HA_ERR_OUT_OF_MEM;
      goto error;
    }

    /*
      Now we will rewind the archive file so that we are positioned at the 
      start of the file.
    */
    rc= read_data_header(&archive);

    /* 
      On success of writing out the new header, we now fetch each row and
      insert it into the new archive file. 
    */
    if (!rc)
    {
      share->rows_recorded= 0;
      stats.auto_increment_value= share->archive_write.auto_increment= 0;
      record_buffer= read_buffer;

      while (!(rc= get_row(&archive, buf)))
      {
        record_buffer= write_buffer;
        real_write_row(buf, &writer);
        /*
          Long term it should be possible to optimize this so that
          it is not called on each row.
        */
        if (table->found_next_number_field)
        {
          Field *field= table->found_next_number_field;
          ulonglong auto_value=
<<<<<<< HEAD
            (ulonglong) field->val_int((char*)(buf +
                                               field->offset(table->record[0])));
          if (share->auto_increment_value < auto_value)
            stats.auto_increment_value= share->auto_increment_value=
=======
            (ulonglong) field->val_int((char*)
                                       (buf + field->offset()));
          DBUG_PRINT("ha_archive::optimize", ("Value %llu\n", (unsigned long long)auto_value));
          if (share->archive_write.auto_increment < auto_value)
            stats.auto_increment_value= share->archive_write.auto_increment=
>>>>>>> 65673d3d
              auto_value;
        }
        record_buffer= read_buffer;
      }

      share->rows_recorded= archive.rows;
      stats.auto_increment_value= share->archive_write.auto_increment=
        writer.auto_increment= archive.auto_increment;
      DBUG_PRINT("ha_archive", ("auto to save %llu", writer.auto_increment));
    }
<<<<<<< HEAD
    DBUG_PRINT("info", ("recovered %lu archive rows", (ulong) share->rows_recorded));
=======

    DBUG_PRINT("ha_archive", ("recovered %llu archive rows", 
                        (unsigned long long)share->rows_recorded));
>>>>>>> 65673d3d

    record_buffer= original_buffer;
    destroy_record_buffer(read_buffer);
    destroy_record_buffer(write_buffer);
    my_free((char*)buf, MYF(0));
    if (rc && rc != HA_ERR_END_OF_FILE)
      goto error;
  } 

  azclose(&writer);
  share->dirty= FALSE;
  
  // now we close both our writer and our reader for the rename
  azclose(&(share->archive_write));
  azclose(&archive);

  // make the file we just wrote be our data file
  rc = my_rename(writer_filename,share->data_file_name,MYF(0));

  /*
    now open the shared writer back up
    we don't check rc here because we want to open the file back up even
    if the optimize failed but we will return rc below so that we will
    know it failed.
    We also need to reopen our read descriptor since it has changed.
  */
  DBUG_PRINT("ha_archive", ("Reopening archive data file"));
  if (!azopen(&(share->archive_write), share->data_file_name,
               O_RDWR|O_BINARY) ||
      !azopen(&archive, share->data_file_name, O_RDONLY|O_BINARY))
  {
    DBUG_PRINT("ha_archive", ("Could not open archive write file"));
    rc= HA_ERR_CRASHED_ON_USAGE;
  }

  DBUG_RETURN(rc);
error:
  azclose(&writer);

  DBUG_RETURN(rc); 
}

/* 
  Below is an example of how to setup row level locking.
*/
THR_LOCK_DATA **ha_archive::store_lock(THD *thd,
                                       THR_LOCK_DATA **to,
                                       enum thr_lock_type lock_type)
{
  if (lock_type == TL_WRITE_DELAYED)
    delayed_insert= TRUE;
  else
    delayed_insert= FALSE;

  if (lock_type != TL_IGNORE && lock.type == TL_UNLOCK) 
  {
    /* 
      Here is where we get into the guts of a row level lock.
      If TL_UNLOCK is set 
      If we are not doing a LOCK TABLE or DISCARD/IMPORT
      TABLESPACE, then allow multiple writers 
    */

    if ((lock_type >= TL_WRITE_CONCURRENT_INSERT &&
         lock_type <= TL_WRITE) && !thd_in_lock_tables(thd)
        && !thd_tablespace_op(thd))
      lock_type = TL_WRITE_ALLOW_WRITE;

    /* 
      In queries of type INSERT INTO t1 SELECT ... FROM t2 ...
      MySQL would use the lock TL_READ_NO_INSERT on t2, and that
      would conflict with TL_WRITE_ALLOW_WRITE, blocking all inserts
      to t2. Convert the lock to a normal read lock to allow
      concurrent inserts to t2. 
    */

    if (lock_type == TL_READ_NO_INSERT && !thd_in_lock_tables(thd)) 
      lock_type = TL_READ;

    lock.type=lock_type;
  }

  *to++= &lock;

  return to;
}

void ha_archive::update_create_info(HA_CREATE_INFO *create_info)
{
  ha_archive::info(HA_STATUS_AUTO | HA_STATUS_CONST);
  if (!(create_info->used_fields & HA_CREATE_USED_AUTO))
  {
    create_info->auto_increment_value= stats.auto_increment_value;
  }
#ifdef DISABLED
  if (share->real_path)
    create_info->data_file_name= share->real_path;
#endif
}


/*
  Hints for optimizer, see ha_tina for more information
*/
int ha_archive::info(uint flag)
{
  DBUG_ENTER("ha_archive::info");
  /* 
    This should be an accurate number now, though bulk and delayed inserts can
    cause the number to be inaccurate.
  */
  stats.records= share->rows_recorded;
  stats.deleted= 0;
  /* Costs quite a bit more to get all information */
  if (flag & HA_STATUS_TIME)
  {
    MY_STAT file_stat;  // Stat information for the data file

    VOID(my_stat(share->data_file_name, &file_stat, MYF(MY_WME)));

    stats.mean_rec_length= table->s->reclength + buffer.alloced_length();
    stats.data_file_length= file_stat.st_size;
    stats.create_time= file_stat.st_ctime;
    stats.update_time= file_stat.st_mtime;
    stats.max_data_file_length= share->rows_recorded * stats.mean_rec_length;
  }
  stats.delete_length= 0;
  stats.index_file_length=0;

  /*
  if (flag & HA_STATUS_AUTO)
    stats.auto_increment_value= share->archive_write.auto_increment;
*/

  DBUG_RETURN(0);
}


/*
  This method tells us that a bulk insert operation is about to occur. We set
  a flag which will keep write_row from saying that its data is dirty. This in
  turn will keep selects from causing a sync to occur.
  Basically, yet another optimizations to keep compression working well.
*/
void ha_archive::start_bulk_insert(ha_rows rows)
{
  DBUG_ENTER("ha_archive::start_bulk_insert");
  if (!rows || rows >= ARCHIVE_MIN_ROWS_TO_USE_BULK_INSERT)
    bulk_insert= TRUE;
  DBUG_VOID_RETURN;
}


/* 
  Other side of start_bulk_insert, is end_bulk_insert. Here we turn off the bulk insert
  flag, and set the share dirty so that the next select will call sync for us.
*/
int ha_archive::end_bulk_insert()
{
  DBUG_ENTER("ha_archive::end_bulk_insert");
  bulk_insert= FALSE;
  share->dirty= TRUE;
  DBUG_RETURN(0);
}

/*
  We cancel a truncate command. The only way to delete an archive table is to drop it.
  This is done for security reasons. In a later version we will enable this by 
  allowing the user to select a different row format.
*/
int ha_archive::delete_all_rows()
{
  DBUG_ENTER("ha_archive::delete_all_rows");
  DBUG_RETURN(HA_ERR_WRONG_COMMAND);
}

/*
  We just return state if asked.
*/
bool ha_archive::is_crashed() const 
{
  DBUG_ENTER("ha_archive::is_crashed");
  DBUG_RETURN(share->crashed); 
}

/*
  Simple scan of the tables to make sure everything is ok.
*/

int ha_archive::check(THD* thd, HA_CHECK_OPT* check_opt)
{
  int rc= 0;
  byte *buf; 
  const char *old_proc_info;
  ha_rows count= share->rows_recorded;
  DBUG_ENTER("ha_archive::check");

  old_proc_info= thd_proc_info(thd, "Checking table");
  /* Flush any waiting data */
  azflush(&(share->archive_write), Z_SYNC_FLUSH);

  /* 
    First we create a buffer that we can use for reading rows, and can pass
    to get_row().
  */
  if (!(buf= (byte*) my_malloc(table->s->reclength, MYF(MY_WME))))
    rc= HA_ERR_OUT_OF_MEM;

  /*
    Now we will rewind the archive file so that we are positioned at the 
    start of the file.
  */
  if (!rc)
    read_data_header(&archive);

  if (!rc)
    while (!(rc= get_row(&archive, buf)))
      count--;

  my_free((char*)buf, MYF(0));

  thd_proc_info(thd, old_proc_info);

  if ((rc && rc != HA_ERR_END_OF_FILE) || count)  
  {
    share->crashed= FALSE;
    DBUG_RETURN(HA_ADMIN_CORRUPT);
  }
  else
  {
    DBUG_RETURN(HA_ADMIN_OK);
  }
}

/*
  Check and repair the table if needed.
*/
bool ha_archive::check_and_repair(THD *thd) 
{
  HA_CHECK_OPT check_opt;
  DBUG_ENTER("ha_archive::check_and_repair");

  check_opt.init();

  DBUG_RETURN(repair(thd, &check_opt));
}

archive_record_buffer *ha_archive::create_record_buffer(ulonglong length) 
{
  DBUG_ENTER("ha_archive::create_record_buffer");
  archive_record_buffer *r;
  if (!(r= 
        (archive_record_buffer*) my_malloc(sizeof(archive_record_buffer),
                                           MYF(MY_WME))))
  {
    DBUG_RETURN(NULL); /* purecov: inspected */
  }
  r->length= (int)length;

  if (!(r->buffer= (byte*) my_malloc(r->length,
                                    MYF(MY_WME))))
  {
    my_free((char*) r, MYF(MY_ALLOW_ZERO_PTR));
    DBUG_RETURN(NULL); /* purecov: inspected */
  }

  DBUG_RETURN(r);
}

void ha_archive::destroy_record_buffer(archive_record_buffer *r) 
{
  DBUG_ENTER("ha_archive::destroy_record_buffer");
  my_free((char*) r->buffer, MYF(MY_ALLOW_ZERO_PTR));
  my_free((char*) r, MYF(MY_ALLOW_ZERO_PTR));
  DBUG_VOID_RETURN;
}

struct st_mysql_storage_engine archive_storage_engine=
{ MYSQL_HANDLERTON_INTERFACE_VERSION };

mysql_declare_plugin(archive)
{
  MYSQL_STORAGE_ENGINE_PLUGIN,
  &archive_storage_engine,
  "ARCHIVE",
  "Brian Aker, MySQL AB",
  "Archive storage engine",
  PLUGIN_LICENSE_GPL,
  archive_db_init, /* Plugin Init */
  archive_db_done, /* Plugin Deinit */
  0x0300 /* 1.0 */,
  NULL,                       /* status variables                */
  NULL,                       /* system variables                */
  NULL                        /* config options                  */
}
mysql_declare_plugin_end;
<|MERGE_RESOLUTION|>--- conflicted
+++ resolved
@@ -273,101 +273,10 @@
   DBUG_PRINT("ha_archive", ("Check %u", data_buffer[0]));
   DBUG_PRINT("ha_archive", ("Version %u", data_buffer[1]));
 
-<<<<<<< HEAD
-  ptr+= sizeof(uchar)*2; // Move past header
-  *rows= (ha_rows)uint8korr(ptr);
-  ptr+= sizeof(ulonglong); // Move past rows
-  check_point= uint8korr(ptr);
-  ptr+= sizeof(ulonglong); // Move past check_point
-  *auto_increment= uint8korr(ptr);
-  ptr+= sizeof(ulonglong); // Move past auto_increment
-  *forced_flushes= uint8korr(ptr);
-  ptr+= sizeof(ulonglong); // Move past forced_flush
-  memmove(real_path, ptr, FN_REFLEN);
-  ptr+= FN_REFLEN; // Move past the possible location of the file
-
-  DBUG_PRINT("ha_archive::read_meta_file", ("Check %d", (uint)meta_buffer[0]));
-  DBUG_PRINT("ha_archive::read_meta_file", ("Version %d", (uint)meta_buffer[1]));
-  DBUG_PRINT("ha_archive::read_meta_file", ("Rows %lu", (ulong) *rows));
-  DBUG_PRINT("ha_archive::read_meta_file", ("Checkpoint %lu", (ulong) check_point));
-  DBUG_PRINT("ha_archive::read_meta_file", ("Auto-Increment %lu",
-                                            (ulong) *auto_increment));
-  DBUG_PRINT("ha_archive::read_meta_file", ("Forced Flushes %lu",
-                                            (ulong) *forced_flushes));
-  DBUG_PRINT("ha_archive::read_meta_file", ("Real Path %s", real_path));
-  DBUG_PRINT("ha_archive::read_meta_file", ("Dirty %d", (int)(*ptr)));
-
-  if ((meta_buffer[0] != (uchar)ARCHIVE_CHECK_HEADER) || 
-      ((bool)(*ptr)== TRUE))
-    DBUG_RETURN(HA_ERR_CRASHED_ON_USAGE);
-
-  my_sync(meta_file, MYF(MY_WME));
-
-  DBUG_RETURN(0);
-}
-
-/*
-  This method writes out the header of a meta file and returns whether or not it was successful.
-  By setting dirty you say whether or not the file represents the actual state of the data file.
-  Upon ::open() we set to dirty, and upon ::close() we set to clean.
-*/
-int ha_archive::write_meta_file(File meta_file, ha_rows rows, 
-                                ulonglong auto_increment, 
-                                ulonglong forced_flushes, 
-                                char *real_path,
-                                bool dirty)
-{
-  uchar meta_buffer[META_BUFFER_SIZE];
-  uchar *ptr= meta_buffer;
-  ulonglong check_point= 0; //Reserved for the future
-
-  DBUG_ENTER("ha_archive::write_meta_file");
-
-  *ptr= (uchar)ARCHIVE_CHECK_HEADER;
-  ptr += sizeof(uchar);
-  *ptr= (uchar)ARCHIVE_VERSION;
-  ptr += sizeof(uchar);
-  int8store(ptr, (ulonglong)rows); 
-  ptr += sizeof(ulonglong);
-  int8store(ptr, check_point); 
-  ptr += sizeof(ulonglong);
-  int8store(ptr, auto_increment); 
-  ptr += sizeof(ulonglong);
-  int8store(ptr, forced_flushes); 
-  ptr += sizeof(ulonglong);
-  // No matter what, we pad with nulls
-  if (real_path)
-    strncpy((char *)ptr, real_path, FN_REFLEN);
-  else
-    bzero(ptr, FN_REFLEN);
-  ptr += FN_REFLEN;
-  *ptr= (uchar)dirty;
-  DBUG_PRINT("ha_archive::write_meta_file", ("Check %d", 
-                                             (uint)ARCHIVE_CHECK_HEADER));
-  DBUG_PRINT("ha_archive::write_meta_file", ("Version %d", 
-                                             (uint)ARCHIVE_VERSION));
-  DBUG_PRINT("ha_archive::write_meta_file", ("Rows %lu", (ulong) rows));
-  DBUG_PRINT("ha_archive::write_meta_file", ("Checkpoint %lu", (ulong) check_point));
-  DBUG_PRINT("ha_archive::write_meta_file", ("Auto Increment %lu",
-                                             (ulong) auto_increment));
-  DBUG_PRINT("ha_archive::write_meta_file", ("Forced Flushes %lu", 
-                                             (ulong) forced_flushes));
-  DBUG_PRINT("ha_archive::write_meta_file", ("Real path %s", 
-                                            real_path));
-  DBUG_PRINT("ha_archive::write_meta_file", ("Dirty %d", (uint)dirty));
-
-  VOID(my_seek(meta_file, 0, MY_SEEK_SET, MYF(0)));
-  if (my_write(meta_file, (byte *)meta_buffer, META_BUFFER_SIZE, 0) != META_BUFFER_SIZE)
-    DBUG_RETURN(-1);
-  
-  my_sync(meta_file, MYF(MY_WME));
-
-=======
   if ((data_buffer[0] != (uchar)ARCHIVE_CHECK_HEADER) &&  
       (data_buffer[1] != (uchar)ARCHIVE_VERSION))
     DBUG_RETURN(HA_ERR_CRASHED_ON_USAGE);
 
->>>>>>> 65673d3d
   DBUG_RETURN(0);
 }
 
@@ -427,11 +336,6 @@
       anything but reading... open it for write and we will generate null
       compression writes).
     */
-<<<<<<< HEAD
-    if (*share->real_path)
-      fn_format(share->data_file_name, table_name, share->real_path, ARZ,
-                MY_REPLACE_EXT|MY_UNPACK_FILENAME);
-=======
     if (!(azopen(&archive_tmp, share->data_file_name, O_RDONLY|O_BINARY)))
     {
       DBUG_RETURN(NULL);
@@ -441,7 +345,6 @@
     share->crashed= archive_tmp.dirty;
     azclose(&archive_tmp);
 
->>>>>>> 65673d3d
     VOID(my_hash_insert(&archive_open_tables, (byte*) share));
     thr_lock_init(&share->lock);
   }
@@ -662,26 +565,6 @@
     }
   }
 
-<<<<<<< HEAD
-  if ((create_file= my_create(fn_format(name_buff,name,"",ARM,
-                                        MY_REPLACE_EXT|MY_UNPACK_FILENAME),0,
-                              O_RDWR | O_TRUNC,MYF(MY_WME))) < 0)
-  {
-    error= my_errno;
-    goto error;
-  }
-
-  /* 
-    We reuse name_buff since it is available.
-  */
-  write_meta_file(create_file, 0, stats.auto_increment_value, 0, 
-                  (create_info->data_file_name &&
-                   dirname_part(name_buff, (char*)create_info->data_file_name))
-                  ? name_buff : 0, FALSE);
-  my_close(create_file,MYF(0));
-
-=======
->>>>>>> 65673d3d
   /* 
     We reuse name_buff since it is available.
   */
@@ -740,24 +623,18 @@
   unsigned int r_pack_length;
   DBUG_ENTER("ha_archive::real_write_row");
 
-<<<<<<< HEAD
-  written= azwrite(writer, buf, table->s->reclength);
-  DBUG_PRINT("ha_archive::real_write_row", ("Wrote %d bytes expected %lu", 
-                                            (int) written, table->s->reclength));
-=======
-  // We pack the row for writing
+  /* We pack the row for writing */
   r_pack_length= pack_row(buf);
 
   written= azwrite(writer, record_buffer->buffer, r_pack_length);
   if (written != r_pack_length)
   {
-    DBUG_PRINT("ha_archive", ("Wrote %llu bytes expected %u", 
-                                              (unsigned long long) written, 
-                                               r_pack_length));
+    DBUG_PRINT("ha_archive", ("Wrote %d bytes expected %d", 
+                                              (uint32) written, 
+                                              (uint32)r_pack_length));
     DBUG_RETURN(-1);
   }
 
->>>>>>> 65673d3d
   if (!delayed_insert || !bulk_insert)
     share->dirty= TRUE;
 
@@ -832,11 +709,7 @@
   byte *read_buf= NULL;
   byte *ptr;
   ulonglong temp_auto;
-<<<<<<< HEAD
   byte *record=  table->record[0];
-=======
-
->>>>>>> 65673d3d
   DBUG_ENTER("ha_archive::write_row");
 
   if (share->crashed)
@@ -1049,12 +922,8 @@
   if (scan)
   {
     scan_rows= share->rows_recorded;
-<<<<<<< HEAD
-    DBUG_PRINT("info", ("archive will retrieve %lu rows", (ulong) scan_rows));
-=======
-    DBUG_PRINT("ha_archive", ("archive will retrieve %llu rows", 
-                        (unsigned long long)scan_rows));
->>>>>>> 65673d3d
+    DBUG_PRINT("info", ("archive will retrieve %llu rows", 
+                        (unsigned long long) scan_rows));
     stats.records= 0;
 
     /* 
@@ -1181,11 +1050,6 @@
   MY_BITMAP *read_set= table->read_set;
   DBUG_ENTER("ha_archive::get_row_version2");
 
-<<<<<<< HEAD
-  read= azread(file_to_read, buf, table->s->reclength);
-  DBUG_PRINT("ha_archive::get_row", ("Read %d bytes expected %lu", (int) read, 
-                                     table->s->reclength));
-=======
   read= azread(file_to_read, buf, table->s->reclength, &error);
 
   if (read != table->s->reclength)
@@ -1195,7 +1059,6 @@
                                                 (unsigned int)table->s->reclength));
     DBUG_RETURN(HA_ERR_CRASHED_ON_USAGE);
   }
->>>>>>> 65673d3d
 
   if (error == Z_STREAM_ERROR || error == Z_DATA_ERROR )
     DBUG_RETURN(HA_ERR_CRASHED_ON_USAGE);
@@ -1425,18 +1288,10 @@
         {
           Field *field= table->found_next_number_field;
           ulonglong auto_value=
-<<<<<<< HEAD
             (ulonglong) field->val_int((char*)(buf +
                                                field->offset(table->record[0])));
-          if (share->auto_increment_value < auto_value)
-            stats.auto_increment_value= share->auto_increment_value=
-=======
-            (ulonglong) field->val_int((char*)
-                                       (buf + field->offset()));
-          DBUG_PRINT("ha_archive::optimize", ("Value %llu\n", (unsigned long long)auto_value));
           if (share->archive_write.auto_increment < auto_value)
             stats.auto_increment_value= share->archive_write.auto_increment=
->>>>>>> 65673d3d
               auto_value;
         }
         record_buffer= read_buffer;
@@ -1447,17 +1302,16 @@
         writer.auto_increment= archive.auto_increment;
       DBUG_PRINT("ha_archive", ("auto to save %llu", writer.auto_increment));
     }
-<<<<<<< HEAD
-    DBUG_PRINT("info", ("recovered %lu archive rows", (ulong) share->rows_recorded));
-=======
+    DBUG_PRINT("info", ("recovered %llu archive rows", 
+                        (unsigned long long)share->rows_recorded));
 
     DBUG_PRINT("ha_archive", ("recovered %llu archive rows", 
                         (unsigned long long)share->rows_recorded));
->>>>>>> 65673d3d
 
     record_buffer= original_buffer;
     destroy_record_buffer(read_buffer);
     destroy_record_buffer(write_buffer);
+
     my_free((char*)buf, MYF(0));
     if (rc && rc != HA_ERR_END_OF_FILE)
       goto error;
