/******************************************************
hot backup tool for InnoDB
(c) 2009-2015 Percona LLC and/or its affiliates
Originally Created 3/3/2009 Yasufumi Kinoshita
Written by Alexey Kopytov, Aleksandr Kuzminsky, Stewart Smith, Vadim Tkachenko,
Yasufumi Kinoshita, Ignacio Nin and Baron Schwartz.

This program is free software; you can redistribute it and/or modify
it under the terms of the GNU General Public License as published by
the Free Software Foundation; version 2 of the License.

This program is distributed in the hope that it will be useful,
but WITHOUT ANY WARRANTY; without even the implied warranty of
MERCHANTABILITY or FITNESS FOR A PARTICULAR PURPOSE.  See the
GNU General Public License for more details.

You should have received a copy of the GNU General Public License
along with this program; if not, write to the Free Software
Foundation, Inc., 51 Franklin Street, Fifth Floor, Boston, MA  02110-1335  USA

*******************************************************

This file incorporates work covered by the following copyright and
permission notice:

Copyright (c) 2000, 2011, MySQL AB & Innobase Oy. All Rights Reserved.

This program is free software; you can redistribute it and/or modify it under
the terms of the GNU General Public License as published by the Free Software
Foundation; version 2 of the License.

This program is distributed in the hope that it will be useful, but WITHOUT
ANY WARRANTY; without even the implied warranty of MERCHANTABILITY or FITNESS
FOR A PARTICULAR PURPOSE. See the GNU General Public License for more details.

You should have received a copy of the GNU General Public License along with
this program; if not, write to the Free Software Foundation, Inc., 51 Franklin
Street, Fifth Floor, Boston, MA 02110-1335 USA

*******************************************************/
#define MYSQL_CLIENT

#include <my_global.h>
#include <mysql.h>
#include <mysqld.h>
#include <my_sys.h>
#include <string.h>
#include <limits>
#include "common.h"
#include "xtrabackup.h"
#include "srv0srv.h"
#include "mysql_version.h"
#include "backup_copy.h"
#include "backup_mysql.h"
#include "mysqld.h"
#include "encryption_plugin.h"
#include <sstream>
#include <sql_error.h>
#include "page0zip.h"

char *tool_name;
char tool_args[2048];

/* mysql flavor and version */
mysql_flavor_t server_flavor = FLAVOR_UNKNOWN;
unsigned long mysql_server_version = 0;

/* server capabilities */
bool have_changed_page_bitmaps = false;
bool have_backup_locks = false;
bool have_lock_wait_timeout = false;
bool have_galera_enabled = false;
bool have_flush_engine_logs = false;
bool have_multi_threaded_slave = false;
bool have_gtid_slave = false;

/* Kill long selects */
os_thread_id_t	kill_query_thread_id;
os_event_t	kill_query_thread_started;
os_event_t	kill_query_thread_stopped;
os_event_t	kill_query_thread_stop;

bool sql_thread_started = false;
char *mysql_slave_position = NULL;
char *mysql_binlog_position = NULL;
char *buffer_pool_filename = NULL;

/* History on server */
time_t history_start_time;
time_t history_end_time;
time_t history_lock_time;

MYSQL *mysql_connection;

extern my_bool opt_ssl_verify_server_cert, opt_use_ssl;

MYSQL *
xb_mysql_connect()
{
	MYSQL *connection = mysql_init(NULL);
	char mysql_port_str[std::numeric_limits<int>::digits10 + 3];

	sprintf(mysql_port_str, "%d", opt_port);

	if (connection == NULL) {
		msg("Failed to init MySQL struct: %s.",
			mysql_error(connection));
		return(NULL);
	}

	if (!opt_secure_auth) {
		mysql_options(connection, MYSQL_SECURE_AUTH,
			      (char *) &opt_secure_auth);
	}

	if (xb_plugin_dir && *xb_plugin_dir){
		mysql_options(connection, MYSQL_PLUGIN_DIR, xb_plugin_dir);
	}
	mysql_options(connection, MYSQL_OPT_PROTOCOL, &opt_protocol);
	mysql_options(connection,MYSQL_SET_CHARSET_NAME, "utf8");

	msg("Connecting to MySQL server host: %s, user: %s, password: %s, "
	       "port: %s, socket: %s", opt_host ? opt_host : "localhost",
	       opt_user ? opt_user : "not set",
	       opt_password ? "set" : "not set",
	       opt_port != 0 ? mysql_port_str : "not set",
	       opt_socket ? opt_socket : "not set");

#ifdef HAVE_OPENSSL
	if (opt_use_ssl)
	{
		mysql_ssl_set(connection, opt_ssl_key, opt_ssl_cert,
			      opt_ssl_ca, opt_ssl_capath,
			      opt_ssl_cipher);
		mysql_options(connection, MYSQL_OPT_SSL_CRL, opt_ssl_crl);
		mysql_options(connection, MYSQL_OPT_SSL_CRLPATH,
			      opt_ssl_crlpath);
	}
	mysql_options(connection,MYSQL_OPT_SSL_VERIFY_SERVER_CERT,
		      (char*)&opt_ssl_verify_server_cert);
#endif

	if (!mysql_real_connect(connection,
				opt_host ? opt_host : "localhost",
				opt_user,
				opt_password,
				"" /*database*/, opt_port,
				opt_socket, 0)) {
		msg("Failed to connect to MySQL server: %s.", mysql_error(connection));
		mysql_close(connection);
		return(NULL);
	}

	xb_mysql_query(connection, "SET SESSION wait_timeout=2147483, max_statement_time=0",
		       false, true);

	return(connection);
}

/*********************************************************************//**
Execute mysql query. */
MYSQL_RES *
xb_mysql_query(MYSQL *connection, const char *query, bool use_result,
		bool die_on_error)
{
	MYSQL_RES *mysql_result = NULL;

	if (mysql_query(connection, query)) {
		if (die_on_error) {
			die("failed to execute query %s: %s", query, mysql_error(connection));
		} else {
			msg("Error: failed to execute query %s: %s", query, mysql_error(connection));
		}
		return(NULL);
	}

	/* store result set on client if there is a result */
	if (mysql_field_count(connection) > 0) {
		if ((mysql_result = mysql_store_result(connection)) == NULL) {
			die("failed to fetch query result %s: %s",
				query, mysql_error(connection));
		}

		if (!use_result) {
			mysql_free_result(mysql_result);
			mysql_result = NULL;
		}
	}

	return mysql_result;
}


struct mysql_variable {
	const char *name;
	char **value;
};


static
void
read_mysql_variables(MYSQL *connection, const char *query, mysql_variable *vars,
	bool vertical_result)
{
	MYSQL_RES *mysql_result;
	MYSQL_ROW row;
	mysql_variable *var;

	mysql_result = xb_mysql_query(connection, query, true);

	ut_ad(!vertical_result || mysql_num_fields(mysql_result) == 2);

	if (vertical_result) {
		while ((row = mysql_fetch_row(mysql_result))) {
			char *name = row[0];
			char *value = row[1];
			for (var = vars; var->name; var++) {
				if (strcmp(var->name, name) == 0
				    && value != NULL) {
					*(var->value) = strdup(value);
				}
			}
		}
	} else {
		MYSQL_FIELD *field;

		if ((row = mysql_fetch_row(mysql_result)) != NULL) {
			int i = 0;
			while ((field = mysql_fetch_field(mysql_result))
				!= NULL) {
				char *name = field->name;
				char *value = row[i];
				for (var = vars; var->name; var++) {
					if (strcmp(var->name, name) == 0
					    && value != NULL) {
						*(var->value) = strdup(value);
					}
				}
				++i;
			}
		}
	}

	mysql_free_result(mysql_result);
}


static
void
free_mysql_variables(mysql_variable *vars)
{
	mysql_variable *var;

	for (var = vars; var->name; var++) {
		free(*(var->value));
	}
}


static
char *
read_mysql_one_value(MYSQL *connection, const char *query)
{
	MYSQL_RES *mysql_result;
	MYSQL_ROW row;
	char *result = NULL;

	mysql_result = xb_mysql_query(connection, query, true);

	ut_ad(mysql_num_fields(mysql_result) == 1);

	if ((row = mysql_fetch_row(mysql_result))) {
		result = strdup(row[0]);
	}

	mysql_free_result(mysql_result);

	return(result);
}

static
bool
check_server_version(unsigned long version_number,
		     const char *version_string,
		     const char *version_comment,
		     const char *innodb_version)
{
	bool version_supported = false;
	bool mysql51 = false;

	mysql_server_version = version_number;

	server_flavor = FLAVOR_UNKNOWN;
	if (strstr(version_comment, "Percona") != NULL) {
		server_flavor = FLAVOR_PERCONA_SERVER;
	} else if (strstr(version_comment, "MariaDB") != NULL ||
		   strstr(version_string, "MariaDB") != NULL) {
		server_flavor = FLAVOR_MARIADB;
	} else if (strstr(version_comment, "MySQL") != NULL) {
		server_flavor = FLAVOR_MYSQL;
	}

	mysql51 = version_number > 50100 && version_number < 50500;
	version_supported = version_supported
		|| (mysql51 && innodb_version != NULL);
	version_supported = version_supported
		|| (version_number > 50500 && version_number < 50700);
	version_supported = version_supported
		|| ((version_number > 100000)
		    && server_flavor == FLAVOR_MARIADB);

	if (mysql51 && innodb_version == NULL) {
		msg("Error: Built-in InnoDB in MySQL 5.1 is not "
		    "supported in this release. You can either use "
		    "Percona XtraBackup 2.0, or upgrade to InnoDB "
		    "plugin.");
	} else if (!version_supported) {
		msg("Error: Unsupported server version: '%s'. Please "
		    "report a bug at "
		    "https://bugs.launchpad.net/percona-xtrabackup",
		    version_string);
	}

	return(version_supported);
}

/*********************************************************************//**
Receive options important for XtraBackup from MySQL server.
@return	true on success. */
bool get_mysql_vars(MYSQL *connection)
{
  char *gtid_mode_var= NULL;
  char *version_var= NULL;
  char *version_comment_var= NULL;
  char *innodb_version_var= NULL;
  char *have_backup_locks_var= NULL;
  char *log_bin_var= NULL;
  char *lock_wait_timeout_var= NULL;
  char *wsrep_on_var= NULL;
  char *slave_parallel_workers_var= NULL;
  char *gtid_slave_pos_var= NULL;
  char *innodb_buffer_pool_filename_var= NULL;
  char *datadir_var= NULL;
  char *innodb_log_group_home_dir_var= NULL;
  char *innodb_log_file_size_var= NULL;
  char *innodb_log_files_in_group_var= NULL;
  char *innodb_data_file_path_var= NULL;
  char *innodb_data_home_dir_var= NULL;
  char *innodb_undo_directory_var= NULL;
  char *innodb_page_size_var= NULL;
  char *innodb_undo_tablespaces_var= NULL;
  char *page_zip_level_var= NULL;
  char *ignore_db_dirs= NULL;
  char *endptr;
  unsigned long server_version= mysql_get_server_version(connection);

  bool ret= true;

  mysql_variable mysql_vars[]= {
      {"have_backup_locks", &have_backup_locks_var},
      {"log_bin", &log_bin_var},
      {"lock_wait_timeout", &lock_wait_timeout_var},
      {"gtid_mode", &gtid_mode_var},
      {"version", &version_var},
      {"version_comment", &version_comment_var},
      {"innodb_version", &innodb_version_var},
      {"wsrep_on", &wsrep_on_var},
      {"slave_parallel_workers", &slave_parallel_workers_var},
      {"gtid_slave_pos", &gtid_slave_pos_var},
      {"innodb_buffer_pool_filename", &innodb_buffer_pool_filename_var},
      {"datadir", &datadir_var},
      {"innodb_log_group_home_dir", &innodb_log_group_home_dir_var},
      {"innodb_log_file_size", &innodb_log_file_size_var},
      {"innodb_log_files_in_group", &innodb_log_files_in_group_var},
      {"innodb_data_file_path", &innodb_data_file_path_var},
      {"innodb_data_home_dir", &innodb_data_home_dir_var},
      {"innodb_undo_directory", &innodb_undo_directory_var},
      {"innodb_page_size", &innodb_page_size_var},
      {"innodb_undo_tablespaces", &innodb_undo_tablespaces_var},
      {"innodb_compression_level", &page_zip_level_var},
      {"ignore_db_dirs", &ignore_db_dirs},
      {NULL, NULL}};

  read_mysql_variables(connection, "SHOW VARIABLES", mysql_vars, true);

  if (have_backup_locks_var != NULL && !opt_no_backup_locks)
  {
    have_backup_locks= true;
  }

  if (opt_binlog_info == BINLOG_INFO_AUTO)
  {
    if (log_bin_var != NULL && !strcmp(log_bin_var, "ON"))
      opt_binlog_info= BINLOG_INFO_ON;
    else
      opt_binlog_info= BINLOG_INFO_OFF;
  }

  if (lock_wait_timeout_var != NULL)
  {
    have_lock_wait_timeout= true;
  }

  if (wsrep_on_var != NULL)
  {
    have_galera_enabled= true;
  }

  /* Check server version compatibility and detect server flavor */

  if (!(ret= check_server_version(server_version, version_var,
                                  version_comment_var, innodb_version_var)))
  {
    goto out;
  }

  if (server_version > 50500)
  {
    have_flush_engine_logs= true;
  }

  if (slave_parallel_workers_var != NULL &&
      atoi(slave_parallel_workers_var) > 0)
  {
    have_multi_threaded_slave= true;
  }

  if (innodb_buffer_pool_filename_var != NULL)
  {
    buffer_pool_filename= strdup(innodb_buffer_pool_filename_var);
  }

  if ((gtid_mode_var && strcmp(gtid_mode_var, "ON") == 0) ||
      (gtid_slave_pos_var && *gtid_slave_pos_var))
  {
    have_gtid_slave= true;
  }

  msg("Using server version %s", version_var);

  if (!(ret= detect_mysql_capabilities_for_backup()))
  {
    goto out;
  }

  /* make sure datadir value is the same in configuration file */
  if (check_if_param_set("datadir"))
  {
    if (!directory_exists(mysql_data_home, false))
    {
      msg("Warning: option 'datadir' points to "
          "nonexistent directory '%s'",
          mysql_data_home);
    }
    if (!directory_exists(datadir_var, false))
    {
      msg("Warning: MySQL variable 'datadir' points to "
          "nonexistent directory '%s'",
          datadir_var);
    }
    if (!equal_paths(mysql_data_home, datadir_var))
    {
      msg("Warning: option 'datadir' has different "
          "values:\n"
          "  '%s' in defaults file\n"
          "  '%s' in SHOW VARIABLES",
          mysql_data_home, datadir_var);
    }
  }

  /* get some default values is they are missing from my.cnf */
  if (datadir_var && *datadir_var)
  {
    strmake(mysql_real_data_home, datadir_var, FN_REFLEN - 1);
    mysql_data_home= mysql_real_data_home;
  }

  if (innodb_data_file_path_var && *innodb_data_file_path_var)
  {
    innobase_data_file_path= my_strdup(innodb_data_file_path_var, MYF(MY_FAE));
  }

  if (innodb_data_home_dir_var)
  {
    innobase_data_home_dir= my_strdup(innodb_data_home_dir_var, MYF(MY_FAE));
  }

  if (innodb_log_group_home_dir_var && *innodb_log_group_home_dir_var)
  {
    srv_log_group_home_dir=
        my_strdup(innodb_log_group_home_dir_var, MYF(MY_FAE));
  }

  if (innodb_undo_directory_var && *innodb_undo_directory_var)
  {
    srv_undo_dir= my_strdup(innodb_undo_directory_var, MYF(MY_FAE));
  }

  if (innodb_log_files_in_group_var)
  {
    srv_n_log_files= strtol(innodb_log_files_in_group_var, &endptr, 10);
    ut_ad(*endptr == 0);
  }

  if (innodb_log_file_size_var)
  {
    srv_log_file_size= strtoll(innodb_log_file_size_var, &endptr, 10);
    ut_ad(*endptr == 0);
  }

  if (innodb_page_size_var)
  {
    innobase_page_size= strtoll(innodb_page_size_var, &endptr, 10);
    ut_ad(*endptr == 0);
  }

  if (innodb_undo_tablespaces_var)
  {
    srv_undo_tablespaces= strtoul(innodb_undo_tablespaces_var, &endptr, 10);
    ut_ad(*endptr == 0);
  }

  if (page_zip_level_var != NULL)
  {
    page_zip_level= strtoul(page_zip_level_var, &endptr, 10);
    ut_ad(*endptr == 0);
  }

  if (ignore_db_dirs)
    xb_load_list_string(ignore_db_dirs, ",", register_ignore_db_dirs_filter);

out:
  free_mysql_variables(mysql_vars);

  return (ret);
}

/*********************************************************************//**
Query the server to find out what backup capabilities it supports.
@return	true on success. */
bool
detect_mysql_capabilities_for_backup()
{
	const char *query = "SELECT 'INNODB_CHANGED_PAGES', COUNT(*) FROM "
				"INFORMATION_SCHEMA.PLUGINS "
			    "WHERE PLUGIN_NAME LIKE 'INNODB_CHANGED_PAGES'";
	char *innodb_changed_pages = NULL;
	mysql_variable vars[] = {
		{"INNODB_CHANGED_PAGES", &innodb_changed_pages}, {NULL, NULL}};

	if (xtrabackup_incremental) {

		read_mysql_variables(mysql_connection, query, vars, true);

		ut_ad(innodb_changed_pages != NULL);

		have_changed_page_bitmaps = (atoi(innodb_changed_pages) == 1);

		/* INNODB_CHANGED_PAGES are listed in
		INFORMATION_SCHEMA.PLUGINS in MariaDB, but
		FLUSH NO_WRITE_TO_BINLOG CHANGED_PAGE_BITMAPS
		is not supported for versions below 10.1.6
		(see MDEV-7472) */
		if (server_flavor == FLAVOR_MARIADB &&
		    mysql_server_version < 100106) {
			have_changed_page_bitmaps = false;
		}

		free_mysql_variables(vars);
	}

	/* do some sanity checks */
	if (opt_galera_info && !have_galera_enabled) {
		msg("--galera-info is specified on the command "
		 	"line, but the server does not support Galera "
		 	"replication. Ignoring the option.");
		opt_galera_info = false;
	}

	if (opt_slave_info && have_multi_threaded_slave &&
	    !have_gtid_slave) {
	    	msg("The --slave-info option requires GTID enabled for a "
			"multi-threaded slave.");
		return(false);
	}

	return(true);
}

static
bool
select_incremental_lsn_from_history(lsn_t *incremental_lsn)
{
	MYSQL_RES *mysql_result;
	char query[1000];
	char buf[100];

	if (opt_incremental_history_name) {
		mysql_real_escape_string(mysql_connection, buf,
				opt_incremental_history_name,
				(unsigned long)strlen(opt_incremental_history_name));
		snprintf(query, sizeof(query),
			"SELECT innodb_to_lsn "
			"FROM PERCONA_SCHEMA.xtrabackup_history "
			"WHERE name = '%s' "
			"AND innodb_to_lsn IS NOT NULL "
			"ORDER BY innodb_to_lsn DESC LIMIT 1",
			buf);
	}

	if (opt_incremental_history_uuid) {
		mysql_real_escape_string(mysql_connection, buf,
				opt_incremental_history_uuid,
				(unsigned long)strlen(opt_incremental_history_uuid));
		snprintf(query, sizeof(query),
			"SELECT innodb_to_lsn "
			"FROM PERCONA_SCHEMA.xtrabackup_history "
			"WHERE uuid = '%s' "
			"AND innodb_to_lsn IS NOT NULL "
			"ORDER BY innodb_to_lsn DESC LIMIT 1",
			buf);
	}

	mysql_result = xb_mysql_query(mysql_connection, query, true);

	ut_ad(mysql_num_fields(mysql_result) == 1);
	const MYSQL_ROW row = mysql_fetch_row(mysql_result);
	if (row) {
		*incremental_lsn = strtoull(row[0], NULL, 10);
		msg("Found and using lsn: " LSN_PF " for %s %s",
		    *incremental_lsn,
		    opt_incremental_history_uuid ? "uuid" : "name",
		    opt_incremental_history_uuid ?
		    opt_incremental_history_uuid :
		    opt_incremental_history_name);
	} else {
		msg("Error while attempting to find history record "
			"for %s %s",
			opt_incremental_history_uuid ? "uuid" : "name",
			opt_incremental_history_uuid ?
		    		opt_incremental_history_uuid :
		    		opt_incremental_history_name);
	}

	mysql_free_result(mysql_result);

	return(row != NULL);
}

static
const char *
eat_sql_whitespace(const char *query)
{
	bool comment = false;

	while (*query) {
		if (comment) {
			if (query[0] == '*' && query[1] == '/') {
				query += 2;
				comment = false;
				continue;
			}
			++query;
			continue;
		}
		if (query[0] == '/' && query[1] == '*') {
			query += 2;
			comment = true;
			continue;
		}
		if (strchr("\t\n\r (", query[0])) {
			++query;
			continue;
		}
		break;
	}

	return(query);
}

static
bool
is_query_from_list(const char *query, const char **list)
{
	const char **item;

	query = eat_sql_whitespace(query);

	item = list;
	while (*item) {
		if (strncasecmp(query, *item, strlen(*item)) == 0) {
			return(true);
		}
		++item;
	}

	return(false);
}

static
bool
is_query(const char *query)
{
	const char *query_list[] = {"insert", "update", "delete", "replace",
		"alter", "load", "select", "do", "handler", "call", "execute",
		"begin", NULL};

	return is_query_from_list(query, query_list);
}

static
bool
is_select_query(const char *query)
{
	const char *query_list[] = {"select", NULL};

	return is_query_from_list(query, query_list);
}

static
bool
is_update_query(const char *query)
{
	const char *query_list[] = {"insert", "update", "delete", "replace",
					"alter", "load", NULL};

	return is_query_from_list(query, query_list);
}

static
bool
have_queries_to_wait_for(MYSQL *connection, uint threshold)
{
	MYSQL_RES *result = xb_mysql_query(connection, "SHOW FULL PROCESSLIST",
					   true);
	const bool all_queries = (opt_lock_wait_query_type == QUERY_TYPE_ALL);
	bool have_to_wait = false;

	while (MYSQL_ROW row = mysql_fetch_row(result)) {
		const char	*info		= row[7];
		int		duration	= row[5] ? atoi(row[5]) : 0;
		char		*id		= row[0];

		if (info != NULL
		    && duration >= (int)threshold
		    && ((all_queries && is_query(info))
		    	|| is_update_query(info))) {
			msg("Waiting for query %s (duration %d sec): %s",
			       id, duration, info);
			have_to_wait = true;
			break;
		}
	}

	mysql_free_result(result);
	return(have_to_wait);
}

static
void
kill_long_queries(MYSQL *connection, time_t timeout)
{
	char kill_stmt[100];

	MYSQL_RES *result = xb_mysql_query(connection, "SHOW FULL PROCESSLIST",
					   true);
	const bool all_queries = (opt_kill_long_query_type == QUERY_TYPE_ALL);
	while (MYSQL_ROW row = mysql_fetch_row(result)) {
		const char	*info		= row[7];
		long long		duration	= row[5]? atoll(row[5]) : 0;
		char		*id		= row[0];

		if (info != NULL &&
		    (time_t)duration >= timeout &&
		    ((all_queries && is_query(info)) ||
		    	is_select_query(info))) {
			msg("Killing query %s (duration %d sec): %s",
			       id, (int)duration, info);
			snprintf(kill_stmt, sizeof(kill_stmt),
				    "KILL %s", id);
			xb_mysql_query(connection, kill_stmt, false, false);
		}
	}

	mysql_free_result(result);
}

static
bool
wait_for_no_updates(MYSQL *connection, uint timeout, uint threshold)
{
	time_t	start_time;

	start_time = time(NULL);

	msg("Waiting %u seconds for queries running longer than %u seconds "
	       "to finish", timeout, threshold);

	while (time(NULL) <= (time_t)(start_time + timeout)) {
		if (!have_queries_to_wait_for(connection, threshold)) {
			return(true);
		}
		os_thread_sleep(1000000);
	}

	msg("Unable to obtain lock. Please try again later.");

	return(false);
}

static
os_thread_ret_t
DECLARE_THREAD(kill_query_thread)(
/*===============*/
	void *arg __attribute__((unused)))
{
	MYSQL	*mysql;
	time_t	start_time;

	start_time = time(NULL);

	os_event_set(kill_query_thread_started);

	msg("Kill query timeout %d seconds.",
	       opt_kill_long_queries_timeout);

	while (time(NULL) - start_time <
				(time_t)opt_kill_long_queries_timeout) {
		if (os_event_wait_time(kill_query_thread_stop, 1000) !=
		    OS_SYNC_TIME_EXCEEDED) {
			goto stop_thread;
		}
	}

	if ((mysql = xb_mysql_connect()) == NULL) {
		msg("Error: kill query thread failed");
		goto stop_thread;
	}

	while (true) {
		kill_long_queries(mysql, time(NULL) - start_time);
		if (os_event_wait_time(kill_query_thread_stop, 1000) !=
		    OS_SYNC_TIME_EXCEEDED) {
			break;
		}
	}

	mysql_close(mysql);

stop_thread:
	msg("Kill query thread stopped");

	os_event_set(kill_query_thread_stopped);

	os_thread_exit();
	OS_THREAD_DUMMY_RETURN;
}


static
void
start_query_killer()
{
	kill_query_thread_stop		= os_event_create(0);
	kill_query_thread_started	= os_event_create(0);
	kill_query_thread_stopped	= os_event_create(0);

	os_thread_create(kill_query_thread, NULL, &kill_query_thread_id);

	os_event_wait(kill_query_thread_started);
}

static
void
stop_query_killer()
{
	os_event_set(kill_query_thread_stop);
	os_event_wait_time(kill_query_thread_stopped, 60000);
}


/*********************************************************************//**
Function acquires either a backup tables lock, if supported
by the server, or a global read lock (FLUSH TABLES WITH READ LOCK)
otherwise.
@returns true if lock acquired */
bool lock_tables(MYSQL *connection)
{
  if (have_lock_wait_timeout || opt_lock_wait_timeout)
  {
    char buf[FN_REFLEN];
    /* Set the maximum supported session value for
    lock_wait_timeout if opt_lock_wait_timeout is not set to prevent
    unnecessary timeouts when the global value is changed from the default */
    snprintf(buf, sizeof(buf), "SET SESSION lock_wait_timeout=%u",
             opt_lock_wait_timeout ? opt_lock_wait_timeout : 31536000);
    xb_mysql_query(connection, buf, false);
  }

  if (have_backup_locks)
  {
    msg("Executing LOCK TABLES FOR BACKUP...");
    xb_mysql_query(connection, "LOCK TABLES FOR BACKUP", false);
    return (true);
  }

<<<<<<< HEAD
	if (opt_lock_wait_timeout) {
		if (!wait_for_no_updates(connection, opt_lock_wait_timeout,
					 opt_lock_wait_threshold)) {
			return(false);
		}
	}

	msg("Acquiring BACKUP LOCKS...");
=======
  if (opt_lock_ddl_per_table)
  {
    start_mdl_waiters_killer();
  }

  if (!opt_lock_wait_timeout && !opt_kill_long_queries_timeout)
  {

    /* We do first a FLUSH TABLES. If a long update is running, the
    FLUSH TABLES will wait but will not stall the whole mysqld, and
    when the long update is done the FLUSH TABLES WITH READ LOCK
    will start and succeed quickly. So, FLUSH TABLES is to lower
    the probability of a stage where both mysqldump and most client
    connections are stalled. Of course, if a second long update
    starts between the two FLUSHes, we have that bad stall.

    Option lock_wait_timeout serve the same purpose and is not
    compatible with this trick.
    */

    msg("Executing FLUSH NO_WRITE_TO_BINLOG TABLES...");

    xb_mysql_query(connection, "FLUSH NO_WRITE_TO_BINLOG TABLES", false);
  }

  if (opt_lock_wait_timeout)
  {
    if (!wait_for_no_updates(connection, opt_lock_wait_timeout,
                             opt_lock_wait_threshold))
    {
      return (false);
    }
  }

  msg("Executing FLUSH TABLES WITH READ LOCK...");
>>>>>>> 1fbdcada

  if (opt_kill_long_queries_timeout)
  {
    start_query_killer();
  }

  if (have_galera_enabled)
  {
    xb_mysql_query(connection, "SET SESSION wsrep_causal_reads=0", false);
  }

<<<<<<< HEAD
	xb_mysql_query(connection, "BACKUP STAGE START", true);
	//xb_mysql_query(connection, "BACKUP STAGE FLUSH", true);
	//xb_mysql_query(connection, "BACKUP STAGE BLOCK_DDL", true);
	xb_mysql_query(connection, "BACKUP STAGE BLOCK_COMMIT", true);
=======
  xb_mysql_query(connection, "FLUSH TABLES WITH READ LOCK", false, true);
  /* Set the maximum supported session value for
  lock_wait_timeout to prevent unnecessary timeouts when the
  global value is changed from the default */
  if (opt_lock_wait_timeout)
    xb_mysql_query(connection, "SET SESSION lock_wait_timeout=31536000",
                   false);

  if (opt_lock_ddl_per_table)
  {
    stop_mdl_waiters_killer();
  }
>>>>>>> 1fbdcada

  if (opt_kill_long_queries_timeout)
  {
    stop_query_killer();
  }

  return (true);
}

/*********************************************************************//**
If backup locks are used, execute LOCK BINLOG FOR BACKUP provided that we are
not in the --no-lock mode and the lock has not been acquired already.
@returns true if lock acquired */
bool
lock_binlog_maybe(MYSQL *connection)
{
	if (have_backup_locks && !opt_no_lock && !binlog_locked) {
		msg("Executing LOCK BINLOG FOR BACKUP...");
		xb_mysql_query(connection, "LOCK BINLOG FOR BACKUP", false);
		binlog_locked = true;

		return(true);
	}

	return(false);
}


/*********************************************************************//**
Releases either global read lock acquired with FTWRL and the binlog
lock acquired with LOCK BINLOG FOR BACKUP, depending on
the locking strategy being used */
void
unlock_all(MYSQL *connection)
{
	if (opt_debug_sleep_before_unlock) {
		msg("Debug sleep for %u seconds",
		       opt_debug_sleep_before_unlock);
		os_thread_sleep(opt_debug_sleep_before_unlock * 1000);
	}

	msg("Executing BACKUP STAGE END");
	xb_mysql_query(connection, "BACKUP STAGE END", false);

	msg("All tables unlocked");
}


static
int
get_open_temp_tables(MYSQL *connection)
{
	char *slave_open_temp_tables = NULL;
	mysql_variable status[] = {
		{"Slave_open_temp_tables", &slave_open_temp_tables},
		{NULL, NULL}
	};
	int result = false;

	read_mysql_variables(connection,
		"SHOW STATUS LIKE 'slave_open_temp_tables'", status, true);

	result = slave_open_temp_tables ? atoi(slave_open_temp_tables) : 0;

	free_mysql_variables(status);

	return(result);
}

/*********************************************************************//**
Wait until it's safe to backup a slave.  Returns immediately if
the host isn't a slave.  Currently there's only one check:
Slave_open_temp_tables has to be zero.  Dies on timeout. */
bool
wait_for_safe_slave(MYSQL *connection)
{
	char *read_master_log_pos = NULL;
	char *slave_sql_running = NULL;
	int n_attempts = 1;
	const int sleep_time = 3;
	int open_temp_tables = 0;
	bool result = true;

	mysql_variable status[] = {
		{"Read_Master_Log_Pos", &read_master_log_pos},
		{"Slave_SQL_Running", &slave_sql_running},
		{NULL, NULL}
	};

	sql_thread_started = false;

	read_mysql_variables(connection, "SHOW SLAVE STATUS", status, false);

	if (!(read_master_log_pos && slave_sql_running)) {
		msg("Not checking slave open temp tables for "
			"--safe-slave-backup because host is not a slave");
		goto cleanup;
	}

	if (strcmp(slave_sql_running, "Yes") == 0) {
		sql_thread_started = true;
		xb_mysql_query(connection, "STOP SLAVE SQL_THREAD", false);
	}

	if (opt_safe_slave_backup_timeout > 0) {
		n_attempts = opt_safe_slave_backup_timeout / sleep_time;
	}

	open_temp_tables = get_open_temp_tables(connection);
	msg("Slave open temp tables: %d", open_temp_tables);

	while (open_temp_tables && n_attempts--) {
		msg("Starting slave SQL thread, waiting %d seconds, then "
		       "checking Slave_open_temp_tables again (%d attempts "
		       "remaining)...", sleep_time, n_attempts);

		xb_mysql_query(connection, "START SLAVE SQL_THREAD", false);
		os_thread_sleep(sleep_time * 1000000);
		xb_mysql_query(connection, "STOP SLAVE SQL_THREAD", false);

		open_temp_tables = get_open_temp_tables(connection);
		msg("Slave open temp tables: %d", open_temp_tables);
	}

	/* Restart the slave if it was running at start */
	if (open_temp_tables == 0) {
		msg("Slave is safe to backup");
		goto cleanup;
	}

	result = false;

	if (sql_thread_started) {
		msg("Restarting slave SQL thread.");
		xb_mysql_query(connection, "START SLAVE SQL_THREAD", false);
	}

	msg("Slave_open_temp_tables did not become zero after "
	       "%d seconds", opt_safe_slave_backup_timeout);

cleanup:
	free_mysql_variables(status);

	return(result);
}


/*********************************************************************//**
Retrieves MySQL binlog position of the master server in a replication
setup and saves it in a file. It also saves it in mysql_slave_position
variable. */
bool
write_slave_info(MYSQL *connection)
{
	char *master = NULL;
	char *filename = NULL;
	char *gtid_executed = NULL;
	char *position = NULL;
	char *gtid_slave_pos = NULL;
	char *ptr;
	bool result = false;

	mysql_variable status[] = {
		{"Master_Host", &master},
		{"Relay_Master_Log_File", &filename},
		{"Exec_Master_Log_Pos", &position},
		{"Executed_Gtid_Set", &gtid_executed},
		{NULL, NULL}
	};

	mysql_variable variables[] = {
		{"gtid_slave_pos", &gtid_slave_pos},
		{NULL, NULL}
	};

	read_mysql_variables(connection, "SHOW SLAVE STATUS", status, false);
	read_mysql_variables(connection, "SHOW VARIABLES", variables, true);

	if (master == NULL || filename == NULL || position == NULL) {
		msg("Failed to get master binlog coordinates "
			"from SHOW SLAVE STATUS.This means that the server is not a "
			"replication slave. Ignoring the --slave-info option");
		/* we still want to continue the backup */
		result = true;
		goto cleanup;
	}

	/* Print slave status to a file.
	If GTID mode is used, construct a CHANGE MASTER statement with
	MASTER_AUTO_POSITION and correct a gtid_purged value. */
	if (gtid_executed != NULL && *gtid_executed) {
		/* MySQL >= 5.6 with GTID enabled */

		for (ptr = strchr(gtid_executed, '\n');
		     ptr;
		     ptr = strchr(ptr, '\n')) {
			*ptr = ' ';
		}

		result = backup_file_printf(XTRABACKUP_SLAVE_INFO,
			"SET GLOBAL gtid_purged='%s';\n"
			"CHANGE MASTER TO MASTER_AUTO_POSITION=1\n",
			gtid_executed);

		ut_a(asprintf(&mysql_slave_position,
			"master host '%s', purge list '%s'",
			master, gtid_executed) != -1);
	} else if (gtid_slave_pos && *gtid_slave_pos) {
		/* MariaDB >= 10.0 with GTID enabled */
		result = backup_file_printf(XTRABACKUP_SLAVE_INFO,
			"SET GLOBAL gtid_slave_pos = '%s';\n"
			"CHANGE MASTER TO master_use_gtid = slave_pos\n",
			gtid_slave_pos);
		ut_a(asprintf(&mysql_slave_position,
			"master host '%s', gtid_slave_pos %s",
			master, gtid_slave_pos) != -1);
	} else {
		result = backup_file_printf(XTRABACKUP_SLAVE_INFO,
			"CHANGE MASTER TO MASTER_LOG_FILE='%s', "
			"MASTER_LOG_POS=%s\n", filename, position);
		ut_a(asprintf(&mysql_slave_position,
			"master host '%s', filename '%s', position '%s'",
			master, filename, position) != -1);
	}

cleanup:
	free_mysql_variables(status);
	free_mysql_variables(variables);

	return(result);
}


/*********************************************************************//**
Retrieves MySQL Galera and
saves it in a file. It also prints it to stdout. */
bool
write_galera_info(MYSQL *connection)
{
	char *state_uuid = NULL, *state_uuid55 = NULL;
	char *last_committed = NULL, *last_committed55 = NULL;
	bool result;

	mysql_variable status[] = {
		{"Wsrep_local_state_uuid", &state_uuid},
		{"wsrep_local_state_uuid", &state_uuid55},
		{"Wsrep_last_committed", &last_committed},
		{"wsrep_last_committed", &last_committed55},
		{NULL, NULL}
	};

	/* When backup locks are supported by the server, we should skip
	creating xtrabackup_galera_info file on the backup stage, because
	wsrep_local_state_uuid and wsrep_last_committed will be inconsistent
	without blocking commits. The state file will be created on the prepare
	stage using the WSREP recovery procedure. */
	if (have_backup_locks) {
		return(true);
	}

	read_mysql_variables(connection, "SHOW STATUS", status, true);

	if ((state_uuid == NULL && state_uuid55 == NULL)
		|| (last_committed == NULL && last_committed55 == NULL)) {
		msg("Failed to get master wsrep state from SHOW STATUS.");
		result = false;
		goto cleanup;
	}

	result = backup_file_printf(XTRABACKUP_GALERA_INFO,
		"%s:%s\n", state_uuid ? state_uuid : state_uuid55,
			last_committed ? last_committed : last_committed55);

cleanup:
	free_mysql_variables(status);

	return(result);
}


/*********************************************************************//**
Flush and copy the current binary log file into the backup,
if GTID is enabled */
bool
write_current_binlog_file(MYSQL *connection)
{
	char *executed_gtid_set = NULL;
	char *gtid_binlog_state = NULL;
	char *log_bin_file = NULL;
	char *log_bin_dir = NULL;
	bool gtid_exists;
	bool result = true;
	char filepath[FN_REFLEN];

	mysql_variable status[] = {
		{"Executed_Gtid_Set", &executed_gtid_set},
		{NULL, NULL}
	};

	mysql_variable status_after_flush[] = {
		{"File", &log_bin_file},
		{NULL, NULL}
	};

	mysql_variable vars[] = {
		{"gtid_binlog_state", &gtid_binlog_state},
		{"log_bin_basename", &log_bin_dir},
		{NULL, NULL}
	};

	read_mysql_variables(connection, "SHOW MASTER STATUS", status, false);
	read_mysql_variables(connection, "SHOW VARIABLES", vars, true);

	gtid_exists = (executed_gtid_set && *executed_gtid_set)
			|| (gtid_binlog_state && *gtid_binlog_state);

	if (gtid_exists) {
		size_t log_bin_dir_length;

		lock_binlog_maybe(connection);

		xb_mysql_query(connection, "FLUSH BINARY LOGS", false);

		read_mysql_variables(connection, "SHOW MASTER STATUS",
			status_after_flush, false);

		if (opt_log_bin != NULL && strchr(opt_log_bin, FN_LIBCHAR)) {
			/* If log_bin is set, it has priority */
			if (log_bin_dir) {
				free(log_bin_dir);
			}
			log_bin_dir = strdup(opt_log_bin);
		} else if (log_bin_dir == NULL) {
			/* Default location is MySQL datadir */
			log_bin_dir = strdup("./");
		}

		dirname_part(log_bin_dir, log_bin_dir, &log_bin_dir_length);

		/* strip final slash if it is not the only path component */
		if (log_bin_dir_length > 1 &&
		    log_bin_dir[log_bin_dir_length - 1] == FN_LIBCHAR) {
			log_bin_dir[log_bin_dir_length - 1] = 0;
		}

		if (log_bin_dir == NULL || log_bin_file == NULL) {
			msg("Failed to get master binlog coordinates from "
				"SHOW MASTER STATUS");
			result = false;
			goto cleanup;
		}

		snprintf(filepath, sizeof(filepath), "%s%c%s",
			 log_bin_dir, FN_LIBCHAR, log_bin_file);
		result = copy_file(ds_data, filepath, log_bin_file, 0);
	}

cleanup:
	free_mysql_variables(status_after_flush);
	free_mysql_variables(status);
	free_mysql_variables(vars);

	return(result);
}


/*********************************************************************//**
Retrieves MySQL binlog position and
saves it in a file. It also prints it to stdout. */
bool
write_binlog_info(MYSQL *connection)
{
	char *filename = NULL;
	char *position = NULL;
	char *gtid_mode = NULL;
	char *gtid_current_pos = NULL;
	char *gtid_executed = NULL;
	char *gtid = NULL;
	bool result;
	bool mysql_gtid;
	bool mariadb_gtid;

	mysql_variable status[] = {
		{"File", &filename},
		{"Position", &position},
		{"Executed_Gtid_Set", &gtid_executed},
		{NULL, NULL}
	};

	mysql_variable vars[] = {
		{"gtid_mode", &gtid_mode},
		{"gtid_current_pos", &gtid_current_pos},
		{NULL, NULL}
	};

	read_mysql_variables(connection, "SHOW MASTER STATUS", status, false);
	read_mysql_variables(connection, "SHOW VARIABLES", vars, true);

	if (filename == NULL || position == NULL) {
		/* Do not create xtrabackup_binlog_info if binary
		log is disabled */
		result = true;
		goto cleanup;
	}

	mysql_gtid = ((gtid_mode != NULL) && (strcmp(gtid_mode, "ON") == 0));
	mariadb_gtid = (gtid_current_pos != NULL);

	gtid = (gtid_executed != NULL ? gtid_executed : gtid_current_pos);

	if (mariadb_gtid || mysql_gtid) {
		ut_a(asprintf(&mysql_binlog_position,
			"filename '%s', position '%s', "
			"GTID of the last change '%s'",
			filename, position, gtid) != -1);
		result = backup_file_printf(XTRABACKUP_BINLOG_INFO,
					    "%s\t%s\t%s\n", filename, position,
					    gtid);
	} else {
		ut_a(asprintf(&mysql_binlog_position,
			"filename '%s', position '%s'",
			filename, position) != -1);
		result = backup_file_printf(XTRABACKUP_BINLOG_INFO,
					    "%s\t%s\n", filename, position);
	}

cleanup:
	free_mysql_variables(status);
	free_mysql_variables(vars);

	return(result);
}

struct escape_and_quote
{
	escape_and_quote(MYSQL *mysql, const char *str)
		: mysql(mysql), str(str) {}
	MYSQL * const mysql;
	const char * const str;
};

static
std::ostream&
operator<<(std::ostream& s, const escape_and_quote& eq)
{
	if (!eq.str)
		return s << "NULL";
	s << '\'';
	size_t len = strlen(eq.str);
	char* escaped = (char *)alloca(2 * len + 1);
	len = mysql_real_escape_string(eq.mysql, escaped, eq.str, (ulong)len);
	s << std::string(escaped, len);
	s << '\'';
	return s;
}

/*********************************************************************//**
Writes xtrabackup_info file and if backup_history is enable creates
PERCONA_SCHEMA.xtrabackup_history and writes a new history record to the
table containing all the history info particular to the just completed
backup. */
bool
write_xtrabackup_info(MYSQL *connection, const char * filename, bool history,
                       bool stream)
{

	bool result = true;
	FILE *fp = NULL;
	char *uuid = NULL;
	char *server_version = NULL;
	char buf_start_time[100];
	char buf_end_time[100];
	tm tm;
	std::ostringstream oss;
	const char *xb_stream_name[] = {"file", "tar", "xbstream"};

	uuid = read_mysql_one_value(connection, "SELECT UUID()");
	server_version = read_mysql_one_value(connection, "SELECT VERSION()");
	localtime_r(&history_start_time, &tm);
	strftime(buf_start_time, sizeof(buf_start_time),
		 "%Y-%m-%d %H:%M:%S", &tm);
	history_end_time = time(NULL);
	localtime_r(&history_end_time, &tm);
	strftime(buf_end_time, sizeof(buf_end_time),
		 "%Y-%m-%d %H:%M:%S", &tm);
	bool is_partial = (xtrabackup_tables
		|| xtrabackup_tables_file
		|| xtrabackup_databases
		|| xtrabackup_databases_file
		|| xtrabackup_tables_exclude
		|| xtrabackup_databases_exclude
		);

	char *buf = NULL;
	int buf_len = asprintf(&buf,
		"uuid = %s\n"
		"name = %s\n"
		"tool_name = %s\n"
		"tool_command = %s\n"
		"tool_version = %s\n"
		"ibbackup_version = %s\n"
		"server_version = %s\n"
		"start_time = %s\n"
		"end_time = %s\n"
		"lock_time = %d\n"
		"binlog_pos = %s\n"
		"innodb_from_lsn = " LSN_PF "\n"
		"innodb_to_lsn = " LSN_PF "\n"
		"partial = %s\n"
		"incremental = %s\n"
		"format = %s\n"
		"compressed = %s\n",
		uuid, /* uuid */
		opt_history ? opt_history : "",  /* name */
		tool_name,  /* tool_name */
		tool_args,  /* tool_command */
		MYSQL_SERVER_VERSION,  /* tool_version */
		MYSQL_SERVER_VERSION,  /* ibbackup_version */
		server_version,  /* server_version */
		buf_start_time,  /* start_time */
		buf_end_time,  /* end_time */
		(int)history_lock_time, /* lock_time */
		mysql_binlog_position ?
			mysql_binlog_position : "", /* binlog_pos */
		incremental_lsn,
		/* innodb_from_lsn */
		metadata_to_lsn,
		/* innodb_to_lsn */
		is_partial? "Y" : "N",
		xtrabackup_incremental ? "Y" : "N", /* incremental */
		xb_stream_name[xtrabackup_stream_fmt], /* format */
		xtrabackup_compress ? "compressed" : "N"); /* compressed */
	if (buf_len < 0) {
		msg("Error: cannot generate xtrabackup_info");
		result = false;
		goto cleanup;
	}

	if (stream) {
		backup_file_printf(filename, "%s", buf);
	} else {
		fp = fopen(filename, "w");
		if (!fp) {
			msg("Error: cannot open %s", filename);
			result = false;
			goto cleanup;
		}
		if (fwrite(buf, buf_len, 1, fp) < 1) {
			result = false;
			goto cleanup;
		}
	}

	if (!history) {
		goto cleanup;
	}

	xb_mysql_query(connection,
		"CREATE DATABASE IF NOT EXISTS PERCONA_SCHEMA", false);
	xb_mysql_query(connection,
		"CREATE TABLE IF NOT EXISTS PERCONA_SCHEMA.xtrabackup_history("
		"uuid VARCHAR(40) NOT NULL PRIMARY KEY,"
		"name VARCHAR(255) DEFAULT NULL,"
		"tool_name VARCHAR(255) DEFAULT NULL,"
		"tool_command TEXT DEFAULT NULL,"
		"tool_version VARCHAR(255) DEFAULT NULL,"
		"ibbackup_version VARCHAR(255) DEFAULT NULL,"
		"server_version VARCHAR(255) DEFAULT NULL,"
		"start_time TIMESTAMP NULL DEFAULT NULL,"
		"end_time TIMESTAMP NULL DEFAULT NULL,"
		"lock_time BIGINT UNSIGNED DEFAULT NULL,"
		"binlog_pos VARCHAR(128) DEFAULT NULL,"
		"innodb_from_lsn BIGINT UNSIGNED DEFAULT NULL,"
		"innodb_to_lsn BIGINT UNSIGNED DEFAULT NULL,"
		"partial ENUM('Y', 'N') DEFAULT NULL,"
		"incremental ENUM('Y', 'N') DEFAULT NULL,"
		"format ENUM('file', 'tar', 'xbstream') DEFAULT NULL,"
		"compressed ENUM('Y', 'N') DEFAULT NULL"
		") CHARACTER SET utf8 ENGINE=innodb", false);


#define ESCAPE_BOOL(expr) ((expr)?"'Y'":"'N'")

	oss << "insert into PERCONA_SCHEMA.xtrabackup_history("
		<< "uuid, name, tool_name, tool_command, tool_version,"
		<< "ibbackup_version, server_version, start_time, end_time,"
		<< "lock_time, binlog_pos, innodb_from_lsn, innodb_to_lsn,"
		<< "partial, incremental, format, compressed) "
		<< "values("
		<< escape_and_quote(connection, uuid) << ","
		<< escape_and_quote(connection, opt_history) << ","
		<< escape_and_quote(connection, tool_name) << ","
		<< escape_and_quote(connection, tool_args) << ","
		<< escape_and_quote(connection, MYSQL_SERVER_VERSION) << ","
		<< escape_and_quote(connection, MYSQL_SERVER_VERSION) << ","
		<< escape_and_quote(connection, server_version) << ","
		<< "from_unixtime(" << history_start_time << "),"
		<< "from_unixtime(" << history_end_time << "),"
		<< history_lock_time << ","
		<< escape_and_quote(connection, mysql_binlog_position) << ","
		<< incremental_lsn << ","
		<< metadata_to_lsn << ","
		<< ESCAPE_BOOL(is_partial) << ","
		<< ESCAPE_BOOL(xtrabackup_incremental)<< ","
		<< escape_and_quote(connection,xb_stream_name[xtrabackup_stream_fmt]) <<","
		<< ESCAPE_BOOL(xtrabackup_compress) << ")";

	xb_mysql_query(mysql_connection, oss.str().c_str(), false);

cleanup:

	free(uuid);
	free(server_version);
	free(buf);
	if (fp)
		fclose(fp);

	return(result);
}

extern const char *innodb_checksum_algorithm_names[];

#ifdef _WIN32
#include <algorithm>
#endif

static std::string make_local_paths(const char *data_file_path)
{
	if (strchr(data_file_path, '/') == 0
#ifdef _WIN32
		&& strchr(data_file_path, '\\') == 0
#endif
		){
		return std::string(data_file_path);
	}

	std::ostringstream buf;

	char *dup = strdup(innobase_data_file_path);
	ut_a(dup);
	char *p;
	char * token = strtok_r(dup, ";", &p);
	while (token) {
		if (buf.tellp())
			buf << ";";

		char *fname = strrchr(token, '/');
#ifdef _WIN32
		fname = std::max(fname,strrchr(token, '\\'));
#endif
		if (fname)
			buf << fname + 1;
		else
			buf << token;
		token = strtok_r(NULL, ";", &p);
	}
	free(dup);
	return buf.str();
}

bool write_backup_config_file()
{
	int rc= backup_file_printf("backup-my.cnf",
		"# This MySQL options file was generated by innobackupex.\n\n"
		"# The MySQL server\n"
		"[mysqld]\n"
		"innodb_checksum_algorithm=%s\n"
		"innodb_data_file_path=%s\n"
		"innodb_log_files_in_group=%lu\n"
		"innodb_log_file_size=%llu\n"
		"innodb_page_size=%lu\n"
		"innodb_undo_directory=%s\n"
		"innodb_undo_tablespaces=%lu\n"
		"innodb_compression_level=%u\n"
		"%s%s\n"
		"%s\n",
		innodb_checksum_algorithm_names[srv_checksum_algorithm],
		make_local_paths(innobase_data_file_path).c_str(),
		srv_n_log_files,
		srv_log_file_size,
		srv_page_size,
		srv_undo_dir,
		srv_undo_tablespaces,
		page_zip_level,
		innobase_buffer_pool_filename ?
			"innodb_buffer_pool_filename=" : "",
		innobase_buffer_pool_filename ?
			innobase_buffer_pool_filename : "",
		encryption_plugin_get_config());
		return rc;
}


static
char *make_argv(char *buf, size_t len, int argc, char **argv)
{
	size_t left= len;
	const char *arg;

	buf[0]= 0;
	++argv; --argc;
	while (argc > 0 && left > 0)
	{
		arg = *argv;
		if (strncmp(*argv, "--password", strlen("--password")) == 0) {
			arg = "--password=...";
		}
		left-= snprintf(buf + len - left, left,
				"%s%c", arg, argc > 1 ? ' ' : 0);
		++argv; --argc;
	}

	return buf;
}

void
capture_tool_command(int argc, char **argv)
{
	/* capture tool name tool args */
	tool_name = strrchr(argv[0], '/');
	tool_name = tool_name ? tool_name + 1 : argv[0];

	make_argv(tool_args, sizeof(tool_args), argc, argv);
}


bool
select_history()
{
	if (opt_incremental_history_name || opt_incremental_history_uuid) {
		if (!select_incremental_lsn_from_history(
			&incremental_lsn)) {
			return(false);
		}
	}
	return(true);
}

bool
flush_changed_page_bitmaps()
{
	if (xtrabackup_incremental && have_changed_page_bitmaps &&
	    !xtrabackup_incremental_force_scan) {
		xb_mysql_query(mysql_connection,
			"FLUSH NO_WRITE_TO_BINLOG CHANGED_PAGE_BITMAPS", false);
	}
	return(true);
}


/*********************************************************************//**
Deallocate memory, disconnect from MySQL server, etc.
@return	true on success. */
void
backup_cleanup()
{
	free(mysql_slave_position);
	free(mysql_binlog_position);
	free(buffer_pool_filename);

	if (mysql_connection) {
		mysql_close(mysql_connection);
	}
}


static MYSQL *mdl_con = NULL;

std::map<ulint, std::string> spaceid_to_tablename;

void
mdl_lock_init()
{
  mdl_con = xb_mysql_connect();
  if (!mdl_con)
  {
    msg("FATAL: cannot create connection for MDL locks");
    exit(1);
  }
  const char *query =
    "SELECT NAME, SPACE FROM INFORMATION_SCHEMA.INNODB_SYS_TABLES WHERE NAME LIKE '%%/%%'";

  MYSQL_RES *mysql_result = xb_mysql_query(mdl_con, query, true, true);
  while (MYSQL_ROW row = mysql_fetch_row(mysql_result)) {
    int err;
    ulint id = (ulint)my_strtoll10(row[1], 0, &err);
    spaceid_to_tablename[id] = ut_get_name(0, row[0]);
  }
  mysql_free_result(mysql_result);

  xb_mysql_query(mdl_con, "BEGIN", false, true);
}

void
mdl_lock_table(ulint space_id)
{
  if (space_id == 0)
    return;

  std::string full_table_name = spaceid_to_tablename[space_id];

  DBUG_EXECUTE_IF("rename_during_mdl_lock_table",
    if (full_table_name == "`test`.`t1`")
      xb_mysql_query(mysql_connection, "RENAME TABLE test.t1 to test.t2", false, true);
  );

  std::ostringstream lock_query;
  lock_query << "SELECT 1 FROM " << full_table_name  << " LIMIT 0";
  msg("Locking MDL for %s", full_table_name.c_str());
  if (mysql_query(mdl_con, lock_query.str().c_str())) {
      msg("Warning : locking MDL failed for space id %zu, name %s", space_id, full_table_name.c_str());
  } else {
      MYSQL_RES *r = mysql_store_result(mdl_con);
      mysql_free_result(r);
  }
}

void
mdl_unlock_all()
{
  msg("Unlocking MDL for all tables");
  xb_mysql_query(mdl_con, "COMMIT", false, true);
  mysql_close(mdl_con);
  spaceid_to_tablename.clear();
}<|MERGE_RESOLUTION|>--- conflicted
+++ resolved
@@ -904,41 +904,6 @@
     return (true);
   }
 
-<<<<<<< HEAD
-	if (opt_lock_wait_timeout) {
-		if (!wait_for_no_updates(connection, opt_lock_wait_timeout,
-					 opt_lock_wait_threshold)) {
-			return(false);
-		}
-	}
-
-	msg("Acquiring BACKUP LOCKS...");
-=======
-  if (opt_lock_ddl_per_table)
-  {
-    start_mdl_waiters_killer();
-  }
-
-  if (!opt_lock_wait_timeout && !opt_kill_long_queries_timeout)
-  {
-
-    /* We do first a FLUSH TABLES. If a long update is running, the
-    FLUSH TABLES will wait but will not stall the whole mysqld, and
-    when the long update is done the FLUSH TABLES WITH READ LOCK
-    will start and succeed quickly. So, FLUSH TABLES is to lower
-    the probability of a stage where both mysqldump and most client
-    connections are stalled. Of course, if a second long update
-    starts between the two FLUSHes, we have that bad stall.
-
-    Option lock_wait_timeout serve the same purpose and is not
-    compatible with this trick.
-    */
-
-    msg("Executing FLUSH NO_WRITE_TO_BINLOG TABLES...");
-
-    xb_mysql_query(connection, "FLUSH NO_WRITE_TO_BINLOG TABLES", false);
-  }
-
   if (opt_lock_wait_timeout)
   {
     if (!wait_for_no_updates(connection, opt_lock_wait_timeout,
@@ -948,8 +913,7 @@
     }
   }
 
-  msg("Executing FLUSH TABLES WITH READ LOCK...");
->>>>>>> 1fbdcada
+  msg("Acquiring BACKUP LOCKS...");
 
   if (opt_kill_long_queries_timeout)
   {
@@ -961,25 +925,16 @@
     xb_mysql_query(connection, "SET SESSION wsrep_causal_reads=0", false);
   }
 
-<<<<<<< HEAD
-	xb_mysql_query(connection, "BACKUP STAGE START", true);
-	//xb_mysql_query(connection, "BACKUP STAGE FLUSH", true);
-	//xb_mysql_query(connection, "BACKUP STAGE BLOCK_DDL", true);
-	xb_mysql_query(connection, "BACKUP STAGE BLOCK_COMMIT", true);
-=======
-  xb_mysql_query(connection, "FLUSH TABLES WITH READ LOCK", false, true);
+  xb_mysql_query(connection, "BACKUP STAGE START", true);
+  // xb_mysql_query(connection, "BACKUP STAGE FLUSH", true);
+  // xb_mysql_query(connection, "BACKUP STAGE BLOCK_DDL", true);
+  xb_mysql_query(connection, "BACKUP STAGE BLOCK_COMMIT", true);
   /* Set the maximum supported session value for
   lock_wait_timeout to prevent unnecessary timeouts when the
   global value is changed from the default */
   if (opt_lock_wait_timeout)
     xb_mysql_query(connection, "SET SESSION lock_wait_timeout=31536000",
                    false);
-
-  if (opt_lock_ddl_per_table)
-  {
-    stop_mdl_waiters_killer();
-  }
->>>>>>> 1fbdcada
 
   if (opt_kill_long_queries_timeout)
   {
