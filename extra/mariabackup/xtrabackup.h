/******************************************************
Copyright (c) 2011-2015 Percona LLC and/or its affiliates.

Declarations for xtrabackup.cc

This program is free software; you can redistribute it and/or modify
it under the terms of the GNU General Public License as published by
the Free Software Foundation; version 2 of the License.

This program is distributed in the hope that it will be useful,
but WITHOUT ANY WARRANTY; without even the implied warranty of
MERCHANTABILITY or FITNESS FOR A PARTICULAR PURPOSE.  See the
GNU General Public License for more details.

You should have received a copy of the GNU General Public License
along with this program; if not, write to the Free Software
Foundation, Inc., 51 Franklin Street, Fifth Floor, Boston, MA  02110-1301, USA

*******************************************************/

#ifndef XB_XTRABACKUP_H
#define XB_XTRABACKUP_H

#include <my_getopt.h>
#include "datasink.h"
#include "xbstream.h"
#include "changed_page_bitmap.h"

struct xb_delta_info_t
{
	xb_delta_info_t(page_size_t page_size, ulint space_id)
	: page_size(page_size), space_id(space_id) {}

	page_size_t	page_size;
	ulint		space_id;
};

/* value of the --incremental option */
extern lsn_t incremental_lsn;

extern char		*xtrabackup_target_dir;
extern char		*xtrabackup_incremental_dir;
extern char		*xtrabackup_incremental_basedir;
extern char		*innobase_data_home_dir;
extern char		*innobase_buffer_pool_filename;
extern char		*xb_plugin_dir;
extern char		*xb_rocksdb_datadir;
extern my_bool	xb_backup_rocksdb;

extern uint		opt_protocol;
extern ds_ctxt_t	*ds_meta;
extern ds_ctxt_t	*ds_data;

/* The last checkpoint LSN at the backup startup time */
extern lsn_t checkpoint_lsn_start;

extern xb_page_bitmap *changed_page_bitmap;

extern char		*xtrabackup_incremental;
extern my_bool		xtrabackup_incremental_force_scan;

extern lsn_t		metadata_to_lsn;

extern xb_stream_fmt_t	xtrabackup_stream_fmt;
extern ibool		xtrabackup_stream;

extern char		*xtrabackup_tables;
extern char		*xtrabackup_tables_file;
extern char		*xtrabackup_databases;
extern char		*xtrabackup_databases_file;
extern char		*xtrabackup_tables_exclude;
extern char		*xtrabackup_databases_exclude;

extern ibool		xtrabackup_compress;

extern my_bool		xtrabackup_backup;
extern my_bool		xtrabackup_prepare;
extern my_bool		xtrabackup_copy_back;
extern my_bool		xtrabackup_move_back;
extern my_bool		xtrabackup_decrypt_decompress;

extern char		*innobase_data_file_path;
extern longlong		innobase_page_size;

extern int		xtrabackup_parallel;

extern my_bool		xb_close_files;
extern const char	*xtrabackup_compress_alg;
#ifdef __cplusplus
extern "C"{
#endif
  extern uint		xtrabackup_compress_threads;
  extern ulonglong	xtrabackup_compress_chunk_size;
#ifdef __cplusplus
}
#endif
extern my_bool		xtrabackup_export;
extern char		*xtrabackup_extra_lsndir;
extern ulint		xtrabackup_log_copy_interval;
extern char		*xtrabackup_stream_str;
extern long		xtrabackup_throttle;
extern longlong		xtrabackup_use_memory;

extern my_bool		opt_galera_info;
extern my_bool		opt_slave_info;
extern my_bool		opt_no_lock;
extern my_bool		opt_safe_slave_backup;
extern my_bool		opt_rsync;
extern my_bool		opt_force_non_empty_dirs;
extern my_bool		opt_noversioncheck;
extern my_bool		opt_no_backup_locks;
extern my_bool		opt_decompress;
extern my_bool		opt_remove_original;
<<<<<<< HEAD
extern my_bool		opt_lock_ddl_per_table;
=======
extern my_bool		opt_extended_validation;
>>>>>>> 40a094e4

extern char		*opt_incremental_history_name;
extern char		*opt_incremental_history_uuid;

extern char		*opt_user;
extern char		*opt_password;
extern char		*opt_host;
extern char		*opt_defaults_group;
extern char		*opt_socket;
extern uint		opt_port;
extern char		*opt_log_bin;

extern const char 	*query_type_names[];

enum query_type_t {QUERY_TYPE_ALL, QUERY_TYPE_UPDATE,
			QUERY_TYPE_SELECT};

extern TYPELIB		query_type_typelib;

extern ulong		opt_lock_wait_query_type;
extern ulong		opt_kill_long_query_type;

extern uint		opt_kill_long_queries_timeout;
extern uint		opt_lock_wait_timeout;
extern uint		opt_lock_wait_threshold;
extern uint		opt_debug_sleep_before_unlock;
extern uint		opt_safe_slave_backup_timeout;

extern const char	*opt_history;

enum binlog_info_enum { BINLOG_INFO_OFF, BINLOG_INFO_LOCKLESS, BINLOG_INFO_ON,
			BINLOG_INFO_AUTO};

extern ulong opt_binlog_info;

void xtrabackup_io_throttling(void);
my_bool xb_write_delta_metadata(const char *filename,
				const xb_delta_info_t *info);

/************************************************************************
Checks if a table specified as a name in the form "database/name" (InnoDB 5.6)
or "./database/name.ibd" (InnoDB 5.5-) should be skipped from backup based on
the --tables or --tables-file options.

@return TRUE if the table should be skipped. */
my_bool
check_if_skip_table(
/******************/
	const char*	name);	/*!< in: path to the table */


/************************************************************************
Checks if a database specified by path should be skipped from backup based on
the --databases, --databases_file or --databases_exclude options.

@return TRUE if the table should be skipped. */
my_bool
check_if_skip_database_by_path(
	const char* path /*!< in: path to the db directory. */
);

/************************************************************************
Check if parameter is set in defaults file or via command line argument
@return true if parameter is set. */
bool
check_if_param_set(const char *param);

#if defined(HAVE_OPENSSL)
extern my_bool opt_ssl_verify_server_cert;
#endif


my_bool
xb_get_one_option(int optid,
		  const struct my_option *opt __attribute__((unused)),
		  char *argument);

const char*
xb_get_copy_action(const char *dflt = "Copying");

void mdl_lock_init();
void mdl_lock_table(ulint space_id);
void mdl_unlock_all();
bool ends_with(const char *str, const char *suffix);
#endif /* XB_XTRABACKUP_H */<|MERGE_RESOLUTION|>--- conflicted
+++ resolved
@@ -111,11 +111,8 @@
 extern my_bool		opt_no_backup_locks;
 extern my_bool		opt_decompress;
 extern my_bool		opt_remove_original;
-<<<<<<< HEAD
+extern my_bool		opt_extended_validation;
 extern my_bool		opt_lock_ddl_per_table;
-=======
-extern my_bool		opt_extended_validation;
->>>>>>> 40a094e4
 
 extern char		*opt_incremental_history_name;
 extern char		*opt_incremental_history_uuid;
