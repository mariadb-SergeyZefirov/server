drop table if exists t1,t2;
create table t1  (a int) engine=MyISAM;
insert into t1 set a=1;
reset master;
update t1 set a=2 /* will be "killed" after work has been done */;
select
(@a:=load_file("MYSQLTEST_VARDIR/tmp/binlog_killed_bug27571.binlog"))
is not null;
(@a:=load_file("MYSQLTEST_VARDIR/tmp/binlog_killed_bug27571.binlog"))
is not null
1
select 1 /* must return 1 as query completed before got killed*/;
1
1
create table t2 (a int, b int) ENGINE=MyISAM;
reset master;
load data infile '../../std_data/rpl_loaddata.dat' into table t2 /* will be "killed" in the middle */;
ERROR 70100: Query execution was interrupted
show binlog events from <binlog_start>;
Log_name	Pos	Event_type	Server_id	End_log_pos	Info
<<<<<<< HEAD
master-bin.000001	#	Begin_load_query	#	#	;file_id=#;block_len=12
master-bin.000001	#	Execute_load_query	#	#	use `test`; load data infile '../../std_data/rpl_loaddata.dat' into table t2 /* will be "killed" in the middle */ ;file_id=#
=======
master-bin.000001	#	Begin_load_query	#	#	;file_id=#;block_len=#
master-bin.000001	#	Execute_load_query	#	#	use `test`; load data infile '../std_data_ln/rpl_loaddata.dat' into table t2 /* will be "killed" in the middle */ ;file_id=#
>>>>>>> 425e86a1
select
(@a:=load_file("MYSQLTEST_VARDIR/tmp/binlog_killed_bug27571.binlog"))
is not null;
(@a:=load_file("MYSQLTEST_VARDIR/tmp/binlog_killed_bug27571.binlog"))
is not null
1
select 0 /* must return 0 to mean the killed query is in */;
0
0
drop table t1,t2;
end of the tests<|MERGE_RESOLUTION|>--- conflicted
+++ resolved
@@ -18,13 +18,8 @@
 ERROR 70100: Query execution was interrupted
 show binlog events from <binlog_start>;
 Log_name	Pos	Event_type	Server_id	End_log_pos	Info
-<<<<<<< HEAD
-master-bin.000001	#	Begin_load_query	#	#	;file_id=#;block_len=12
-master-bin.000001	#	Execute_load_query	#	#	use `test`; load data infile '../../std_data/rpl_loaddata.dat' into table t2 /* will be "killed" in the middle */ ;file_id=#
-=======
 master-bin.000001	#	Begin_load_query	#	#	;file_id=#;block_len=#
 master-bin.000001	#	Execute_load_query	#	#	use `test`; load data infile '../std_data_ln/rpl_loaddata.dat' into table t2 /* will be "killed" in the middle */ ;file_id=#
->>>>>>> 425e86a1
 select
 (@a:=load_file("MYSQLTEST_VARDIR/tmp/binlog_killed_bug27571.binlog"))
 is not null;
