<<<<<<< HEAD
=======
call mtr.add_suppression('InnoDB: Cannot add field.*because after adding it, the row size is');
SET @large_prefix_orig = @@GLOBAL.innodb_large_prefix;
>>>>>>> 98694ab0
CREATE TABLE worklog5743 (
col_1_varchar VARCHAR (4000) , col_2_varchar VARCHAR (4000) ,
PRIMARY KEY (col_1_varchar(3072))
) ROW_FORMAT=DYNAMIC, engine = innodb;
INSERT INTO worklog5743 VALUES(REPEAT("a", 4000) , REPEAT("o", 4000));
CREATE INDEX prefix_idx ON worklog5743(col_1_varchar (3072));
SELECT COLUMN_NAME,INDEX_NAME,SUB_PART,INDEX_TYPE FROM
INFORMATION_SCHEMA.STATISTICS WHERE table_name = 'worklog5743' ;
COLUMN_NAME	INDEX_NAME	SUB_PART	INDEX_TYPE
col_1_varchar	PRIMARY	3072	BTREE
col_1_varchar	prefix_idx	3072	BTREE
INSERT INTO worklog5743 VALUES(REPEAT("b", 4000) , REPEAT("p", 4000));
SELECT col_1_varchar = REPEAT("a", 4000) , col_2_varchar = REPEAT("o", 4000)
FROM worklog5743;
col_1_varchar = REPEAT("a", 4000)	col_2_varchar = REPEAT("o", 4000)
1	1
0	0
UPDATE worklog5743 SET col_1_varchar = REPEAT("c", 4000)
WHERE col_1_varchar = REPEAT("a", 4000) AND col_2_varchar = REPEAT("o", 4000);
SELECT col_1_varchar = REPEAT("c", 4000) FROM worklog5743
WHERE col_1_varchar = REPEAT("c", 4000) AND col_2_varchar = REPEAT("o", 4000);
col_1_varchar = REPEAT("c", 4000)
1
INSERT INTO worklog5743 VALUES(REPEAT("a", 4000),REPEAT("o", 4000));
DELETE FROM worklog5743 WHERE col_1_varchar = REPEAT("b", 4000);
SELECT col_1_varchar = REPEAT("c", 4000) FROM worklog5743;
col_1_varchar = REPEAT("c", 4000)
0
1
ALTER TABLE worklog5743 ROW_FORMAT=REDUNDANT;
ERROR HY000: Index column size too large. The maximum column size is 767 bytes
ALTER TABLE worklog5743 ROW_FORMAT=COMPACT;
ERROR HY000: Index column size too large. The maximum column size is 767 bytes
ALTER TABLE worklog5743 ROW_FORMAT=COMPRESSED KEY_BLOCK_SIZE=16;
DROP TABLE worklog5743;
CREATE TABLE worklog5743 (
col_1_text TEXT (4000) , col_2_text TEXT (4000) ,
PRIMARY KEY (col_1_text(3072))
) ROW_FORMAT=DYNAMIC, engine = innodb;
INSERT INTO worklog5743 VALUES(REPEAT("a", 4000) , REPEAT("o", 4000));
CREATE INDEX prefix_idx ON worklog5743(col_1_text (3072));
SELECT COLUMN_NAME,INDEX_NAME,SUB_PART,INDEX_TYPE FROM
INFORMATION_SCHEMA.STATISTICS WHERE table_name = 'worklog5743' ;
COLUMN_NAME	INDEX_NAME	SUB_PART	INDEX_TYPE
col_1_text	PRIMARY	3072	BTREE
col_1_text	prefix_idx	3072	BTREE
INSERT INTO worklog5743 VALUES(REPEAT("b", 4000) , REPEAT("p", 4000));
SELECT col_1_text = REPEAT("a", 4000) , col_2_text = REPEAT("o", 4000)
FROM worklog5743;
col_1_text = REPEAT("a", 4000)	col_2_text = REPEAT("o", 4000)
1	1
0	0
UPDATE worklog5743 SET col_1_text = REPEAT("c", 4000)
WHERE col_1_text = REPEAT("a", 4000) AND col_2_text = REPEAT("o", 4000);
SELECT col_1_text = REPEAT("c", 4000) FROM worklog5743
WHERE col_1_text = REPEAT("c", 4000) AND col_2_text = REPEAT("o", 4000);
col_1_text = REPEAT("c", 4000)
1
INSERT INTO worklog5743 VALUES(REPEAT("a", 4000),REPEAT("o", 4000));
DELETE FROM worklog5743 WHERE col_1_text = REPEAT("b", 4000);
SELECT col_1_text = REPEAT("c", 4000) FROM worklog5743;
col_1_text = REPEAT("c", 4000)
0
1
DROP TABLE worklog5743;
CREATE TABLE worklog5743 (
col_1_mediumtext MEDIUMTEXT , col_2_mediumtext MEDIUMTEXT ,
PRIMARY KEY (col_1_mediumtext(3072))
) ROW_FORMAT=DYNAMIC, engine = innodb;
INSERT INTO worklog5743 VALUES(REPEAT("a", 4000) , REPEAT("o", 4000));
CREATE INDEX prefix_idx ON worklog5743(col_1_mediumtext (3072));
INSERT INTO worklog5743 VALUES(REPEAT("b", 4000) , REPEAT("p", 4000));
SELECT col_1_mediumtext = REPEAT("a", 4000),col_2_mediumtext = REPEAT("o", 4000)
FROM worklog5743;
col_1_mediumtext = REPEAT("a", 4000)	col_2_mediumtext = REPEAT("o", 4000)
1	1
0	0
UPDATE worklog5743 SET col_1_mediumtext = REPEAT("c", 4000)
WHERE col_1_mediumtext = REPEAT("a", 4000)
AND col_2_mediumtext = REPEAT("o", 4000);
SELECT col_1_mediumtext = REPEAT("c", 4000) FROM worklog5743
WHERE col_1_mediumtext = REPEAT("c", 4000)
AND col_2_mediumtext = REPEAT("o", 4000);
col_1_mediumtext = REPEAT("c", 4000)
1
INSERT INTO worklog5743 VALUES(REPEAT("a", 4000),REPEAT("o", 4000));
DELETE FROM worklog5743 WHERE col_1_mediumtext = REPEAT("b", 4000);
SELECT col_1_mediumtext = REPEAT("c", 4000) FROM worklog5743;
col_1_mediumtext = REPEAT("c", 4000)
0
1
DROP TABLE worklog5743;
CREATE TABLE worklog5743 (
col_1_longtext LONGTEXT , col_2_longtext LONGTEXT ,
PRIMARY KEY (col_1_longtext(3072))
) ROW_FORMAT=DYNAMIC, engine = innodb;
INSERT INTO worklog5743 VALUES(REPEAT("a", 4000) , REPEAT("o", 4000));
CREATE INDEX prefix_idx ON worklog5743(col_1_longtext (3072));
INSERT INTO worklog5743 VALUES(REPEAT("b", 4000) , REPEAT("p", 4000));
SELECT col_1_longtext = REPEAT("a", 4000) , col_2_longtext = REPEAT("o", 4000)
FROM worklog5743;
col_1_longtext = REPEAT("a", 4000)	col_2_longtext = REPEAT("o", 4000)
1	1
0	0
UPDATE worklog5743 SET col_1_longtext = REPEAT("c", 4000)
WHERE col_1_longtext = REPEAT("a", 4000)
AND col_2_longtext = REPEAT("o", 4000);
SELECT col_1_longtext = REPEAT("c", 4000) FROM worklog5743
WHERE col_1_longtext = REPEAT("c", 4000)
AND col_2_longtext = REPEAT("o", 4000);
col_1_longtext = REPEAT("c", 4000)
1
INSERT INTO worklog5743 VALUES(REPEAT("a", 4000),REPEAT("o", 4000));
DELETE FROM worklog5743 WHERE col_1_longtext = REPEAT("b", 4000);
SELECT col_1_longtext = REPEAT("c", 4000) FROM worklog5743;
col_1_longtext = REPEAT("c", 4000)
0
1
DROP TABLE worklog5743;
CREATE TABLE worklog5743 (
col_1_blob BLOB (4000) , col_2_blob BLOB (4000) ,
PRIMARY KEY (col_1_blob(3072))
) ROW_FORMAT=DYNAMIC, engine = innodb;
INSERT INTO worklog5743 VALUES(REPEAT("a", 4000) , REPEAT("o", 4000));
CREATE INDEX prefix_idx ON worklog5743(col_1_blob (3072));
SELECT COLUMN_NAME,INDEX_NAME,SUB_PART,INDEX_TYPE FROM
INFORMATION_SCHEMA.STATISTICS WHERE table_name = 'worklog5743' ;
COLUMN_NAME	INDEX_NAME	SUB_PART	INDEX_TYPE
col_1_blob	PRIMARY	3072	BTREE
col_1_blob	prefix_idx	3072	BTREE
INSERT INTO worklog5743 VALUES(REPEAT("b", 4000) , REPEAT("p", 4000));
SELECT col_1_blob = REPEAT("a", 4000) , col_2_blob = REPEAT("o", 4000)
FROM worklog5743;
col_1_blob = REPEAT("a", 4000)	col_2_blob = REPEAT("o", 4000)
1	1
0	0
UPDATE worklog5743 SET col_1_blob = REPEAT("c", 4000)
WHERE col_1_blob = REPEAT("a", 4000) AND col_2_blob = REPEAT("o", 4000);
SELECT col_1_blob = REPEAT("c", 4000) FROM worklog5743
WHERE col_1_blob = REPEAT("c", 4000) AND col_2_blob = REPEAT("o", 4000);
col_1_blob = REPEAT("c", 4000)
1
INSERT INTO worklog5743 VALUES(REPEAT("a", 4000),REPEAT("o", 4000));
DELETE FROM worklog5743 WHERE col_1_blob = REPEAT("b", 4000);
SELECT col_1_blob = REPEAT("c", 4000) FROM worklog5743;
col_1_blob = REPEAT("c", 4000)
0
1
DROP TABLE worklog5743;
CREATE TABLE worklog5743 (
col_1_mediumblob MEDIUMBLOB  , col_2_mediumblob MEDIUMBLOB  ,
PRIMARY KEY (col_1_mediumblob(3072))
) ROW_FORMAT=DYNAMIC, engine = innodb;
INSERT INTO worklog5743 VALUES(REPEAT("a", 4000) , REPEAT("o", 4000));
CREATE INDEX prefix_idx ON worklog5743(col_1_mediumblob (3072));
INSERT INTO worklog5743 VALUES(REPEAT("b", 4000) , REPEAT("p", 4000));
SELECT col_1_mediumblob = REPEAT("a", 4000),col_2_mediumblob = REPEAT("o", 4000)
FROM worklog5743;
col_1_mediumblob = REPEAT("a", 4000)	col_2_mediumblob = REPEAT("o", 4000)
1	1
0	0
UPDATE worklog5743 SET col_1_mediumblob = REPEAT("c", 4000)
WHERE col_1_mediumblob = REPEAT("a", 4000)
AND col_2_mediumblob = REPEAT("o", 4000);
SELECT col_1_mediumblob = REPEAT("c", 4000) FROM worklog5743
WHERE col_1_mediumblob = REPEAT("c", 4000)
AND col_2_mediumblob = REPEAT("o", 4000);
col_1_mediumblob = REPEAT("c", 4000)
1
INSERT INTO worklog5743 VALUES(REPEAT("a", 4000),REPEAT("o", 4000));
DELETE FROM worklog5743 WHERE col_1_mediumblob = REPEAT("b", 4000);
SELECT col_1_mediumblob = REPEAT("c", 4000) FROM worklog5743;
col_1_mediumblob = REPEAT("c", 4000)
0
1
DROP TABLE worklog5743;
CREATE TABLE worklog5743 (
col_1_longblob LONGBLOB  , col_2_longblob LONGBLOB  ,
PRIMARY KEY (col_1_longblob(3072))
) ROW_FORMAT=DYNAMIC, engine = innodb;
INSERT INTO worklog5743 VALUES(REPEAT("a", 4000) , REPEAT("o", 4000));
CREATE INDEX prefix_idx ON worklog5743(col_1_longblob (3072));
INSERT INTO worklog5743 VALUES(REPEAT("b", 4000) , REPEAT("p", 4000));
SELECT col_1_longblob = REPEAT("a", 4000) , col_2_longblob = REPEAT("o", 4000)
FROM worklog5743;
col_1_longblob = REPEAT("a", 4000)	col_2_longblob = REPEAT("o", 4000)
1	1
0	0
UPDATE worklog5743 SET col_1_longblob = REPEAT("c", 4000)
WHERE col_1_longblob = REPEAT("a", 4000)
AND col_2_longblob = REPEAT("o", 4000);
SELECT col_1_longblob = REPEAT("c", 4000) FROM worklog5743
WHERE col_1_longblob = REPEAT("c", 4000)
AND col_2_longblob = REPEAT("o", 4000);
col_1_longblob = REPEAT("c", 4000)
1
INSERT INTO worklog5743 VALUES(REPEAT("a", 4000),REPEAT("o", 4000));
DELETE FROM worklog5743 WHERE col_1_longblob = REPEAT("b", 4000);
SELECT col_1_longblob = REPEAT("c", 4000) FROM worklog5743;
col_1_longblob = REPEAT("c", 4000)
0
1
DROP TABLE worklog5743;
CREATE TABLE worklog5743 (
col_1_varbinary VARBINARY (4000) , col_2_varbinary VARBINARY (4000) ,
PRIMARY KEY (col_1_varbinary(3072))
) ROW_FORMAT=DYNAMIC, engine = innodb;
INSERT INTO worklog5743 VALUES(REPEAT("a", 4000) , REPEAT("o", 4000));
CREATE INDEX prefix_idx ON worklog5743(col_1_varbinary (3072));
INSERT INTO worklog5743 VALUES(REPEAT("b", 4000) , REPEAT("p", 4000));
SELECT col_1_varbinary = REPEAT("a", 4000) , col_2_varbinary = REPEAT("o", 4000)
FROM worklog5743;
col_1_varbinary = REPEAT("a", 4000)	col_2_varbinary = REPEAT("o", 4000)
1	1
0	0
UPDATE worklog5743 SET col_1_varbinary = REPEAT("c", 4000)
WHERE col_1_varbinary = REPEAT("a", 4000)
AND col_2_varbinary = REPEAT("o", 4000);
SELECT col_1_varbinary = REPEAT("c", 4000) FROM worklog5743
WHERE col_1_varbinary = REPEAT("c", 4000)
AND col_2_varbinary = REPEAT("o", 4000);
col_1_varbinary = REPEAT("c", 4000)
1
INSERT INTO worklog5743 VALUES(REPEAT("a", 4000),REPEAT("o", 4000));
DELETE FROM worklog5743 WHERE col_1_varbinary = REPEAT("b", 4000);
SELECT col_1_varbinary = REPEAT("c", 4000) FROM worklog5743;
col_1_varbinary = REPEAT("c", 4000)
0
1
DROP TABLE worklog5743;
CREATE TABLE worklog5743 (col_1_char CHAR (255) , col_2_char CHAR (255),
col_3_char CHAR (255), col_4_char CHAR (255),col_5_char CHAR (255),
col_6_char CHAR (255), col_7_char CHAR (255),col_8_char CHAR (255),
col_9_char CHAR (255), col_10_char CHAR (255),col_11_char CHAR (255),
col_12_char CHAR (255), col_13_char CHAR (255),col_14_char CHAR (255)
) ROW_FORMAT=DYNAMIC, engine = innodb;
INSERT INTO worklog5743 VALUES(REPEAT("a", 255) , REPEAT("o", 255),
REPEAT("a", 255) , REPEAT("o", 255),REPEAT("a", 255),
REPEAT("a", 255) , REPEAT("o", 255),REPEAT("a", 255),
REPEAT("a", 255) , REPEAT("o", 255),REPEAT("a", 255),
REPEAT("a", 255) , REPEAT("o", 255),REPEAT("a", 255)
);
CREATE INDEX prefix_idx ON worklog5743(col_1_char(250),col_2_char(250),
col_3_char(250),col_4_char(250),col_5_char(250),col_6_char(250),
col_7_char(250),col_8_char(250),col_9_char(250),col_10_char(250),
col_11_char(250),col_12_char(250),col_13_char(72)
);
INSERT INTO worklog5743 VALUES(REPEAT("b", 255) , REPEAT("p", 255),
REPEAT("a", 255) , REPEAT("o", 255),REPEAT("a", 255),
REPEAT("a", 255) , REPEAT("o", 255),REPEAT("a", 255),
REPEAT("a", 255) , REPEAT("o", 255),REPEAT("a", 255),
REPEAT("a", 255) , REPEAT("o", 255),REPEAT("a", 255)
);
SELECT col_1_char = REPEAT("a", 255) , col_2_char = REPEAT("o", 255) FROM worklog5743;
col_1_char = REPEAT("a", 255)	col_2_char = REPEAT("o", 255)
1	1
0	0
UPDATE worklog5743 SET col_1_char = REPEAT("c", 255)
WHERE col_1_char = REPEAT("a", 255) AND col_2_char = REPEAT("o", 255);
SELECT col_1_char = REPEAT("c", 255) FROM worklog5743
WHERE col_1_char = REPEAT("c", 255) AND col_2_char = REPEAT("o", 255);
col_1_char = REPEAT("c", 255)
1
INSERT INTO worklog5743 VALUES(REPEAT("a", 255) , REPEAT("o", 255),
REPEAT("a", 255) , REPEAT("o", 255),REPEAT("a", 255),
REPEAT("a", 255) , REPEAT("o", 255),REPEAT("a", 255),
REPEAT("a", 255) , REPEAT("o", 255),REPEAT("a", 255),
REPEAT("a", 255) , REPEAT("o", 255),REPEAT("a", 255)
);
DELETE FROM worklog5743 WHERE col_1_char = REPEAT("b", 255);
SELECT col_1_char = REPEAT("c", 255) FROM worklog5743;
col_1_char = REPEAT("c", 255)
1
0
DROP TABLE worklog5743;
CREATE TABLE worklog5743 (col_1_binary BINARY (255) , col_2_binary BINARY (255),
col_3_binary BINARY(255),col_4_binary BINARY (255),col_5_binary BINARY (255),
col_6_binary BINARY(255),col_7_binary BINARY (255),col_8_binary BINARY (255),
col_9_binary BINARY(255),col_10_binary BINARY (255),col_11_binary BINARY (255),
col_12_binary BINARY(255),col_13_binary BINARY (255),col_14_binary BINARY (255)
) ROW_FORMAT=DYNAMIC, engine = innodb;
INSERT INTO worklog5743 VALUES(REPEAT("a", 255) , REPEAT("o", 255),
REPEAT("a", 255) , REPEAT("o", 255), REPEAT("a", 255),
REPEAT("a", 255) , REPEAT("o", 255), REPEAT("a", 255),
REPEAT("a", 255) , REPEAT("o", 255), REPEAT("a", 255),
REPEAT("a", 255) , REPEAT("o", 255), REPEAT("a", 255)
);
CREATE INDEX prefix_idx ON worklog5743(col_1_binary (250),col_2_binary (250),
col_3_binary (250),col_4_binary (250),col_5_binary (250),
col_6_binary (250),col_7_binary (250),col_8_binary (250),
col_9_binary (250),col_10_binary (250),col_11_binary (250),
col_12_binary (250),col_13_binary (72)
);
INSERT INTO worklog5743 VALUES(REPEAT("b", 255) , REPEAT("p", 255),
REPEAT("a", 255) , REPEAT("o", 255), REPEAT("a", 255),
REPEAT("a", 255) , REPEAT("o", 255), REPEAT("a", 255),
REPEAT("a", 255) , REPEAT("o", 255), REPEAT("a", 255),
REPEAT("a", 255) , REPEAT("o", 255), REPEAT("a", 255)
);
SELECT col_1_binary = REPEAT("a", 255) , col_2_binary = REPEAT("o", 255) FROM worklog5743;
col_1_binary = REPEAT("a", 255)	col_2_binary = REPEAT("o", 255)
1	1
0	0
UPDATE worklog5743 SET col_1_binary = REPEAT("c", 255)
WHERE col_1_binary = REPEAT("a", 255)
AND col_2_binary = REPEAT("o", 255);
SELECT col_1_binary = REPEAT("c", 255) FROM worklog5743
WHERE col_1_binary = REPEAT("c", 255)
AND col_2_binary = REPEAT("o", 255);
col_1_binary = REPEAT("c", 255)
1
INSERT INTO worklog5743 VALUES(REPEAT("a", 255) , REPEAT("o", 255),
REPEAT("a", 255) , REPEAT("o", 255), REPEAT("a", 255),
REPEAT("a", 255) , REPEAT("o", 255), REPEAT("a", 255),
REPEAT("a", 255) , REPEAT("o", 255), REPEAT("a", 255),
REPEAT("a", 255) , REPEAT("o", 255), REPEAT("a", 255)
);
DELETE FROM worklog5743 WHERE col_1_binary = REPEAT("b", 255);
SELECT col_1_binary = REPEAT("c", 255) FROM worklog5743;
col_1_binary = REPEAT("c", 255)
1
0
DROP TABLE worklog5743;
CREATE TABLE worklog5743_key2 (
col_1_varchar VARCHAR (4000) , col_2_varchar VARCHAR (4000) ,
PRIMARY KEY (col_1_varchar(948))
) ROW_FORMAT=COMPRESSED KEY_BLOCK_SIZE=2, engine = innodb;
INSERT INTO worklog5743_key2 VALUES(REPEAT("a", 4000) , REPEAT("o", 4000));
INSERT INTO worklog5743_key2 VALUES(REPEAT("b", 4000) , REPEAT("p", 4000));
SELECT col_1_varchar  = REPEAT("a", 4000) , col_2_varchar = REPEAT("o", 4000)
FROM worklog5743_key2;
col_1_varchar  = REPEAT("a", 4000)	col_2_varchar = REPEAT("o", 4000)
1	1
0	0
UPDATE worklog5743_key2 SET col_1_varchar = REPEAT("c", 4000)
WHERE col_1_varchar = REPEAT("a", 4000) AND col_2_varchar = REPEAT("o", 4000);
SELECT col_1_varchar = REPEAT("c", 4000) FROM worklog5743_key2
WHERE col_2_varchar = REPEAT("o", 4000);
col_1_varchar = REPEAT("c", 4000)
1
INSERT INTO worklog5743_key2 VALUES(REPEAT("a", 4000),REPEAT("o", 4000));
DELETE FROM worklog5743_key2 WHERE col_1_varchar = REPEAT("b", 4000);
SELECT col_1_varchar = REPEAT("c", 4000) FROM worklog5743_key2;
col_1_varchar = REPEAT("c", 4000)
0
1
DROP TABLE worklog5743_key2;
CREATE TABLE worklog5743_key4 (
col_1_varchar VARCHAR (4000) , col_2_varchar VARCHAR (4000) ,
PRIMARY KEY (col_1_varchar(1964))
) ROW_FORMAT=COMPRESSED KEY_BLOCK_SIZE=4, engine = innodb;
INSERT INTO worklog5743_key4 VALUES(REPEAT("a", 4000) , REPEAT("o", 4000));
INSERT INTO worklog5743_key4 VALUES(REPEAT("b", 4000) , REPEAT("p", 4000));
SELECT col_1_varchar  = REPEAT("a", 4000) , col_2_varchar = REPEAT("o", 4000)
FROM worklog5743_key4;
col_1_varchar  = REPEAT("a", 4000)	col_2_varchar = REPEAT("o", 4000)
1	1
0	0
UPDATE worklog5743_key4 SET col_1_varchar = REPEAT("c", 4000)
WHERE col_1_varchar = REPEAT("a", 4000)
AND col_2_varchar = REPEAT("o", 4000);
SELECT col_1_varchar = REPEAT("b", 3500) FROM worklog5743_key4
WHERE col_1_varchar = REPEAT("c", 4000) AND col_2_varchar = REPEAT("o", 4000);
col_1_varchar = REPEAT("b", 3500)
0
INSERT INTO worklog5743_key4 VALUES(REPEAT("a", 4000),REPEAT("o", 4000));
DELETE FROM worklog5743_key4 WHERE col_1_varchar = REPEAT("b", 4000);
SELECT col_1_varchar = REPEAT("c", 4000) FROM worklog5743_key4;
col_1_varchar = REPEAT("c", 4000)
0
1
DROP TABLE worklog5743_key4;
CREATE TABLE worklog5743_key8 (
col_1_varchar VARCHAR (4000) , col_2_varchar VARCHAR (4000) ,
PRIMARY KEY (col_1_varchar(3072))
) ROW_FORMAT=COMPRESSED KEY_BLOCK_SIZE=8, engine = innodb;
INSERT INTO worklog5743_key8 VALUES(REPEAT("a", 4000) , REPEAT("o", 4000));
INSERT INTO worklog5743_key8 VALUES(REPEAT("b", 4000) , REPEAT("p", 4000));
SELECT col_1_varchar  = REPEAT("a", 4000) , col_2_varchar = REPEAT("o", 4000)
FROM worklog5743_key8;
col_1_varchar  = REPEAT("a", 4000)	col_2_varchar = REPEAT("o", 4000)
1	1
0	0
UPDATE worklog5743_key8 SET col_1_varchar = REPEAT("c", 4000)
WHERE col_1_varchar = REPEAT("a", 4000) AND col_2_varchar = REPEAT("o", 4000);
SELECT col_1_varchar = REPEAT("b", 3500) FROM worklog5743_key8
WHERE col_1_varchar = REPEAT("c", 4000) AND col_2_varchar = REPEAT("o", 4000);
col_1_varchar = REPEAT("b", 3500)
0
INSERT INTO worklog5743_key8 VALUES(REPEAT("a", 4000),REPEAT("o", 4000));
DELETE FROM worklog5743_key8 WHERE col_1_varchar = REPEAT("b", 4000);
SELECT col_1_varchar = REPEAT("c", 4000) FROM worklog5743_key8;
col_1_varchar = REPEAT("c", 4000)
0
1
DROP TABLE worklog5743_key8;
CREATE TABLE worklog5743_key2 (
col_1_text TEXT (4000) , col_2_text TEXT (4000) ,
PRIMARY KEY (col_1_text(948))
) ROW_FORMAT=COMPRESSED KEY_BLOCK_SIZE=2, engine = innodb;
INSERT INTO worklog5743_key2 VALUES(REPEAT("a", 4000) , REPEAT("o", 4000));
INSERT INTO worklog5743_key2 VALUES(REPEAT("b", 4000) , REPEAT("p", 4000));
SELECT col_1_text  = REPEAT("a", 4000) , col_2_text = REPEAT("o", 4000)
FROM worklog5743_key2;
col_1_text  = REPEAT("a", 4000)	col_2_text = REPEAT("o", 4000)
1	1
0	0
UPDATE worklog5743_key2 SET col_1_text = REPEAT("c", 4000)
WHERE col_1_text = REPEAT("a", 4000) AND col_2_text = REPEAT("o", 4000);
SELECT col_1_text = REPEAT("b", 3500) FROM worklog5743_key2
WHERE col_1_text = REPEAT("c", 4000) AND col_2_text = REPEAT("o", 4000);
col_1_text = REPEAT("b", 3500)
0
INSERT INTO worklog5743_key2 VALUES(REPEAT("a", 4000),REPEAT("o", 4000));
DELETE FROM worklog5743_key2 WHERE col_1_text = REPEAT("b", 4000);
SELECT col_1_text = REPEAT("c", 4000) FROM worklog5743_key2;
col_1_text = REPEAT("c", 4000)
0
1
DROP TABLE worklog5743_key2;
CREATE TABLE worklog5743_key4 (
col_1_text TEXT (4000) , col_2_text TEXT (4000) ,
PRIMARY KEY (col_1_text(1964))
) ROW_FORMAT=COMPRESSED KEY_BLOCK_SIZE=4, engine = innodb;
INSERT INTO worklog5743_key4 VALUES(REPEAT("a", 4000) , REPEAT("o", 4000));
INSERT INTO worklog5743_key4 VALUES(REPEAT("b", 4000) , REPEAT("p", 4000));
SELECT col_1_text  = REPEAT("a", 4000) , col_2_text = REPEAT("o", 4000)
FROM worklog5743_key4;
col_1_text  = REPEAT("a", 4000)	col_2_text = REPEAT("o", 4000)
1	1
0	0
UPDATE worklog5743_key4 SET col_1_text = REPEAT("c", 4000)
WHERE col_1_text = REPEAT("a", 4000) AND col_2_text = REPEAT("o", 4000);
SELECT col_1_text = REPEAT("b", 3500) FROM worklog5743_key4
WHERE col_1_text = REPEAT("c", 4000) AND col_2_text = REPEAT("o", 4000);
col_1_text = REPEAT("b", 3500)
0
INSERT INTO worklog5743_key4 VALUES(REPEAT("a", 4000),REPEAT("o", 4000));
DELETE FROM worklog5743_key4 WHERE col_1_text = REPEAT("b", 4000);
SELECT col_1_text = REPEAT("c", 4000) FROM worklog5743_key4;
col_1_text = REPEAT("c", 4000)
0
1
DROP TABLE worklog5743_key4;
CREATE TABLE worklog5743_key8 (
col_1_text TEXT (4000) , col_2_text TEXT (4000) ,
PRIMARY KEY (col_1_text(3072))
) ROW_FORMAT=COMPRESSED KEY_BLOCK_SIZE=8, engine = innodb;
INSERT INTO worklog5743_key8 VALUES(REPEAT("a", 4000) , REPEAT("o", 4000));
INSERT INTO worklog5743_key8 VALUES(REPEAT("b", 4000) , REPEAT("p", 4000));
SELECT col_1_text  = REPEAT("a", 4000) , col_2_text = REPEAT("o", 4000)
FROM worklog5743_key8;
col_1_text  = REPEAT("a", 4000)	col_2_text = REPEAT("o", 4000)
1	1
0	0
UPDATE worklog5743_key8 SET col_1_text = REPEAT("c", 4000)
WHERE col_1_text = REPEAT("a", 4000) AND col_2_text = REPEAT("o", 4000);
SELECT col_1_text = REPEAT("b", 3500) FROM worklog5743_key8
WHERE col_1_text = REPEAT("c", 4000) AND col_2_text = REPEAT("o", 4000);
col_1_text = REPEAT("b", 3500)
0
INSERT INTO worklog5743_key8 VALUES(REPEAT("a", 4000),REPEAT("o", 4000));
DELETE FROM worklog5743_key8 WHERE col_1_text = REPEAT("b", 4000);
SELECT col_1_text = REPEAT("c", 4000) FROM worklog5743_key8;
col_1_text = REPEAT("c", 4000)
0
1
DROP TABLE worklog5743_key8;
CREATE TABLE worklog5743_key2 (
col_1_blob BLOB (4000) , col_2_blob BLOB (4000) ,
PRIMARY KEY (col_1_blob(948))
) ROW_FORMAT=COMPRESSED KEY_BLOCK_SIZE=2, engine = innodb;
INSERT INTO worklog5743_key2 VALUES(REPEAT("a", 4000) , REPEAT("o", 4000));
INSERT INTO worklog5743_key2 VALUES(REPEAT("b", 4000) , REPEAT("p", 4000));
SELECT col_1_blob  = REPEAT("a", 4000) , col_2_blob = REPEAT("o", 4000)
FROM worklog5743_key2;
col_1_blob  = REPEAT("a", 4000)	col_2_blob = REPEAT("o", 4000)
1	1
0	0
UPDATE worklog5743_key2 SET col_1_blob = REPEAT("c", 4000)
WHERE col_1_blob = REPEAT("a", 4000) AND col_2_blob = REPEAT("o", 4000);
SELECT col_1_blob = REPEAT("b", 3500) FROM worklog5743_key2
WHERE col_1_blob = REPEAT("c", 4000) AND col_2_blob = REPEAT("o", 4000);
col_1_blob = REPEAT("b", 3500)
0
INSERT INTO worklog5743_key2 VALUES(REPEAT("a", 4000),REPEAT("o", 4000));
DELETE FROM worklog5743_key2 WHERE col_1_blob = REPEAT("b", 4000);
SELECT col_1_blob = REPEAT("c", 4000) FROM worklog5743_key2;
col_1_blob = REPEAT("c", 4000)
0
1
DROP TABLE worklog5743_key2;
CREATE TABLE worklog5743_key4 (
col_1_blob BLOB (4000) , col_2_blob BLOB (4000) ,
PRIMARY KEY (col_1_blob(1964))
) ROW_FORMAT=COMPRESSED KEY_BLOCK_SIZE=4, engine = innodb;
INSERT INTO worklog5743_key4 VALUES(REPEAT("a", 4000) , REPEAT("o", 4000));
INSERT INTO worklog5743_key4 VALUES(REPEAT("b", 4000) , REPEAT("p", 4000));
SELECT col_1_blob  = REPEAT("a", 4000) , col_2_blob = REPEAT("o", 4000)
FROM worklog5743_key4;
col_1_blob  = REPEAT("a", 4000)	col_2_blob = REPEAT("o", 4000)
1	1
0	0
UPDATE worklog5743_key4 SET col_1_blob = REPEAT("c", 4000)
WHERE col_1_blob = REPEAT("a", 4000) AND col_2_blob = REPEAT("o", 4000);
SELECT col_1_blob = REPEAT("b", 3500) FROM worklog5743_key4
WHERE col_1_blob = REPEAT("c", 4000) AND col_2_blob = REPEAT("o", 4000);
col_1_blob = REPEAT("b", 3500)
0
INSERT INTO worklog5743_key4 VALUES(REPEAT("a", 4000),REPEAT("o", 4000));
DELETE FROM worklog5743_key4 WHERE col_1_blob = REPEAT("b", 4000);
SELECT col_1_blob = REPEAT("c", 4000) FROM worklog5743_key4;
col_1_blob = REPEAT("c", 4000)
0
1
DROP TABLE worklog5743_key4;
CREATE TABLE worklog5743_key8 (
col_1_blob BLOB (4000) , col_2_blob BLOB (4000) ,
PRIMARY KEY (col_1_blob(3072))
) ROW_FORMAT=COMPRESSED KEY_BLOCK_SIZE=8, engine = innodb;
INSERT INTO worklog5743_key8 VALUES(REPEAT("a", 4000) , REPEAT("o", 4000));
INSERT INTO worklog5743_key8 VALUES(REPEAT("b", 4000) , REPEAT("p", 4000));
SELECT col_1_blob  = REPEAT("a", 4000) , col_2_blob = REPEAT("o", 4000)
FROM worklog5743_key8;
col_1_blob  = REPEAT("a", 4000)	col_2_blob = REPEAT("o", 4000)
1	1
0	0
UPDATE worklog5743_key8 SET col_1_blob = REPEAT("c", 4000)
WHERE col_1_blob = REPEAT("a", 4000) AND col_2_blob = REPEAT("o", 4000);
SELECT col_1_blob = REPEAT("b", 3500) FROM worklog5743_key8
WHERE col_1_blob = REPEAT("c", 4000) AND col_2_blob = REPEAT("o", 4000);
col_1_blob = REPEAT("b", 3500)
0
INSERT INTO worklog5743_key8 VALUES(REPEAT("a", 4000),REPEAT("o", 4000));
DELETE FROM worklog5743_key8 WHERE col_1_blob = REPEAT("b", 4000);
SELECT col_1_blob = REPEAT("c", 4000) FROM worklog5743_key8;
col_1_blob = REPEAT("c", 4000)
0
1
DROP TABLE worklog5743_key8;
CREATE TABLE worklog5743 (
col_1_varbinary VARBINARY (4000) , col_2_varchar VARCHAR (4000) ,
col_3_text TEXT (4000), col_4_blob BLOB (4000), col_5_text TEXT (4000),
col_6_varchar VARCHAR (4000), col_7_binary BINARY (255)
) ROW_FORMAT=DYNAMIC, engine = innodb;
INSERT INTO worklog5743 VALUES(REPEAT("a", 4000) , REPEAT("o", 4000),
REPEAT("a", 4000) , REPEAT("o", 4000), REPEAT("a", 4000),
REPEAT("a", 4000) ,  REPEAT("a", 255)
);
CREATE INDEX prefix_idx1 ON worklog5743(col_1_varbinary (3072));
CREATE INDEX prefix_idx2 ON worklog5743(col_2_varchar (3072));
INSERT INTO worklog5743 VALUES(REPEAT("b", 4000) , REPEAT("p", 4000),
REPEAT("a", 4000) , REPEAT("o", 4000), REPEAT("a", 4000),
REPEAT("a", 4000) , REPEAT("a", 255)
);
SELECT col_1_varbinary = REPEAT("a", 4000) , col_2_varchar = REPEAT("o", 4000)
FROM worklog5743;
col_1_varbinary = REPEAT("a", 4000)	col_2_varchar = REPEAT("o", 4000)
1	1
0	0
UPDATE worklog5743 SET col_1_varbinary = REPEAT("c", 4000)
WHERE col_1_varbinary = REPEAT("a", 4000) AND col_2_varchar = REPEAT("o", 4000);
SELECT col_1_varbinary = REPEAT("c", 4000) FROM worklog5743
WHERE col_1_varbinary = REPEAT("c", 4000) AND col_2_varchar = REPEAT("o", 4000);
col_1_varbinary = REPEAT("c", 4000)
1
INSERT INTO worklog5743 VALUES(REPEAT("a", 4000) , REPEAT("o", 4000),
REPEAT("a", 4000) , REPEAT("o", 4000), REPEAT("a", 4000),
REPEAT("a", 4000) , REPEAT("a", 255)
);
DELETE FROM worklog5743 WHERE col_1_varbinary = REPEAT("b", 4000);
SELECT col_1_varbinary = REPEAT("c", 4000) FROM worklog5743;
col_1_varbinary = REPEAT("c", 4000)
1
0
INSERT INTO worklog5743 VALUES(REPEAT("a", 4000) , REPEAT("o", 4000),
REPEAT("a", 4000) , REPEAT("o", 4000), REPEAT("a", 4000),
REPEAT("a", 4000) ,  REPEAT("a", 255)
);
CREATE INDEX prefix_idx3 ON worklog5743(col_3_text (3072));
CREATE INDEX prefix_idx4 ON worklog5743(col_4_blob (3072));
CREATE INDEX prefix_idx5 ON worklog5743(col_5_text (3072));
BEGIN;
UPDATE worklog5743 SET col_1_varbinary = REPEAT("c", 4000)
WHERE col_1_varbinary = REPEAT("a", 4000) AND col_2_varchar = REPEAT("o", 4000);
SHOW WARNINGS;
Level	Code	Message
ROLLBACK;
DROP TABLE worklog5743;
CREATE TABLE worklog5743 (
col_1_varbinary VARBINARY (4000) , col_2_varchar VARCHAR (4000) ,
col_3_text TEXT (4000), col_4_blob BLOB (4000),col_5_text TEXT (4000),
col_6_varchar VARCHAR (4000), col_7_binary BINARY (255)
) ROW_FORMAT=DYNAMIC, engine = innodb;
CREATE INDEX prefix_idx1 ON worklog5743(col_1_varbinary (3072));
CREATE INDEX prefix_idx2 ON worklog5743(col_2_varchar (3072));
CREATE INDEX prefix_idx3 ON worklog5743(col_3_text (3072));
CREATE INDEX prefix_idx4 ON worklog5743(col_4_blob (3072));
CREATE INDEX prefix_idx5 ON worklog5743(col_5_text (3072));
START TRANSACTION;
INSERT INTO worklog5743 VALUES(REPEAT("a", 4000) , REPEAT("o", 4000),
REPEAT("a", 4000) , REPEAT("o", 4000), REPEAT("a", 4000),
REPEAT("a", 4000) ,  REPEAT("a", 255)
);
SELECT col_1_varbinary = REPEAT("a", 4000) , col_2_varchar = REPEAT("o", 4000)
FROM worklog5743;
col_1_varbinary = REPEAT("a", 4000)	col_2_varchar = REPEAT("o", 4000)
1	1
ROLLBACK;
START TRANSACTION;
INSERT INTO worklog5743 VALUES(REPEAT("a", 4000) , REPEAT("o", 4000),
REPEAT("a", 4000) , REPEAT("o", 4000), REPEAT("a", 4000),
REPEAT("a", 4000) ,  REPEAT("a", 255)
);
COMMIT;
SELECT col_1_varbinary = REPEAT("a", 4000) , col_2_varchar = REPEAT("o", 4000)
FROM worklog5743;
col_1_varbinary = REPEAT("a", 4000)	col_2_varchar = REPEAT("o", 4000)
1	1
START TRANSACTION;
INSERT INTO worklog5743 VALUES(REPEAT("b", 4000) , REPEAT("p", 4000),
REPEAT("a", 4000) , REPEAT("o", 4000), REPEAT("a", 4000),
REPEAT("a", 4000) , REPEAT("a", 255)
);
ROLLBACK;
BEGIN;
UPDATE worklog5743 SET col_1_varbinary = REPEAT("c", 4000)
WHERE col_1_varbinary = REPEAT("a", 4000)
AND col_2_varchar = REPEAT("o", 4000);
SHOW WARNINGS;
Level	Code	Message
ROLLBACK;
SELECT col_1_varbinary = REPEAT("c", 4000) FROM worklog5743
WHERE col_1_varbinary = REPEAT("c", 4000) AND col_2_varchar = REPEAT("o", 4000);
col_1_varbinary = REPEAT("c", 4000)
INSERT INTO worklog5743 VALUES(REPEAT("a", 4000) , REPEAT("o", 4000),
REPEAT("a", 4000) , REPEAT("o", 4000), REPEAT("a", 4000),
REPEAT("a", 4000) , REPEAT("a", 255)
);
DELETE FROM worklog5743 WHERE col_1_varbinary = REPEAT("b", 4000);
SELECT col_1_varbinary = REPEAT("c", 4000) FROM worklog5743;
col_1_varbinary = REPEAT("c", 4000)
0
0
DROP TABLE worklog5743;
CREATE TABLE worklog5743 (
col_1_text TEXT (4000) CHARACTER SET 'utf8',
col_2_text TEXT (4000) CHARACTER SET 'utf8',
PRIMARY KEY (col_1_text(1024))
) ROW_FORMAT=DYNAMIC, engine = innodb;
INSERT INTO worklog5743 VALUES(REPEAT("a", 4000) , REPEAT("o", 4000));
CREATE INDEX prefix_idx ON worklog5743(col_1_text (1024));
INSERT INTO worklog5743 VALUES(REPEAT("b", 4000) , REPEAT("p", 4000));
SELECT col_1_text = REPEAT("a", 4000) , col_2_text = REPEAT("o", 4000) FROM worklog5743;
col_1_text = REPEAT("a", 4000)	col_2_text = REPEAT("o", 4000)
1	1
0	0
UPDATE worklog5743 SET col_1_text = REPEAT("c", 4000)
WHERE col_1_text = REPEAT("a", 4000) AND col_2_text = REPEAT("o", 4000);
SELECT col_1_text = REPEAT("c", 4000) FROM worklog5743
WHERE col_1_text = REPEAT("c", 4000) AND col_2_text = REPEAT("o", 4000);
col_1_text = REPEAT("c", 4000)
1
INSERT INTO worklog5743 VALUES(REPEAT("a", 4000),REPEAT("o", 4000));
DELETE FROM worklog5743 WHERE col_1_text = REPEAT("b", 4000);
SELECT col_1_text = REPEAT("c", 4000) FROM worklog5743;
col_1_text = REPEAT("c", 4000)
0
1
DROP TABLE worklog5743;
CREATE TABLE worklog5743 (col_1_varchar VARCHAR (4000) CHARACTER SET 'utf8',
col_2_varchar VARCHAR (4000) CHARACTER SET 'utf8' ,
PRIMARY KEY (col_1_varchar(1024))
) ROW_FORMAT=DYNAMIC, engine = innodb;
INSERT INTO worklog5743 VALUES(REPEAT("a", 4000) , REPEAT("o", 4000));
CREATE INDEX prefix_idx ON worklog5743(col_1_varchar (1024));
INSERT INTO worklog5743 VALUES(REPEAT("b", 4000) , REPEAT("p", 4000));
SELECT col_1_varchar = REPEAT("a", 4000) , col_2_varchar = REPEAT("o", 4000) FROM worklog5743;
col_1_varchar = REPEAT("a", 4000)	col_2_varchar = REPEAT("o", 4000)
1	1
0	0
UPDATE worklog5743 SET col_1_varchar = REPEAT("c", 4000)
WHERE col_1_varchar = REPEAT("a", 4000) AND col_2_varchar = REPEAT("o", 4000);
SELECT col_1_varchar = REPEAT("c", 4000) FROM worklog5743
WHERE col_1_varchar = REPEAT("c", 4000) AND col_2_varchar = REPEAT("o", 4000);
col_1_varchar = REPEAT("c", 4000)
1
INSERT INTO worklog5743 VALUES(REPEAT("a", 4000),REPEAT("o", 4000));
DELETE FROM worklog5743 WHERE col_1_varchar = REPEAT("b", 4000);
SELECT col_1_varchar = REPEAT("c", 4000) FROM worklog5743;
col_1_varchar = REPEAT("c", 4000)
0
1
DROP TABLE worklog5743;
CREATE TABLE worklog5743 (
col_1_varbinary VARBINARY (4000) ,
col_2_varchar VARCHAR (4000) CHARACTER SET 'utf8',
col_3_text TEXT (4000) CHARACTER SET 'utf8',
col_4_blob BLOB (4000),col_5_text TEXT (4000),
col_6_varchar VARCHAR (4000), col_7_binary BINARY (255)
) ROW_FORMAT=DYNAMIC, engine = innodb;
CREATE INDEX prefix_idx2 ON worklog5743(col_2_varchar (500));
CREATE INDEX prefix_idx3 ON worklog5743(col_3_text (500));
START TRANSACTION;
INSERT INTO worklog5743 VALUES(REPEAT("a", 4000) , REPEAT("o", 4000),
REPEAT("a", 4000) , REPEAT("o", 4000), REPEAT("a", 4000),
REPEAT("a", 4000) ,  REPEAT("a", 255)
);
SELECT col_1_varbinary = REPEAT("a", 4000) , col_2_varchar = REPEAT("o", 4000)
FROM worklog5743;
col_1_varbinary = REPEAT("a", 4000)	col_2_varchar = REPEAT("o", 4000)
1	1
ROLLBACK;
START TRANSACTION;
INSERT INTO worklog5743 VALUES(REPEAT("a", 4000) , REPEAT("o", 4000),
REPEAT("a", 4000) , REPEAT("o", 4000), REPEAT("a", 4000),
REPEAT("a", 4000) ,  REPEAT("a", 255)
);
COMMIT;
SELECT col_1_varbinary = REPEAT("a", 4000) , col_2_varchar = REPEAT("o", 4000)
FROM worklog5743;
col_1_varbinary = REPEAT("a", 4000)	col_2_varchar = REPEAT("o", 4000)
1	1
START TRANSACTION;
INSERT INTO worklog5743 VALUES(REPEAT("b", 4000) , REPEAT("p", 4000),
REPEAT("a", 4000) , REPEAT("o", 4000), REPEAT("a", 4000),
REPEAT("a", 4000) , REPEAT("a", 255)
);
ROLLBACK;
SELECT col_1_varbinary = REPEAT("c", 4000) FROM worklog5743
WHERE col_1_varbinary = REPEAT("c", 4000)
AND col_2_varchar = REPEAT("o", 4000);
col_1_varbinary = REPEAT("c", 4000)
INSERT INTO worklog5743 VALUES(REPEAT("a", 4000) , REPEAT("o", 4000),
REPEAT("a", 4000) , REPEAT("o", 4000), REPEAT("a", 4000),
REPEAT("a", 4000) , REPEAT("a", 255)
);
DELETE FROM worklog5743 WHERE col_1_varbinary = REPEAT("b", 4000);
SELECT col_1_varbinary = REPEAT("c", 4000) FROM worklog5743;
col_1_varbinary = REPEAT("c", 4000)
0
0
DROP TABLE worklog5743;
CREATE TABLE worklog5743 (
col_1_text TEXT (4000) CHARACTER SET 'utf8',
col_2_text TEXT (4000) ,
PRIMARY KEY (col_1_text(1024))
) ROW_FORMAT=DYNAMIC, engine = innodb;
INSERT INTO worklog5743 VALUES(REPEAT("स", 4000) , REPEAT("o", 4000));
CREATE INDEX prefix_idx ON worklog5743(col_1_text (1024));
INSERT INTO worklog5743 VALUES(REPEAT("b", 4000) , REPEAT("p", 4000));
SELECT col_1_text = REPEAT("स", 4000) , col_2_text = REPEAT("o", 4000)
FROM worklog5743;
col_1_text = REPEAT("स", 4000)	col_2_text = REPEAT("o", 4000)
1	1
0	0
UPDATE worklog5743 SET col_1_text = REPEAT("क", 4000)
WHERE col_1_text = REPEAT("स", 4000) AND col_2_text = REPEAT("o", 4000);
SELECT col_1_text = REPEAT("क", 4000) FROM worklog5743
WHERE col_1_text = REPEAT("c", 4000) AND col_2_text = REPEAT("o", 4000);
col_1_text = REPEAT("क", 4000)
INSERT INTO worklog5743 VALUES(REPEAT("a", 4000),REPEAT("o", 4000));
DELETE FROM worklog5743 WHERE col_1_text = REPEAT("b", 4000);
SELECT col_1_text = REPEAT("क", 4000) FROM worklog5743;
col_1_text = REPEAT("क", 4000)
0
1
DROP TABLE worklog5743;
CREATE TABLE worklog5743 (
col_1_text TEXT(4000) , col_2_text TEXT(4000) ,
PRIMARY KEY (col_1_text(3072))
) ROW_FORMAT=DYNAMIC, engine = innodb;
INSERT INTO worklog5743 VALUES(REPEAT("a", 200) , REPEAT("o", 200));
SELECT col_1_text = REPEAT("a", 200) , col_2_text  = REPEAT("o", 200) FROM
worklog5743;
col_1_text = REPEAT("a", 200)	col_2_text  = REPEAT("o", 200)
1	1
connect  con1,localhost,root,,;
SELECT col_1_text = REPEAT("a", 200) , col_2_text = REPEAT("o", 200) FROM
worklog5743;
col_1_text = REPEAT("a", 200)	col_2_text = REPEAT("o", 200)
1	1
SELECT COUNT(*) FROM worklog5743;
COUNT(*)
1
connect  con2,localhost,root,,;
START TRANSACTION;
INSERT INTO worklog5743 VALUES(REPEAT("b", 200) , REPEAT("o", 200));
SELECT col_1_text = REPEAT("a", 200) , col_2_text  = REPEAT("o", 200) FROM
worklog5743;
col_1_text = REPEAT("a", 200)	col_2_text  = REPEAT("o", 200)
1	1
0	1
connection con1;
select @@session.tx_isolation;
@@session.tx_isolation
REPEATABLE-READ
SELECT col_1_text = REPEAT("b", 200) , col_2_text = REPEAT("o", 200) FROM
worklog5743;
col_1_text = REPEAT("b", 200)	col_2_text = REPEAT("o", 200)
0	1
SET SESSION TRANSACTION ISOLATION LEVEL READ UNCOMMITTED;
select @@session.tx_isolation;
@@session.tx_isolation
READ-UNCOMMITTED
SELECT col_1_text = REPEAT("b", 200) , col_2_text = REPEAT("o", 200) FROM
worklog5743;
col_1_text = REPEAT("b", 200)	col_2_text = REPEAT("o", 200)
0	1
1	1
SET SESSION TRANSACTION ISOLATION LEVEL REPEATABLE READ;
START TRANSACTION;
SELECT col_1_text = REPEAT("a", 200) , col_2_text = REPEAT("o", 200) FROM
worklog5743;
col_1_text = REPEAT("a", 200)	col_2_text = REPEAT("o", 200)
1	1
SELECT COUNT(*) FROM worklog5743;
COUNT(*)
1
connection con2;
COMMIT;
connection con1;
SELECT col_1_text = REPEAT("b", 200) , col_2_text = REPEAT("o", 200) FROM
worklog5743;
col_1_text = REPEAT("b", 200)	col_2_text = REPEAT("o", 200)
0	1
SELECT col_1_text = REPEAT("a", 200) , col_2_text = REPEAT("o", 200) FROM
worklog5743;
col_1_text = REPEAT("a", 200)	col_2_text = REPEAT("o", 200)
1	1
SELECT COUNT(*) FROM worklog5743;
COUNT(*)
1
COMMIT;
connection default;
DROP TABLE worklog5743;
CREATE TABLE worklog5743 (
col_1_text TEXT(4000) , col_2_text TEXT(4000) ,
PRIMARY KEY (col_1_text(3072))
) ROW_FORMAT=DYNAMIC, engine = innodb;
INSERT INTO worklog5743 VALUES(REPEAT("a", 200) , REPEAT("o", 200));
SELECT col_1_text = REPEAT("a", 200) , col_2_text  = REPEAT("o", 200) FROM
worklog5743;
col_1_text = REPEAT("a", 200)	col_2_text  = REPEAT("o", 200)
1	1
connection con1;
SELECT col_1_text = REPEAT("a", 200) , col_2_text = REPEAT("o", 200) FROM
worklog5743;
col_1_text = REPEAT("a", 200)	col_2_text = REPEAT("o", 200)
1	1
SELECT COUNT(*) FROM worklog5743;
COUNT(*)
1
START TRANSACTION;
connection con2;
START TRANSACTION;
INSERT INTO worklog5743 VALUES(REPEAT("b", 200) , REPEAT("o", 200));
DELETE FROM worklog5743 WHERE col_1_text = REPEAT("a", 200);
SELECT col_1_text = REPEAT("a", 200) , col_2_text  = REPEAT("o", 200) FROM
worklog5743;
col_1_text = REPEAT("a", 200)	col_2_text  = REPEAT("o", 200)
0	1
COMMIT;
connection con1;
SET SESSION TRANSACTION ISOLATION LEVEL READ UNCOMMITTED;
select @@session.tx_isolation;
@@session.tx_isolation
READ-UNCOMMITTED
SELECT col_1_text = REPEAT("b", 200) , col_2_text = REPEAT("o", 200) FROM
worklog5743;
col_1_text = REPEAT("b", 200)	col_2_text = REPEAT("o", 200)
1	1
SET SESSION TRANSACTION ISOLATION LEVEL REPEATABLE READ;
SELECT col_1_text = REPEAT("b", 200) , col_2_text = REPEAT("o", 200) FROM
worklog5743;
col_1_text = REPEAT("b", 200)	col_2_text = REPEAT("o", 200)
1	1
SELECT COUNT(*) FROM worklog5743;
COUNT(*)
1
COMMIT;
connection default;
DROP TABLE worklog5743;
CREATE TABLE worklog5743 (
col_1_text TEXT(4000) , col_2_text TEXT(4000) ,
PRIMARY KEY (col_1_text(3072))
) ROW_FORMAT=DYNAMIC, engine = innodb;
INSERT INTO worklog5743 VALUES(REPEAT("a", 200) , REPEAT("o", 200));
SELECT col_1_text = REPEAT("a", 200) , col_2_text  = REPEAT("o", 200) FROM
worklog5743;
col_1_text = REPEAT("a", 200)	col_2_text  = REPEAT("o", 200)
1	1
connection con1;
SELECT col_1_text = REPEAT("a", 200) , col_2_text = REPEAT("o", 200) FROM
worklog5743;
col_1_text = REPEAT("a", 200)	col_2_text = REPEAT("o", 200)
1	1
SELECT COUNT(*) FROM worklog5743;
COUNT(*)
1
START TRANSACTION;
connection con2;
START TRANSACTION;
INSERT INTO worklog5743 VALUES(REPEAT("b", 200) , REPEAT("o", 200));
DELETE FROM worklog5743 WHERE col_1_text = REPEAT("a", 200);
SELECT col_1_text = REPEAT("a", 200) , col_2_text  = REPEAT("o", 200) FROM
worklog5743;
col_1_text = REPEAT("a", 200)	col_2_text  = REPEAT("o", 200)
0	1
ROLLBACK;
disconnect con2;
connection con1;
SELECT col_1_text = REPEAT("b", 200) , col_2_text = REPEAT("o", 200) FROM
worklog5743;
col_1_text = REPEAT("b", 200)	col_2_text = REPEAT("o", 200)
0	1
SELECT COUNT(*) FROM worklog5743;
COUNT(*)
1
COMMIT;
connection default;
DROP TABLE worklog5743;
CREATE TABLE worklog5743 (
col_1_varchar VARCHAR (4000) , col_2_varchar VARCHAR (4000) ,
PRIMARY KEY (col_1_varchar(3072))
) ROW_FORMAT=DYNAMIC, engine = innodb;
INSERT INTO worklog5743 VALUES(REPEAT("a", 4000) , REPEAT("o", 4000));
CREATE INDEX prefix_idx ON worklog5743(col_1_varchar (3072));
INSERT INTO worklog5743 VALUES(REPEAT("b", 4000) , REPEAT("p", 4000));
SELECT col_1_varchar = REPEAT("a", 4000) , col_2_varchar = REPEAT("o", 4000)
FROM worklog5743;
col_1_varchar = REPEAT("a", 4000)	col_2_varchar = REPEAT("o", 4000)
1	1
0	0
UPDATE worklog5743 SET col_1_varchar = REPEAT("c", 4000)
WHERE col_1_varchar = REPEAT("a", 4000)
AND col_2_varchar = REPEAT("o", 4000);
SELECT col_1_varchar = REPEAT("c", 4000) FROM worklog5743
WHERE col_1_varchar = REPEAT("c", 4000)
AND col_2_varchar = REPEAT("o", 4000);
col_1_varchar = REPEAT("c", 4000)
1
INSERT INTO worklog5743 VALUES(REPEAT("a", 4000),REPEAT("o", 4000));
SELECT col_1_varchar = REPEAT("c", 4000) FROM worklog5743;
col_1_varchar = REPEAT("c", 4000)
0
0
1
SELECT tbl1.col_1_varchar = tbl2.col_1_varchar
FROM worklog5743 tbl1 , worklog5743 tbl2
WHERE tbl1.col_1_varchar = tbl2.col_1_varchar ;
tbl1.col_1_varchar = tbl2.col_1_varchar
1
1
1
SELECT tbl1.col_1_varchar = REPEAT("c", 4000) FROM worklog5743 tbl1
WHERE col_1_varchar IN (SELECT tbl2.col_1_varchar FROM worklog5743 tbl2) ;
tbl1.col_1_varchar = REPEAT("c", 4000)
0
0
1
SELECT tbl1.col_1_varchar = REPEAT("c", 4000) FROM worklog5743 tbl1
WHERE col_1_varchar NOT IN (SELECT tbl2.col_1_varchar FROM worklog5743 tbl2) ;
tbl1.col_1_varchar = REPEAT("c", 4000)
SELECT tbl1.col_1_varchar = REPEAT("c", 4000) FROM worklog5743 tbl1 WHERE
col_1_varchar IN (SELECT tbl2.col_1_varchar FROM worklog5743 tbl2)
AND col_1_varchar = REPEAT("c", 4000);
tbl1.col_1_varchar = REPEAT("c", 4000)
1
SELECT tbl1.col_1_varchar = REPEAT("c", 4000) FROM worklog5743 tbl1
WHERE col_1_varchar in (
SELECT tbl2.col_1_varchar FROM worklog5743 tbl2
WHERE tbl1.col_1_varchar != tbl2.col_1_varchar
) ;
tbl1.col_1_varchar = REPEAT("c", 4000)
SELECT tbl1.col_1_varchar = REPEAT("c", 4000) FROM worklog5743 tbl1
WHERE col_1_varchar in (
SELECT tbl2.col_1_varchar FROM worklog5743 tbl2
WHERE tbl1.col_1_varchar = tbl2.col_1_varchar
) ;
tbl1.col_1_varchar = REPEAT("c", 4000)
0
0
1
SELECT
REVERSE(col_1_varchar) = REPEAT("c", 4000) ,
REVERSE(REVERSE(col_1_varchar)) = REPEAT("c", 4000)
FROM worklog5743;
REVERSE(col_1_varchar) = REPEAT("c", 4000)	REVERSE(REVERSE(col_1_varchar)) = REPEAT("c", 4000)
0	0
0	0
1	1
SELECT
UPPER(col_1_varchar) = REPEAT("c", 4000) ,
UPPER(col_1_varchar) = REPEAT("C", 4000) ,
LOWER(UPPER(col_1_varchar)) = REPEAT("c", 4000)
FROM worklog5743;
UPPER(col_1_varchar) = REPEAT("c", 4000)	UPPER(col_1_varchar) = REPEAT("C", 4000)	LOWER(UPPER(col_1_varchar)) = REPEAT("c", 4000)
0	0	0
0	0	0
1	1	1
SELECT
col_1_varchar = REPEAT("c", 4000)
FROM worklog5743 WHERE col_1_varchar like '%c__%';
col_1_varchar = REPEAT("c", 4000)
1
SELECT SUBSTRING(INSERT(col_1_varchar, 1, 4, 'kkkk'),1,10) FROM worklog5743 ;
SUBSTRING(INSERT(col_1_varchar, 1, 4, 'kkkk'),1,10)
kkkkaaaaaa
kkkkbbbbbb
kkkkcccccc
SELECT CONCAT(SUBSTRING(col_1_varchar,-5,3),'append') FROM worklog5743 ;
CONCAT(SUBSTRING(col_1_varchar,-5,3),'append')
aaaappend
bbbappend
cccappend
DROP TABLE worklog5743;
CREATE TABLE worklog5743 (
col_1_varchar VARCHAR (4000) ,
col_2_varchar VARCHAR (4000) ,
UNIQUE INDEX (col_1_varchar(3072))
) ROW_FORMAT=DYNAMIC, engine = innodb;
INSERT INTO worklog5743
VALUES(concat(REPEAT("a", 2000),REPEAT("b", 1000),REPEAT("c", 1000)), REPEAT("o", 4000));
INSERT INTO worklog5743
VALUES(concat(REPEAT("a", 2000),REPEAT("b", 2000)), REPEAT("o", 4000));
INSERT INTO worklog5743 VALUES(NULL,NULL);
INSERT INTO worklog5743 VALUES(NULL,NULL);
SELECT COLUMN_NAME,INDEX_NAME,SUB_PART,INDEX_TYPE
FROM INFORMATION_SCHEMA.STATISTICS WHERE table_name = 'worklog5743' ;
COLUMN_NAME	INDEX_NAME	SUB_PART	INDEX_TYPE
col_1_varchar	col_1_varchar	3072	BTREE
SELECT col_1_varchar FROM worklog5743 WHERE col_1_varchar IS NULL;
col_1_varchar
NULL
NULL
SELECT col_1_varchar = concat(REPEAT("a", 2000),REPEAT("b", 2000))
FROM worklog5743 WHERE col_1_varchar IS NOT NULL ORDER BY 1;
col_1_varchar = concat(REPEAT("a", 2000),REPEAT("b", 2000))
0
1
DROP TABLE worklog5743;
CREATE TABLE worklog5743 (
col_1_varchar VARCHAR (4000) , col_2_varchar VARCHAR (4000) ,
PRIMARY KEY (col_1_varchar(3072))) ROW_FORMAT=DYNAMIC, engine = innodb;
INSERT INTO worklog5743 VALUES(REPEAT("a", 4000) , REPEAT("o", 4000));
CREATE INDEX prefix_idx ON worklog5743(col_1_varchar (3072));
INSERT INTO worklog5743 VALUES(REPEAT("b", 4000) , REPEAT("p", 4000));
DROP INDEX prefix_idx ON worklog5743;
SELECT col_1_varchar = REPEAT("a", 4000) , col_2_varchar = REPEAT("o", 4000)
FROM worklog5743;
col_1_varchar = REPEAT("a", 4000)	col_2_varchar = REPEAT("o", 4000)
1	1
0	0
UPDATE worklog5743 SET col_1_varchar = REPEAT("c", 4000)
WHERE col_1_varchar = REPEAT("a", 4000) AND col_2_varchar = REPEAT("o", 4000);
SELECT col_1_varchar = REPEAT("c", 4000) FROM worklog5743
WHERE col_1_varchar = REPEAT("c", 4000) AND col_2_varchar = REPEAT("o", 4000);
col_1_varchar = REPEAT("c", 4000)
1
CREATE INDEX prefix_idx ON worklog5743(col_1_varchar (3072));
INSERT INTO worklog5743 VALUES(REPEAT("a", 4000),REPEAT("o", 4000));
DELETE FROM worklog5743 WHERE col_1_varchar = REPEAT("b", 4000);
SELECT col_1_varchar = REPEAT("c", 4000) FROM worklog5743;
col_1_varchar = REPEAT("c", 4000)
0
1
DROP TABLE worklog5743;
CREATE TABLE worklog5743 (
col_1_varchar VARCHAR (4000) , col_2_varchar VARCHAR (4000) ,
PRIMARY KEY `prefix_primary` (col_1_varchar(3072))
) ROW_FORMAT=DYNAMIC, engine = innodb;
Warnings:
Warning	1280	Name 'prefix_primary' ignored for PRIMARY key.
INSERT INTO worklog5743 VALUES(REPEAT("a", 4000) , REPEAT("o", 4000));
CREATE INDEX prefix_idx ON worklog5743(col_1_varchar (3072));
INSERT INTO worklog5743 VALUES(REPEAT("b", 4000) , REPEAT("p", 4000));
ALTER TABLE worklog5743 DROP PRIMARY KEY;
SELECT col_1_varchar = REPEAT("a", 4000) , col_2_varchar = REPEAT("o", 4000)
FROM worklog5743;
col_1_varchar = REPEAT("a", 4000)	col_2_varchar = REPEAT("o", 4000)
1	1
0	0
UPDATE worklog5743 SET col_1_varchar = REPEAT("c", 4000)
WHERE col_1_varchar = REPEAT("a", 4000)
AND col_2_varchar = REPEAT("o", 4000);
SELECT col_1_varchar = REPEAT("c", 4000) FROM worklog5743
WHERE col_1_varchar = REPEAT("c", 4000)
AND col_2_varchar = REPEAT("o", 4000);
col_1_varchar = REPEAT("c", 4000)
1
ALTER TABLE worklog5743 ADD PRIMARY KEY (col_1_varchar(3072));
INSERT INTO worklog5743 VALUES(REPEAT("a", 4000),REPEAT("o", 4000));
INSERT INTO worklog5743 VALUES(REPEAT("a", 4000),REPEAT("o", 4000));
ERROR 23000: Duplicate entry 'aaaaaaaaaaaaaaaaaaaaaaaaaaaaaaaaaaaaaaaaaaaaaaaaaaaaaaaaaaaaaaaa' for key 'PRIMARY'
DELETE FROM worklog5743 WHERE col_1_varchar = REPEAT("b", 4000);
SELECT col_1_varchar = REPEAT("c", 4000) FROM worklog5743;
col_1_varchar = REPEAT("c", 4000)
0
1
DROP TABLE worklog5743;
CREATE TABLE worklog5743 (
col_1_varchar VARCHAR (4000) , col_2_varchar VARCHAR (4000) ,
PRIMARY KEY `prefix_primary` (col_1_varchar(3072))
) ROW_FORMAT=DYNAMIC, engine = innodb;
Warnings:
Warning	1280	Name 'prefix_primary' ignored for PRIMARY key.
INSERT INTO worklog5743 VALUES(REPEAT("a", 4000) , REPEAT("o", 4000));
CREATE INDEX prefix_idx ON worklog5743(col_1_varchar (3072));
INSERT INTO worklog5743 VALUES(REPEAT("b", 4000) , REPEAT("p", 4000));
ALTER TABLE worklog5743 DROP PRIMARY KEY;
DROP INDEX prefix_idx ON worklog5743;
SELECT col_1_varchar = REPEAT("a", 4000) , col_2_varchar = REPEAT("o", 4000)
FROM worklog5743;
col_1_varchar = REPEAT("a", 4000)	col_2_varchar = REPEAT("o", 4000)
1	1
0	0
UPDATE worklog5743 SET col_1_varchar = REPEAT("c", 4000)
WHERE col_1_varchar = REPEAT("a", 4000) AND col_2_varchar = REPEAT("o", 4000);
SELECT col_1_varchar = REPEAT("c", 4000) FROM worklog5743
WHERE col_1_varchar = REPEAT("c", 4000) AND col_2_varchar = REPEAT("o", 4000);
col_1_varchar = REPEAT("c", 4000)
1
ALTER TABLE worklog5743 ADD PRIMARY KEY (col_1_varchar(3072));
CREATE INDEX prefix_idx ON worklog5743(col_1_varchar (3072));
INSERT INTO worklog5743 VALUES(REPEAT("a", 4000),REPEAT("o", 4000));
INSERT INTO worklog5743 VALUES(REPEAT("a", 4000),REPEAT("o", 4000));
ERROR 23000: Duplicate entry 'aaaaaaaaaaaaaaaaaaaaaaaaaaaaaaaaaaaaaaaaaaaaaaaaaaaaaaaaaaaaaaaa' for key 'PRIMARY'
DELETE FROM worklog5743 WHERE col_1_varchar = REPEAT("b", 4000);
SELECT col_1_varchar = REPEAT("c", 4000) FROM worklog5743;
col_1_varchar = REPEAT("c", 4000)
0
1
DROP TABLE worklog5743;
CREATE TABLE worklog5743 (
col_1_varchar VARCHAR(4000) , col_2_varchar VARCHAR(4000) ,
PRIMARY KEY (col_1_varchar (3072))
) ROW_FORMAT=DYNAMIC, engine = innodb;
INSERT INTO worklog5743 VALUES(REPEAT("c", 3500) , REPEAT("o", 3500));
CREATE INDEX prefix_idx ON worklog5743(col_1_varchar (3072));
connection con1;
SELECT col_1_varchar = REPEAT("c", 3500) , col_2_varchar = REPEAT("o", 3500)
FROM worklog5743;
col_1_varchar = REPEAT("c", 3500)	col_2_varchar = REPEAT("o", 3500)
1	1
connection default;
START TRANSACTION;
INSERT INTO worklog5743 VALUES(REPEAT("a", 3500) , REPEAT("o", 3500));
SELECT col_1_varchar = REPEAT("b", 3500) FROM worklog5743
WHERE col_2_varchar = REPEAT("o", 3500);
col_1_varchar = REPEAT("b", 3500)
0
0
COMMIT;
connection con1;
START TRANSACTION;
INSERT INTO worklog5743 VALUES(REPEAT("k", 3500),REPEAT("p", 3500));
ALTER TABLE worklog5743 DROP PRIMARY KEY;
UPDATE worklog5743 SET col_1_varchar  = REPEAT("b", 3500)
WHERE col_1_varchar = REPEAT("a", 3500)
AND col_2_varchar = REPEAT("o", 3500);
SELECT col_1_varchar = REPEAT("b", 3500) FROM worklog5743
WHERE col_2_varchar = REPEAT("o", 3500);
col_1_varchar = REPEAT("b", 3500)
1
0
connection default;
DELETE FROM worklog5743 WHERE col_1_varchar  = REPEAT("b", 3500);
SELECT col_1_varchar = REPEAT("a", 3500) FROM worklog5743
WHERE col_2_varchar = REPEAT("p", 3500);
col_1_varchar = REPEAT("a", 3500)
0
connection con1;
COMMIT;
disconnect con1;
connection default;
DROP TABLE worklog5743;
CREATE TABLE worklog5743 (
col_1_varbinary VARBINARY (4000) , col_2_varbinary VARBINARY (4000) ,
PRIMARY KEY (col_1_varbinary(3072))) ROW_FORMAT=DYNAMIC, engine = innodb;
INSERT INTO worklog5743 VALUES(REPEAT("a", 4000) , REPEAT("o", 4000));
CREATE INDEX prefix_idx ON worklog5743(col_1_varbinary (3072));
INSERT INTO worklog5743 VALUES(REPEAT("b", 4000) , REPEAT("p", 4000));
SELECT col_1_varbinary = REPEAT("a", 4000) , col_2_varbinary = REPEAT("o", 4000)
FROM worklog5743;
col_1_varbinary = REPEAT("a", 4000)	col_2_varbinary = REPEAT("o", 4000)
1	1
0	0
UPDATE worklog5743 SET col_1_varbinary = REPEAT("c", 4000)
WHERE col_1_varbinary = REPEAT("a", 4000)
AND col_2_varbinary = REPEAT("o", 4000);
SELECT col_1_varbinary = REPEAT("c", 4000) FROM worklog5743
WHERE col_1_varbinary = REPEAT("c", 4000)
AND col_2_varbinary = REPEAT("o", 4000);
col_1_varbinary = REPEAT("c", 4000)
1
DELETE FROM worklog5743 WHERE col_1_varbinary = REPEAT("c", 4000);
SELECT col_1_varbinary = REPEAT("c", 4000) FROM worklog5743
WHERE col_1_varbinary = REPEAT("c", 4000)
AND col_2_varbinary = REPEAT("o", 4000);
col_1_varbinary = REPEAT("c", 4000)
DROP INDEX prefix_idx ON worklog5743;
SELECT col_1_varbinary = REPEAT("b", 4000) FROM worklog5743
WHERE col_1_varbinary = REPEAT("b", 4000)
AND col_2_varbinary = REPEAT("p", 4000);
col_1_varbinary = REPEAT("b", 4000)
1
CREATE INDEX prefix_idx ON worklog5743(col_1_varbinary (2000));
INSERT INTO worklog5743 VALUES(REPEAT("a", 4000),REPEAT("o", 4000));
SELECT col_1_varbinary = REPEAT("a", 4000) FROM worklog5743;
col_1_varbinary = REPEAT("a", 4000)
1
0
UPDATE worklog5743 SET col_1_varbinary = REPEAT("c", 4000)
WHERE col_1_varbinary = REPEAT("a", 4000)
AND col_2_varbinary = REPEAT("o", 4000);
DELETE FROM worklog5743 WHERE col_1_varbinary = REPEAT("c", 4000);
SELECT col_1_varbinary = REPEAT("c", 4000) FROM worklog5743
WHERE col_1_varbinary = REPEAT("c", 4000)
AND col_2_varbinary = REPEAT("o", 4000);
col_1_varbinary = REPEAT("c", 4000)
DROP INDEX prefix_idx ON worklog5743;
SET sql_mode = 'NO_ENGINE_SUBSTITUTION';
CREATE INDEX prefix_idx ON worklog5743(col_1_varbinary (4000));
Warnings:
Warning	1071	Specified key was too long; max key length is 3072 bytes
SET sql_mode = default;
INSERT INTO worklog5743 VALUES(REPEAT("a", 4000),REPEAT("o", 4000));
SELECT col_1_varbinary = REPEAT("a", 4000) FROM worklog5743;
col_1_varbinary = REPEAT("a", 4000)
1
0
UPDATE worklog5743 SET col_1_varbinary = REPEAT("c", 4000)
WHERE col_1_varbinary = REPEAT("a", 4000)
AND col_2_varbinary = REPEAT("o", 4000);
DELETE FROM worklog5743 WHERE col_1_varbinary = REPEAT("c", 4000);
SELECT col_1_varbinary = REPEAT("c", 4000) FROM worklog5743
WHERE col_1_varbinary = REPEAT("c", 4000)
AND col_2_varbinary = REPEAT("o", 4000);
col_1_varbinary = REPEAT("c", 4000)
DROP TABLE worklog5743;
CREATE TABLE worklog5743 (col_1_text TEXT (4000) , col_2_text TEXT (4000) ,
PRIMARY KEY (col_1_text(500))
) ROW_FORMAT=DYNAMIC, engine = innodb;
INSERT INTO worklog5743 VALUES(REPEAT("a", 4000) , REPEAT("o", 4000));
CREATE INDEX prefix_idx ON worklog5743(col_1_text (3072));
INSERT INTO worklog5743 VALUES(REPEAT("b", 4000) , REPEAT("p", 4000));
SELECT col_1_text = REPEAT("a", 4000) , col_2_text = REPEAT("o", 4000)
FROM worklog5743;
col_1_text = REPEAT("a", 4000)	col_2_text = REPEAT("o", 4000)
1	1
0	0
UPDATE worklog5743 SET col_1_text = REPEAT("c", 4000)
WHERE col_1_text = REPEAT("a", 4000)
AND col_2_text = REPEAT("o", 4000);
SELECT col_1_text = REPEAT("c", 4000) FROM worklog5743
WHERE col_1_text = REPEAT("c", 4000) AND col_2_text = REPEAT("o", 4000);
col_1_text = REPEAT("c", 4000)
1
DELETE FROM worklog5743 WHERE col_1_text = REPEAT("c", 4000);
SELECT col_1_text = REPEAT("c", 4000) FROM worklog5743
WHERE col_1_text = REPEAT("c", 4000) AND col_2_text = REPEAT("o", 4000);
col_1_text = REPEAT("c", 4000)
DROP INDEX prefix_idx ON worklog5743;
SELECT col_1_text = REPEAT("b", 4000) FROM worklog5743
WHERE col_1_text = REPEAT("b", 4000) AND col_2_text = REPEAT("p", 4000);
col_1_text = REPEAT("b", 4000)
1
CREATE INDEX prefix_idx ON worklog5743(col_1_text (1000));
INSERT INTO worklog5743 VALUES(REPEAT("a", 4000),REPEAT("o", 4000));
SELECT col_1_text = REPEAT("a", 4000) FROM worklog5743;
col_1_text = REPEAT("a", 4000)
1
0
UPDATE worklog5743 SET col_1_text = REPEAT("c", 4000)
WHERE col_1_text = REPEAT("a", 4000) AND col_2_text = REPEAT("o", 4000);
DELETE FROM worklog5743 WHERE col_1_text = REPEAT("c", 4000);
SELECT col_1_text = REPEAT("c", 4000) FROM worklog5743
WHERE col_1_text = REPEAT("c", 4000) AND col_2_text = REPEAT("o", 4000);
col_1_text = REPEAT("c", 4000)
DROP INDEX prefix_idx ON worklog5743;
CREATE INDEX prefix_idx ON worklog5743(col_1_text (4000));
Warnings:
Note	1071	Specified key was too long; max key length is 3072 bytes
SHOW CREATE TABLE worklog5743;
Table	Create Table
worklog5743	CREATE TABLE `worklog5743` (
  `col_1_text` text NOT NULL,
  `col_2_text` text DEFAULT NULL,
  PRIMARY KEY (`col_1_text`(500)),
  KEY `prefix_idx` (`col_1_text`(3072))
) ENGINE=InnoDB DEFAULT CHARSET=latin1 ROW_FORMAT=DYNAMIC
INSERT INTO worklog5743 VALUES(REPEAT("a", 4000),REPEAT("o", 4000));
SELECT col_1_text = REPEAT("a", 4000) FROM worklog5743;
col_1_text = REPEAT("a", 4000)
1
0
UPDATE worklog5743 SET col_1_text = REPEAT("c", 4000)
WHERE col_1_text = REPEAT("a", 4000) AND col_2_text = REPEAT("o", 4000);
DELETE FROM worklog5743 WHERE col_1_text = REPEAT("c", 4000);
SELECT col_1_text = REPEAT("c", 4000) FROM worklog5743
WHERE col_1_text = REPEAT("c", 4000) AND col_2_text = REPEAT("o", 4000);
col_1_text = REPEAT("c", 4000)
DROP TABLE worklog5743;
CREATE TABLE worklog5743 (
col_1_text TEXT (4000) , col_2_text TEXT (4000) ,
PRIMARY KEY (col_1_text(948))
) ROW_FORMAT=COMPRESSED KEY_BLOCK_SIZE=2, engine = innodb;
INSERT INTO worklog5743 VALUES(REPEAT("a", 4000) , REPEAT("o", 4000));
INSERT INTO worklog5743 VALUES(REPEAT("b", 4000) , REPEAT("p", 4000));
SELECT col_1_text = REPEAT("a", 4000) , col_2_text = REPEAT("o", 4000) FROM worklog5743;
col_1_text = REPEAT("a", 4000)	col_2_text = REPEAT("o", 4000)
1	1
0	0
UPDATE worklog5743 SET col_1_text = REPEAT("c", 4000)
WHERE col_1_text = REPEAT("a", 4000)
AND col_2_text = REPEAT("o", 4000);
SELECT col_1_text = REPEAT("c", 4000) FROM worklog5743
WHERE col_1_text = REPEAT("c", 4000)
AND col_2_text = REPEAT("o", 4000);
col_1_text = REPEAT("c", 4000)
1
DELETE FROM worklog5743 WHERE col_1_text = REPEAT("c", 4000);
SELECT col_1_text = REPEAT("c", 4000) FROM worklog5743
WHERE col_1_text = REPEAT("c", 4000)
AND col_2_text = REPEAT("o", 4000);
col_1_text = REPEAT("c", 4000)
ALTER TABLE worklog5743 DROP PRIMARY KEY;
SELECT col_1_text = REPEAT("b", 4000) FROM worklog5743
WHERE col_1_text = REPEAT("b", 4000)
AND col_2_text = REPEAT("p", 4000);
col_1_text = REPEAT("b", 4000)
1
ALTER TABLE worklog5743 ADD PRIMARY KEY (col_1_text (700));
INSERT INTO worklog5743 VALUES(REPEAT("a", 4000),REPEAT("o", 4000));
SELECT col_1_text = REPEAT("a", 4000) FROM worklog5743;
col_1_text = REPEAT("a", 4000)
1
0
UPDATE worklog5743 SET col_1_text = REPEAT("c", 4000)
WHERE col_1_text = REPEAT("a", 4000)
AND col_2_text = REPEAT("o", 4000);
DELETE FROM worklog5743 WHERE col_1_text = REPEAT("c", 4000);
SELECT col_1_text = REPEAT("c", 4000) FROM worklog5743
WHERE col_1_text = REPEAT("c", 4000)
AND col_2_text = REPEAT("o", 4000);
col_1_text = REPEAT("c", 4000)
ALTER TABLE worklog5743 DROP PRIMARY KEY;
ALTER TABLE worklog5743 ADD PRIMARY KEY (col_1_text (950));
ERROR 42000: Row size too large. The maximum row size for the used table type, not counting BLOBs, is 8126. This includes storage overhead, check the manual. You have to change some columns to TEXT or BLOBs
INSERT INTO worklog5743 VALUES(REPEAT("a", 4000),REPEAT("o", 4000));
SELECT col_1_text = REPEAT("a", 4000) FROM worklog5743;
col_1_text = REPEAT("a", 4000)
0
1
UPDATE worklog5743 SET col_1_text = REPEAT("c", 4000)
WHERE col_1_text = REPEAT("a", 4000)
AND col_2_text = REPEAT("o", 4000);
DELETE FROM worklog5743 WHERE col_1_text = REPEAT("c", 4000);
SELECT col_1_text = REPEAT("c", 4000) FROM worklog5743
WHERE col_1_text = REPEAT("c", 4000)
AND col_2_text = REPEAT("o", 4000);
col_1_text = REPEAT("c", 4000)
DROP TABLE worklog5743;
CREATE TABLE worklog5743 (
col_1_varchar VARCHAR (4000) , PRIMARY KEY (col_1_varchar(3072))
) ROW_FORMAT=DYNAMIC, engine = innodb;
ALTER TABLE worklog5743 DROP PRIMARY KEY;
ALTER TABLE worklog5743 ADD PRIMARY KEY (col_1_varchar (900));
ALTER TABLE worklog5743 DROP PRIMARY KEY;
ALTER TABLE worklog5743 ADD PRIMARY KEY (col_1_varchar (3073));
ERROR 42000: Specified key was too long; max key length is 3072 bytes
DROP TABLE worklog5743;
CREATE TABLE worklog5743 (
col_1_BLOB BLOB (4000) , PRIMARY KEY (col_1_BLOB(3072))
) ROW_FORMAT=DYNAMIC, engine = innodb;
ALTER TABLE worklog5743 DROP PRIMARY KEY;
ALTER TABLE worklog5743 ADD PRIMARY KEY (col_1_BLOB (500));
ALTER TABLE worklog5743 DROP PRIMARY KEY;
ALTER TABLE worklog5743 ADD PRIMARY KEY (col_1_BLOB (3073));
ERROR 42000: Specified key was too long; max key length is 3072 bytes
DROP TABLE worklog5743;
CREATE TABLE worklog5743 (
col_1_varchar VARCHAR (4000) , col_2_varchar VARCHAR (4000)
) ROW_FORMAT=DYNAMIC, engine = innodb;
INSERT INTO worklog5743
VALUES(concat(REPEAT("a", 2000),REPEAT("b", 1000),REPEAT("c", 1000)),
REPEAT("o", 4000));
INSERT INTO worklog5743
VALUES(concat(REPEAT("a", 2000),REPEAT("b", 2000)), REPEAT("o", 4000));
ALTER TABLE worklog5743 ADD PRIMARY KEY `pk_idx` (col_1_varchar(3000));
ERROR 23000: Duplicate entry 'aaaaaaaaaaaaaaaaaaaaaaaaaaaaaaaaaaaaaaaaaaaaaaaaaaaaaaaaaaaaaaaa' for key 'PRIMARY'
DROP TABLE worklog5743;
set global innodb_large_prefix=0;
ERROR HY000: Variable 'innodb_large_prefix' is a read only variable
CREATE TABLE worklog5743 (
col_1_varchar VARCHAR (4000) , col_2_varchar VARCHAR (4000) ,
PRIMARY KEY (col_1_varchar(3072))
) ROW_FORMAT=DYNAMIC, engine = innodb;
DROP TABLE worklog5743;
CREATE TABLE worklog5743 (
col_1_varchar VARCHAR (4000) , col_2_varchar VARCHAR (4000) ,
PRIMARY KEY (col_1_varchar(767))
) engine = innodb;
INSERT INTO worklog5743 VALUES(REPEAT('a',4000),REPEAT('b',4000));
CREATE INDEX prefix_idx ON worklog5743(col_1_varchar (1000));
affected rows: 0
info: Records: 0  Duplicates: 0  Warnings: 0
ALTER TABLE worklog5743 ROW_FORMAT=REDUNDANT, ALGORITHM=INPLACE;
ERROR HY000: Index column size too large. The maximum column size is 767 bytes
ALTER TABLE worklog5743 ROW_FORMAT=REDUNDANT, ALGORITHM=COPY;
ERROR HY000: Index column size too large. The maximum column size is 767 bytes
SHOW CREATE TABLE worklog5743;
Table	Create Table
worklog5743	CREATE TABLE `worklog5743` (
  `col_1_varchar` varchar(4000) NOT NULL,
  `col_2_varchar` varchar(4000) DEFAULT NULL,
  PRIMARY KEY (`col_1_varchar`(767)),
  KEY `prefix_idx` (`col_1_varchar`(1000))
) ENGINE=InnoDB DEFAULT CHARSET=latin1
DROP TABLE worklog5743;<|MERGE_RESOLUTION|>--- conflicted
+++ resolved
@@ -1,8 +1,4 @@
-<<<<<<< HEAD
-=======
 call mtr.add_suppression('InnoDB: Cannot add field.*because after adding it, the row size is');
-SET @large_prefix_orig = @@GLOBAL.innodb_large_prefix;
->>>>>>> 98694ab0
 CREATE TABLE worklog5743 (
 col_1_varchar VARCHAR (4000) , col_2_varchar VARCHAR (4000) ,
 PRIMARY KEY (col_1_varchar(3072))
