--echo #
--echo # Bug#69122 - INNODB DOESN'T REDO-LOG INSERT BUFFER MERGE
--echo #             OPERATION IF IT IS DONE IN-PLACE
--echo #
--source include/have_innodb.inc
# innodb_change_buffering_debug option is debug only
--source include/have_debug.inc
# Embedded server does not support crashing
--source include/not_embedded.inc
# DBUG_SUICIDE() hangs under valgrind
--source include/not_valgrind.inc

<<<<<<< HEAD
CREATE TABLE t1(
	a INT AUTO_INCREMENT PRIMARY KEY,
	b CHAR(1),
	c INT,
	INDEX(b))
ENGINE=InnoDB STATS_PERSISTENT=0;
=======
--let $_server_id= `SELECT @@server_id`
--let $_expect_file_name= $MYSQLTEST_VARDIR/tmp/mysqld.$_server_id.expect
>>>>>>> 4b05d60e

# The flag innodb_change_buffering_debug is only available in debug builds.
# It instructs InnoDB to try to evict pages from the buffer pool when
# change buffering is possible, so that the change buffer will be used
# whenever possible.
SET GLOBAL innodb_change_buffering_debug = 1;
let SEARCH_FILE = $MYSQLTEST_VARDIR/tmp/my_restart.err;

<<<<<<< HEAD
=======
CREATE TABLE t1(
	a INT AUTO_INCREMENT PRIMARY KEY,
	b CHAR(1),
	c INT,
	INDEX(b))
ENGINE=InnoDB STATS_PERSISTENT=0;

>>>>>>> 4b05d60e
# Create enough rows for the table, so that the change buffer will be
# used for modifying the secondary index page. There must be multiple
# index pages, because changes to the root page are never buffered.
INSERT INTO t1 VALUES(0,'x',1);
INSERT INTO t1 SELECT 0,b,c FROM t1;
INSERT INTO t1 SELECT 0,b,c FROM t1;
INSERT INTO t1 SELECT 0,b,c FROM t1;
INSERT INTO t1 SELECT 0,b,c FROM t1;
INSERT INTO t1 SELECT 0,b,c FROM t1;
INSERT INTO t1 SELECT 0,b,c FROM t1;
INSERT INTO t1 SELECT 0,b,c FROM t1;
INSERT INTO t1 SELECT 0,b,c FROM t1;
INSERT INTO t1 SELECT 0,b,c FROM t1;
INSERT INTO t1 SELECT 0,b,c FROM t1;
INSERT INTO t1 SELECT 0,b,c FROM t1;
INSERT INTO t1 SELECT 0,b,c FROM t1;
INSERT INTO t1 SELECT 0,b,c FROM t1;

BEGIN;
SELECT b FROM t1 LIMIT 3;

connect (con1,localhost,root,,);
BEGIN;
DELETE FROM t1 WHERE a=1;
# This should be buffered, if innodb_change_buffering_debug = 1 is in effect.
INSERT INTO t1 VALUES(1,'X',1);

<<<<<<< HEAD
SET DEBUG='+d,crash_after_log_ibuf_upd_inplace';
--exec echo "wait" > $MYSQLTEST_VARDIR/tmp/mysqld.1.expect
=======
SET DEBUG_DBUG='+d,crash_after_log_ibuf_upd_inplace';

--exec echo "wait" > $_expect_file_name
>>>>>>> 4b05d60e
--error 2013
# This should force a change buffer merge
SELECT b FROM t1 LIMIT 3;
disconnect con1;
connection default;

let SEARCH_PATTERN=Wrote log record for ibuf update in place operation;
--source include/search_pattern_in_file.inc
--source include/start_mysqld.inc

CHECK TABLE t1;
DROP TABLE t1;<|MERGE_RESOLUTION|>--- conflicted
+++ resolved
@@ -10,17 +10,15 @@
 # DBUG_SUICIDE() hangs under valgrind
 --source include/not_valgrind.inc
 
-<<<<<<< HEAD
 CREATE TABLE t1(
 	a INT AUTO_INCREMENT PRIMARY KEY,
 	b CHAR(1),
 	c INT,
 	INDEX(b))
 ENGINE=InnoDB STATS_PERSISTENT=0;
-=======
+
 --let $_server_id= `SELECT @@server_id`
 --let $_expect_file_name= $MYSQLTEST_VARDIR/tmp/mysqld.$_server_id.expect
->>>>>>> 4b05d60e
 
 # The flag innodb_change_buffering_debug is only available in debug builds.
 # It instructs InnoDB to try to evict pages from the buffer pool when
@@ -29,16 +27,6 @@
 SET GLOBAL innodb_change_buffering_debug = 1;
 let SEARCH_FILE = $MYSQLTEST_VARDIR/tmp/my_restart.err;
 
-<<<<<<< HEAD
-=======
-CREATE TABLE t1(
-	a INT AUTO_INCREMENT PRIMARY KEY,
-	b CHAR(1),
-	c INT,
-	INDEX(b))
-ENGINE=InnoDB STATS_PERSISTENT=0;
-
->>>>>>> 4b05d60e
 # Create enough rows for the table, so that the change buffer will be
 # used for modifying the secondary index page. There must be multiple
 # index pages, because changes to the root page are never buffered.
@@ -66,14 +54,8 @@
 # This should be buffered, if innodb_change_buffering_debug = 1 is in effect.
 INSERT INTO t1 VALUES(1,'X',1);
 
-<<<<<<< HEAD
-SET DEBUG='+d,crash_after_log_ibuf_upd_inplace';
---exec echo "wait" > $MYSQLTEST_VARDIR/tmp/mysqld.1.expect
-=======
 SET DEBUG_DBUG='+d,crash_after_log_ibuf_upd_inplace';
-
 --exec echo "wait" > $_expect_file_name
->>>>>>> 4b05d60e
 --error 2013
 # This should force a change buffer merge
 SELECT b FROM t1 LIMIT 3;
