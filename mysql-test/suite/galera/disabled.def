--- conflicted
+++ resolved
@@ -46,12 +46,10 @@
 MW-328A : MDEV-17847 Galera test failure on MW-328[A|B|C]
 MW-328B : MDEV-17847 Galera test failure on MW-328[A|B|C]
 MW-328C : MDEV-17847 Galera test failure on MW-328[A|B|C]
-<<<<<<< HEAD
 galera.galera_encrypt_tmp_files : Get error failed to enable encryption of temporary files
 galera.galera_var_reject_queries : assertion in inline_mysql_socket_send
 query_cache : MDEV-18137: Galera test failure on query_cache
 galera.galera_autoinc_sst_mariabackup : MDEV-18177 Galera test failure on galera_autoinc_sst_mariabackup
-galera_gcache_recover_manytrx : MDEV-15740
 galera.galera_ist_mariabackup : Leaves port open
 galera.galera_sst_rsync2 : MDEV-18178 Galera test failure on galera_sst_rsync2
 galera.galera_kill_largechanges : MDEV-18179 Galera test failure on galera.galera_kill_largechanges
@@ -61,7 +59,4 @@
 galera.galera_kill_nochanges : MDEV-18280 Galera test failure on galera_split_brain and galera_kill_nochanges
 galera.galera_split_brain : MDEV-18280 Galera test failure on galera_split_brain and galera_kill_nochanges
 galera.galera_bf_abort_group_commit : MDEV-18282 Galera test failure on galera.galera_bf_abort_group_commit
-galera.GCF-1081 : MDEV-18283 Galera test failure on galera.GCF-1081
-=======
-query_cache : MDEV-18137: Galera test failure on query_cache
->>>>>>> ab2458c6
+galera.GCF-1081 : MDEV-18283 Galera test failure on galera.GCF-1081