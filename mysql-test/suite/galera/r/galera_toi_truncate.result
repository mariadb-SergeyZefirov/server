--- conflicted
+++ resolved
@@ -9,11 +9,7 @@
 TRUNCATE TABLE t1;;
 connection node_1;
 connection node_2;
-<<<<<<< HEAD
-ERROR 40001: wsrep aborted transaction
-=======
 ERROR 40001: Deadlock: wsrep aborted transaction
->>>>>>> 287d1053
 connection node_2;
 SELECT COUNT(*) = 0 FROM t1;
 COUNT(*) = 0
