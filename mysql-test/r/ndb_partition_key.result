--- conflicted
+++ resolved
@@ -197,7 +197,6 @@
 PARTITION BY KEY(c3);
 ALTER TABLE t1 ADD COLUMN c4 INT AFTER c1;
 DROP TABLE t1;
-<<<<<<< HEAD
 create table t1 (a int) engine = ndb;
 show create table t1;
 Table	Create Table
@@ -235,9 +234,7 @@
   `a` int(11) DEFAULT NULL
 ) ENGINE=ndbcluster DEFAULT CHARSET=latin1 PARTITION BY KEY () PARTITIONS 3 
 drop table t1;
-=======
 CREATE TABLE t1 (a int)
 PARTITION BY KEY(a)
 (PARTITION p0 ENGINE = NDB);
-DROP TABLE t1;
->>>>>>> 0edd2ec4
+DROP TABLE t1;