--- conflicted
+++ resolved
@@ -344,41 +344,6 @@
 ERROR 42000: For float(M,D), double(M,D) or decimal(M,D), M must be >= D (column 's1').
 create table t1 (s1 float(1,2));
 ERROR 42000: For float(M,D), double(M,D) or decimal(M,D), M must be >= D (column 's1').
-<<<<<<< HEAD
-create table t1 (f1 double(200, 0));
-insert into t1 values (1e199), (-1e199);
-insert into t1 values (1e200), (-1e200);
-insert into t1 values (2e200), (-2e200);
-Warnings:
-Warning	1264	Out of range value adjusted for column 'f1' at row 1
-Warning	1264	Out of range value adjusted for column 'f1' at row 2
-select f1 + 0e0 from t1;
-f1 + 0e0
-1e+199
--1e+199
-1e+200
--1e+200
-1e+200
--1e+200
-drop table t1;
-create table t1 (f1 float(30, 0));
-insert into t1 values (1e29), (-1e29);
-insert into t1 values (1e30), (-1e30);
-insert into t1 values (2e30), (-2e30);
-Warnings:
-Warning	1264	Out of range value adjusted for column 'f1' at row 1
-Warning	1264	Out of range value adjusted for column 'f1' at row 2
-select f1 + 0e0 from t1;
-f1 + 0e0
-1.0000000150475e+29
--1.0000000150475e+29
-1.0000000150475e+30
--1.0000000150475e+30
-1.0000000150475e+30
--1.0000000150475e+30
-drop table t1;
-End of 5.0 tests
-=======
 CREATE TABLE t1 (
 f1 real zerofill,
 f2 double zerofill,
@@ -395,4 +360,36 @@
 f1	f2	f3
 0000000000000003.14152	0000000000000003.14152	000003.14152
 DROP TABLE t1;
->>>>>>> 2fbebfec
+create table t1 (f1 double(200, 0));
+insert into t1 values (1e199), (-1e199);
+insert into t1 values (1e200), (-1e200);
+insert into t1 values (2e200), (-2e200);
+Warnings:
+Warning	1264	Out of range value adjusted for column 'f1' at row 1
+Warning	1264	Out of range value adjusted for column 'f1' at row 2
+select f1 + 0e0 from t1;
+f1 + 0e0
+1e+199
+-1e+199
+1e+200
+-1e+200
+1e+200
+-1e+200
+drop table t1;
+create table t1 (f1 float(30, 0));
+insert into t1 values (1e29), (-1e29);
+insert into t1 values (1e30), (-1e30);
+insert into t1 values (2e30), (-2e30);
+Warnings:
+Warning	1264	Out of range value adjusted for column 'f1' at row 1
+Warning	1264	Out of range value adjusted for column 'f1' at row 2
+select f1 + 0e0 from t1;
+f1 + 0e0
+1.0000000150475e+29
+-1.0000000150475e+29
+1.0000000150475e+30
+-1.0000000150475e+30
+1.0000000150475e+30
+-1.0000000150475e+30
+drop table t1;
+End of 5.0 tests