drop table if exists t1,t2;
drop view if exists v1,v2,v3,v4;
set @exit_optimizer_switch=@@optimizer_switch;
set @exit_join_cache_level=@@join_cache_level;
set optimizer_switch='derived_merge=on,derived_with_keys=on';
set @save_optimizer_switch=@@optimizer_switch;
set join_cache_level=1;
create table t1(f1 int, f11 int);
create table t2(f2 int, f22 int);
insert into t1 values(1,1),(2,2),(3,3),(5,5),(9,9),(7,7);
insert into t1 values(17,17),(13,13),(11,11),(15,15),(19,19);
insert into t2 values(1,1),(3,3),(2,2),(4,4),(8,8),(6,6);
insert into t2 values(12,12),(14,14),(10,10),(18,18),(16,16);
Tests:
for merged derived tables
explain for simple derived
explain select * from (select * from t1) tt;
id	select_type	table	type	possible_keys	key	key_len	ref	rows	Extra
1	SIMPLE	t1	ALL	NULL	NULL	NULL	NULL	11	
select * from (select * from t1) tt;
f1	f11
1	1
2	2
3	3
5	5
9	9
7	7
17	17
13	13
11	11
15	15
19	19
explain for multitable derived
explain extended select * from (select * from t1 join t2 on f1=f2) tt;
id	select_type	table	type	possible_keys	key	key_len	ref	rows	filtered	Extra
1	SIMPLE	t1	ALL	NULL	NULL	NULL	NULL	11	100.00	
1	SIMPLE	t2	ALL	NULL	NULL	NULL	NULL	11	100.00	Using where; Using join buffer (flat, BNL join)
Warnings:
Note	1003	select `test`.`t1`.`f1` AS `f1`,`test`.`t1`.`f11` AS `f11`,`test`.`t2`.`f2` AS `f2`,`test`.`t2`.`f22` AS `f22` from `test`.`t1` join `test`.`t2` where `test`.`t2`.`f2` = `test`.`t1`.`f1`
select * from (select * from t1 join t2 on f1=f2) tt;
f1	f11	f2	f22
1	1	1	1
3	3	3	3
2	2	2	2
explain for derived with where
explain extended 
select * from (select * from t1 where f1 in (2,3)) tt where f11=2;
id	select_type	table	type	possible_keys	key	key_len	ref	rows	filtered	Extra
1	SIMPLE	t1	ALL	NULL	NULL	NULL	NULL	11	100.00	Using where
Warnings:
Note	1003	select `test`.`t1`.`f1` AS `f1`,`test`.`t1`.`f11` AS `f11` from `test`.`t1` where `test`.`t1`.`f11` = 2 and `test`.`t1`.`f1` in (2,3)
select * from (select * from t1 where f1 in (2,3)) tt where f11=2;
f1	f11
2	2
join of derived
explain extended 
select * from (select * from t1 where f1 in (2,3)) tt join
(select * from t1 where f1 in (1,2)) aa on tt.f1=aa.f1;
id	select_type	table	type	possible_keys	key	key_len	ref	rows	filtered	Extra
1	SIMPLE	t1	ALL	NULL	NULL	NULL	NULL	11	100.00	Using where
1	SIMPLE	t1	ALL	NULL	NULL	NULL	NULL	11	100.00	Using where; Using join buffer (flat, BNL join)
Warnings:
Note	1003	select `test`.`t1`.`f1` AS `f1`,`test`.`t1`.`f11` AS `f11`,`test`.`t1`.`f1` AS `f1`,`test`.`t1`.`f11` AS `f11` from `test`.`t1` join `test`.`t1` where `test`.`t1`.`f1` = `test`.`t1`.`f1` and `test`.`t1`.`f1` in (1,2) and `test`.`t1`.`f1` in (2,3)
select * from (select * from t1 where f1 in (2,3)) tt join
(select * from t1 where f1 in (1,2)) aa on tt.f1=aa.f1;
f1	f11	f1	f11
2	2	2	2
flush status;
explain extended 
select * from (select * from t1 where f1 in (2,3)) tt where f11=2;
id	select_type	table	type	possible_keys	key	key_len	ref	rows	filtered	Extra
1	SIMPLE	t1	ALL	NULL	NULL	NULL	NULL	11	100.00	Using where
Warnings:
Note	1003	select `test`.`t1`.`f1` AS `f1`,`test`.`t1`.`f11` AS `f11` from `test`.`t1` where `test`.`t1`.`f11` = 2 and `test`.`t1`.`f1` in (2,3)
show status like 'Handler_read%';
Variable_name	Value
Handler_read_first	0
Handler_read_key	0
Handler_read_last	0
Handler_read_next	0
Handler_read_prev	0
Handler_read_retry	0
Handler_read_rnd	0
Handler_read_rnd_deleted	0
Handler_read_rnd_next	0
flush status;
select * from (select * from t1 where f1 in (2,3)) tt where f11=2;
f1	f11
2	2
show status like 'Handler_read%';
Variable_name	Value
Handler_read_first	0
Handler_read_key	0
Handler_read_last	0
Handler_read_next	0
Handler_read_prev	0
Handler_read_retry	0
Handler_read_rnd	0
Handler_read_rnd_deleted	0
Handler_read_rnd_next	12
for merged views
create view v1 as select * from t1;
create view v2 as select * from t1 join t2 on f1=f2;
create view v3 as select * from t1 where f1 in (2,3);
create view v4 as select * from t2 where f2 in (2,3);
explain for simple views
explain extended select * from v1;
id	select_type	table	type	possible_keys	key	key_len	ref	rows	filtered	Extra
1	SIMPLE	t1	ALL	NULL	NULL	NULL	NULL	11	100.00	
Warnings:
Note	1003	select `test`.`t1`.`f1` AS `f1`,`test`.`t1`.`f11` AS `f11` from `test`.`t1`
select * from v1;
f1	f11
1	1
2	2
3	3
5	5
9	9
7	7
17	17
13	13
11	11
15	15
19	19
explain for multitable views
explain extended select * from v2;
id	select_type	table	type	possible_keys	key	key_len	ref	rows	filtered	Extra
1	SIMPLE	t1	ALL	NULL	NULL	NULL	NULL	11	100.00	
1	SIMPLE	t2	ALL	NULL	NULL	NULL	NULL	11	100.00	Using where; Using join buffer (flat, BNL join)
Warnings:
Note	1003	select `test`.`t1`.`f1` AS `f1`,`test`.`t1`.`f11` AS `f11`,`test`.`t2`.`f2` AS `f2`,`test`.`t2`.`f22` AS `f22` from `test`.`t1` join `test`.`t2` where `test`.`t2`.`f2` = `test`.`t1`.`f1`
select * from v2;
f1	f11	f2	f22
1	1	1	1
3	3	3	3
2	2	2	2
explain for views with where
explain extended select * from v3 where f11 in (1,3);
id	select_type	table	type	possible_keys	key	key_len	ref	rows	filtered	Extra
1	SIMPLE	t1	ALL	NULL	NULL	NULL	NULL	11	100.00	Using where
Warnings:
Note	1003	select `test`.`t1`.`f1` AS `f1`,`test`.`t1`.`f11` AS `f11` from `test`.`t1` where `test`.`t1`.`f11` in (1,3) and `test`.`t1`.`f1` in (2,3)
select * from v3 where f11 in (1,3);
f1	f11
3	3
explain for joined views
explain extended
select * from v3 join v4 on f1=f2;
id	select_type	table	type	possible_keys	key	key_len	ref	rows	filtered	Extra
1	SIMPLE	t1	ALL	NULL	NULL	NULL	NULL	11	100.00	Using where
1	SIMPLE	t2	ALL	NULL	NULL	NULL	NULL	11	100.00	Using where; Using join buffer (flat, BNL join)
Warnings:
Note	1003	select `test`.`t1`.`f1` AS `f1`,`test`.`t1`.`f11` AS `f11`,`test`.`t2`.`f2` AS `f2`,`test`.`t2`.`f22` AS `f22` from `test`.`t1` join `test`.`t2` where `test`.`t2`.`f2` = `test`.`t1`.`f1` and `test`.`t1`.`f1` in (2,3) and `test`.`t1`.`f1` in (2,3)
select * from v3 join v4 on f1=f2;
f1	f11	f2	f22
3	3	3	3
2	2	2	2
flush status;
explain extended select * from v4 where f2 in (1,3);
id	select_type	table	type	possible_keys	key	key_len	ref	rows	filtered	Extra
1	SIMPLE	t2	ALL	NULL	NULL	NULL	NULL	11	100.00	Using where
Warnings:
Note	1003	select `test`.`t2`.`f2` AS `f2`,`test`.`t2`.`f22` AS `f22` from `test`.`t2` where `test`.`t2`.`f2` in (1,3) and `test`.`t2`.`f2` in (2,3)
show status like 'Handler_read%';
Variable_name	Value
Handler_read_first	0
Handler_read_key	0
Handler_read_last	0
Handler_read_next	0
Handler_read_prev	0
Handler_read_retry	0
Handler_read_rnd	0
Handler_read_rnd_deleted	0
Handler_read_rnd_next	0
flush status;
select * from v4 where f2 in (1,3);
f2	f22
3	3
show status like 'Handler_read%';
Variable_name	Value
Handler_read_first	0
Handler_read_key	0
Handler_read_last	0
Handler_read_next	0
Handler_read_prev	0
Handler_read_retry	0
Handler_read_rnd	0
Handler_read_rnd_deleted	0
Handler_read_rnd_next	12
for materialized derived tables
explain for simple derived
explain extended select * from (select * from t1 group by f1) tt;
id	select_type	table	type	possible_keys	key	key_len	ref	rows	filtered	Extra
1	PRIMARY	<derived2>	ALL	NULL	NULL	NULL	NULL	11	100.00	
2	DERIVED	t1	ALL	NULL	NULL	NULL	NULL	11	100.00	Using temporary; Using filesort
Warnings:
Note	1003	select `tt`.`f1` AS `f1`,`tt`.`f11` AS `f11` from (select `test`.`t1`.`f1` AS `f1`,`test`.`t1`.`f11` AS `f11` from `test`.`t1` group by `test`.`t1`.`f1`) `tt`
select * from (select * from t1 having f1=f1) tt;
f1	f11
1	1
2	2
3	3
5	5
9	9
7	7
17	17
13	13
11	11
15	15
19	19
explain showing created indexes
explain extended 
select * from t1 join (select * from t2 group by f2) tt on f1=f2;
id	select_type	table	type	possible_keys	key	key_len	ref	rows	filtered	Extra
1	PRIMARY	t1	ALL	NULL	NULL	NULL	NULL	11	100.00	Using where
1	PRIMARY	<derived2>	ref	key0	key0	5	test.t1.f1	2	100.00	
2	DERIVED	t2	ALL	NULL	NULL	NULL	NULL	11	100.00	Using temporary; Using filesort
Warnings:
Note	1003	select `test`.`t1`.`f1` AS `f1`,`test`.`t1`.`f11` AS `f11`,`tt`.`f2` AS `f2`,`tt`.`f22` AS `f22` from `test`.`t1` join (select `test`.`t2`.`f2` AS `f2`,`test`.`t2`.`f22` AS `f22` from `test`.`t2` group by `test`.`t2`.`f2`) `tt` where `tt`.`f2` = `test`.`t1`.`f1`
select * from t1 join (select * from t2 group by f2) tt on f1=f2;
f1	f11	f2	f22
1	1	1	1
2	2	2	2
3	3	3	3
explain showing late materialization
flush status;
explain select * from t1 join (select * from t2 group by f2) tt on f1=f2;
id	select_type	table	type	possible_keys	key	key_len	ref	rows	Extra
1	PRIMARY	t1	ALL	NULL	NULL	NULL	NULL	11	Using where
1	PRIMARY	<derived2>	ref	key0	key0	5	test.t1.f1	2	
2	DERIVED	t2	ALL	NULL	NULL	NULL	NULL	11	Using temporary; Using filesort
show status like 'Handler_read%';
Variable_name	Value
Handler_read_first	0
Handler_read_key	0
Handler_read_last	0
Handler_read_next	0
Handler_read_prev	0
Handler_read_retry	0
Handler_read_rnd	0
Handler_read_rnd_deleted	0
Handler_read_rnd_next	0
flush status;
select * from t1 join (select * from t2 group by f2) tt on f1=f2;
f1	f11	f2	f22
1	1	1	1
2	2	2	2
3	3	3	3
show status like 'Handler_read%';
Variable_name	Value
Handler_read_first	0
Handler_read_key	11
Handler_read_last	0
Handler_read_next	3
Handler_read_prev	0
Handler_read_retry	0
Handler_read_rnd	11
Handler_read_rnd_deleted	0
Handler_read_rnd_next	36
for materialized views
drop view v1,v2,v3;
create view v1 as select * from t1 group by f1;
create view v2 as select * from t2 group by f2;
create view v3 as select t1.f1,t1.f11 from t1 join t1 as t11 where t1.f1=t11.f1
having t1.f1<100;
explain for simple derived
explain extended select * from v1;
id	select_type	table	type	possible_keys	key	key_len	ref	rows	filtered	Extra
1	PRIMARY	<derived2>	ALL	NULL	NULL	NULL	NULL	11	100.00	
2	DERIVED	t1	ALL	NULL	NULL	NULL	NULL	11	100.00	Using temporary; Using filesort
Warnings:
Note	1003	select `v1`.`f1` AS `f1`,`v1`.`f11` AS `f11` from `test`.`v1`
select * from v1;
f1	f11
1	1
2	2
3	3
5	5
7	7
9	9
11	11
13	13
15	15
17	17
19	19
explain showing created indexes
explain extended select * from t1 join v2 on f1=f2;
id	select_type	table	type	possible_keys	key	key_len	ref	rows	filtered	Extra
1	PRIMARY	t1	ALL	NULL	NULL	NULL	NULL	11	100.00	Using where
1	PRIMARY	<derived2>	ref	key0	key0	5	test.t1.f1	2	100.00	
2	DERIVED	t2	ALL	NULL	NULL	NULL	NULL	11	100.00	Using temporary; Using filesort
Warnings:
Note	1003	select `test`.`t1`.`f1` AS `f1`,`test`.`t1`.`f11` AS `f11`,`v2`.`f2` AS `f2`,`v2`.`f22` AS `f22` from `test`.`t1` join `test`.`v2` where `v2`.`f2` = `test`.`t1`.`f1`
select * from t1 join v2 on f1=f2;
f1	f11	f2	f22
1	1	1	1
2	2	2	2
3	3	3	3
explain extended
select * from t1,v3 as v31,v3 where t1.f1=v31.f1 and t1.f1=v3.f1;
id	select_type	table	type	possible_keys	key	key_len	ref	rows	filtered	Extra
1	PRIMARY	t1	ALL	NULL	NULL	NULL	NULL	11	100.00	Using where
1	PRIMARY	<derived2>	ref	key0	key0	5	test.t1.f1	10	100.00	
1	PRIMARY	<derived3>	ref	key0	key0	5	test.t1.f1	10	100.00	
3	DERIVED	t1	ALL	NULL	NULL	NULL	NULL	11	100.00	
3	DERIVED	t11	ALL	NULL	NULL	NULL	NULL	11	100.00	Using where; Using join buffer (flat, BNL join)
2	DERIVED	t1	ALL	NULL	NULL	NULL	NULL	11	100.00	
2	DERIVED	t11	ALL	NULL	NULL	NULL	NULL	11	100.00	Using where; Using join buffer (flat, BNL join)
Warnings:
Note	1003	select `test`.`t1`.`f1` AS `f1`,`test`.`t1`.`f11` AS `f11`,`v31`.`f1` AS `f1`,`v31`.`f11` AS `f11`,`v3`.`f1` AS `f1`,`v3`.`f11` AS `f11` from `test`.`t1` join `test`.`v3` `v31` join `test`.`v3` where `v31`.`f1` = `test`.`t1`.`f1` and `v3`.`f1` = `test`.`t1`.`f1`
flush status;
select * from t1,v3 as v31,v3 where t1.f1=v31.f1 and t1.f1=v3.f1;
f1	f11	f1	f11	f1	f11
1	1	1	1	1	1
2	2	2	2	2	2
3	3	3	3	3	3
5	5	5	5	5	5
9	9	9	9	9	9
7	7	7	7	7	7
17	17	17	17	17	17
13	13	13	13	13	13
11	11	11	11	11	11
15	15	15	15	15	15
19	19	19	19	19	19
show status like 'Handler_read%';
Variable_name	Value
Handler_read_first	0
Handler_read_key	22
Handler_read_last	0
Handler_read_next	22
Handler_read_prev	0
Handler_read_retry	0
Handler_read_rnd	0
Handler_read_rnd_deleted	0
Handler_read_rnd_next	60
explain showing late materialization
flush status;
explain select * from t1 join v2 on f1=f2;
id	select_type	table	type	possible_keys	key	key_len	ref	rows	Extra
1	PRIMARY	t1	ALL	NULL	NULL	NULL	NULL	11	Using where
1	PRIMARY	<derived2>	ref	key0	key0	5	test.t1.f1	2	
2	DERIVED	t2	ALL	NULL	NULL	NULL	NULL	11	Using temporary; Using filesort
show status like 'Handler_read%';
Variable_name	Value
Handler_read_first	0
Handler_read_key	0
Handler_read_last	0
Handler_read_next	0
Handler_read_prev	0
Handler_read_retry	0
Handler_read_rnd	0
Handler_read_rnd_deleted	0
Handler_read_rnd_next	0
flush status;
select * from t1 join v2 on f1=f2;
f1	f11	f2	f22
1	1	1	1
2	2	2	2
3	3	3	3
show status like 'Handler_read%';
Variable_name	Value
Handler_read_first	0
Handler_read_key	11
Handler_read_last	0
Handler_read_next	3
Handler_read_prev	0
Handler_read_retry	0
Handler_read_rnd	11
Handler_read_rnd_deleted	0
Handler_read_rnd_next	36
explain extended select * from v1 join v4 on f1=f2;
id	select_type	table	type	possible_keys	key	key_len	ref	rows	filtered	Extra
1	PRIMARY	t2	ALL	NULL	NULL	NULL	NULL	11	100.00	Using where
1	PRIMARY	<derived2>	ref	key0	key0	5	test.t2.f2	2	100.00	
2	DERIVED	t1	ALL	NULL	NULL	NULL	NULL	11	100.00	Using where; Using temporary; Using filesort
Warnings:
Note	1003	select `v1`.`f1` AS `f1`,`v1`.`f11` AS `f11`,`test`.`t2`.`f2` AS `f2`,`test`.`t2`.`f22` AS `f22` from `test`.`v1` join `test`.`t2` where `v1`.`f1` = `test`.`t2`.`f2` and `test`.`t2`.`f2` in (2,3)
explain format=json select * from v1 join v4 on f1=f2;
EXPLAIN
{
  "query_block": {
    "select_id": 1,
    "table": {
      "table_name": "t2",
      "access_type": "ALL",
      "rows": 11,
      "filtered": 100,
      "attached_condition": "t2.f2 in (2,3) and t2.f2 is not null"
    },
    "table": {
      "table_name": "<derived2>",
      "access_type": "ref",
      "possible_keys": ["key0"],
      "key": "key0",
      "key_length": "5",
      "used_key_parts": ["f1"],
      "ref": ["test.t2.f2"],
      "rows": 2,
      "filtered": 100,
      "materialized": {
        "query_block": {
          "select_id": 2,
          "filesort": {
            "sort_key": "t1.f1",
            "temporary_table": {
              "table": {
                "table_name": "t1",
                "access_type": "ALL",
                "rows": 11,
                "filtered": 100,
                "attached_condition": "t1.f1 in (2,3)"
              }
            }
          }
        }
      }
    }
  }
}
select * from v1 join v4 on f1=f2;
f1	f11	f2	f22
3	3	3	3
2	2	2	2
merged derived in merged derived
explain extended select * from (select * from 
(select * from t1 where f1 < 7) tt where f1 > 2) zz;
id	select_type	table	type	possible_keys	key	key_len	ref	rows	filtered	Extra
1	SIMPLE	t1	ALL	NULL	NULL	NULL	NULL	11	100.00	Using where
Warnings:
Note	1003	select `test`.`t1`.`f1` AS `f1`,`test`.`t1`.`f11` AS `f11` from `test`.`t1` where `test`.`t1`.`f1` > 2 and `test`.`t1`.`f1` < 7
select * from (select * from 
(select * from t1 where f1 < 7) tt where f1 > 2) zz;
f1	f11
3	3
5	5
materialized derived in merged derived
explain extended  select * from (select * from 
(select * from t1 where f1 < 7 group by f1) tt where f1 > 2) zz;
id	select_type	table	type	possible_keys	key	key_len	ref	rows	filtered	Extra
1	PRIMARY	<derived3>	ALL	NULL	NULL	NULL	NULL	11	100.00	Using where
3	DERIVED	t1	ALL	NULL	NULL	NULL	NULL	11	100.00	Using where; Using temporary; Using filesort
Warnings:
Note	1003	select `tt`.`f1` AS `f1`,`tt`.`f11` AS `f11` from (select `test`.`t1`.`f1` AS `f1`,`test`.`t1`.`f11` AS `f11` from `test`.`t1` where `test`.`t1`.`f1` < 7 and `test`.`t1`.`f1` > 2 group by `test`.`t1`.`f1`) `tt` where `tt`.`f1` > 2
select * from (select * from 
(select * from t1 where f1 < 7 group by f1) tt where f1 > 2) zz;
f1	f11
3	3
5	5
merged derived in materialized derived
explain  extended select * from (select * from 
(select * from t1 where f1 < 7) tt where f1 > 2 group by f1) zz;
id	select_type	table	type	possible_keys	key	key_len	ref	rows	filtered	Extra
1	PRIMARY	<derived2>	ALL	NULL	NULL	NULL	NULL	11	100.00	
2	DERIVED	t1	ALL	NULL	NULL	NULL	NULL	11	100.00	Using where; Using temporary; Using filesort
Warnings:
Note	1003	select `zz`.`f1` AS `f1`,`zz`.`f11` AS `f11` from (select `test`.`t1`.`f1` AS `f1`,`test`.`t1`.`f11` AS `f11` from `test`.`t1` where `test`.`t1`.`f1` > 2 and `test`.`t1`.`f1` < 7 group by `test`.`t1`.`f1`) `zz`
select * from (select * from 
(select * from t1 where f1 < 7) tt where f1 > 2 group by f1) zz;
f1	f11
3	3
5	5
materialized derived in materialized derived
explain extended  select * from (select * from 
(select * from t1 where f1 < 7 group by f1) tt where f1 > 2 group by f1) zz;
id	select_type	table	type	possible_keys	key	key_len	ref	rows	filtered	Extra
1	PRIMARY	<derived2>	ALL	NULL	NULL	NULL	NULL	11	100.00	
2	DERIVED	<derived3>	ALL	NULL	NULL	NULL	NULL	11	100.00	Using where; Using temporary; Using filesort
3	DERIVED	t1	ALL	NULL	NULL	NULL	NULL	11	100.00	Using where; Using temporary; Using filesort
Warnings:
Note	1003	select `zz`.`f1` AS `f1`,`zz`.`f11` AS `f11` from (select `tt`.`f1` AS `f1`,`tt`.`f11` AS `f11` from (select `test`.`t1`.`f1` AS `f1`,`test`.`t1`.`f11` AS `f11` from `test`.`t1` where `test`.`t1`.`f1` < 7 and `test`.`t1`.`f1` > 2 group by `test`.`t1`.`f1`) `tt` where `tt`.`f1` > 2 group by `tt`.`f1`) `zz`
explain format=json  select * from (select * from 
(select * from t1 where f1 < 7 group by f1) tt where f1 > 2 group by f1) zz;
EXPLAIN
{
  "query_block": {
    "select_id": 1,
    "table": {
      "table_name": "<derived2>",
      "access_type": "ALL",
      "rows": 11,
      "filtered": 100,
      "materialized": {
        "query_block": {
          "select_id": 2,
          "filesort": {
            "sort_key": "tt.f1",
            "temporary_table": {
              "table": {
                "table_name": "<derived3>",
                "access_type": "ALL",
                "rows": 11,
                "filtered": 100,
                "attached_condition": "tt.f1 > 2",
                "materialized": {
                  "query_block": {
                    "select_id": 3,
                    "filesort": {
                      "sort_key": "t1.f1",
                      "temporary_table": {
                        "table": {
                          "table_name": "t1",
                          "access_type": "ALL",
                          "rows": 11,
                          "filtered": 100,
                          "attached_condition": "t1.f1 < 7 and t1.f1 > 2"
                        }
                      }
                    }
                  }
                }
              }
            }
          }
        }
      }
    }
  }
}
select * from (select * from 
(select * from t1 where f1 < 7 group by f1) tt where f1 > 2 group by f1) zz;
f1	f11
3	3
5	5
mat in merged derived join mat in merged derived
explain extended  select * from 
(select * from (select * from t1 where f1 < 7 group by f1) tt where f1 > 2) x
join 
(select * from (select * from t1 where f1 < 7 group by f1) tt where f1 > 2) z
on x.f1 = z.f1;
id	select_type	table	type	possible_keys	key	key_len	ref	rows	filtered	Extra
1	PRIMARY	<derived3>	ALL	NULL	NULL	NULL	NULL	11	100.00	Using where
1	PRIMARY	<derived5>	ref	key0	key0	5	tt.f1	2	100.00	
5	DERIVED	t1	ALL	NULL	NULL	NULL	NULL	11	100.00	Using where; Using temporary; Using filesort
3	DERIVED	t1	ALL	NULL	NULL	NULL	NULL	11	100.00	Using where; Using temporary; Using filesort
Warnings:
Note	1003	select `tt`.`f1` AS `f1`,`tt`.`f11` AS `f11`,`tt`.`f1` AS `f1`,`tt`.`f11` AS `f11` from (select `test`.`t1`.`f1` AS `f1`,`test`.`t1`.`f11` AS `f11` from `test`.`t1` where `test`.`t1`.`f1` < 7 and `test`.`t1`.`f1` > 2 and `test`.`t1`.`f1` > 2 group by `test`.`t1`.`f1`) `tt` join (select `t1`.`f1` AS `f1`,`t1`.`f11` AS `f11` from `test`.`t1` where `t1`.`f1` < 7 and `t1`.`f1` > 2 and `t1`.`f1` > 2 group by `t1`.`f1`) `tt` where `tt`.`f1` = `tt`.`f1` and `tt`.`f1` > 2 and `tt`.`f1` > 2
explain format=json  select * from 
(select * from (select * from t1 where f1 < 7 group by f1) tt where f1 > 2) x
join 
(select * from (select * from t1 where f1 < 7 group by f1) tt where f1 > 2) z
on x.f1 = z.f1;
EXPLAIN
{
  "query_block": {
    "select_id": 1,
    "table": {
      "table_name": "<derived3>",
      "access_type": "ALL",
      "rows": 11,
      "filtered": 100,
      "attached_condition": "tt.f1 > 2 and tt.f1 > 2 and tt.f1 is not null",
      "materialized": {
        "query_block": {
          "select_id": 3,
          "filesort": {
            "sort_key": "t1.f1",
            "temporary_table": {
              "table": {
                "table_name": "t1",
                "access_type": "ALL",
                "rows": 11,
                "filtered": 100,
                "attached_condition": "t1.f1 < 7 and t1.f1 > 2 and t1.f1 > 2"
              }
            }
          }
        }
      }
    },
    "table": {
      "table_name": "<derived5>",
      "access_type": "ref",
      "possible_keys": ["key0"],
      "key": "key0",
      "key_length": "5",
      "used_key_parts": ["f1"],
      "ref": ["tt.f1"],
      "rows": 2,
      "filtered": 100,
      "materialized": {
        "query_block": {
          "select_id": 5,
          "filesort": {
            "sort_key": "t1.f1",
            "temporary_table": {
              "table": {
                "table_name": "t1",
                "access_type": "ALL",
                "rows": 11,
                "filtered": 100,
                "attached_condition": "t1.f1 < 7 and t1.f1 > 2 and t1.f1 > 2"
              }
            }
          }
        }
      }
    }
  }
}
flush status;
select * from 
(select * from (select * from t1 where f1 < 7 group by f1) tt where f1 > 2) x
join 
(select * from (select * from t1 where f1 < 7 group by f1) tt where f1 > 2) z
on x.f1 = z.f1;
f1	f11	f1	f11
3	3	3	3
5	5	5	5
show status like 'Handler_read%';
Variable_name	Value
Handler_read_first	0
Handler_read_key	2
Handler_read_last	0
Handler_read_next	2
Handler_read_prev	0
Handler_read_retry	0
Handler_read_rnd	4
Handler_read_rnd_deleted	0
Handler_read_rnd_next	33
flush status;
merged in merged derived join merged in merged derived
explain extended  select * from 
(select * from 
(select * from t1 where f1 < 7 ) tt where f1 > 2 ) x
join 
(select * from 
(select * from t1 where f1 < 7 ) tt where f1 > 2 ) z
on x.f1 = z.f1;
id	select_type	table	type	possible_keys	key	key_len	ref	rows	filtered	Extra
1	SIMPLE	t1	ALL	NULL	NULL	NULL	NULL	11	100.00	Using where
1	SIMPLE	t1	ALL	NULL	NULL	NULL	NULL	11	100.00	Using where; Using join buffer (flat, BNL join)
Warnings:
Note	1003	select `test`.`t1`.`f1` AS `f1`,`test`.`t1`.`f11` AS `f11`,`t1`.`f1` AS `f1`,`t1`.`f11` AS `f11` from `test`.`t1` join `test`.`t1` where `t1`.`f1` = `test`.`t1`.`f1` and `test`.`t1`.`f1` > 2 and `test`.`t1`.`f1` < 7 and `test`.`t1`.`f1` > 2 and `test`.`t1`.`f1` < 7
select * from 
(select * from 
(select * from t1 where f1 < 7 ) tt where f1 > 2 ) x
join 
(select * from 
(select * from t1 where f1 < 7 ) tt where f1 > 2 ) z
on x.f1 = z.f1;
f1	f11	f1	f11
3	3	3	3
5	5	5	5
materialized in materialized derived join 
materialized in materialized derived
explain extended  select * from 
(select * from 
(select * from t1 where f1 < 7 group by f1) tt where f1 > 2 group by f1) x
join 
(select * from 
(select * from t1 where f1 < 7 group by f1) tt where f1 > 2 group by f1) z
on x.f1 = z.f1;
id	select_type	table	type	possible_keys	key	key_len	ref	rows	filtered	Extra
1	PRIMARY	<derived2>	ALL	NULL	NULL	NULL	NULL	11	100.00	Using where
1	PRIMARY	<derived4>	ref	key0	key0	5	x.f1	2	100.00	
4	DERIVED	<derived5>	ALL	NULL	NULL	NULL	NULL	11	100.00	Using where; Using temporary; Using filesort
5	DERIVED	t1	ALL	NULL	NULL	NULL	NULL	11	100.00	Using where; Using temporary; Using filesort
2	DERIVED	<derived3>	ALL	NULL	NULL	NULL	NULL	11	100.00	Using where; Using temporary; Using filesort
3	DERIVED	t1	ALL	NULL	NULL	NULL	NULL	11	100.00	Using where; Using temporary; Using filesort
Warnings:
Note	1003	select `x`.`f1` AS `f1`,`x`.`f11` AS `f11`,`z`.`f1` AS `f1`,`z`.`f11` AS `f11` from (select `tt`.`f1` AS `f1`,`tt`.`f11` AS `f11` from (select `test`.`t1`.`f1` AS `f1`,`test`.`t1`.`f11` AS `f11` from `test`.`t1` where `test`.`t1`.`f1` < 7 and `test`.`t1`.`f1` > 2 group by `test`.`t1`.`f1`) `tt` where `tt`.`f1` > 2 group by `tt`.`f1`) `x` join (select `tt`.`f1` AS `f1`,`tt`.`f11` AS `f11` from (select `t1`.`f1` AS `f1`,`t1`.`f11` AS `f11` from `test`.`t1` where `t1`.`f1` < 7 and `t1`.`f1` > 2 group by `t1`.`f1`) `tt` where `tt`.`f1` > 2 group by `tt`.`f1`) `z` where `z`.`f1` = `x`.`f1`
explain format=json select * from 
(select * from 
(select * from t1 where f1 < 7 group by f1) tt where f1 > 2 group by f1) x
join 
(select * from 
(select * from t1 where f1 < 7 group by f1) tt where f1 > 2 group by f1) z
on x.f1 = z.f1;
EXPLAIN
{
  "query_block": {
    "select_id": 1,
    "table": {
      "table_name": "<derived2>",
      "access_type": "ALL",
      "rows": 11,
      "filtered": 100,
      "attached_condition": "x.f1 is not null",
      "materialized": {
        "query_block": {
          "select_id": 2,
          "filesort": {
            "sort_key": "tt.f1",
            "temporary_table": {
              "table": {
                "table_name": "<derived3>",
                "access_type": "ALL",
                "rows": 11,
                "filtered": 100,
                "attached_condition": "tt.f1 > 2",
                "materialized": {
                  "query_block": {
                    "select_id": 3,
                    "filesort": {
                      "sort_key": "t1.f1",
                      "temporary_table": {
                        "table": {
                          "table_name": "t1",
                          "access_type": "ALL",
                          "rows": 11,
                          "filtered": 100,
                          "attached_condition": "t1.f1 < 7 and t1.f1 > 2"
                        }
                      }
                    }
                  }
                }
              }
            }
          }
        }
      }
    },
    "table": {
      "table_name": "<derived4>",
      "access_type": "ref",
      "possible_keys": ["key0"],
      "key": "key0",
      "key_length": "5",
      "used_key_parts": ["f1"],
      "ref": ["x.f1"],
      "rows": 2,
      "filtered": 100,
      "materialized": {
        "query_block": {
          "select_id": 4,
          "filesort": {
            "sort_key": "tt.f1",
            "temporary_table": {
              "table": {
                "table_name": "<derived5>",
                "access_type": "ALL",
                "rows": 11,
                "filtered": 100,
                "attached_condition": "tt.f1 > 2",
                "materialized": {
                  "query_block": {
                    "select_id": 5,
                    "filesort": {
                      "sort_key": "t1.f1",
                      "temporary_table": {
                        "table": {
                          "table_name": "t1",
                          "access_type": "ALL",
                          "rows": 11,
                          "filtered": 100,
                          "attached_condition": "t1.f1 < 7 and t1.f1 > 2"
                        }
                      }
                    }
                  }
                }
              }
            }
          }
        }
      }
    }
  }
}
select * from 
(select * from 
(select * from t1 where f1 < 7 group by f1) tt where f1 > 2 group by f1) x
join 
(select * from 
(select * from t1 where f1 < 7 group by f1) tt where f1 > 2 group by f1) z
on x.f1 = z.f1;
f1	f11	f1	f11
3	3	3	3
5	5	5	5
merged view in materialized derived
explain extended
select * from (select * from v4 group by 1) tt;
id	select_type	table	type	possible_keys	key	key_len	ref	rows	filtered	Extra
1	PRIMARY	<derived2>	ALL	NULL	NULL	NULL	NULL	11	100.00	
2	DERIVED	t2	ALL	NULL	NULL	NULL	NULL	11	100.00	Using where; Using temporary; Using filesort
Warnings:
Note	1003	select `tt`.`f2` AS `f2`,`tt`.`f22` AS `f22` from (select `test`.`t2`.`f2` AS `f2`,`test`.`t2`.`f22` AS `f22` from `test`.`t2` where `test`.`t2`.`f2` in (2,3) group by 1) `tt`
select * from (select * from v4 group by 1) tt;
f2	f22
2	2
3	3
materialized view in merged derived
explain extended 
select * from ( select * from v1 where f1 < 7) tt;
id	select_type	table	type	possible_keys	key	key_len	ref	rows	filtered	Extra
1	PRIMARY	<derived3>	ALL	NULL	NULL	NULL	NULL	11	100.00	Using where
3	DERIVED	t1	ALL	NULL	NULL	NULL	NULL	11	100.00	Using where; Using temporary; Using filesort
Warnings:
Note	1003	select `v1`.`f1` AS `f1`,`v1`.`f11` AS `f11` from `test`.`v1` where `v1`.`f1` < 7
explain format=json 
select * from ( select * from v1 where f1 < 7) tt;
EXPLAIN
{
  "query_block": {
    "select_id": 1,
    "table": {
      "table_name": "<derived3>",
      "access_type": "ALL",
      "rows": 11,
      "filtered": 100,
      "attached_condition": "v1.f1 < 7",
      "materialized": {
        "query_block": {
          "select_id": 3,
          "filesort": {
            "sort_key": "t1.f1",
            "temporary_table": {
              "table": {
                "table_name": "t1",
                "access_type": "ALL",
                "rows": 11,
                "filtered": 100,
                "attached_condition": "t1.f1 < 7"
              }
            }
          }
        }
      }
    }
  }
}
select * from ( select * from v1 where f1 < 7) tt;
f1	f11
1	1
2	2
3	3
5	5
merged view in a merged view in a merged derived
create view v6 as select * from v4 where f2 < 7;
explain extended select * from (select * from v6) tt;
id	select_type	table	type	possible_keys	key	key_len	ref	rows	filtered	Extra
1	SIMPLE	t2	ALL	NULL	NULL	NULL	NULL	11	100.00	Using where
Warnings:
Note	1003	select `test`.`t2`.`f2` AS `f2`,`test`.`t2`.`f22` AS `f22` from `test`.`t2` where `test`.`t2`.`f2` < 7 and `test`.`t2`.`f2` in (2,3)
select * from (select * from v6) tt;
f2	f22
3	3
2	2
materialized view in a merged view in a materialized derived
create view v7 as select * from v1;
explain extended select * from (select * from v7 group by 1) tt;
id	select_type	table	type	possible_keys	key	key_len	ref	rows	filtered	Extra
1	PRIMARY	<derived2>	ALL	NULL	NULL	NULL	NULL	11	100.00	
2	DERIVED	<derived4>	ALL	NULL	NULL	NULL	NULL	11	100.00	Using temporary; Using filesort
4	DERIVED	t1	ALL	NULL	NULL	NULL	NULL	11	100.00	Using temporary; Using filesort
Warnings:
Note	1003	select `tt`.`f1` AS `f1`,`tt`.`f11` AS `f11` from (select `v1`.`f1` AS `f1`,`v1`.`f11` AS `f11` from `test`.`v1` group by 1) `tt`
select * from (select * from v7 group by 1) tt;
f1	f11
1	1
2	2
3	3
5	5
7	7
9	9
11	11
13	13
15	15
17	17
19	19
join of above two
explain extended select * from v6 join v7 on f2=f1;
id	select_type	table	type	possible_keys	key	key_len	ref	rows	filtered	Extra
1	PRIMARY	t2	ALL	NULL	NULL	NULL	NULL	11	100.00	Using where
1	PRIMARY	<derived5>	ref	key0	key0	5	test.t2.f2	2	100.00	
5	DERIVED	t1	ALL	NULL	NULL	NULL	NULL	11	100.00	Using where; Using temporary; Using filesort
Warnings:
Note	1003	select `test`.`t2`.`f2` AS `f2`,`test`.`t2`.`f22` AS `f22`,`v1`.`f1` AS `f1`,`v1`.`f11` AS `f11` from `test`.`t2` join `test`.`v1` where `v1`.`f1` = `test`.`t2`.`f2` and `test`.`t2`.`f2` < 7 and `test`.`t2`.`f2` in (2,3)
explain format=json select * from v6 join v7 on f2=f1;
EXPLAIN
{
  "query_block": {
    "select_id": 1,
    "table": {
      "table_name": "t2",
      "access_type": "ALL",
      "rows": 11,
      "filtered": 100,
      "attached_condition": "t2.f2 < 7 and t2.f2 in (2,3) and t2.f2 is not null"
    },
    "table": {
      "table_name": "<derived5>",
      "access_type": "ref",
      "possible_keys": ["key0"],
      "key": "key0",
      "key_length": "5",
      "used_key_parts": ["f1"],
      "ref": ["test.t2.f2"],
      "rows": 2,
      "filtered": 100,
      "materialized": {
        "query_block": {
          "select_id": 5,
          "filesort": {
            "sort_key": "t1.f1",
            "temporary_table": {
              "table": {
                "table_name": "t1",
                "access_type": "ALL",
                "rows": 11,
                "filtered": 100,
                "attached_condition": "t1.f1 < 7 and t1.f1 in (2,3)"
              }
            }
          }
        }
      }
    }
  }
}
select * from v6 join v7 on f2=f1;
f2	f22	f1	f11
3	3	3	3
2	2	2	2
test two keys
explain select * from t1 join (select * from t2 group by f2) tt on t1.f1=tt.f2 join t1 xx on tt.f22=xx.f1;
id	select_type	table	type	possible_keys	key	key_len	ref	rows	Extra
1	PRIMARY	t1	ALL	NULL	NULL	NULL	NULL	11	Using where
1	PRIMARY	<derived2>	ref	key0	key0	5	test.t1.f1	2	
1	PRIMARY	xx	ALL	NULL	NULL	NULL	NULL	11	Using where; Using join buffer (flat, BNL join)
2	DERIVED	t2	ALL	NULL	NULL	NULL	NULL	11	Using temporary; Using filesort
select * from t1 join (select * from t2 group by f2) tt on t1.f1=tt.f2 join t1 xx on tt.f22=xx.f1;
f1	f11	f2	f22	f1	f11
1	1	1	1	1	1
2	2	2	2	2	2
3	3	3	3	3	3
TODO: Add test with 64 tables mergeable view to test fall back to
materialization on tables > MAX_TABLES merge
drop table t1,t2;
drop view v1,v2,v3,v4,v6,v7;
#
#  LP bug #794909: crash when defining possible keys for
#                  a materialized view/derived_table
#
CREATE TABLE t1 (f1 int) ;
INSERT INTO t1 VALUES (149), (150), (224), (29);
CREATE TABLE t2 (f1 int, KEY (f1));
INSERT INTO t2 VALUES (149), (NULL), (224);
CREATE ALGORITHM=TEMPTABLE VIEW v1 AS SELECT * FROM t1;
EXPLAIN
SELECT * FROM v1 JOIN t2 ON v1.f1 = t2.f1;
id	select_type	table	type	possible_keys	key	key_len	ref	rows	Extra
1	PRIMARY	t2	index	f1	f1	5	NULL	3	Using where; Using index
1	PRIMARY	<derived2>	ref	key0	key0	5	test.t2.f1	2	
2	DERIVED	t1	ALL	NULL	NULL	NULL	NULL	4	
SELECT * FROM v1 JOIN t2 ON v1.f1 = t2.f1;
f1	f1
149	149
224	224
DROP VIEW v1;
DROP TABLE t1,t2;
#
#  LP bug #794890: abort failure on multi-update with view
#
CREATE TABLE t1 (a int);
INSERT INTO t1 VALUES (20), (7);
CREATE TABLE t2 (a int);
INSERT INTO t2 VALUES (7), (9), (7);
CREATE ALGORITHM=TEMPTABLE VIEW v1 AS SELECT a FROM t1;
CREATE VIEW v2 AS SELECT t2.a FROM t2, v1 WHERE t2.a=t2.a;
UPDATE v2 SET a = 2;
SELECT * FROM t2;
a
2
2
2
UPDATE t1,v2 SET t1.a = 3;
SELECT * FROM t1;
a
3
3
DELETE t1 FROM t1,v2;
SELECT * FROM t1;
a
DROP VIEW v1,v2;
DROP TABLE t1,t2;
#
#  LP bug #802023: MIN/MAX optimization 
#                  for mergeable derived tables and views
#
CREATE TABLE t1 (a int, b int, c varchar(32), INDEX idx(a,b));
INSERT INTO t1 VALUES 
(7, 74, 'yyyyyyy'), (9, 97, 'aaaaaaaaa'), (2, 23, 'tt'),
(5, 55, 'ddddd'), (2, 27, 'ss'), (7, 76, 'xxxxxxx'),
(7, 79, 'zzzzzzz'), (9, 92, 'bbbbbbbbb'), (2, 25, 'pp'),
(5, 53, 'eeeee'), (2, 23, 'qq'), (7, 76,'wwwwwww'),
(7, 74, 'uuuuuuu'), (9, 92, 'ccccccccc'), (2, 25, 'oo');
CREATE VIEW v1 AS SELECT * FROM t1;
SELECT MIN(a) FROM t1 WHERE a >= 5;
MIN(a)
5
EXPLAIN
SELECT MIN(a) FROM t1 WHERE a >= 5;
id	select_type	table	type	possible_keys	key	key_len	ref	rows	Extra
1	SIMPLE	NULL	NULL	NULL	NULL	NULL	NULL	NULL	Select tables optimized away
SELECT MIN(a) FROM (SELECT * FROM t1) t WHERE a >= 5;
MIN(a)
5
EXPLAIN
SELECT MIN(a) FROM(SELECT * FROM t1) t WHERE a >= 5;
id	select_type	table	type	possible_keys	key	key_len	ref	rows	Extra
1	SIMPLE	NULL	NULL	NULL	NULL	NULL	NULL	NULL	Select tables optimized away
SELECT MIN(a) FROM v1 WHERE a >= 5;
MIN(a)
5
EXPLAIN
SELECT MIN(a) FROM v1 WHERE a >= 5;
id	select_type	table	type	possible_keys	key	key_len	ref	rows	Extra
1	SIMPLE	NULL	NULL	NULL	NULL	NULL	NULL	NULL	Select tables optimized away
SELECT MAX(b) FROM t1 WHERE a=7 AND b<75;
MAX(b)
74
EXPLAIN
SELECT MAX(b) FROM t1 WHERE a=7 AND b<75;
id	select_type	table	type	possible_keys	key	key_len	ref	rows	Extra
1	SIMPLE	NULL	NULL	NULL	NULL	NULL	NULL	NULL	Select tables optimized away
SELECT MAX(b) FROM (SELECT * FROM t1) t WHERE a=7 AND b<75;
MAX(b)
74
EXPLAIN
SELECT MAX(b) FROM (SELECT * FROM t1) t WHERE a=7 AND b<75;
id	select_type	table	type	possible_keys	key	key_len	ref	rows	Extra
1	SIMPLE	NULL	NULL	NULL	NULL	NULL	NULL	NULL	Select tables optimized away
SELECT MAX(b) FROM v1 WHERE a=7 AND b<75;
MAX(b)
74
EXPLAIN
SELECT MAX(b) FROM v1 WHERE a=7 AND b<75;
id	select_type	table	type	possible_keys	key	key_len	ref	rows	Extra
1	SIMPLE	NULL	NULL	NULL	NULL	NULL	NULL	NULL	Select tables optimized away
DROP VIEW v1;
DROP TABLE t1;
#
# LP bug #800535: GROUP BY query with nested left join                       
#                 and a derived table in the nest
#
CREATE TABLE t1 (a int) ;
INSERT INTO t1 VALUES (1), (2);
CREATE TABLE t2 (a int NOT NULL);
INSERT INTO t2 VALUES (1), (2);
CREATE TABLE t3 (a int, b int);
INSERT INTO t3 VALUES (3,3), (4,4);
EXPLAIN EXTENDED
SELECT t.a FROM t1 LEFT JOIN
(t2  t  JOIN t3 ON t3.b > 5)  ON t.a >= 1 
GROUP BY t.a;
id	select_type	table	type	possible_keys	key	key_len	ref	rows	filtered	Extra
1	SIMPLE	t1	ALL	NULL	NULL	NULL	NULL	2	100.00	Using temporary; Using filesort
1	SIMPLE	t	ALL	NULL	NULL	NULL	NULL	2	100.00	Using where
1	SIMPLE	t3	ALL	NULL	NULL	NULL	NULL	2	100.00	Using where
Warnings:
Note	1003	select `test`.`t`.`a` AS `a` from `test`.`t1` left join (`test`.`t2` `t` join `test`.`t3`) on(`test`.`t`.`a` >= 1 and `test`.`t3`.`b` > 5) where 1 group by `test`.`t`.`a`
SELECT t.a FROM t1 LEFT JOIN
(t2 t  JOIN t3 ON t3.b > 5)  ON t.a >= 1 
GROUP BY t.a;
a
NULL
EXPLAIN EXTENDED
SELECT t.a FROM t1 LEFT JOIN
(( SELECT * FROM t2 ) t  JOIN t3 ON t3.b > 5)  ON t.a >= 1 
GROUP BY t.a;
id	select_type	table	type	possible_keys	key	key_len	ref	rows	filtered	Extra
1	SIMPLE	t1	ALL	NULL	NULL	NULL	NULL	2	100.00	Using temporary; Using filesort
1	SIMPLE	t2	ALL	NULL	NULL	NULL	NULL	2	100.00	Using where
1	SIMPLE	t3	ALL	NULL	NULL	NULL	NULL	2	100.00	Using where
Warnings:
Note	1003	select `test`.`t2`.`a` AS `a` from `test`.`t1` left join (`test`.`t2` join `test`.`t3`) on(`test`.`t2`.`a` >= 1 and `test`.`t3`.`b` > 5) where 1 group by `test`.`t2`.`a`
SELECT t.a FROM t1 LEFT JOIN
(( SELECT * FROM t2 ) t  JOIN t3 ON t3.b > 5)  ON t.a >= 1 
GROUP BY t.a;
a
NULL
CREATE VIEW v1 AS SELECT * FROM t2;
EXPLAIN EXTENDED
SELECT t.a FROM t1 LEFT JOIN
(v1  t  JOIN t3 ON t3.b > 5)  ON t.a >= 1 
GROUP BY t.a;
id	select_type	table	type	possible_keys	key	key_len	ref	rows	filtered	Extra
1	SIMPLE	t1	ALL	NULL	NULL	NULL	NULL	2	100.00	Using temporary; Using filesort
1	SIMPLE	t2	ALL	NULL	NULL	NULL	NULL	2	100.00	Using where
1	SIMPLE	t3	ALL	NULL	NULL	NULL	NULL	2	100.00	Using where
Warnings:
Note	1003	select `test`.`t2`.`a` AS `a` from `test`.`t1` left join (`test`.`t2` join `test`.`t3`) on(`test`.`t2`.`a` >= 1 and `test`.`t3`.`b` > 5) where 1 group by `test`.`t2`.`a`
SELECT t.a FROM t1 LEFT JOIN
(v1 t  JOIN t3 ON t3.b > 5)  ON t.a >= 1 
GROUP BY t.a;
a
NULL
DROP VIEW v1;
DROP TABLE t1,t2,t3;
#
# LP bug #803410: materialized view/dt accessed by two-component key                       
#                 
CREATE TABLE t1 (a varchar(1));
INSERT INTO t1 VALUES ('c');
CREATE TABLE t2 (a varchar(1) , KEY (a)) ;
INSERT INTO t2 VALUES ('c'), (NULL), ('r');
CREATE TABLE t3 (a varchar(1), b varchar(1));
INSERT INTO t3 VALUES
('e', 'c'), ('c', 'c'), ('c', 'r'), ('g', 'a'), ('b', 'x'), ('b', 'y'),
('h', 'w'), ('d', 'z'), ('k', 'v'), ('j', 's'), ('m', 'p'), ('l', 'q');
CREATE VIEW v1 AS SELECT a, MIN(b) AS b FROM t3 GROUP BY a;
EXPLAIN
SELECT * FROM t1, t2, v1 WHERE t2.a=t1.a AND t2.a=v1.a AND t2.a=v1.b;
id	select_type	table	type	possible_keys	key	key_len	ref	rows	Extra
1	PRIMARY	t1	system	NULL	NULL	NULL	NULL	1	
1	PRIMARY	t2	ref	a	a	4	const	1	Using index
1	PRIMARY	<derived2>	ref	key0	key0	8	const,const	1	
2	DERIVED	t3	ALL	NULL	NULL	NULL	NULL	12	Using temporary; Using filesort
SELECT * FROM t1, t2, v1 WHERE t2.a=t1.a AND t2.a=v1.a AND t2.a=v1.b;
a	a	a	b
c	c	c	c
DROP VIEW v1;
DROP TABLE t1,t2,t3;
#
# LP bug #802845: select from derived table with limit 0                       
#                 
SELECT * FROM (SELECT 1 LIMIT 0) t;
1
CREATE TABLE t1 (a int);
INSERT INTO t1 VALUES (7), (1), (3);
SELECT * FROM (SELECT * FROM t1 LIMIT 0) t;
a
DROP TABLE t1;
#
# LP bug #803851: materialized view + IN->EXISTS                       
#                 
SET SESSION optimizer_switch='semijoin=off,derived_with_keys=on,materialization=off';
CREATE TABLE t1 (a int, b int);
INSERT INTO t1 VALUES (2,2), (3,3), (1,1);
CREATE TABLE t2 (a int);
INSERT INTO t2 VALUES (1), (2), (1);
CREATE TABLE t3 (a int);
INSERT INTO t3 VALUES (3), (1), (2), (1);
CREATE VIEW v1 AS SELECT a, MAX(b) AS b FROM t1 GROUP BY a;
EXPLAIN EXTENDED
SELECT * FROM t3
WHERE t3.a IN (SELECT v1.a FROM v1, t2 WHERE t2.a = v1.b);
id	select_type	table	type	possible_keys	key	key_len	ref	rows	filtered	Extra
1	PRIMARY	t3	ALL	NULL	NULL	NULL	NULL	4	100.00	Using where
2	DEPENDENT SUBQUERY	<derived3>	ref	key1	key1	5	func	2	100.00	
2	DEPENDENT SUBQUERY	t2	ALL	NULL	NULL	NULL	NULL	3	100.00	Using where; Using join buffer (flat, BNL join)
3	DERIVED	t1	ALL	NULL	NULL	NULL	NULL	3	100.00	Using temporary; Using filesort
Warnings:
Note	1003	select `test`.`t3`.`a` AS `a` from `test`.`t3` where <expr_cache><`test`.`t3`.`a`>(<in_optimizer>(`test`.`t3`.`a`,<exists>(select `v1`.`a` from `test`.`v1` join `test`.`t2` where `test`.`t2`.`a` = `v1`.`b` and <cache>(`test`.`t3`.`a`) = `v1`.`a`)))
SELECT * FROM t3
WHERE t3.a IN (SELECT v1.a FROM v1, t2 WHERE t2.a = v1.b);
a
1
2
1
SET SESSION optimizer_switch=@save_optimizer_switch;
DROP VIEW v1;
DROP TABLE t1,t2,t3;
#
# LP bug #804515: materialized derived + ORDER BY                      
#                 
CREATE TABLE t1 (f1 varchar(1), f2 varchar(1), KEY (f2));
INSERT INTO t1 VALUES
('r','x'), ('x','d'), ('x','r'), ('r','f'), ('x','x');
CREATE TABLE t2 (f1 varchar(1), f2 varchar(1));
INSERT INTO t2 VALUES ('s','x');
CREATE TABLE t3 (f1 varchar(1), f2 varchar(1), KEY (f2));
INSERT INTO t3 VALUES
(NULL,'x'), (NULL,'f'), ('t','p'), (NULL,'j'), ('g','c');
CREATE TABLE t4 (f1 int, f2 varchar(1), KEY (f2,f1)) ;
INSERT INTO t4 VALUES (1,'x'), (5,'r');
EXPLAIN
SELECT t.f1 AS f 
FROM (SELECT DISTINCT t1.* FROM t1,t2 WHERE t2.f2 = t1.f2) t,t3,t4
WHERE t4.f2 = t3.f2  AND t4.f2 = t.f1 ORDER BY f;
id	select_type	table	type	possible_keys	key	key_len	ref	rows	Extra
1	PRIMARY	<derived2>	ALL	NULL	NULL	NULL	NULL	2	Using where; Using filesort
1	PRIMARY	t4	ref	f2	f2	4	t.f1	1	Using index
1	PRIMARY	t3	ref	f2	f2	4	t.f1	2	Using index
2	DERIVED	t2	system	NULL	NULL	NULL	NULL	1	Using temporary
2	DERIVED	t1	ref	f2	f2	4	const	2	Using where
SELECT t.f1 AS f 
FROM (SELECT DISTINCT t1.* FROM t1,t2 WHERE t2.f2 = t1.f2) t,t3,t4
WHERE t4.f2 = t3.f2  AND t4.f2 = t.f1 ORDER BY f;
f
x
DROP TABLE t1,t2,t3,t4;
#
# LP bug #806431: join over materialized derived with key                    
#             
CREATE TABLE t1 (a int, b int);
INSERT INTO t1 VALUES (0,0),(3,0),(1,0);
CREATE ALGORITHM=TEMPTABLE VIEW v1 AS SELECT a,b FROM t1 ;
SET SESSION optimizer_switch='derived_with_keys=off';
SELECT * FROM t1 AS t JOIN v1 AS v WHERE t.a = v.b AND t.b = v.b;
a	b	a	b
0	0	0	0
0	0	3	0
0	0	1	0
SET SESSION optimizer_switch='derived_with_keys=on';
EXPLAIN
SELECT * FROM t1 AS t JOIN v1 AS v WHERE t.a = v.b AND t.b = v.b;
id	select_type	table	type	possible_keys	key	key_len	ref	rows	Extra
1	PRIMARY	t	ALL	NULL	NULL	NULL	NULL	3	Using where
1	PRIMARY	<derived2>	ref	key0	key0	5	test.t.a	2	
2	DERIVED	t1	ALL	NULL	NULL	NULL	NULL	3	
SELECT * FROM t1 AS t JOIN v1 AS v WHERE t.a = v.b AND t.b = v.b;
a	b	a	b
0	0	1	0
0	0	3	0
0	0	0	0
SET SESSION optimizer_switch=@save_optimizer_switch;
DROP VIEW v1;
DROP TABLE t1;
#
# LP bug #806477: left join over merged join with                    
#                 where condition containing f=f
#
CREATE TABLE t1 (a int NOT NULL);
INSERT INTO t1 VALUES (1), (50), (0);
CREATE TABLE t2 (a int);
CREATE TABLE t3 (a int, b int);
INSERT INTO t3 VALUES (76,2), (1,NULL);
CREATE VIEW v1 AS SELECT * FROM t1;
SELECT t3.b, v1.a 
FROM t3 LEFT JOIN (t2, v1) ON t3.a <> 0
WHERE v1.a = v1.a OR t3.b <> 0;
b	a
2	NULL
EXPLAIN EXTENDED
SELECT t3.b, v1.a 
FROM t3 LEFT JOIN (t2, v1) ON t3.a <> 0
WHERE v1.a = v1.a OR t3.b <> 0;
id	select_type	table	type	possible_keys	key	key_len	ref	rows	filtered	Extra
1	SIMPLE	t3	ALL	NULL	NULL	NULL	NULL	2	100.00	
1	SIMPLE	t2	ALL	NULL	NULL	NULL	NULL	0	0.00	Using where
1	SIMPLE	t1	ALL	NULL	NULL	NULL	NULL	3	100.00	Using where
Warnings:
Note	1003	select `test`.`t3`.`b` AS `b`,`test`.`t1`.`a` AS `a` from `test`.`t3` left join (`test`.`t2` join `test`.`t1`) on(`test`.`t3`.`a` <> 0) where `test`.`t1`.`a` = `test`.`t1`.`a` or `test`.`t3`.`b` <> 0
DROP VIEW v1;
DROP TABLE t1,t2,t3;
#
# LP bug #806510: subquery with outer reference
#                 to a derived_table/view                    
#
CREATE TABLE t1 (a int) ;
INSERT INTO t1 VALUES (4), (NULL);
CREATE TABLE t2 (a int) ;
INSERT INTO t2 VALUES (8), (0);
CREATE TABLE t3 (a int, b int) ;
INSERT INTO t3 VALUES (7,8);
CREATE VIEW v1 AS SELECT * FROM t1;
SELECT * FROM  t1 t
WHERE EXISTS (SELECT t3.a FROM t3, t2
WHERE t2.a = t3.b AND t.a != 0);
a
4
EXPLAIN
SELECT * FROM  t1 t
WHERE EXISTS (SELECT t3.a FROM t3, t2
WHERE t2.a = t3.b AND t.a != 0);
id	select_type	table	type	possible_keys	key	key_len	ref	rows	Extra
1	PRIMARY	t	ALL	NULL	NULL	NULL	NULL	2	Using where
2	DEPENDENT SUBQUERY	t3	system	NULL	NULL	NULL	NULL	1	
2	DEPENDENT SUBQUERY	t2	ALL	NULL	NULL	NULL	NULL	2	Using where
SELECT * FROM (SELECT * FROM t1) t
WHERE EXISTS (SELECT t3.a FROM t3, t2
WHERE t2.a = t3.b AND t.a != 0);
a
4
EXPLAIN
SELECT * FROM (SELECT * FROM t1) t
WHERE EXISTS (SELECT t3.a FROM t3, t2
WHERE t2.a = t3.b AND t.a != 0);
id	select_type	table	type	possible_keys	key	key_len	ref	rows	Extra
1	PRIMARY	t1	ALL	NULL	NULL	NULL	NULL	2	Using where
3	DEPENDENT SUBQUERY	t3	system	NULL	NULL	NULL	NULL	1	
3	DEPENDENT SUBQUERY	t2	ALL	NULL	NULL	NULL	NULL	2	Using where
SELECT * FROM v1 t
WHERE EXISTS (SELECT t3.a FROM t3, t2
WHERE t2.a = t3.b AND t.a != 0);
a
4
EXPLAIN
SELECT * FROM v1 t
WHERE EXISTS (SELECT t3.a FROM t3, t2
WHERE t2.a = t3.b AND t.a != 0);
id	select_type	table	type	possible_keys	key	key_len	ref	rows	Extra
1	PRIMARY	t1	ALL	NULL	NULL	NULL	NULL	2	Using where
2	DEPENDENT SUBQUERY	t3	system	NULL	NULL	NULL	NULL	1	
2	DEPENDENT SUBQUERY	t2	ALL	NULL	NULL	NULL	NULL	2	Using where
DROP VIEW v1;
DROP TABLE t1,t2,t3;
#
# LP bug #806097: left join over a view + DISTINCT           
#
CREATE TABLE t1 (a int, b int);
INSERT INTO t1 VALUES (252,6), (232,0), (174,232);
CREATE TABLE t2 (a int);
INSERT INTO t2 VALUES (232), (174);
CREATE TABLE t3 (c int);
INSERT INTO t3 VALUES (1), (2);
CREATE VIEW v1 AS SELECT t2.a FROM t3,t2;
SELECT v1.a FROM t1 LEFT JOIN v1 ON t1.b = 0;
a
NULL
232
174
232
174
NULL
SELECT DISTINCT t2.a FROM t1 LEFT JOIN (t3,t2) ON t1.b = 0;
a
NULL
232
174
EXPLAIN
SELECT DISTINCT t2.a FROM t1 LEFT JOIN (t3,t2) ON t1.b = 0;
id	select_type	table	type	possible_keys	key	key_len	ref	rows	Extra
1	SIMPLE	t1	ALL	NULL	NULL	NULL	NULL	3	Using temporary
1	SIMPLE	t3	ALL	NULL	NULL	NULL	NULL	2	Using where
1	SIMPLE	t2	ALL	NULL	NULL	NULL	NULL	2	
SELECT DISTINCT v1.a FROM t1 LEFT JOIN v1 ON t1.b = 0;
a
NULL
232
174
EXPLAIN
SELECT DISTINCT v1.a FROM t1 LEFT JOIN v1 ON t1.b = 0;
id	select_type	table	type	possible_keys	key	key_len	ref	rows	Extra
1	SIMPLE	t1	ALL	NULL	NULL	NULL	NULL	3	Using temporary
1	SIMPLE	t3	ALL	NULL	NULL	NULL	NULL	2	Using where
1	SIMPLE	t2	ALL	NULL	NULL	NULL	NULL	2	
DROP VIEW v1;
DROP TABLE t1,t2,t3;
#
# LP bug #806504: right join over a view/derived table           
#
CREATE TABLE t1 (a int, b int) ;
INSERT INTO t1 VALUES (0,0);
CREATE TABLE t2 (a int) ;
INSERT INTO t2 VALUES (0), (0);
CREATE VIEW v1 AS SELECT * FROM t1;
SELECT * FROM t2 RIGHT JOIN (SELECT * FROM t1) AS t ON t.a != 0
WHERE t.a IN (SELECT b FROM t1);
a	a	b
NULL	0	0
EXPLAIN EXTENDED
SELECT * FROM t2 RIGHT JOIN (SELECT * FROM t1) AS t ON t.a != 0
WHERE t.a IN (SELECT b FROM t1);
id	select_type	table	type	possible_keys	key	key_len	ref	rows	filtered	Extra
1	PRIMARY	t1	system	NULL	NULL	NULL	NULL	1	100.00	
1	PRIMARY	t1	system	NULL	NULL	NULL	NULL	1	100.00	
1	PRIMARY	t2	ALL	NULL	NULL	NULL	NULL	2	100.00	Using where
Warnings:
Note	1003	select `test`.`t2`.`a` AS `a`,0 AS `a`,0 AS `b` from `test`.`t2` semi join (dual) where 1
SELECT * FROM t2 RIGHT JOIN v1 AS t ON t.a != 0
WHERE t.a IN (SELECT b FROM t1);
a	a	b
NULL	0	0
EXPLAIN EXTENDED
SELECT * FROM t2 RIGHT JOIN v1 AS t ON t.a != 0
WHERE t.a IN (SELECT b FROM t1);
id	select_type	table	type	possible_keys	key	key_len	ref	rows	filtered	Extra
1	PRIMARY	t1	system	NULL	NULL	NULL	NULL	1	100.00	
1	PRIMARY	t1	system	NULL	NULL	NULL	NULL	1	100.00	
1	PRIMARY	t2	ALL	NULL	NULL	NULL	NULL	2	100.00	Using where
Warnings:
Note	1003	select `test`.`t2`.`a` AS `a`,0 AS `a`,0 AS `b` from `test`.`t2` semi join (dual) where 1
DROP VIEW v1;
DROP TABLE t1,t2;
#
# LP bug #809206: DISTINCT in derived table / view           
#
CREATE TABLE t1 (a int) ;
INSERT INTO t1 VALUES (0);
CREATE TABLE t2 (a  varchar(32), b int, KEY (a)) ;
INSERT INTO t2 VALUES
('j',28), ('c',29), ('i',26), ('c',29), ('k',27),
('j',28), ('c',29), ('i',25), ('d',26), ('k',27),
('n',28), ('d',29), ('m',26), ('e',29), ('p',27),
('w',28), ('x',29), ('y',25), ('z',26), ('s',27);
CREATE TABLE t3 (a varchar(32));
INSERT INTO t3 VALUES ('j'), ('c');
CREATE VIEW v1 AS SELECT DISTINCT t2.b FROM t1,t2,t3 WHERE t3.a = t2.a;
SELECT DISTINCT t2.b FROM t1,t2,t3 WHERE t3.a = t2.a;
b
28
29
EXPLAIN 
SELECT DISTINCT t2.b FROM t1,t2,t3 WHERE t3.a = t2.a;
id	select_type	table	type	possible_keys	key	key_len	ref	rows	Extra
1	SIMPLE	t1	system	NULL	NULL	NULL	NULL	1	Using temporary
1	SIMPLE	t3	ALL	NULL	NULL	NULL	NULL	2	Using where
1	SIMPLE	t2	ref	a	a	35	test.t3.a	2	
SELECT * FROM (SELECT DISTINCT t2.b FROM t1,t2,t3 WHERE t3.a = t2.a) t;
b
28
29
EXPLAIN
SELECT * FROM (SELECT DISTINCT t2.b FROM t1,t2,t3 WHERE t3.a = t2.a) t;
id	select_type	table	type	possible_keys	key	key_len	ref	rows	Extra
1	PRIMARY	<derived2>	ALL	NULL	NULL	NULL	NULL	4	
2	DERIVED	t1	system	NULL	NULL	NULL	NULL	1	Using temporary
2	DERIVED	t3	ALL	NULL	NULL	NULL	NULL	2	Using where
2	DERIVED	t2	ref	a	a	35	test.t3.a	2	
SELECT * FROM v1;
b
28
29
EXPLAIN 
SELECT * FROM v1;
id	select_type	table	type	possible_keys	key	key_len	ref	rows	Extra
1	PRIMARY	<derived2>	ALL	NULL	NULL	NULL	NULL	4	
2	DERIVED	t1	system	NULL	NULL	NULL	NULL	1	Using temporary
2	DERIVED	t3	ALL	NULL	NULL	NULL	NULL	2	Using where
2	DERIVED	t2	ref	a	a	35	test.t3.a	2	
DROP VIEW v1;
DROP TABLE t1,t2,t3;
#
# LP bug #809179: right join over a derived table / view         
#
CREATE TABLE t1 (a int, b int);
INSERT INTO t1 VALUES (6,5);
CREATE TABLE t2 (a int, b int);
INSERT INTO t2 VALUES (1,0);
CREATE TABLE t3 (a int, b int);
INSERT INTO t3 VALUES (6,5);
CREATE VIEW v1 AS SELECT * FROM t1;
SELECT t.a,t.b FROM t3 RIGHT JOIN (t1 AS t, t2) ON t2.b != 0 
WHERE (t.a,t.b) NOT IN (SELECT 7, 5);
a	b
6	5
EXPLAIN EXTENDED
SELECT t.a,t.b FROM t3 RIGHT JOIN (t1 AS t, t2) ON t2.b != 0 
WHERE (t.a,t.b) NOT IN (SELECT 7, 5);
id	select_type	table	type	possible_keys	key	key_len	ref	rows	filtered	Extra
1	PRIMARY	t	system	NULL	NULL	NULL	NULL	1	100.00	
1	PRIMARY	t2	system	NULL	NULL	NULL	NULL	1	100.00	
1	PRIMARY	t3	system	NULL	NULL	NULL	NULL	1	100.00	
2	SUBQUERY	NULL	NULL	NULL	NULL	NULL	NULL	NULL	NULL	No tables used
Warnings:
Note	1003	select 6 AS `a`,5 AS `b` from `test`.`t3` where 1
SELECT t.a,t.b FROM t3 RIGHT JOIN ((SELECT * FROM t1) AS t, t2) ON t2.b != 0 
WHERE (t.a,t.b) NOT IN (SELECT 7, 5);
a	b
6	5
EXPLAIN EXTENDED
SELECT t.a,t.b FROM t3 RIGHT JOIN ((SELECT * FROM t1) AS t, t2) ON t2.b != 0 
WHERE (t.a,t.b) NOT IN (SELECT 7, 5);
id	select_type	table	type	possible_keys	key	key_len	ref	rows	filtered	Extra
1	PRIMARY	t1	system	NULL	NULL	NULL	NULL	1	100.00	
1	PRIMARY	t2	system	NULL	NULL	NULL	NULL	1	100.00	
1	PRIMARY	t3	system	NULL	NULL	NULL	NULL	1	100.00	
3	SUBQUERY	NULL	NULL	NULL	NULL	NULL	NULL	NULL	NULL	No tables used
Warnings:
Note	1003	select 6 AS `a`,5 AS `b` from `test`.`t3` where 1
SELECT t.a,t.b FROM t3 RIGHT JOIN (v1 AS t, t2) ON t2.b != 0 
WHERE (t.a,t.b) NOT IN (SELECT 7, 5);
a	b
6	5
EXPLAIN EXTENDED
SELECT t.a,t.b FROM t3 RIGHT JOIN (v1 AS t, t2) ON t2.b != 0 
WHERE (t.a,t.b) NOT IN (SELECT 7, 5);
id	select_type	table	type	possible_keys	key	key_len	ref	rows	filtered	Extra
1	PRIMARY	t1	system	NULL	NULL	NULL	NULL	1	100.00	
1	PRIMARY	t2	system	NULL	NULL	NULL	NULL	1	100.00	
1	PRIMARY	t3	system	NULL	NULL	NULL	NULL	1	100.00	
2	SUBQUERY	NULL	NULL	NULL	NULL	NULL	NULL	NULL	NULL	No tables used
Warnings:
Note	1003	select 6 AS `a`,5 AS `b` from `test`.`t3` where 1
DROP VIEW v1;
DROP TABLE t1,t2,t3;
#
# LP bug #794901: insert into a multi-table view           
#
CREATE TABLE t1 (a int);
CREATE TABLE t2 (a int);
CREATE TABLE t3 (a int);
CREATE VIEW v1 AS SELECT t1.a FROM t1,t2;
CREATE VIEW v2 AS SELECT a FROM t2 GROUP BY a;
CREATE VIEW v3 AS SELECT v1.a FROM v1,v2;
INSERT INTO v3(a) VALUES (1);
ERROR HY000: The target table v3 of the INSERT is not insertable-into
DROP VIEW v1,v2,v3;
DROP TABLE t1,t2,t3;
#
# LP bug #793448: materialized view accessed by two-component key           
#
CREATE TABLE t1 (a int, b int);
INSERT INTO t1 VALUES (9,3), (2,5);
CREATE TABLE t2 (a int, b int);
INSERT INTO t2 VALUES (9,3), (3,7), (9,1), (2,5), (2,4), (3,8);
CREATE TABLE t3 (a int, b int);
INSERT INTO t3 VALUES (10,3), (9,7), (9,1), (2,4);
CREATE VIEW v1(a,b) AS SELECT a, MAX(b) FROM t2 GROUP BY a;
CREATE VIEW v2(a,b) AS SELECT a,b FROM t2 UNION SELECT a,b FROM t3;
SELECT * FROM v1;
a	b
2	5
3	8
9	3
SELECT a FROM t1 WHERE (a,b) IN (SELECT * FROM v1);
a
9
2
EXPLAIN 
SELECT a FROM t1 WHERE (a,b) IN (SELECT * FROM v1);
id	select_type	table	type	possible_keys	key	key_len	ref	rows	Extra
1	PRIMARY	t1	ALL	NULL	NULL	NULL	NULL	2	Using where
1	PRIMARY	<derived3>	ref	key0	key0	10	test.t1.a,test.t1.b	2	FirstMatch(t1)
3	DERIVED	t2	ALL	NULL	NULL	NULL	NULL	6	Using temporary; Using filesort
SELECT * FROM v2;
a	b
9	3
3	7
9	1
2	5
2	4
3	8
10	3
9	7
SELECT a FROM t1 WHERE (a,b) IN (SELECT * FROM v2);
a
9
2
EXPLAIN 
SELECT a FROM t1 WHERE (a,b) IN (SELECT * FROM v2);
id	select_type	table	type	possible_keys	key	key_len	ref	rows	Extra
1	PRIMARY	t1	ALL	NULL	NULL	NULL	NULL	2	Using where
1	PRIMARY	<derived3>	ref	key0	key0	10	test.t1.a,test.t1.b	2	FirstMatch(t1)
3	DERIVED	t2	ALL	NULL	NULL	NULL	NULL	6	
4	UNION	t3	ALL	NULL	NULL	NULL	NULL	4	
NULL	UNION RESULT	<union3,4>	ALL	NULL	NULL	NULL	NULL	NULL	
DROP VIEW v1,v2;
DROP TABLE t1,t2,t3;
#
# LP bug #804686: query over a derived table using a view 
#                 with a degenerated where condition
#
CREATE TABLE t1 (a int, b int);
INSERT INTO t1 VALUES (0,0), (1,0), (0,0), (1,1), (1,0);
CREATE VIEW v1 AS SELECT a,b FROM t1;
CREATE VIEW v2 AS SELECT a, MAX(b) AS b FROM t1 GROUP BY a;
SELECT * FROM (SELECT b FROM v1 WHERE b = 0) t WHERE b<>0;
b
SELECT * FROM (SELECT b FROM v2 WHERE b = 0) t WHERE b<>0;
b
SELECT * FROM (SELECT b FROM v1 WHERE b = 0) t WHERE b;
b
SELECT * FROM (SELECT b FROM v2 WHERE b = 0) t WHERE b;
b
EXPLAIN EXTENDED
SELECT * FROM (SELECT b FROM v1 WHERE b = 0) t WHERE b;
id	select_type	table	type	possible_keys	key	key_len	ref	rows	filtered	Extra
1	SIMPLE	NULL	NULL	NULL	NULL	NULL	NULL	NULL	NULL	Impossible WHERE
Warnings:
Note	1003	select `test`.`t1`.`b` AS `b` from `test`.`t1` where 0
EXPLAIN EXTENDED
SELECT * FROM (SELECT b FROM v2 WHERE b = 0) t WHERE b;
id	select_type	table	type	possible_keys	key	key_len	ref	rows	filtered	Extra
1	PRIMARY	NULL	NULL	NULL	NULL	NULL	NULL	NULL	NULL	Impossible WHERE
3	DERIVED	t1	ALL	NULL	NULL	NULL	NULL	5	100.00	Using temporary; Using filesort
Warnings:
Note	1003	select `v2`.`b` AS `b` from `test`.`v2` where 0
DROP VIEW v1,v2;
DROP TABLE t1;
#
# LP bug #819716: crash with embedded tableless materialized derived
#                 with a variable 
#
set optimizer_switch='derived_merge=off';
EXPLAIN
SELECT * FROM (SELECT * FROM (SELECT @b) AS t) AS s;
id	select_type	table	type	possible_keys	key	key_len	ref	rows	Extra
1	PRIMARY	<derived2>	system	NULL	NULL	NULL	NULL	1	
2	DERIVED	<derived3>	system	NULL	NULL	NULL	NULL	1	
3	DERIVED	NULL	NULL	NULL	NULL	NULL	NULL	NULL	No tables used
SELECT * FROM (SELECT * FROM (SELECT @b) AS t) AS s;
@b
NULL
set optimizer_switch='derived_merge=on';
#
# LP bug #823826: view over join + IS NULL in WHERE
#
CREATE TABLE t1 (a int) ;
INSERT INTO t1 VALUES (1), (1);
CREATE TABLE t2 (b int) ;
INSERT INTO t2 VALUES (9), (NULL), (7);
CREATE VIEW v1 AS SELECT * FROM t1,t2;
EXPLAIN
SELECT * FROM (SELECT * FROM t1,t2) t WHERE b IS NULL;
id	select_type	table	type	possible_keys	key	key_len	ref	rows	Extra
1	SIMPLE	t1	ALL	NULL	NULL	NULL	NULL	2	
1	SIMPLE	t2	ALL	NULL	NULL	NULL	NULL	3	Using where; Using join buffer (flat, BNL join)
SELECT * FROM (SELECT * FROM t1,t2) t WHERE b IS NULL;
a	b
1	NULL
1	NULL
EXPLAIN
SELECT * FROM v1 WHERE b IS NULL;
id	select_type	table	type	possible_keys	key	key_len	ref	rows	Extra
1	SIMPLE	t1	ALL	NULL	NULL	NULL	NULL	2	
1	SIMPLE	t2	ALL	NULL	NULL	NULL	NULL	3	Using where; Using join buffer (flat, BNL join)
SELECT * FROM v1 WHERE b IS NULL;
a	b
1	NULL
1	NULL
DROP VIEW v1;
DROP TABLE t1,t2;
#
# LP bug #823835: a duplicate of #823189 with derived table
#
CREATE TABLE t1 (a varchar(32)) ;
INSERT INTO t1 VALUES ('r'), ('p');
CREATE TABLE t2 (a int NOT NULL, b varchar(32)) ;
INSERT INTO t2 VALUES (28,'j');
CREATE TABLE t3 (a int);
INSERT INTO t3 VALUES (0), (0);
EXPLAIN EXTENDED
SELECT * FROM (SELECT * FROM t1) AS t
WHERE EXISTS (SELECT t2.a FROM t3 RIGHT JOIN t2 ON (t3.a = t2.a)
WHERE t2.b < t.a);
id	select_type	table	type	possible_keys	key	key_len	ref	rows	filtered	Extra
1	PRIMARY	t1	ALL	NULL	NULL	NULL	NULL	2	100.00	Using where
3	DEPENDENT SUBQUERY	t2	system	NULL	NULL	NULL	NULL	1	100.00	
3	DEPENDENT SUBQUERY	t3	ALL	NULL	NULL	NULL	NULL	2	100.00	Using where
Warnings:
Note	1276	Field or reference 't.a' of SELECT #3 was resolved in SELECT #1
<<<<<<< HEAD
Note	1003	select `test`.`t1`.`a` AS `a` from `test`.`t1` where <in_optimizer>(1,<expr_cache><`test`.`t1`.`a`>(exists(select 28 from `test`.`t3` where 'j' < `test`.`t1`.`a`)))
=======
Note	1003	select `test`.`t1`.`a` AS `a` from `test`.`t1` where <in_optimizer>(1,<expr_cache><`test`.`t1`.`a`>(exists(select 28 from `test`.`t3` where ('j' < `test`.`t1`.`a`) limit 1)))
>>>>>>> 584d2132
SELECT * FROM (SELECT * FROM t1) AS t
WHERE EXISTS (SELECT t2.a FROM t3 RIGHT JOIN t2 ON (t3.a = t2.a)
WHERE t2.b < t.a);
a
r
p
DROP TABLE t1,t2,t3;
#
# LP bug #824463: nested outer join using a merged view
#                 as an inner table
#
CREATE TABLE t1 (b int, a int) ;
CREATE TABLE t2 (a int) ;
INSERT INTO t2 VALUES (5), (6);
CREATE TABLE t3 (a int , c int) ;
INSERT INTO t3 VALUES (22,1), (23,-1);
CREATE TABLE t4 (a int);
CREATE TABLE t5 (d int) ;
INSERT INTO t5 VALUES (0), (7), (3), (5);
CREATE VIEW v2 AS SELECT * FROM t2;
CREATE VIEW v3 AS SELECT * FROM t3;
EXPLAIN EXTENDED
SELECT STRAIGHT_JOIN *
FROM ( t2 AS s2
JOIN
( t3 AS s3
LEFT JOIN
( t4 LEFT JOIN t3 ON t4.a != 0 )
ON s3.a != 0)
ON s2.a != 0)
JOIN t5 ON s3.c != 0 AND t5.d = 0;
id	select_type	table	type	possible_keys	key	key_len	ref	rows	filtered	Extra
1	SIMPLE	s2	ALL	NULL	NULL	NULL	NULL	2	100.00	Using where
1	SIMPLE	s3	ALL	NULL	NULL	NULL	NULL	2	100.00	Using where; Using join buffer (flat, BNL join)
1	SIMPLE	t4	ALL	NULL	NULL	NULL	NULL	0	0.00	Using where
1	SIMPLE	t3	ALL	NULL	NULL	NULL	NULL	2	100.00	Using where
1	SIMPLE	t5	ALL	NULL	NULL	NULL	NULL	4	100.00	Using where; Using join buffer (flat, BNL join)
Warnings:
Note	1003	select straight_join `test`.`s2`.`a` AS `a`,`test`.`s3`.`a` AS `a`,`test`.`s3`.`c` AS `c`,`test`.`t4`.`a` AS `a`,`test`.`t3`.`a` AS `a`,`test`.`t3`.`c` AS `c`,`test`.`t5`.`d` AS `d` from `test`.`t2` `s2` join `test`.`t3` `s3` left join (`test`.`t4` left join `test`.`t3` on(`test`.`t4`.`a` <> 0)) on(`test`.`s3`.`a` <> 0) join `test`.`t5` where `test`.`t5`.`d` = 0 and `test`.`s3`.`c` <> 0 and `test`.`s2`.`a` <> 0
SELECT STRAIGHT_JOIN *
FROM ( t2 AS s2
JOIN
( t3 AS s3
LEFT JOIN
( t4 LEFT JOIN t3 ON t4.a != 0 )
ON s3.a != 0)
ON s2.a != 0)
JOIN t5 ON s3.c != 0 AND t5.d = 0;
a	a	c	a	a	c	d
5	22	1	NULL	NULL	NULL	0
6	22	1	NULL	NULL	NULL	0
5	23	-1	NULL	NULL	NULL	0
6	23	-1	NULL	NULL	NULL	0
EXPLAIN EXTENDED
SELECT STRAIGHT_JOIN *
FROM t2 AS s2 , t5,
(t3 LEFT JOIN (t4 LEFT JOIN t3 AS s3 ON t4.a != 0) ON t3.a != 0)
WHERE s2.a != 0 AND t3.c != 0 AND t5.d = 0;
id	select_type	table	type	possible_keys	key	key_len	ref	rows	filtered	Extra
1	SIMPLE	s2	ALL	NULL	NULL	NULL	NULL	2	100.00	Using where
1	SIMPLE	t5	ALL	NULL	NULL	NULL	NULL	4	100.00	Using where; Using join buffer (flat, BNL join)
1	SIMPLE	t3	ALL	NULL	NULL	NULL	NULL	2	100.00	Using where; Using join buffer (flat, BNL join)
1	SIMPLE	t4	ALL	NULL	NULL	NULL	NULL	0	0.00	Using where
1	SIMPLE	s3	ALL	NULL	NULL	NULL	NULL	2	100.00	Using where
Warnings:
Note	1003	select straight_join `test`.`s2`.`a` AS `a`,`test`.`t5`.`d` AS `d`,`test`.`t3`.`a` AS `a`,`test`.`t3`.`c` AS `c`,`test`.`t4`.`a` AS `a`,`test`.`s3`.`a` AS `a`,`test`.`s3`.`c` AS `c` from `test`.`t2` `s2` join `test`.`t5` join `test`.`t3` left join (`test`.`t4` left join `test`.`t3` `s3` on(`test`.`t4`.`a` <> 0)) on(`test`.`t3`.`a` <> 0) where `test`.`t5`.`d` = 0 and `test`.`s2`.`a` <> 0 and `test`.`t3`.`c` <> 0
SELECT STRAIGHT_JOIN *
FROM t2 AS s2 , t5,
(t3 LEFT JOIN (t4 LEFT JOIN t3 AS s3 ON t4.a != 0) ON t3.a != 0)
WHERE s2.a != 0 AND t3.c != 0 AND t5.d = 0;
a	d	a	c	a	a	c
5	0	22	1	NULL	NULL	NULL
6	0	22	1	NULL	NULL	NULL
5	0	23	-1	NULL	NULL	NULL
6	0	23	-1	NULL	NULL	NULL
EXPLAIN EXTENDED
SELECT STRAIGHT_JOIN *
FROM v2 AS s2 , t5,
(t3 LEFT JOIN (t4 LEFT JOIN v3 AS s3 ON t4.a != 0) ON t3.a != 0)
WHERE s2.a != 0 AND t3.c != 0 AND t5.d = 0;
id	select_type	table	type	possible_keys	key	key_len	ref	rows	filtered	Extra
1	SIMPLE	t2	ALL	NULL	NULL	NULL	NULL	2	100.00	Using where
1	SIMPLE	t5	ALL	NULL	NULL	NULL	NULL	4	100.00	Using where; Using join buffer (flat, BNL join)
1	SIMPLE	t3	ALL	NULL	NULL	NULL	NULL	2	100.00	Using where; Using join buffer (flat, BNL join)
1	SIMPLE	t4	ALL	NULL	NULL	NULL	NULL	0	0.00	Using where
1	SIMPLE	t3	ALL	NULL	NULL	NULL	NULL	2	100.00	Using where
Warnings:
Note	1003	select straight_join `test`.`t2`.`a` AS `a`,`test`.`t5`.`d` AS `d`,`test`.`t3`.`a` AS `a`,`test`.`t3`.`c` AS `c`,`test`.`t4`.`a` AS `a`,`test`.`t3`.`a` AS `a`,`test`.`t3`.`c` AS `c` from `test`.`t2` join `test`.`t5` join `test`.`t3` left join (`test`.`t4` left join (`test`.`t3`) on(`test`.`t4`.`a` <> 0)) on(`test`.`t3`.`a` <> 0) where `test`.`t5`.`d` = 0 and `test`.`t2`.`a` <> 0 and `test`.`t3`.`c` <> 0
SELECT STRAIGHT_JOIN *
FROM v2 AS s2 , t5,
(t3 LEFT JOIN (t4 LEFT JOIN v3 AS s3 ON t4.a != 0) ON t3.a != 0)
WHERE s2.a != 0 AND t3.c != 0 AND t5.d = 0;
a	d	a	c	a	a	c
5	0	22	1	NULL	NULL	NULL
6	0	22	1	NULL	NULL	NULL
5	0	23	-1	NULL	NULL	NULL
6	0	23	-1	NULL	NULL	NULL
SELECT STRAIGHT_JOIN *
FROM ( ( t2 AS s2
LEFT JOIN
( t3 AS s3
LEFT JOIN
( t4 AS s4 JOIN t3 ON s4.a != 0)
ON s3.a != 0 )
ON s2.a != 0)
LEFT JOIN 
t1 AS s1  
ON s1.a != 0)
JOIN t5 ON s3.c != 0;
a	a	c	a	a	c	b	a	d
5	22	1	NULL	NULL	NULL	NULL	NULL	0
6	22	1	NULL	NULL	NULL	NULL	NULL	0
5	23	-1	NULL	NULL	NULL	NULL	NULL	0
6	23	-1	NULL	NULL	NULL	NULL	NULL	0
5	22	1	NULL	NULL	NULL	NULL	NULL	7
6	22	1	NULL	NULL	NULL	NULL	NULL	7
5	23	-1	NULL	NULL	NULL	NULL	NULL	7
6	23	-1	NULL	NULL	NULL	NULL	NULL	7
5	22	1	NULL	NULL	NULL	NULL	NULL	3
6	22	1	NULL	NULL	NULL	NULL	NULL	3
5	23	-1	NULL	NULL	NULL	NULL	NULL	3
6	23	-1	NULL	NULL	NULL	NULL	NULL	3
5	22	1	NULL	NULL	NULL	NULL	NULL	5
6	22	1	NULL	NULL	NULL	NULL	NULL	5
5	23	-1	NULL	NULL	NULL	NULL	NULL	5
6	23	-1	NULL	NULL	NULL	NULL	NULL	5
SELECT STRAIGHT_JOIN *
FROM ( ( v2 AS s2
LEFT JOIN
( v3 AS s3
LEFT JOIN
( t4 AS s4 JOIN v3 ON s4.a != 0)
ON s3.a != 0 )
ON s2.a != 0)
LEFT JOIN 
t1 AS s1  
ON s1.a != 0)
JOIN t5 ON s3.c != 0;
a	a	c	a	a	c	b	a	d
5	22	1	NULL	NULL	NULL	NULL	NULL	0
6	22	1	NULL	NULL	NULL	NULL	NULL	0
5	23	-1	NULL	NULL	NULL	NULL	NULL	0
6	23	-1	NULL	NULL	NULL	NULL	NULL	0
5	22	1	NULL	NULL	NULL	NULL	NULL	7
6	22	1	NULL	NULL	NULL	NULL	NULL	7
5	23	-1	NULL	NULL	NULL	NULL	NULL	7
6	23	-1	NULL	NULL	NULL	NULL	NULL	7
5	22	1	NULL	NULL	NULL	NULL	NULL	3
6	22	1	NULL	NULL	NULL	NULL	NULL	3
5	23	-1	NULL	NULL	NULL	NULL	NULL	3
6	23	-1	NULL	NULL	NULL	NULL	NULL	3
5	22	1	NULL	NULL	NULL	NULL	NULL	5
6	22	1	NULL	NULL	NULL	NULL	NULL	5
5	23	-1	NULL	NULL	NULL	NULL	NULL	5
6	23	-1	NULL	NULL	NULL	NULL	NULL	5
DROP VIEW v2,v3;
DROP TABLE t1,t2,t3,t4,t5;
#
# LP bug #872735: derived used in a NOT IN subquery
#                 
CREATE TABLE t1 (b int NOT NULL);
INSERT INTO t1 VALUES (9), (7);
CREATE TABLE t2 (a int NOT NULL) ;
INSERT INTO t2 VALUES (1), (2);
CREATE TABLE t3 (
a int NOT NULL , c int NOT NULL, d varchar(1) NOT NULL, 
KEY (c,a) , PRIMARY KEY (a)
);
INSERT INTO t3 VALUES
(14,4,'a'), (15,7,'b'), (16,4,'c'), (17,1,'d'), (18,9,'e'),
(19,4,'f'), (20,8,'g');
SET SESSION optimizer_switch='derived_merge=on,subquery_cache=off,materialization=off';
# The following two EXPLAINs must return the same execution plan
EXPLAIN
SELECT * FROM t1 , t2
WHERE (t2.a ,t1.b) NOT IN (SELECT DISTINCT c,a  FROM t3 t);
id	select_type	table	type	possible_keys	key	key_len	ref	rows	Extra
1	PRIMARY	t1	ALL	NULL	NULL	NULL	NULL	2	
1	PRIMARY	t2	ALL	NULL	NULL	NULL	NULL	2	Using where; Using join buffer (flat, BNL join)
2	DEPENDENT SUBQUERY	t	unique_subquery	PRIMARY,c	PRIMARY	4	func	1	Using where
EXPLAIN 
SELECT * FROM t1 , t2
WHERE (t2.a ,t1.b) NOT IN (SELECT DISTINCT c,a  FROM (SELECT * FROM t3) t);
id	select_type	table	type	possible_keys	key	key_len	ref	rows	Extra
1	PRIMARY	t1	ALL	NULL	NULL	NULL	NULL	2	
1	PRIMARY	t2	ALL	NULL	NULL	NULL	NULL	2	Using where; Using join buffer (flat, BNL join)
2	DEPENDENT SUBQUERY	t3	unique_subquery	PRIMARY,c	PRIMARY	4	func	1	Using where
SELECT * FROM t1 , t2
WHERE (t2.a ,t1.b) NOT IN (SELECT DISTINCT c,a  FROM (SELECT * FROM t3) t);
b	a
9	1
7	1
9	2
7	2
DROP TABLE t1,t2,t3;
#
# LP bug #874006: materialized view used in IN subquery
#
CREATE TABLE t3 (a int NOT NULL, b varchar(1), c varchar(1));
INSERT INTO t3 VALUES (19,NULL,NULL), (20,'r','r');
CREATE TABLE t1 (a int, b varchar(1) , c varchar(1));
INSERT INTO t1 VALUES (1,NULL,NULL), (5,'r','r'), (7,'y','y');
CREATE TABLE t2 (a int NOT NULL , b int, c varchar(1));
INSERT INTO t2 VALUES (4,3,'r');
CREATE ALGORITHM=TEMPTABLE VIEW v1 AS SELECT * FROM t1;
SET @save_optimizer_switch=@@optimizer_switch;
SET optimizer_switch='semijoin_with_cache=off';
SET SESSION optimizer_switch='derived_with_keys=off';
EXPLAIN
SELECT * FROM t3 
WHERE t3.b IN (SELECT v1.b FROM  v1, t2 
WHERE t2.c = v1.c AND t2.c = v1.b AND v1.b = t3.c);
id	select_type	table	type	possible_keys	key	key_len	ref	rows	Extra
1	PRIMARY	t2	system	NULL	NULL	NULL	NULL	1	
1	PRIMARY	t3	ALL	NULL	NULL	NULL	NULL	2	Using where
1	PRIMARY	<derived3>	ALL	NULL	NULL	NULL	NULL	3	Using where; Start temporary; End temporary
3	DERIVED	t1	ALL	NULL	NULL	NULL	NULL	3	Using where
SELECT * FROM t3 
WHERE t3.b IN (SELECT v1.b FROM  v1, t2 
WHERE t2.c = v1.c AND t2.c = v1.b AND v1.b = t3.c);
a	b	c
20	r	r
SET SESSION optimizer_switch='derived_with_keys=on';
EXPLAIN
SELECT * FROM t3 
WHERE t3.b IN (SELECT v1.b FROM  v1, t2 
WHERE t2.c = v1.c AND t2.c = v1.b AND v1.b = t3.c);
id	select_type	table	type	possible_keys	key	key_len	ref	rows	Extra
1	PRIMARY	t2	system	NULL	NULL	NULL	NULL	1	
1	PRIMARY	<derived3>	ref	key1	key1	8	const,const	0	Start temporary
1	PRIMARY	t3	ALL	NULL	NULL	NULL	NULL	2	Using where; End temporary; Using join buffer (flat, BNL join)
3	DERIVED	t1	ALL	NULL	NULL	NULL	NULL	3	Using where
SELECT * FROM t3 
WHERE t3.b IN (SELECT v1.b FROM  v1, t2 
WHERE t2.c = v1.c AND t2.c = v1.b AND v1.b = t3.c);
a	b	c
20	r	r
SET optimizer_switch=@save_optimizer_switch;
DROP VIEW v1;
DROP TABLE t1,t2,t3;
#
# LP bug #873263: materialized view used in correlated IN subquery
#
CREATE TABLE t1 (a int, b int) ;
INSERT INTO t1 VALUES (5,4), (9,8);
CREATE TABLE t2 (a int, b int) ;
INSERT INTO t2 VALUES (4,5), (5,1);
CREATE ALGORITHM=TEMPTABLE VIEW v2 AS SELECT * FROM t2;
SET SESSION optimizer_switch='derived_with_keys=on';
EXPLAIN
SELECT * FROM t1 WHERE t1.b IN (SELECT v2.a FROM v2 WHERE v2.b = t1.a);
id	select_type	table	type	possible_keys	key	key_len	ref	rows	Extra
1	PRIMARY	t1	ALL	NULL	NULL	NULL	NULL	2	Using where
1	PRIMARY	<derived3>	ref	key0	key0	10	test.t1.b,test.t1.a	2	FirstMatch(t1)
3	DERIVED	t2	ALL	NULL	NULL	NULL	NULL	2	
SELECT * FROM t1 WHERE t1.b IN (SELECT v2.a FROM v2 WHERE v2.b = t1.a);
a	b
5	4
DROP VIEW v2;
DROP TABLE t1,t2;
#
# LP bug #877316: query over a view with correlated subquery in WHERE
#
CREATE TABLE t1 (a int, b int, PRIMARY KEY (a)) ;
INSERT INTO t1 VALUES (18,2), (19,9);
CREATE TABLE t2 (a int, b int) ;
INSERT INTO t2 VALUES (10,8), (5,10);
CREATE VIEW v1 AS SELECT * FROM t1;
SELECT t1.a FROM t1
WHERE EXISTS (SELECT t2.a FROM t2 WHERE t2.b < t1.b);
a
19
EXPLAIN
SELECT t1.a FROM t1
WHERE EXISTS (SELECT t2.a FROM t2 WHERE t2.b < t1.b);
id	select_type	table	type	possible_keys	key	key_len	ref	rows	Extra
1	PRIMARY	t1	ALL	NULL	NULL	NULL	NULL	2	Using where
2	DEPENDENT SUBQUERY	t2	ALL	NULL	NULL	NULL	NULL	2	Using where
SELECT v1.a FROM v1
WHERE EXISTS (SELECT t2.a FROM t2 WHERE t2.b < v1.b);
a
19
EXPLAIN
SELECT v1.a FROM v1
WHERE EXISTS (SELECT t2.a FROM t2 WHERE t2.b < v1.b);
id	select_type	table	type	possible_keys	key	key_len	ref	rows	Extra
1	PRIMARY	t1	ALL	NULL	NULL	NULL	NULL	2	Using where
2	DEPENDENT SUBQUERY	t2	ALL	NULL	NULL	NULL	NULL	2	Using where
DROP VIEW v1;
DROP TABLE t1,t2;
#
# LP bug #878199: join of two materialized views
#
CREATE TABLE t1 (a int, b varchar(1)) ;
INSERT INTO t1 VALUES (7,'c'), (3,'h'), (7,'c');
CREATE TABLE t2 (b varchar(1)) ;
INSERT INTO t2 VALUES ('p'), ('c'), ('j'), ('c'), ('p');
CREATE VIEW v1 AS SELECT * FROM t1 GROUP BY a,b;
CREATE VIEW v2 AS SELECT * FROM t2 GROUP BY b;
SET SESSION optimizer_switch = 'derived_with_keys=on';
SELECT v1.a FROM v1,v2 WHERE v2.b = v1.b ORDER BY 1;
a
7
EXPLAIN
SELECT v1.a FROM v1,v2 WHERE v2.b = v1.b ORDER BY 1;
id	select_type	table	type	possible_keys	key	key_len	ref	rows	Extra
1	PRIMARY	<derived2>	ALL	NULL	NULL	NULL	NULL	3	Using where; Using filesort
1	PRIMARY	<derived3>	ref	key0	key0	4	v1.b	2	
3	DERIVED	t2	ALL	NULL	NULL	NULL	NULL	5	Using temporary; Using filesort
2	DERIVED	t1	ALL	NULL	NULL	NULL	NULL	3	Using temporary; Using filesort
DROP VIEW v1,v2;
DROP TABLE t1,t2;
#
# Bug #743378: join over merged view employing BNL
#
CREATE TABLE t1 ( d varchar(1) NOT NULL) ;
INSERT INTO t1 VALUES ('j'),('v'),('c');
CREATE TABLE t2 (h time NOT NULL, d varchar(1) NOT NULL) ;
INSERT INTO t2 VALUES ('05:03:03','w'),('02:59:24','d'),('00:01:58','e');
CREATE TABLE t3 (
b int NOT NULL, e varchar(1) NOT NULL, d varchar(1) NOT NULL, KEY (e,b)
);
INSERT INTO t3 VALUES (4,'x','x'),(9,'w','w'),(4,'d','d'),(8,'e','e');
INSERT INTO t3 VALUES (14,'a','a'),(19,'b','b'),(14,'c','c'),(18,'d','d');
CREATE TABLE t4 (i int NOT NULL, m varchar(1) NOT NULL) ;
INSERT INTO t4 VALUES (8,'m'),(9,'d'),(2,'s'),(4,'r'),(8,'m');
CREATE TABLE t5 (
a int NOT NULL, c int NOT NULL, b int NOT NULL, f date NOT NULL,
g date NOT NULL, h time NOT NULL, j time NOT NULL, k datetime NOT NULL
);
INSERT INTO t5 VALUES
(1,4,0,'0000-00-00','0000-00-00','21:22:34','21:22:34','2002-02-13 17:30'),
(2,6,8,'2004-09-18','2004-09-18','10:50:38','10:50:38','2008-09-27 00:34');
CREATE VIEW v3 AS SELECT t3.*, t4.i FROM t3, t4, t5;
SET SESSION join_cache_level = 1;
SET SESSION join_buffer_size = 512;
EXPLAIN
SELECT t2.d FROM t1,t2,v3 WHERE v3.e = t2.d AND v3.i < 3;
id	select_type	table	type	possible_keys	key	key_len	ref	rows	Extra
1	SIMPLE	t5	ALL	NULL	NULL	NULL	NULL	2	
1	SIMPLE	t1	ALL	NULL	NULL	NULL	NULL	3	Using join buffer (flat, BNL join)
1	SIMPLE	t2	ALL	NULL	NULL	NULL	NULL	3	Using join buffer (flat, BNL join)
1	SIMPLE	t3	ref	e	e	3	test.t2.d	1	Using index
1	SIMPLE	t4	ALL	NULL	NULL	NULL	NULL	5	Using where; Using join buffer (flat, BNL join)
SELECT t2.d FROM t1,t2,v3 WHERE v3.e = t2.d AND v3.i < 3;
d
w
w
w
w
w
w
d
d
d
d
d
d
d
d
d
d
d
d
e
e
e
e
e
e
SET SESSION join_cache_level = DEFAULT;
SET SESSION join_buffer_size = DEFAULT;
DROP VIEW v3;
DROP TABLE t1,t2,t3,t4,t5;
#
# Bug #879882: right join within mergeable derived table
#
CREATE TABLE t1 (a varchar(1));
INSERT INTO t1 VALUES ('c'), ('a');
CREATE TABLE t2 (a int, b int, c varchar(1));
INSERT INTO t2 VALUES (29,8,'c'), (39,7,'b');
CREATE TABLE t3 (b int);
SET @save_optimizer_switch=@@optimizer_switch;
SET optimizer_switch='outer_join_with_cache=off';
EXPLAIN EXTENDED
SELECT t.b, t.c, t1.a
FROM t1, (SELECT t2.b, t2.c FROM t3 RIGHT JOIN t2 ON t2.a = t3.b) AS t
WHERE t.b AND t.c = t1.a;
id	select_type	table	type	possible_keys	key	key_len	ref	rows	filtered	Extra
1	SIMPLE	t3	system	NULL	NULL	NULL	NULL	0	0.00	const row not found
1	SIMPLE	t1	ALL	NULL	NULL	NULL	NULL	2	100.00	
1	SIMPLE	t2	ALL	NULL	NULL	NULL	NULL	2	100.00	Using where; Using join buffer (flat, BNL join)
Warnings:
Note	1003	select `test`.`t2`.`b` AS `b`,`test`.`t2`.`c` AS `c`,`test`.`t1`.`a` AS `a` from `test`.`t1` join `test`.`t2` where `test`.`t2`.`c` = `test`.`t1`.`a` and `test`.`t2`.`b` <> 0
SELECT t.b, t.c, t1.a
FROM t1, (SELECT t2.b, t2.c FROM t3 RIGHT JOIN t2 ON t2.a = t3.b) AS t
WHERE t.b AND t.c = t1.a;
b	c	a
8	c	c
EXPLAIN EXTENDED
SELECT t.b, t.c, t1.a
FROM t1, (SELECT t2.b, t2.c FROM t3 RIGHT JOIN t2 ON t2.a = t3.b) AS t
WHERE t.b <> 0 AND t.c = t1.a;
id	select_type	table	type	possible_keys	key	key_len	ref	rows	filtered	Extra
1	SIMPLE	t3	system	NULL	NULL	NULL	NULL	0	0.00	const row not found
1	SIMPLE	t1	ALL	NULL	NULL	NULL	NULL	2	100.00	
1	SIMPLE	t2	ALL	NULL	NULL	NULL	NULL	2	100.00	Using where; Using join buffer (flat, BNL join)
Warnings:
Note	1003	select `test`.`t2`.`b` AS `b`,`test`.`t2`.`c` AS `c`,`test`.`t1`.`a` AS `a` from `test`.`t1` join `test`.`t2` where `test`.`t2`.`c` = `test`.`t1`.`a` and `test`.`t2`.`b` <> 0
SELECT t.b, t.c, t1.a
FROM t1, (SELECT t2.b, t2.c FROM t3 RIGHT JOIN t2 ON t2.a = t3.b) AS t
WHERE t.b <> 0 AND t.c = t1.a;
b	c	a
8	c	c
INSERT INTO t3 VALUES (100), (200);
EXPLAIN EXTENDED
SELECT t.b, t.c, t1.a
FROM t1, (SELECT t2.b, t2.c FROM t3 RIGHT JOIN t2 ON t2.a = t3.b) AS t
WHERE t.b AND t.c = t1.a;
id	select_type	table	type	possible_keys	key	key_len	ref	rows	filtered	Extra
1	SIMPLE	t1	ALL	NULL	NULL	NULL	NULL	2	100.00	
1	SIMPLE	t2	ALL	NULL	NULL	NULL	NULL	2	100.00	Using where; Using join buffer (flat, BNL join)
1	SIMPLE	t3	ALL	NULL	NULL	NULL	NULL	2	100.00	Using where
Warnings:
Note	1003	select `test`.`t2`.`b` AS `b`,`test`.`t2`.`c` AS `c`,`test`.`t1`.`a` AS `a` from `test`.`t1` join `test`.`t2` left join `test`.`t3` on(`test`.`t3`.`b` = `test`.`t2`.`a`) where `test`.`t2`.`c` = `test`.`t1`.`a` and `test`.`t2`.`b` <> 0
SELECT t.b, t.c, t1.a
FROM t1, (SELECT t2.b, t2.c FROM t3 RIGHT JOIN t2 ON t2.a = t3.b) AS t
WHERE t.b AND t.c = t1.a;
b	c	a
8	c	c
EXPLAIN EXTENDED
SELECT t.b, t.c, t1.a
FROM t1, (SELECT t2.b, t2.c FROM t3 RIGHT JOIN t2 ON t2.a = t3.b) AS t
WHERE t.b <> 0 AND t.c = t1.a;
id	select_type	table	type	possible_keys	key	key_len	ref	rows	filtered	Extra
1	SIMPLE	t1	ALL	NULL	NULL	NULL	NULL	2	100.00	
1	SIMPLE	t2	ALL	NULL	NULL	NULL	NULL	2	100.00	Using where; Using join buffer (flat, BNL join)
1	SIMPLE	t3	ALL	NULL	NULL	NULL	NULL	2	100.00	Using where
Warnings:
Note	1003	select `test`.`t2`.`b` AS `b`,`test`.`t2`.`c` AS `c`,`test`.`t1`.`a` AS `a` from `test`.`t1` join `test`.`t2` left join `test`.`t3` on(`test`.`t3`.`b` = `test`.`t2`.`a`) where `test`.`t2`.`c` = `test`.`t1`.`a` and `test`.`t2`.`b` <> 0
SELECT t.b, t.c, t1.a
FROM t1, (SELECT t2.b, t2.c FROM t3 RIGHT JOIN t2 ON t2.a = t3.b) AS t
WHERE t.b <> 0 AND t.c = t1.a;
b	c	a
8	c	c
SET optimizer_switch=@save_optimizer_switch;
DROP TABLE t1,t2,t3;
#
# Bug #880724: materialized const view as inner table of outer join
#
CREATE TABLE t1 (a int, b varchar(1));
INSERT INTO t1 VALUES (9,NULL), (6,'r'), (7,'c');
CREATE TABLE t2 (a int);
INSERT INTO t2 VALUES (6);
CREATE ALGORITHM=TEMPTABLE VIEW v2 AS SELECT * FROM t2;
SET @save_optimizer_switch=@@optimizer_switch;
SET optimizer_switch='outer_join_with_cache=off';
SET SESSION optimizer_switch = 'derived_with_keys=on';
SET SESSION join_cache_level = 4;
EXPLAIN
SELECT t1.b,v2.a  FROM t1 LEFT JOIN v2 ON v2.a = t1.a;
id	select_type	table	type	possible_keys	key	key_len	ref	rows	Extra
1	PRIMARY	t1	ALL	NULL	NULL	NULL	NULL	3	
1	PRIMARY	<derived2>	ALL	NULL	NULL	NULL	NULL	1	Using where
2	DERIVED	t2	system	NULL	NULL	NULL	NULL	1	
SELECT t1.b,v2.a  FROM t1 LEFT JOIN v2 ON v2.a = t1.a;
b	a
NULL	NULL
r	6
c	NULL
CREATE TABLE t3 (a int, b varchar(1));
INSERT INTO t3 VALUES (8,'x'), (5,'r'), (9,'y');
EXPLAIN
SELECT * FROM t3
WHERE t3.b <> ANY (SELECT t1.b  FROM t1 LEFT JOIN v2 ON v2.a = t1.a);
id	select_type	table	type	possible_keys	key	key_len	ref	rows	Extra
1	PRIMARY	t3	ALL	NULL	NULL	NULL	NULL	3	Using where
2	DEPENDENT SUBQUERY	t1	ALL	NULL	NULL	NULL	NULL	3	Using where
2	DEPENDENT SUBQUERY	<derived3>	ALL	NULL	NULL	NULL	NULL	1	Using where
3	DERIVED	t2	system	NULL	NULL	NULL	NULL	1	
SELECT * FROM t3
WHERE t3.b <> ANY (SELECT t1.b  FROM t1 LEFT JOIN v2 ON v2.a = t1.a);
a	b
8	x
5	r
9	y
SET SESSION join_cache_level = default;
SET optimizer_switch=@save_optimizer_switch;
DROP VIEW v2;
DROP TABLE t1,t2,t3;
#
# Bug #881449: OUTER JOIN usin  a merged view within IN subquery
#
CREATE TABLE t1 (a varchar(1)) ;
INSERT INTO t1 VALUES ('y'), ('x');
CREATE TABLE t2 (a int, PRIMARY KEY (a)) ;
INSERT INTO t2 VALUES (1), (2);
CREATE TABLE t3 (a int, b varchar(1)) ;
INSERT INTO t3 VALUES (1,'x');
CREATE VIEW v3 AS SELECT * FROM t3;
SET SESSION optimizer_switch='semijoin=on';
EXPLAIN 
SELECT * FROM t1 WHERE a IN (SELECT v3.b FROM t2 RIGHT JOIN v3 ON v3.a = t2.a);
id	select_type	table	type	possible_keys	key	key_len	ref	rows	Extra
1	PRIMARY	t3	system	NULL	NULL	NULL	NULL	1	
1	PRIMARY	t2	const	PRIMARY	PRIMARY	4	const	1	Using index
1	PRIMARY	t1	ALL	NULL	NULL	NULL	NULL	2	Using where
SELECT * FROM t1 WHERE a IN (SELECT v3.b FROM t2 RIGHT JOIN v3 ON v3.a = t2.a);
a
x
set optimizer_switch= @save_optimizer_switch;
DROP VIEW v3;
DROP TABLE t1,t2,t3;
#
# Bug #874035: view as an inner table of a materialized derived
#
CREATE TABLE t2 (a int NOT NULL);
INSERT INTO t2 VALUES (7), (4);
CREATE TABLE t1 (b int NOT NULL);
INSERT INTO t1 VALUES (5), (7);
CREATE ALGORITHM=MERGE VIEW v1 AS SELECT * FROM t1;
SET @save_optimizer_switch=@@optimizer_switch;
SET SESSION optimizer_switch='derived_merge=off';
PREPARE st1 FROM
'SELECT * FROM (SELECT * FROM t2 LEFT JOIN v1 ON t2.a = v1.b) AS t';
EXECUTE st1;
a	b
7	7
4	NULL
EXECUTE st1;
a	b
7	7
4	NULL
DEALLOCATE PREPARE st1;
set SESSION optimizer_switch= @save_optimizer_switch;
DROP VIEW v1;
DROP TABLE t1,t2;
#
# LP bug #879939: assertion in ha_maria::enable_indexes 
#                 with derived_with_keys=on
#
CREATE TABLE t2 (a varchar(3));
INSERT INTO t2 VALUES ('USA'), ('USA'), ('USA'), ('USA'), ('USA');
CREATE TABLE t1 (a varchar(3), b varchar(35));
INSERT INTO t1 VALUES
('USA','Lansing'), ('USA','Laredo'), ('USA','Las Vegas'), 
('USA','Lexington-Fayett'), ('USA','Lincoln'), ('USA','Little Rock'),
('USA','Livonia'), ('USA','Long Beach'), ('USA','Los Angeles'),
('USA','Louisville'), ('USA','Lowell'), ('USA','Lubbock'),
('USA','Macon'), ('USA','Madison'), ('USA','Manchester'),
('USA','McAllen'), ('USA','Memphis'), ('USA','Mesa'), 
('USA','Mesquite'), ('USA','Metairie'), ('USA','Miami');
CREATE TABLE t3 (a varchar(35));
INSERT INTO t3 VALUES ('Miami');
SET @save_optimizer_switch=@@optimizer_switch;
SET optimizer_switch = 'derived_with_keys=on';
SET @@tmp_table_size=1024*4;
explain SELECT * FROM (SELECT t1.* FROM t1, t2) AS t JOIN t3 ON t3.a = t.b;
id	select_type	table	type	possible_keys	key	key_len	ref	rows	Extra
1	SIMPLE	t3	system	NULL	NULL	NULL	NULL	1	
1	SIMPLE	t2	ALL	NULL	NULL	NULL	NULL	5	
1	SIMPLE	t1	ALL	NULL	NULL	NULL	NULL	21	Using where; Using join buffer (flat, BNL join)
SELECT * FROM (SELECT t1.* FROM t1, t2) AS t JOIN t3 ON t3.a = t.b;
a	b	a
USA	Miami	Miami
USA	Miami	Miami
USA	Miami	Miami
USA	Miami	Miami
USA	Miami	Miami
SET @@tmp_table_size=1024*1024*16;
SELECT * FROM (SELECT t1.* FROM t1, t2) AS t JOIN t3 ON t3.a = t.b;
a	b	a
USA	Miami	Miami
USA	Miami	Miami
USA	Miami	Miami
USA	Miami	Miami
USA	Miami	Miami
SET @@tmp_table_size=default;
set SESSION optimizer_switch= @save_optimizer_switch;
drop table t1,t2,t3;
#
# BUG#882994: Crash in QUICK_RANGE_SELECT::reset with derived_with_keys
#
CREATE TABLE t2 (
pk varchar(33), 
col_varchar_key varchar(3) NOT NULL,
col_varchar_nokey varchar(52) NOT NULL);
INSERT INTO t2 VALUES ('NICSpanish','NIC','Spanish'),
('NERHausa','NER','Hausa'),('NGAJoruba','NGA','Joruba'),
('NIUNiue','NIU','Niue'),('NFKEnglish','NFK','English'),
('NORNorwegian','NOR','Norwegian'),('CIVAkan','CIV','Akan'),
('OMNArabic','OMN','Arabic'),('PAKPunjabi','PAK','Punjabi'),
('PLWPalau','PLW','Palau'),('PANSpanish','PAN','Spanish'),
('PNGPapuan Langua','PNG','Papuan Languages'), ('PRYSpanish','PRY','Spanish'),
('PERSpanish','PER','Spanish'), ('PCNPitcairnese','PCN','Pitcairnese'),
('MNPPhilippene La','MNP','Philippene Langu'),('PRTPortuguese','PRT','Portuguese'),
('PRISpanish','PRI','Spanish'),('POLPolish','POL','Polish'),('GNQFang','GNQ','Fang');
CREATE TABLE t1 ( col_varchar_nokey varchar(52) NOT NULL ) ;
INSERT INTO t1 VALUES ('Chinese'),('English'),('French'),('German'),
('Italian'),('Japanese'),('Korean'),('Polish'),('Portuguese'),('Spanish'),
('Tagalog'),('Vietnamese');
CREATE TABLE t3 ( col_varchar_key varchar(52)) ;
INSERT INTO t3 VALUES ('United States');
set @tmp_882994= @@max_heap_table_size;
set max_heap_table_size=1;
SELECT *
FROM t3 JOIN
( SELECT t2.* FROM t1, t2 ) AS alias2
ON ( alias2.col_varchar_nokey = t3.col_varchar_key )
ORDER BY CONCAT(alias2.col_varchar_nokey);
col_varchar_key	pk	col_varchar_key	col_varchar_nokey
set max_heap_table_size= @tmp_882994;
drop table t1,t2,t3;
#
# LP bug #917990: Bad estimate of #rows for derived table with LIMIT
#
CREATE TABLE t1 (a int);
INSERT INTO t1 VALUES
(8), (3), (4), (7), (9), (5), (1), (2);
SELECT * FROM (SELECT * FROM t1 LIMIT 3) t;
a
8
3
4
EXPLAIN
SELECT * FROM (SELECT * FROM t1 LIMIT 3) t;
id	select_type	table	type	possible_keys	key	key_len	ref	rows	Extra
1	PRIMARY	<derived2>	ALL	NULL	NULL	NULL	NULL	3	
2	DERIVED	t1	ALL	NULL	NULL	NULL	NULL	8	
DROP TABLE t1;
#
# LP BUG#921878 incorrect check of items during columns union types
# aggregation for merged derived tables
#
SET @save_optimizer_switch=@@optimizer_switch;
SET SESSION optimizer_switch='derived_merge=on';
CREATE TABLE t1 ( a ENUM( 'x', 'y' ) );
insert into t1 values ('x');
CREATE TABLE t2 LIKE t1;
insert into t1 values ('y');
CREATE TABLE t3 LIKE t1;
INSERT INTO t3
SELECT * FROM ( SELECT * FROM t1 ) AS A
UNION SELECT * FROM t2;
select * from t3;
a
x
y
drop table t1,t2,t3;
set SESSION optimizer_switch= @save_optimizer_switch;
#
# LP BUG#944782: derived table from an information schema table
#
SET @save_optimizer_switch=@@optimizer_switch;
SET SESSION optimizer_switch='derived_merge=on';
SET SESSION optimizer_switch='derived_with_keys=on';
CREATE TABLE t1 (c1 int PRIMARY KEY, c2 char(5));
EXPLAIN
SELECT COUNT(*) > 0
FROM INFORMATION_SCHEMA.COLUMNS
INNER JOIN
(SELECT TABLE_SCHEMA,
GROUP_CONCAT(COLUMN_NAME ORDER BY SEQ_IN_INDEX ASC) AS COL_NAMES
FROM INFORMATION_SCHEMA.STATISTICS
GROUP BY TABLE_SCHEMA) AS UNIQUES
ON ( COLUMNS.TABLE_SCHEMA = UNIQUES.TABLE_SCHEMA);
id	select_type	table	type	possible_keys	key	key_len	ref	rows	Extra
1	PRIMARY	COLUMNS	ALL	NULL	NULL	NULL	NULL	NULL	Open_frm_only; Scanned all databases
1	PRIMARY	<derived2>	ALL	NULL	NULL	NULL	NULL	2	Using where; Using join buffer (flat, BNL join)
2	DERIVED	STATISTICS	ALL	NULL	NULL	NULL	NULL	NULL	Open_frm_only; Scanned all databases; Using filesort
SELECT COUNT(*) > 0
FROM INFORMATION_SCHEMA.COLUMNS
INNER JOIN
(SELECT TABLE_SCHEMA,
GROUP_CONCAT(COLUMN_NAME ORDER BY SEQ_IN_INDEX ASC) AS COL_NAMES
FROM INFORMATION_SCHEMA.STATISTICS
GROUP BY TABLE_SCHEMA) AS UNIQUES
ON ( COLUMNS.TABLE_SCHEMA = UNIQUES.TABLE_SCHEMA);
COUNT(*) > 0
1
Warnings:
Warning	1286	Unknown storage engine 'InnoDB'
Warning	1286	Unknown storage engine 'InnoDB'
Warning	1286	Unknown storage engine 'InnoDB'
Warning	1286	Unknown storage engine 'InnoDB'
DROP TABLE t1;
SET SESSION optimizer_switch= @save_optimizer_switch;
#
# LP BUG#953649: crash when estimating the cost of a look-up  
#                into a derived table to be materialized 
#
CREATE TABLE t1 (a int);
INSERT INTO t1 VALUES (132);
CREATE TABLE t2 (b int, c varchar(256));
INSERT INTO t2 VALUES (132,'test1'), (120,'text2'), (132,'text3');
CREATE VIEW v AS
SELECT b, GROUP_CONCAT(c) AS gc FROM t2 GROUP BY b;
SET @save_optimizer_switch=@@optimizer_switch;
SET SESSION optimizer_switch='derived_merge=off';
SET SESSION optimizer_switch='derived_with_keys=off';
EXPLAIN
SELECT * FROM t1, v WHERE a = b;
id	select_type	table	type	possible_keys	key	key_len	ref	rows	Extra
1	PRIMARY	t1	system	NULL	NULL	NULL	NULL	1	
1	PRIMARY	<derived2>	ALL	NULL	NULL	NULL	NULL	3	Using where
2	DERIVED	t2	ALL	NULL	NULL	NULL	NULL	3	Using filesort
SELECT * FROM t1, v WHERE a = b;
a	b	gc
132	132	test1,text3
SET SESSION optimizer_switch='derived_merge=on';
SET SESSION optimizer_switch='derived_with_keys=on';
EXPLAIN
SELECT * FROM t1, v WHERE a = b;
id	select_type	table	type	possible_keys	key	key_len	ref	rows	Extra
1	PRIMARY	t1	system	NULL	NULL	NULL	NULL	1	
1	PRIMARY	<derived2>	ref	key0	key0	5	const	0	
2	DERIVED	t2	ALL	NULL	NULL	NULL	NULL	3	Using filesort
SELECT * FROM t1, v WHERE a = b;
a	b	gc
132	132	test1,text3
SET SESSION optimizer_switch= @save_optimizer_switch;
DROP VIEW v;
DROP TABLE t1,t2;
#
# LP BUG#968720 crash due to converting to materialized and
# natural join made only once
#
SET @save968720_optimizer_switch=@@optimizer_switch;
SET optimizer_switch = 'derived_merge=on';
CREATE TABLE t1 (a int, INDEX(a));
INSERT INTO t1 VALUES (1);
CREATE TABLE t2 (a int, INDEX(a));
INSERT INTO t2 VALUES (1), (2);
INSERT INTO t1 SELECT a FROM (SELECT a FROM test.t1) AS s1 NATURAL JOIN
t2 AS s2;
SELECT * FROM t1;
a
1
1
DELETE FROM t1;
INSERT INTO t1 VALUES (1);
PREPARE stmt FROM "
INSERT INTO t1 SELECT a FROM (SELECT a FROM test.t1) AS s1 NATURAL JOIN
t2 AS s2;
";
EXECUTE stmt;
SELECT * FROM t1;
a
1
1
EXECUTE stmt;
SELECT * FROM t1;
a
1
1
1
1
drop table t1,t2;
set optimizer_switch=@save968720_optimizer_switch;
#
# LP BUG#978847 Server crashes in Item_ref::real_item on
# INSERT .. SELECT with FROM subquery and derived_merge=ON
SET @save978847_optimizer_switch=@@optimizer_switch;
SET optimizer_switch = 'derived_merge=on';
CREATE TABLE t1 ( a INT, b INT );
INSERT INTO t1 VALUES (2,1),(3,2);
select * from t1;
a	b
2	1
3	2
INSERT INTO t1 SELECT * FROM
( SELECT * FROM t1 ) AS alias;
select * from t1;
a	b
2	1
3	2
2	1
3	2
prepare stmt1 from  'INSERT INTO t1 SELECT SQL_BIG_RESULT * FROM
  ( SELECT * FROM t1 ) AS alias';
execute stmt1;
select * from t1;
a	b
2	1
3	2
2	1
3	2
2	1
3	2
2	1
3	2
execute stmt1;
select * from t1;
a	b
2	1
3	2
2	1
3	2
2	1
3	2
2	1
3	2
2	1
3	2
2	1
3	2
2	1
3	2
2	1
3	2
drop table t1;
set optimizer_switch=@save978847_optimizer_switch;
#
# LP bug998516 Server hangs on INSERT .. SELECT with derived_merge,
# FROM subquery, UNION 
#
CREATE TABLE t1 (a INT);
INSERT INTO t1 VALUES (1),(2);
CREATE TABLE t2 (b INT);
INSERT INTO t2 VALUES (3),(4);
INSERT INTO t1 SELECT * FROM ( SELECT * FROM t1 ) AS alias UNION SELECT * FROM t2;
select * from t1;
a
1
2
1
2
3
4
drop table t1,t2;
#
# MDEV-3873: Wrong result (extra rows) with NOT IN and
# a subquery from a MERGE view
#
CREATE TABLE t1 (a INT NOT NULL) ENGINE=MyISAM;
INSERT INTO t1 VALUES (4),(7),(0);
CREATE TABLE t2 (b INT NOT NULL) ENGINE=MyISAM;
INSERT INTO t2 VALUES (1),(2);
CREATE TABLE t3 (c INT NOT NULL) ENGINE=MyISAM;
INSERT INTO t3 VALUES (4),(6),(3);
CREATE TABLE t4 (d INT NOT NULL) ENGINE=MyISAM;
INSERT INTO t4 VALUES (4),(5),(3);
CREATE TABLE tv (e INT NOT NULL) ENGINE=MyISAM;
INSERT INTO tv VALUES (1),(3);
CREATE ALGORITHM=TEMPTABLE VIEW v_temptable AS SELECT * FROM tv;
CREATE ALGORITHM=MERGE VIEW v_merge AS SELECT * FROM tv;
SELECT * FROM t1, t2 
WHERE a NOT IN ( SELECT e FROM t3 LEFT JOIN v_temptable ON (c = e) WHERE c <> b ) AND a < b;
a	b
SELECT * FROM t1, t2 
WHERE a NOT IN ( SELECT e FROM t3 LEFT JOIN v_merge ON (c = e) WHERE c <> b ) AND a < b;
a	b
SELECT * FROM t1, t2 
WHERE a NOT IN ( SELECT e FROM t3 LEFT JOIN (SELECT * FROM tv) as derived ON (c = e) WHERE c <> b ) AND a < b;
a	b
drop view v_temptable, v_merge;
drop table t1,t2,t3,t4,tv;
#
# MDEV-3912: Wrong result (extra rows) with FROM subquery inside
# ALL subquery, LEFT JOIN, derived_merge.
# (duplicate of MDEV-3873 (above))
#
SET @save3912_optimizer_switch=@@optimizer_switch;
SET optimizer_switch = 'derived_merge=on,in_to_exists=on';
CREATE TABLE t1 (a INT) ENGINE=MyISAM;
INSERT INTO t1 VALUES (4),(8);
CREATE TABLE t2 (b INT) ENGINE=MyISAM;
INSERT INTO t2 VALUES (7),(0);
CREATE TABLE t3 (c INT, d INT NOT NULL) ENGINE=MyISAM;
INSERT INTO t3 VALUES (0,4),(8,6);
SELECT * FROM t1
WHERE a >= ALL ( 
SELECT d FROM t2 LEFT JOIN ( SELECT * FROM t3 ) AS alias ON ( c = b ) 
WHERE b >= a 
);
a
8
set optimizer_switch=@save3912_optimizer_switch;
drop table t1, t2, t3;
#
# MDEV-4209: equi-join on BLOB column from materialized view
#            or derived table
#
set @save_optimizer_switch=@@optimizer_switch;
set optimizer_switch='derived_with_keys=on';
CREATE TABLE t1 (c1 text, c2 int);
INSERT INTO t1 VALUES ('a',1), ('c',3), ('g',7), ('d',4), ('c',3);
CREATE TABLE t2 (c1 text, c2 int);
INSERT INTO t2 VALUES ('b',2), ('c',3);
CREATE ALGORITHM=TEMPTABLE VIEW v1 AS SELECT * FROM t1;
EXPLAIN EXTENDED 
SELECT v1.c1, v1.c2 FROM v1, t2 WHERE v1.c1=t2.c1 AND v1.c2=t2.c2;
id	select_type	table	type	possible_keys	key	key_len	ref	rows	filtered	Extra
1	PRIMARY	t2	ALL	NULL	NULL	NULL	NULL	2	100.00	Using where
1	PRIMARY	<derived2>	ref	key0	key0	5	test.t2.c2	2	100.00	Using where
2	DERIVED	t1	ALL	NULL	NULL	NULL	NULL	5	100.00	
Warnings:
Note	1003	select `v1`.`c1` AS `c1`,`v1`.`c2` AS `c2` from `test`.`v1` join `test`.`t2` where `v1`.`c1` = `test`.`t2`.`c1` and `v1`.`c2` = `test`.`t2`.`c2`
SELECT v1.c1, v1.c2 FROM v1, t2 WHERE v1.c1=t2.c1 AND v1.c2=t2.c2;
c1	c2
c	3
c	3
EXPLAIN EXTENDED 
SELECT t2.c1, t2.c2 FROM (SELECT c1 g, MAX(c2) m FROM t1 GROUP BY c1) t, t2
WHERE t.g=t2.c1 AND t.m=t2.c2;
id	select_type	table	type	possible_keys	key	key_len	ref	rows	filtered	Extra
1	PRIMARY	t2	ALL	NULL	NULL	NULL	NULL	2	100.00	Using where
1	PRIMARY	<derived2>	ref	key0	key0	5	test.t2.c2	2	100.00	Using where
2	DERIVED	t1	ALL	NULL	NULL	NULL	NULL	5	100.00	Using temporary; Using filesort
Warnings:
Note	1003	select `test`.`t2`.`c1` AS `c1`,`test`.`t2`.`c2` AS `c2` from (select `test`.`t1`.`c1` AS `g`,max(`test`.`t1`.`c2`) AS `m` from `test`.`t1` group by `test`.`t1`.`c1`) `t` join `test`.`t2` where `t`.`g` = `test`.`t2`.`c1` and `t`.`m` = `test`.`t2`.`c2`
SELECT t2.c1, t2.c2 FROM (SELECT c1 g, MAX(c2) m FROM t1 GROUP BY c1) t, t2
WHERE t.g=t2.c1 AND t.m=t2.c2;
c1	c2
c	3
EXPLAIN EXTENDED 
SELECT v1.c1, v1.c2, t2.c1, t2.c2 FROM v1, t2 WHERE v1.c1=t2.c1;
id	select_type	table	type	possible_keys	key	key_len	ref	rows	filtered	Extra
1	PRIMARY	t2	ALL	NULL	NULL	NULL	NULL	2	100.00	
1	PRIMARY	<derived2>	ALL	NULL	NULL	NULL	NULL	5	100.00	Using where; Using join buffer (flat, BNL join)
2	DERIVED	t1	ALL	NULL	NULL	NULL	NULL	5	100.00	
Warnings:
Note	1003	select `v1`.`c1` AS `c1`,`v1`.`c2` AS `c2`,`test`.`t2`.`c1` AS `c1`,`test`.`t2`.`c2` AS `c2` from `test`.`v1` join `test`.`t2` where `v1`.`c1` = `test`.`t2`.`c1`
SELECT v1.c1, v1.c2, t2.c1, t2.c2 FROM v1, t2 WHERE v1.c1=t2.c1;
c1	c2	c1	c2
c	3	c	3
c	3	c	3
DROP VIEW v1;
DROP TABLE t1,t2;
set optimizer_switch=@save_optimizer_switch;
#
# mdev-5078: sum over a view/derived table
#
CREATE TABLE t1 (a int);
INSERT INTO t1 (a) VALUES (1), (2);
CREATE TABLE t2 (b int(11));
INSERT INTO t2 (b) VALUES (1), (2);
CREATE VIEW v AS SELECT b as c FROM t2;
SELECT a, (SELECT SUM(a + c) FROM v) FROM t1;
a	(SELECT SUM(a + c) FROM v)
1	5
2	7
SELECT a, (SELECT SUM(a + c) FROM (SELECT b as c FROM t2) AS v1) FROM t1;
a	(SELECT SUM(a + c) FROM (SELECT b as c FROM t2) AS v1)
1	5
2	7
DROP VIEW v;
DROP TABLE t1,t2;
#
# mdev-5105: memory overwrite in multi-table update 
#            using natural join with a view
#
create table t1(a int,b tinyint,c tinyint)engine=myisam;
create table t2(a tinyint,b float,c int, d int, e int, f int, key (b), key(c), key(d), key(e), key(f))engine=myisam;
create table t3(a int,b int,c int, d int, e int, f int, key(a), key(b), key(c), key(d), key(e), key(f))engine=myisam;
create view v1 as select t2.b a, t1.b b, t2.c c, t2.d d, t2.e e, t2.f f from t1,t2 where t1.a=t2.a;
update t3 natural join v1 set a:=1;
drop view v1;
drop table t1,t2,t3;
#
# mdev-5288: assertion failure for query over a view with ORDER BY
#
CREATE TABLE t1 (a int, b int) ENGINE=MyISAM;
INSERT INTO t1 VALUES (4,1);
CREATE ALGORITHM=MERGE VIEW v1 AS SELECT * FROM t1;
EXPLAIN EXTENDED SELECT a FROM v1 WHERE a > 100 ORDER BY b;
id	select_type	table	type	possible_keys	key	key_len	ref	rows	filtered	Extra
1	SIMPLE	NULL	NULL	NULL	NULL	NULL	NULL	NULL	NULL	Impossible WHERE noticed after reading const tables
Warnings:
Note	1003	select 4 AS `a` from dual where 0 order by 1
DROP VIEW v1;
DROP TABLE t1;
CREATE TABLE IF NOT EXISTS `galleries` ( 
`id` int(11) NOT NULL AUTO_INCREMENT, 
`name` varchar(100) NOT NULL, 
`year` int(11) DEFAULT NULL, 
PRIMARY KEY (`id`), 
UNIQUE KEY `name` (`name`) 
) DEFAULT CHARSET=utf8;
CREATE TABLE IF NOT EXISTS `pictures` ( 
`id` int(11) NOT NULL AUTO_INCREMENT, 
`name` varchar(100) NOT NULL, 
`width` float DEFAULT NULL, 
`height` float DEFAULT NULL, 
`year` int(4) DEFAULT NULL, 
`technique` varchar(50) DEFAULT NULL, 
`comment` varchar(2000) DEFAULT NULL, 
`gallery_id` int(11) NOT NULL, 
`type` int(11) NOT NULL, 
PRIMARY KEY (`id`), 
KEY `gallery_id` (`gallery_id`) 
) DEFAULT CHARSET=utf8 ;
ALTER TABLE `pictures` 
ADD CONSTRAINT `pictures_ibfk_1` FOREIGN KEY (`gallery_id`) REFERENCES `galleries` (`id`);
INSERT INTO `galleries` (`id`, `name`, `year`) VALUES 
(1, 'Quand le noir et blanc invite le taupe', 2013), 
(2, 'Une touche de couleur', 2012), 
(3, 'Éclats', 2011), 
(4, 'Gris béton', 2010), 
(5, 'Expression du spalter', 2010), 
(6, 'Zénitude', 2009), 
(7, 'La force du rouge', 2008), 
(8, 'Sphères', NULL), 
(9, 'Centre', 2009), 
(10, 'Nébuleuse', NULL);
INSERT INTO `pictures` (`id`, `name`, `width`, `height`, `year`, `technique`, `comment`, `gallery_id`, `type`) VALUES 
(1, 'Éclaircie', 72.5, 100, NULL, NULL, NULL, 1, 1), 
(2, 'Architecture', 81, 100, NULL, NULL, NULL, 1, 1), 
(3, 'Nouveau souffle', 72.5, 100, NULL, NULL, NULL, 1, 1), 
(4, 'Échanges (2)', 89, 116, NULL, NULL, NULL, 1, 1), 
(5, 'Échanges', 89, 116, NULL, NULL, NULL, 1, 1), 
(6, 'Fenêtre de vie', 81, 116, NULL, NULL, NULL, 1, 1), 
(7, 'Architecture', 81, 100, NULL, NULL, NULL, 1, 1), 
(8, 'Nouveau souffle (2)', 72.5, 100, NULL, NULL, NULL, 1, 1), 
(9, 'Fluidité', 89, 116, NULL, NULL, NULL, 1, 1), 
(10, 'Nouveau Monde', 89, 125, NULL, NULL, NULL, 1, 1), 
(11, 'Mirage', 73, 100, NULL, NULL, NULL, 1, 1), 
(12, 'Équilibre', 72.5, 116, NULL, NULL, NULL, 2, 1), 
(13, 'Fusion', 72.5, 116, NULL, NULL, NULL, 2, 1), 
(14, 'Étincelles', NULL, NULL, NULL, NULL, NULL, 3, 1), 
(15, 'Régénérescence', NULL, NULL, NULL, NULL, NULL, 3, 1), 
(16, 'Chaleur', 80, 80, NULL, NULL, NULL, 4, 1), 
(17, 'Création', 90, 90, NULL, NULL, NULL, 4, 1), 
(18, 'Horizon', 92, 73, NULL, NULL, NULL, 4, 1), 
(19, 'Labyrinthe', 81, 100, NULL, NULL, NULL, 4, 1), 
(20, 'Miroir', 80, 116, NULL, NULL, NULL, 5, 1), 
(21, 'Libération', 81, 116, NULL, NULL, NULL, 5, 1), 
(22, 'Éclats', 81, 116, NULL, NULL, NULL, 5, 1), 
(23, 'Zénitude', 116, 89, NULL, NULL, NULL, 6, 1), 
(24, 'Écritures lointaines', 90, 90, NULL, NULL, NULL, 7, 1), 
(25, 'Émergence', 80, 80, NULL, NULL, NULL, 7, 1), 
(26, 'Liberté', 50, 50, NULL, NULL, NULL, 7, 1), 
(27, 'Silhouettes amérindiennes', 701, 70, NULL, NULL, NULL, 7, 1), 
(28, 'Puissance', 81, 100, NULL, NULL, NULL, 8, 1), 
(29, 'Source', 73, 116, NULL, NULL, NULL, 8, 1), 
(30, 'Comme une ville qui prend vie', 50, 100, 2008, NULL, NULL, 9, 1), 
(31, 'Suspension azur', 80, 80, NULL, NULL, NULL, 9, 1), 
(32, 'Nébuleuse', 70, 70, NULL, NULL, NULL, 10, 1), 
(33, 'Œuvre commandée 120 P', 114, 195, NULL, NULL, NULL, 1, 2), 
(34, 'Œuvre commandée 120 P', 114, 195, NULL, NULL, NULL, 1, 2), 
(35, 'Œuvre commandée 120 P', 114, 195, NULL, NULL, NULL, 1, 2), 
(36, 'Œuvre commandée 120 P', 114, 195, NULL, NULL, NULL, 1, 2), 
(37, 'Œuvre commandée 120 P', 114, 195, NULL, NULL, NULL, 1, 2), 
(38, 'Œuvre commandée 120 P', 114, 195, NULL, NULL, NULL, 1, 2);
explain
SELECT g.id AS gallery_id, 
g.name AS gallery_name, 
p.id AS picture_id, 
p.name AS picture_name, 
g.p_random AS r1, 
g.p_random AS r2, 
g.p_random AS r3 
FROM 
( 
SELECT gal.id, 
gal.name, 
( 
SELECT pi.id 
FROM pictures pi 
WHERE pi.gallery_id = gal.id 
ORDER BY RAND() 
LIMIT 1 
) AS p_random 
FROM galleries gal 
) g 
LEFT JOIN pictures p 
ON p.id = g.p_random 
ORDER BY gallery_name ASC 
;
id	select_type	table	type	possible_keys	key	key_len	ref	rows	Extra
1	PRIMARY	<derived2>	ALL	NULL	NULL	NULL	NULL	10	Using filesort
1	PRIMARY	p	eq_ref	PRIMARY	PRIMARY	4	g.p_random	1	Using where
2	DERIVED	gal	ALL	NULL	NULL	NULL	NULL	10	
3	DEPENDENT SUBQUERY	pi	ref	gallery_id	gallery_id	4	test.gal.id	4	Using temporary; Using filesort
drop table galleries, pictures;
#
# MDEV-5740: Assertion 
#`!derived->first_select()->exclude_from_table_unique_test ||
#derived->outer_select()-> exclude_from_table_unique_test'
#failed on 2nd execution of PS with derived_merge
#
set @save_optimizer_switch5740=@@optimizer_switch;
SET optimizer_switch = 'derived_merge=on';
CREATE TABLE t1 (a INT);
INSERT INTO t1 VALUES (1),(2);
CREATE TABLE t2 (b INT);
INSERT INTO t2 VALUES (3),(4);
PREPARE stmt FROM '
  INSERT INTO t1 SELECT * FROM t2 UNION SELECT * FROM (SELECT * FROM t1) AS sq  
';
EXECUTE stmt;
select * from t1;
a
1
2
3
4
1
2
EXECUTE stmt;
select * from t1;
a
1
2
3
4
1
2
3
4
1
2
deallocate prepare stmt;
drop table t1,t2;
set optimizer_switch=@save_optimizer_switch5740;
#
# Bug mdev-5721: possible long key access to a materialized derived table
# (see also the test case for Bug#13261277 that is actually the same bug)
#
CREATE TABLE t1 (
id varchar(255) NOT NULL DEFAULT '',
familyid int(11) DEFAULT NULL,
withdrawndate date DEFAULT NULL,
KEY index_td_familyid_id (familyid,id)
) ENGINE=MyISAM DEFAULT CHARSET=utf8;
CREATE TABLE t2 (
id int(11) NOT NULL AUTO_INCREMENT,
activefromts datetime NOT NULL DEFAULT '0000-00-00 00:00:00',
shortdescription text,
useraccessfamily varchar(512) DEFAULT NULL,
serialized longtext,
PRIMARY KEY (id)
) ENGINE=MyISAM DEFAULT CHARSET=utf8;
insert into t1 values ('picture/89/1369722032695.pmd',89,NULL);
insert into t1 values ('picture/90/1369832057370.pmd',90,NULL);
insert into t2 values (38,'2013-03-04 07:49:22','desc','CODE','string');
EXPLAIN 
SELECT * FROM t2 x,
(SELECT t2.useraccessfamily, t2.serialized AS picturesubuser, COUNT(*)
FROM t2, t1 GROUP BY t2.useraccessfamily, picturesubuser) y
WHERE x.useraccessfamily = y.useraccessfamily;
id	select_type	table	type	possible_keys	key	key_len	ref	rows	Extra
1	PRIMARY	x	system	NULL	NULL	NULL	NULL	1	
1	PRIMARY	<derived2>	ALL	NULL	NULL	NULL	NULL	2	Using where
2	DERIVED	t2	system	NULL	NULL	NULL	NULL	1	
2	DERIVED	t1	index	NULL	index_td_familyid_id	772	NULL	2	Using index
SELECT * FROM t2 x,
(SELECT t2.useraccessfamily, t2.serialized AS picturesubuser, COUNT(*)
FROM t2, t1 GROUP BY t2.useraccessfamily, picturesubuser) y
WHERE x.useraccessfamily = y.useraccessfamily;
id	activefromts	shortdescription	useraccessfamily	serialized	useraccessfamily	picturesubuser	COUNT(*)
38	2013-03-04 07:49:22	desc	CODE	string	CODE	string	2
DROP TABLE t1,t2;
#
# Bug#13261277: Unchecked key length caused missing records.
#
CREATE TABLE t1 (  
col_varchar varchar(1024) CHARACTER SET utf8 DEFAULT NULL,
stub1 varchar(1024) CHARACTER SET utf8 DEFAULT NULL,
stub2 varchar(1024) CHARACTER SET utf8 DEFAULT NULL,
stub3 varchar(1024) CHARACTER SET utf8 DEFAULT NULL
);
INSERT INTO t1 VALUES
('d','d','l','ther'),
(NULL,'s','NJBIQ','trzetuchv'),
(-715390976,'coul','MYWFB','cfhtrzetu'),
(1696792576,'f','i\'s','c'),
  (1,'i','ltpemcfhtr','gsltpemcf'),
  (-663027712,'mgsltpemcf','sa','amgsltpem'),
  (-1686700032,'JPRVK','i','vamgsltpe'),
  (NULL,'STUNB','UNVJV','u'),
  (5,'oka','qyihvamgsl','AXSMD'),
  (NULL,'tqwmqyihva','h','yntqwmqyi'),
  (3,'EGMJN','e','e');
CREATE TABLE t2 (
col_varchar varchar(10) DEFAULT NULL,
col_int INT DEFAULT NULL
);
INSERT INTO t2 VALUES ('d',9);
set optimizer_switch='derived_merge=off,derived_with_keys=on';
SET @save_heap_size= @@max_heap_table_size;
SET @@max_heap_table_size= 16384;
SELECT t2.col_int
FROM t2
RIGHT JOIN ( SELECT * FROM t1 ) AS dt 
ON t2.col_varchar = dt.col_varchar
WHERE t2.col_int IS NOT NULL ;
col_int
9
# Shouldn't use auto_key0 for derived table
EXPLAIN 
SELECT t2.col_int
FROM t2
RIGHT JOIN ( SELECT * FROM t1 ) AS dt
ON t2.col_varchar = dt.col_varchar
WHERE t2.col_int IS NOT NULL ;
id	select_type	table	type	possible_keys	key	key_len	ref	rows	Extra
1	PRIMARY	t2	system	NULL	NULL	NULL	NULL	1	
1	PRIMARY	<derived2>	ALL	NULL	NULL	NULL	NULL	11	Using where
2	DERIVED	t1	ALL	NULL	NULL	NULL	NULL	11	
SET @@max_heap_table_size= @save_heap_size;
SET optimizer_switch=@save_optimizer_switch;
DROP TABLE t1,t2;
#
# end of 5.3 tests
#
#
# Bug mdev-11161: The second execution of prepared statement
#                 does not use generated key for materialized
#                 derived table / view 
# (actually this is a 5.3 bug.)               
#
create table t1 (
mat_id MEDIUMINT UNSIGNED NOT NULL AUTO_INCREMENT PRIMARY KEY,
matintnum CHAR(6) NOT NULL,
test MEDIUMINT UNSIGNED NULL
);
create table t2 (
mat_id MEDIUMINT UNSIGNED NOT NULL,
pla_id MEDIUMINT UNSIGNED NOT NULL
);
insert into t1 values
(NULL, 'a', 1), (NULL, 'b', 2), (NULL, 'c', 3), (NULL, 'd', 4),
(NULL, 'e', 5), (NULL, 'f', 6), (NULL, 'g', 7), (NULL, 'h', 8),
(NULL, 'i', 9);
insert into t2 values
(1, 100), (1, 101), (1, 102), (2, 100), (2, 103), (2, 104), 
(3, 101), (3, 102), (3, 105);
explain
SELECT STRAIGHT_JOIN d.pla_id, m2.mat_id
FROM t1 m2 
INNER JOIN
(SELECT mp.pla_id, MIN(m1.matintnum) AS matintnum
FROM t2 mp INNER JOIN t1 m1 ON mp.mat_id=m1.mat_id
GROUP BY mp.pla_id) d
ON d.matintnum=m2.matintnum;
id	select_type	table	type	possible_keys	key	key_len	ref	rows	Extra
1	PRIMARY	m2	ALL	NULL	NULL	NULL	NULL	9	
1	PRIMARY	<derived2>	ref	key0	key0	7	test.m2.matintnum	2	
2	DERIVED	mp	ALL	NULL	NULL	NULL	NULL	9	Using temporary; Using filesort
2	DERIVED	m1	eq_ref	PRIMARY	PRIMARY	3	test.mp.mat_id	1	
prepare stmt1 from
"SELECT STRAIGHT_JOIN d.pla_id, m2.mat_id
   FROM t1 m2 
        INNER JOIN
        (SELECT mp.pla_id, MIN(m1.matintnum) AS matintnum
           FROM t2 mp INNER JOIN t1 m1 ON mp.mat_id=m1.mat_id
         GROUP BY mp.pla_id) d
        ON d.matintnum=m2.matintnum";
flush status;
execute stmt1;
pla_id	mat_id
102	1
101	1
100	1
104	2
103	2
105	3
show status like '%Handler_read%';
Variable_name	Value
Handler_read_first	0
Handler_read_key	21
Handler_read_last	0
Handler_read_next	6
Handler_read_prev	0
Handler_read_retry	0
Handler_read_rnd	6
Handler_read_rnd_deleted	0
Handler_read_rnd_next	27
flush status;
execute stmt1;
pla_id	mat_id
102	1
101	1
100	1
104	2
103	2
105	3
show status like '%Handler_read%';
Variable_name	Value
Handler_read_first	0
Handler_read_key	21
Handler_read_last	0
Handler_read_next	6
Handler_read_prev	0
Handler_read_retry	0
Handler_read_rnd	6
Handler_read_rnd_deleted	0
Handler_read_rnd_next	27
deallocate prepare stmt1;
drop table t1,t2;
#
# Bug mdev-12670: mergeable derived / view with subqueries
#                 subject to semi-join optimizations
# (actually this is a 5.3 bug.)               
#
create table t1 (a int) engine=myisam;
insert into t1  values (5),(3),(2),(7),(2),(5),(1);
create table t2 (b int, index idx(b)) engine=myisam;
insert into t2 values (2),(3),(2),(1),(3),(4);
insert into t2 select b+10 from t2;
insert into t2 select b+10 from t2;
insert into t2 select b+10 from t2;
insert into t2 select b+10 from t2;
insert into t2 select b+10 from t2;
insert into t2 select b+10 from t2;
insert into t2 select b+10 from t2;
insert into t2 select b+10 from t2;
insert into t2 select b+10 from t2;
insert into t2 select b+10 from t2;
analyze table t1,t2;
Table	Op	Msg_type	Msg_text
test.t1	analyze	status	OK
test.t2	analyze	status	OK
explain select a from t1 where a in (select b from t2);
id	select_type	table	type	possible_keys	key	key_len	ref	rows	Extra
1	PRIMARY	t1	ALL	NULL	NULL	NULL	NULL	7	Using where
1	PRIMARY	t2	ref	idx	idx	5	test.t1.a	140	Using index; FirstMatch(t1)
explain select * from (select a from t1 where a in (select b from t2)) t;
id	select_type	table	type	possible_keys	key	key_len	ref	rows	Extra
1	PRIMARY	t1	ALL	NULL	NULL	NULL	NULL	7	Using where
1	PRIMARY	t2	ref	idx	idx	5	test.t1.a	140	Using index; FirstMatch(t1)
create view v1 as select a from t1 where a in (select b from t2);
explain select * from v1;
id	select_type	table	type	possible_keys	key	key_len	ref	rows	Extra
1	PRIMARY	t1	ALL	NULL	NULL	NULL	NULL	7	Using where
1	PRIMARY	t2	ref	idx	idx	5	test.t1.a	140	Using index; FirstMatch(t1)
drop view v1;
drop table t1,t2;
#
# Bug mdev-12812: mergeable derived / view with subqueries
#                 NOT subject to semi-join optimizations
#
CREATE TABLE t1 (c1 varchar(3)) ENGINE=MyISAM;
INSERT INTO t1 VALUES ('foo'),('foo');
CREATE TABLE t2 (c2 varchar(3)) ENGINE=MyISAM;
INSERT INTO t2 VALUES ('bar'),('qux'),('foo');
SELECT STRAIGHT_JOIN * 
FROM ( SELECT * FROM t1 WHERE c1 IN ( SELECT c2 FROM t2 ) ) AS sq;
c1
foo
foo
EXPLAIN EXTENDED SELECT STRAIGHT_JOIN * 
FROM ( SELECT * FROM t1 WHERE c1 IN ( SELECT c2 FROM t2 ) ) AS sq;
id	select_type	table	type	possible_keys	key	key_len	ref	rows	filtered	Extra
1	PRIMARY	t1	ALL	NULL	NULL	NULL	NULL	2	100.00	Using where
3	DEPENDENT SUBQUERY	t2	ALL	NULL	NULL	NULL	NULL	3	100.00	Using where
Warnings:
Note	1003	select straight_join `test`.`t1`.`c1` AS `c1` from `test`.`t1` where <in_optimizer>(`test`.`t1`.`c1`,<exists>(select `test`.`t2`.`c2` from `test`.`t2` where <cache>(`test`.`t1`.`c1`) = `test`.`t2`.`c2`))
DROP TABLE t1, t2;
set optimizer_switch=@exit_optimizer_switch;
set join_cache_level=@exit_join_cache_level;
#
# Bug mdev-18479: EXPLAIN for query with many expensive derived
#
CREATE TABLE t1
(id int auto_increment primary key,
uid int NOT NULL,
gp_id int NOT NULL,
r int NOT NULL
);
INSERT INTO t1(uid,gp_id,r)  VALUES
(1,1,1),(1,1,1),(1,1,1),(1,1,1),(1,1,1),(1,1,1),(1,1,1),(1,1,1),(1,1,1),(1,1,1),
(1,1,1),(1,1,1),(1,1,1),(1,1,1),(1,1,1),(1,1,1),(1,1,1),(1,1,1),(1,1,1),(1,1,1),
(1,1,1),(1,1,1),(1,1,1),(1,1,1),(1,1,1),(1,1,1),(1,1,1),(1,1,1),(1,1,1),(1,1,1),
(1,1,1),(1,1,1),(1,1,1),(1,1,1),(1,1,1),(1,1,1),(1,1,1),(1,1,1),(1,1,1),(1,1,1),
(1,1,1),(1,1,1),(1,1,1),(1,1,1),(1,1,1),(1,1,1),(1,1,1),(1,1,1),(1,1,1),(1,1,1),
(1,2,1),(1,2,1),(1,2,1),(1,2,1),(1,2,1),(1,2,1),(1,2,1),(1,2,1),(1,2,1),(1,2,1),
(1,2,1),(1,2,1),(1,2,1),(1,2,1),(1,2,1),(1,2,1),(1,2,1),(1,2,1),(1,2,1),(1,2,1),
(1,2,1),(1,2,1),(1,2,1),(1,2,1),(1,2,1),(1,2,1),(1,2,1),(1,2,1),(1,2,1),(1,2,1),
(1,2,1),(1,2,1),(1,2,1),(1,2,1),(1,2,1),(1,2,1),(1,2,1),(1,2,1),(1,2,1),(1,2,1),
(1,2,1),(1,2,1),(1,2,1),(1,2,1),(1,2,1),(1,2,1),(1,2,1),(1,2,1),(1,2,1),(1,2,1),
(1,3,1),(1,3,1),(1,3,1),(1,3,1),(1,3,1),(1,3,1),(1,3,1),(1,3,1),(1,3,1),(1,3,1),
(1,3,1),(1,3,1),(1,3,1),(1,3,1),(1,3,1),(1,3,1),(1,3,1),(1,3,1),(1,3,1),(1,3,1),
(1,3,1),(1,3,1),(1,3,1),(1,3,1),(1,3,1),(1,3,1),(1,3,1),(1,3,1),(1,3,1),(1,3,1),
(1,3,1),(1,3,1),(1,3,1),(1,3,1),(1,3,1),(1,3,1),(1,3,1),(1,3,1),(1,3,1),(1,3,1),
(1,3,1),(1,3,1),(1,3,1),(1,3,1),(1,3,1),(1,3,1),(1,3,1),(1,3,1),(1,3,1),(1,3,1),
(1,4,1),(1,4,1),(1,4,1),(1,4,1),(1,4,1),(1,4,1),(1,4,1),(1,4,1),(1,4,1),(1,4,1),
(1,4,1),(1,4,1),(1,4,1),(1,4,1),(1,4,1),(1,4,1),(1,4,1),(1,4,1),(1,4,1),(1,4,1),
(1,4,1),(1,4,1),(1,4,1),(1,4,1),(1,4,1),(1,4,1),(1,4,1),(1,4,1),(1,4,1),(1,4,1),
(1,4,1),(1,4,1),(1,4,1),(1,4,1),(1,4,1),(1,4,1),(1,4,1),(1,4,1),(1,4,1),(1,4,1),
(1,4,1),(1,4,1),(1,4,1),(1,4,1),(1,4,1),(1,4,1),(1,4,1),(1,4,1),(1,4,1),(1,4,1),
(1,5,1),(1,5,1),(1,5,1),(1,5,1),(1,5,1),(1,5,1),(1,5,1),(1,5,1),(1,5,1),(1,5,1),
(1,5,1),(1,5,1),(1,5,1),(1,5,1),(1,5,1),(1,5,1),(1,5,1),(1,5,1),(1,5,1),(1,5,1),
(1,5,1),(1,5,1),(1,5,1),(1,5,1),(1,5,1),(1,5,1),(1,5,1),(1,5,1),(1,5,1),(1,5,1),
(1,5,1),(1,5,1),(1,5,1),(1,5,1),(1,5,1),(1,5,1),(1,5,1),(1,5,1),(1,5,1),(1,5,1),
(1,5,1),(1,5,1),(1,5,1),(1,5,1),(1,5,1),(1,5,1),(1,5,1),(1,5,1),(1,5,1),(1,5,1),
(1,6,1),(1,6,1),(1,6,1),(1,6,1),(1,6,1),(1,6,1),(1,6,1),(1,6,1),(1,6,1),(1,6,1),
(1,6,1),(1,6,1),(1,6,1),(1,6,1),(1,6,1),(1,6,1),(1,6,1),(1,6,1),(1,6,1),(1,6,1),
(1,6,1),(1,6,1),(1,6,1),(1,6,1),(1,6,1),(1,6,1),(1,6,1),(1,6,1),(1,6,1),(1,6,1),
(1,6,1),(1,6,1),(1,6,1),(1,6,1),(1,6,1),(1,6,1),(1,6,1),(1,6,1),(1,6,1),(1,6,1),
(1,6,1),(1,6,1),(1,6,1),(1,6,1),(1,6,1),(1,6,1),(1,6,1),(1,6,1),(1,6,1),(1,6,1),
(1,7,1),(1,7,1),(1,7,1),(1,7,1),(1,7,1),(1,7,1),(1,7,1),(1,7,1),(1,7,1),(1,7,1),
(1,7,1),(1,7,1),(1,7,1),(1,7,1),(1,7,1),(1,7,1),(1,7,1),(1,7,1),(1,7,1),(1,7,1),
(1,7,1),(1,7,1),(1,7,1),(1,7,1),(1,7,1),(1,7,1),(1,7,1),(1,7,1),(1,7,1),(1,7,1),
(1,7,1),(1,7,1),(1,7,1),(1,7,1),(1,7,1),(1,7,1),(1,7,1),(1,7,1),(1,7,1),(1,7,1),
(1,7,1),(1,7,1),(1,7,1),(1,7,1),(1,7,1),(1,7,1),(1,7,1),(1,7,1),(1,7,1),(1,7,1),
(1,8,1),(1,8,1),(1,8,1),(1,8,1),(1,8,1),(1,8,1),(1,8,1),(1,8,1),(1,8,1),(1,8,1),
(1,8,1),(1,8,1),(1,8,1),(1,8,1),(1,8,1),(1,8,1),(1,8,1),(1,8,1),(1,8,1),(1,8,1),
(1,8,1),(1,8,1),(1,8,1),(1,8,1),(1,8,1),(1,8,1),(1,8,1),(1,8,1),(1,8,1),(1,8,1),
(1,8,1),(1,8,1),(1,8,1),(1,8,1),(1,8,1),(1,8,1),(1,8,1),(1,8,1),(1,8,1),(1,8,1),
(1,8,1),(1,8,1),(1,8,1),(1,8,1),(1,8,1),(1,8,1),(1,8,1),(1,8,1),(1,8,1),(1,8,1),
(1,9,1),(1,9,1),(1,9,1),(1,9,1),(1,9,1),(1,9,1),(1,9,1),(1,9,1),(1,9,1),(1,9,1),
(1,9,1),(1,9,1),(1,9,1),(1,9,1),(1,9,1),(1,9,1),(1,9,1),(1,9,1),(1,9,1),(1,9,1),
(1,9,1),(1,9,1),(1,9,1),(1,9,1),(1,9,1),(1,9,1),(1,9,1),(1,9,1),(1,9,1),(1,9,1),
(1,9,1),(1,9,1),(1,9,1),(1,9,1),(1,9,1),(1,9,1),(1,9,1),(1,9,1),(1,9,1),(1,9,1),
(1,9,1),(1,9,1),(1,9,1),(1,9,1),(1,9,1),(1,9,1),(1,9,1),(1,9,1),(1,9,1),(1,9,1),
(1,10,1),(1,10,1),(1,10,1),(1,10,1),(1,10,1),(1,10,1),(1,10,1),(1,10,1),(1,10,1),
(1,10,1),(1,10,1),(1,10,1),(1,10,1),(1,10,1),(1,10,1),(1,10,1),(1,10,1),(1,10,1),
(1,10,1),(1,10,1),(1,10,1),(1,10,1),(1,10,1),(1,10,1),(1,10,1),(1,10,1),(1,10,1),
(1,10,1),(1,10,1),(1,10,1),(1,10,1),(1,10,1),(1,10,1),(1,10,1),(1,10,1),(1,10,1),
(1,10,1),(1,10,1),(1,10,1),(1,10,1),(1,10,1),(1,10,1),(1,10,1),(1,10,1),(1,10,1),
(1,10,1),(1,10,1),(1,10,1),(1,10,1),(1,10,1),(1,11,1),(1,11,1),(1,11,1),(1,11,1),
(1,11,1),(1,11,1),(1,11,1),(1,11,1),(1,11,1),(1,11,1),(1,11,1),(1,11,1),(1,11,1),
(1,11,1),(1,11,1),(1,11,1),(1,11,1),(1,11,1),(1,11,1),(1,11,1),(1,11,1),(1,11,1),
(1,11,1),(1,11,1),(1,11,1),(1,11,1),(1,11,1),(1,11,1),(1,11,1),(1,11,1),(1,11,1),
(1,11,1),(1,11,1),(1,11,1),(1,11,1),(1,11,1),(1,11,1),(1,11,1),(1,11,1),(1,11,1),
(1,11,1),(1,11,1),(1,11,1),(1,11,1),(1,11,1),(1,11,1),(1,11,1),(1,11,1),(1,11,1),
(1,11,1);
CREATE TABLE t2 (id int) ;
INSERT INTO t2 VALUES (1);
explain SELECT 1 FROM t2 JOIN
(SELECT t2.id
FROM t2
JOIN t1 p4 ON p4.r=4 AND p4.uid=t2.id
JOIN t1 p5 ON p5.r=5 AND p5.uid=t2.id
JOIN t1 p6 ON p6.r=6 AND p6.uid=t2.id
JOIN t1 p7 ON p7.r=7 AND p7.uid=t2.id
JOIN t1 p8 ON p8.r=8 AND p8.uid=t2.id
JOIN t1 p9 ON p9.r=9 AND p9.uid=t2.id
JOIN t1 p10 ON p10.r=10 AND p10.uid=t2.id
)   gp_1 ON gp_1.id=t2.id
JOIN
(SELECT t2.id
FROM t2
JOIN t1 p4 ON p4.r=4 AND p4.uid=t2.id
JOIN t1 p5 ON p5.r=5 AND p5.uid=t2.id
JOIN t1 p6 ON p6.r=6 AND p6.uid=t2.id
JOIN t1 p7 ON p7.r=7 AND p7.uid=t2.id
JOIN t1 p8 ON p8.r=8 AND p8.uid=t2.id
JOIN t1 p9 ON p9.r=9 AND p9.uid=t2.id
JOIN t1 p10 ON p10.r=10 AND p10.uid=t2.id
)   gp_2 ON gp_2.id=t2.id
JOIN
(SELECT t2.id
FROM t2
JOIN t1 p1 ON p1.r=1 AND p1.uid=t2.id
JOIN t1 p3 ON p3.r=3 AND p3.uid=t2.id
JOIN t1 p4 ON p4.r=4 AND p4.uid=t2.id
JOIN t1 p5 ON p5.r=5 AND p5.uid=t2.id
JOIN t1 p6 ON p6.r=6 AND p6.uid=t2.id
JOIN t1 p7 ON p7.r=7 AND p7.uid=t2.id
JOIN t1 p8 ON p8.r=8 AND p8.uid=t2.id
JOIN t1 p9 ON p9.r=9 AND p9.uid=t2.id
JOIN t1 p10 ON p10.r=10 AND p10.uid=t2.id
) gp_3 ON gp_3.id=t2.id
JOIN
(SELECT t2.id
FROM t2
JOIN t1 p1 ON p1.r=1 AND p1.uid=t2.id
JOIN t1 p3 ON p3.r=3 AND p3.uid=t2.id
JOIN t1 p4 ON p4.r=4 AND p4.uid=t2.id
JOIN t1 p5 ON p5.r=5 AND p5.uid=t2.id
JOIN t1 p6 ON p6.r=6 AND p6.uid=t2.id
JOIN t1 p7 ON p7.r=7 AND p7.uid=t2.id
JOIN t1 p8 ON p8.r=8 AND p8.uid=t2.id
JOIN t1 p9 ON p9.r=9 AND p9.uid=t2.id
JOIN t1 p10 ON p10.r=10 AND p10.uid=t2.id
)   gp_4 ON gp_4.id=t2.id
JOIN
(SELECT t2.id
FROM t2
JOIN t1 p1 ON p1.r=1 AND p1.uid=t2.id
JOIN t1 p3 ON p3.r=3 AND p3.uid=t2.id
JOIN t1 p4 ON p4.r=4 AND p4.uid=t2.id
JOIN t1 p5 ON p5.r=5 AND p5.uid=t2.id
JOIN t1 p6 ON p6.r=6 AND p6.uid=t2.id
JOIN t1 p7 ON p7.r=7 AND p7.uid=t2.id
JOIN t1 p8 ON p8.r=8 AND p8.uid=t2.id
JOIN t1 p9 ON p9.r=9 AND p9.uid=t2.id
JOIN t1 p10 ON p10.r=10 AND p10.uid=t2.id
)   gp_5 ON gp_5.id=t2.id
JOIN
(SELECT t2.id
FROM t2
JOIN t1 p1 ON p1.r=1 AND p1.uid=t2.id
JOIN t1 p3 ON p3.r=3 AND p3.uid=t2.id
JOIN t1 p4 ON p4.r=4 AND p4.uid=t2.id
JOIN t1 p5 ON p5.r=5 AND p5.uid=t2.id
JOIN t1 p6 ON p6.r=6 AND p6.uid=t2.id
JOIN t1 p7 ON p7.r=7 AND p7.uid=t2.id
JOIN t1 p8 ON p8.r=8 AND p8.uid=t2.id
JOIN t1 p9 ON p9.r=9 AND p9.uid=t2.id
JOIN t1 p10 ON p10.r=10 AND p10.uid=t2.id
)   gp_6 ON gp_6.id=t2.id
JOIN
(SELECT t2.id
FROM t2
JOIN t1 p1 ON p1.r=1 AND p1.uid=t2.id
JOIN t1 p3 ON p3.r=3 AND p3.uid=t2.id
JOIN t1 p4 ON p4.r=4 AND p4.uid=t2.id
JOIN t1 p5 ON p5.r=5 AND p5.uid=t2.id
JOIN t1 p6 ON p6.r=6 AND p6.uid=t2.id
JOIN t1 p7 ON p7.r=7 AND p7.uid=t2.id
JOIN t1 p8 ON p8.r=8 AND p8.uid=t2.id
JOIN t1 p9 ON p9.r=9 AND p9.uid=t2.id
JOIN t1 p10 ON p10.r=10 AND p10.uid=t2.id
WHERE p1.gp_id=7)   gp_7 ON gp_7.id=t2.id
JOIN
(SELECT t2.id
FROM t2
JOIN t1 p4 ON p4.r=4 AND p4.uid=t2.id
JOIN t1 p5 ON p5.r=5 AND p5.uid=t2.id
JOIN t1 p6 ON p6.r=6 AND p6.uid=t2.id
JOIN t1 p7 ON p7.r=7 AND p7.uid=t2.id
JOIN t1 p8 ON p8.r=8 AND p8.uid=t2.id
JOIN t1 p9 ON p9.r=9 AND p9.uid=t2.id
JOIN t1 p10 ON p10.r=10 AND p10.uid=t2.id
)   gp_8 ON gp_8.id=t2.id
JOIN
(SELECT t2.id
FROM t2
JOIN t1 p4 ON p4.r=4 AND p4.uid=t2.id
JOIN t1 p5 ON p5.r=5 AND p5.uid=t2.id
JOIN t1 p6 ON p6.r=6 AND p6.uid=t2.id
JOIN t1 p7 ON p7.r=7 AND p7.uid=t2.id
JOIN t1 p8 ON p8.r=8 AND p8.uid=t2.id
JOIN t1 p9 ON p9.r=9 AND p9.uid=t2.id
JOIN t1 p10 ON p10.r=10 AND p10.uid=t2.id
)   gp_9 ON gp_9.id=t2.id
JOIN
(SELECT t2.id
FROM t2
JOIN t1 p4 ON p4.r=4 AND p4.uid=t2.id
JOIN t1 p5 ON p5.r=5 AND p5.uid=t2.id
JOIN t1 p6 ON p6.r=6 AND p6.uid=t2.id
JOIN t1 p7 ON p7.r=7 AND p7.uid=t2.id
JOIN t1 p8 ON p8.r=8 AND p8.uid=t2.id
JOIN t1 p9 ON p9.r=9 AND p9.uid=t2.id
JOIN t1 p10 ON p10.r=10 AND p10.uid=t2.id
)   gp_14 ON gp_14.id=t2.id
JOIN
(SELECT t2.id
FROM t2
JOIN t1 p4 ON p4.r=4 AND p4.uid=t2.id
JOIN t1 p5 ON p5.r=5 AND p5.uid=t2.id
JOIN t1 p6 ON p6.r=6 AND p6.uid=t2.id
JOIN t1 p7 ON p7.r=7 AND p7.uid=t2.id
JOIN t1 p8 ON p8.r=8 AND p8.uid=t2.id
JOIN t1 p9 ON p9.r=9 AND p9.uid=t2.id
JOIN t1 p10 ON p10.r=10 AND p10.uid=t2.id
)   gp_15 ON gp_15.id=t2.id
JOIN
(SELECT t2.id
FROM t2
JOIN t1 p4 ON p4.r=4 AND p4.uid=t2.id
JOIN t1 p5 ON p5.r=5 AND p5.uid=t2.id
JOIN t1 p6 ON p6.r=6 AND p6.uid=t2.id
JOIN t1 p7 ON p7.r=7 AND p7.uid=t2.id
JOIN t1 p8 ON p8.r=8 AND p8.uid=t2.id
JOIN t1 p9 ON p9.r=9 AND p9.uid=t2.id
JOIN t1 p10 ON p10.r=10 AND p10.uid=t2.id
)  gp_16 ON gp_16.id=t2.id
JOIN
(SELECT t2.id
FROM t2
JOIN t1 p4 ON p4.r=4 AND p4.uid=t2.id
JOIN t1 p5 ON p5.r=5 AND p5.uid=t2.id
JOIN t1 p7 ON p7.r=7 AND p7.uid=t2.id
JOIN t1 p8 ON p8.r=8 AND p8.uid=t2.id
JOIN t1 p9 ON p9.r=9 AND p9.uid=t2.id
JOIN t1 p10 ON p10.r=10 AND p10.uid=t2.id
)gp_17 ON gp_17.id=t2.id
JOIN
(SELECT t2.id
FROM t2
JOIN t1 p4 ON p4.r=4 AND p4.uid=t2.id
JOIN t1 p5 ON p5.r=5 AND p5.uid=t2.id
JOIN t1 p6 ON p6.r=6 AND p6.uid=t2.id
JOIN t1 p7 ON p7.r=7 AND p7.uid=t2.id
JOIN t1 p8 ON p8.r=8 AND p8.uid=t2.id
JOIN t1 p9 ON p9.r=9 AND p9.uid=t2.id
JOIN t1 p10 ON p10.r=10 AND p10.uid=t2.id
)gp_18 ON gp_18.id=t2.id
JOIN
(SELECT t2.id
FROM t2
JOIN t1 p4 ON p4.r=4 AND p4.uid=t2.id
JOIN t1 p5 ON p5.r=5 AND p5.uid=t2.id
JOIN t1 p6 ON p6.r=6 AND p6.uid=t2.id
JOIN t1 p7 ON p7.r=7 AND p7.uid=t2.id
JOIN t1 p8 ON p8.r=8 AND p8.uid=t2.id
JOIN t1 p9 ON p9.r=9 AND p9.uid=t2.id
JOIN t1 p10 ON p10.r=10 AND p10.uid=t2.id
)gp_19 ON gp_19.id=t2.id
JOIN
(SELECT t2.id
FROM t2
JOIN t1 p4 ON p4.r=4 AND p4.uid=t2.id
JOIN t1 p5 ON p5.r=5 AND p5.uid=t2.id
JOIN t1 p6 ON p6.r=6 AND p6.uid=t2.id
JOIN t1 p7 ON p7.r=7 AND p7.uid=t2.id
JOIN t1 p8 ON p8.r=8 AND p8.uid=t2.id
) gp_20 ON gp_20.id=t2.id ;
id	select_type	table	type	possible_keys	key	key_len	ref	rows	Extra
1	PRIMARY	t2	system	NULL	NULL	NULL	NULL	1	
1	PRIMARY	t2	system	NULL	NULL	NULL	NULL	1	
1	PRIMARY	t2	system	NULL	NULL	NULL	NULL	1	
1	PRIMARY	t2	system	NULL	NULL	NULL	NULL	1	
1	PRIMARY	t2	system	NULL	NULL	NULL	NULL	1	
1	PRIMARY	t2	system	NULL	NULL	NULL	NULL	1	
1	PRIMARY	p4	ALL	NULL	NULL	NULL	NULL	550	Using where
1	PRIMARY	p5	ALL	NULL	NULL	NULL	NULL	550	Using where; Using join buffer (flat, BNL join)
1	PRIMARY	p6	ALL	NULL	NULL	NULL	NULL	550	Using where; Using join buffer (incremental, BNL join)
1	PRIMARY	p7	ALL	NULL	NULL	NULL	NULL	550	Using where; Using join buffer (incremental, BNL join)
1	PRIMARY	p8	ALL	NULL	NULL	NULL	NULL	550	Using where; Using join buffer (incremental, BNL join)
1	PRIMARY	p9	ALL	NULL	NULL	NULL	NULL	550	Using where; Using join buffer (incremental, BNL join)
1	PRIMARY	p10	ALL	NULL	NULL	NULL	NULL	550	Using where; Using join buffer (incremental, BNL join)
1	PRIMARY	p4	ALL	NULL	NULL	NULL	NULL	550	Using where; Using join buffer (incremental, BNL join)
1	PRIMARY	p5	ALL	NULL	NULL	NULL	NULL	550	Using where; Using join buffer (incremental, BNL join)
1	PRIMARY	p6	ALL	NULL	NULL	NULL	NULL	550	Using where; Using join buffer (incremental, BNL join)
1	PRIMARY	p7	ALL	NULL	NULL	NULL	NULL	550	Using where; Using join buffer (incremental, BNL join)
1	PRIMARY	p8	ALL	NULL	NULL	NULL	NULL	550	Using where; Using join buffer (incremental, BNL join)
1	PRIMARY	p9	ALL	NULL	NULL	NULL	NULL	550	Using where; Using join buffer (incremental, BNL join)
1	PRIMARY	p10	ALL	NULL	NULL	NULL	NULL	550	Using where; Using join buffer (incremental, BNL join)
1	PRIMARY	p1	ALL	NULL	NULL	NULL	NULL	550	Using where; Using join buffer (incremental, BNL join)
1	PRIMARY	p3	ALL	NULL	NULL	NULL	NULL	550	Using where; Using join buffer (incremental, BNL join)
1	PRIMARY	p4	ALL	NULL	NULL	NULL	NULL	550	Using where; Using join buffer (incremental, BNL join)
1	PRIMARY	p5	ALL	NULL	NULL	NULL	NULL	550	Using where; Using join buffer (incremental, BNL join)
1	PRIMARY	p6	ALL	NULL	NULL	NULL	NULL	550	Using where; Using join buffer (incremental, BNL join)
1	PRIMARY	p7	ALL	NULL	NULL	NULL	NULL	550	Using where; Using join buffer (incremental, BNL join)
1	PRIMARY	p8	ALL	NULL	NULL	NULL	NULL	550	Using where; Using join buffer (incremental, BNL join)
1	PRIMARY	p9	ALL	NULL	NULL	NULL	NULL	550	Using where; Using join buffer (incremental, BNL join)
1	PRIMARY	p10	ALL	NULL	NULL	NULL	NULL	550	Using where; Using join buffer (incremental, BNL join)
1	PRIMARY	p1	ALL	NULL	NULL	NULL	NULL	550	Using where; Using join buffer (incremental, BNL join)
1	PRIMARY	p3	ALL	NULL	NULL	NULL	NULL	550	Using where; Using join buffer (incremental, BNL join)
1	PRIMARY	p4	ALL	NULL	NULL	NULL	NULL	550	Using where; Using join buffer (incremental, BNL join)
1	PRIMARY	p5	ALL	NULL	NULL	NULL	NULL	550	Using where; Using join buffer (incremental, BNL join)
1	PRIMARY	p6	ALL	NULL	NULL	NULL	NULL	550	Using where; Using join buffer (incremental, BNL join)
1	PRIMARY	p7	ALL	NULL	NULL	NULL	NULL	550	Using where; Using join buffer (incremental, BNL join)
1	PRIMARY	p8	ALL	NULL	NULL	NULL	NULL	550	Using where; Using join buffer (incremental, BNL join)
1	PRIMARY	p9	ALL	NULL	NULL	NULL	NULL	550	Using where; Using join buffer (incremental, BNL join)
1	PRIMARY	p10	ALL	NULL	NULL	NULL	NULL	550	Using where; Using join buffer (incremental, BNL join)
1	PRIMARY	p1	ALL	NULL	NULL	NULL	NULL	550	Using where; Using join buffer (incremental, BNL join)
1	PRIMARY	p3	ALL	NULL	NULL	NULL	NULL	550	Using where; Using join buffer (incremental, BNL join)
1	PRIMARY	p4	ALL	NULL	NULL	NULL	NULL	550	Using where; Using join buffer (incremental, BNL join)
1	PRIMARY	p5	ALL	NULL	NULL	NULL	NULL	550	Using where; Using join buffer (incremental, BNL join)
1	PRIMARY	p6	ALL	NULL	NULL	NULL	NULL	550	Using where; Using join buffer (incremental, BNL join)
1	PRIMARY	p7	ALL	NULL	NULL	NULL	NULL	550	Using where; Using join buffer (incremental, BNL join)
1	PRIMARY	p8	ALL	NULL	NULL	NULL	NULL	550	Using where; Using join buffer (incremental, BNL join)
1	PRIMARY	p9	ALL	NULL	NULL	NULL	NULL	550	Using where; Using join buffer (incremental, BNL join)
1	PRIMARY	p10	ALL	NULL	NULL	NULL	NULL	550	Using where; Using join buffer (incremental, BNL join)
1	PRIMARY	<derived17>	ALL	NULL	NULL	NULL	NULL	50328437500000	Using where; Using join buffer (incremental, BNL join)
1	PRIMARY	<derived14>	ALL	NULL	NULL	NULL	NULL	27680640625000000	Using where; Using join buffer (incremental, BNL join)
1	PRIMARY	<derived9>	ALL	NULL	NULL	NULL	NULL	15224352343750000640	Using where; Using join buffer (incremental, BNL join)
1	PRIMARY	<derived10>	ALL	NULL	NULL	NULL	NULL	15224352343750000640	Using where; Using join buffer (incremental, BNL join)
1	PRIMARY	<derived11>	ALL	NULL	NULL	NULL	NULL	15224352343750000640	Using where; Using join buffer (incremental, BNL join)
1	PRIMARY	<derived12>	ALL	NULL	NULL	NULL	NULL	15224352343750000640	Using where; Using join buffer (incremental, BNL join)
1	PRIMARY	<derived13>	ALL	NULL	NULL	NULL	NULL	15224352343750000640	Using where; Using join buffer (incremental, BNL join)
1	PRIMARY	<derived15>	ALL	NULL	NULL	NULL	NULL	15224352343750000640	Using where; Using join buffer (incremental, BNL join)
1	PRIMARY	<derived16>	ALL	NULL	NULL	NULL	NULL	15224352343750000640	Using where; Using join buffer (incremental, BNL join)
1	PRIMARY	<derived7>	ALL	NULL	NULL	NULL	NULL	18446744073709551615	Using where; Using join buffer (incremental, BNL join)
1	PRIMARY	<derived8>	ALL	NULL	NULL	NULL	NULL	18446744073709551615	Using where; Using join buffer (incremental, BNL join)
17	DERIVED	t2	system	NULL	NULL	NULL	NULL	1	
17	DERIVED	p4	ALL	NULL	NULL	NULL	NULL	550	Using where
17	DERIVED	p5	ALL	NULL	NULL	NULL	NULL	550	Using where; Using join buffer (flat, BNL join)
17	DERIVED	p6	ALL	NULL	NULL	NULL	NULL	550	Using where; Using join buffer (incremental, BNL join)
17	DERIVED	p7	ALL	NULL	NULL	NULL	NULL	550	Using where; Using join buffer (incremental, BNL join)
17	DERIVED	p8	ALL	NULL	NULL	NULL	NULL	550	Using where; Using join buffer (incremental, BNL join)
16	DERIVED	t2	system	NULL	NULL	NULL	NULL	1	
16	DERIVED	p4	ALL	NULL	NULL	NULL	NULL	550	Using where
16	DERIVED	p5	ALL	NULL	NULL	NULL	NULL	550	Using where; Using join buffer (flat, BNL join)
16	DERIVED	p6	ALL	NULL	NULL	NULL	NULL	550	Using where; Using join buffer (incremental, BNL join)
16	DERIVED	p7	ALL	NULL	NULL	NULL	NULL	550	Using where; Using join buffer (incremental, BNL join)
16	DERIVED	p8	ALL	NULL	NULL	NULL	NULL	550	Using where; Using join buffer (incremental, BNL join)
16	DERIVED	p9	ALL	NULL	NULL	NULL	NULL	550	Using where; Using join buffer (incremental, BNL join)
16	DERIVED	p10	ALL	NULL	NULL	NULL	NULL	550	Using where; Using join buffer (incremental, BNL join)
15	DERIVED	t2	system	NULL	NULL	NULL	NULL	1	
15	DERIVED	p4	ALL	NULL	NULL	NULL	NULL	550	Using where
15	DERIVED	p5	ALL	NULL	NULL	NULL	NULL	550	Using where; Using join buffer (flat, BNL join)
15	DERIVED	p6	ALL	NULL	NULL	NULL	NULL	550	Using where; Using join buffer (incremental, BNL join)
15	DERIVED	p7	ALL	NULL	NULL	NULL	NULL	550	Using where; Using join buffer (incremental, BNL join)
15	DERIVED	p8	ALL	NULL	NULL	NULL	NULL	550	Using where; Using join buffer (incremental, BNL join)
15	DERIVED	p9	ALL	NULL	NULL	NULL	NULL	550	Using where; Using join buffer (incremental, BNL join)
15	DERIVED	p10	ALL	NULL	NULL	NULL	NULL	550	Using where; Using join buffer (incremental, BNL join)
14	DERIVED	t2	system	NULL	NULL	NULL	NULL	1	
14	DERIVED	p4	ALL	NULL	NULL	NULL	NULL	550	Using where
14	DERIVED	p5	ALL	NULL	NULL	NULL	NULL	550	Using where; Using join buffer (flat, BNL join)
14	DERIVED	p7	ALL	NULL	NULL	NULL	NULL	550	Using where; Using join buffer (incremental, BNL join)
14	DERIVED	p8	ALL	NULL	NULL	NULL	NULL	550	Using where; Using join buffer (incremental, BNL join)
14	DERIVED	p9	ALL	NULL	NULL	NULL	NULL	550	Using where; Using join buffer (incremental, BNL join)
14	DERIVED	p10	ALL	NULL	NULL	NULL	NULL	550	Using where; Using join buffer (incremental, BNL join)
13	DERIVED	t2	system	NULL	NULL	NULL	NULL	1	
13	DERIVED	p4	ALL	NULL	NULL	NULL	NULL	550	Using where
13	DERIVED	p5	ALL	NULL	NULL	NULL	NULL	550	Using where; Using join buffer (flat, BNL join)
13	DERIVED	p6	ALL	NULL	NULL	NULL	NULL	550	Using where; Using join buffer (incremental, BNL join)
13	DERIVED	p7	ALL	NULL	NULL	NULL	NULL	550	Using where; Using join buffer (incremental, BNL join)
13	DERIVED	p8	ALL	NULL	NULL	NULL	NULL	550	Using where; Using join buffer (incremental, BNL join)
13	DERIVED	p9	ALL	NULL	NULL	NULL	NULL	550	Using where; Using join buffer (incremental, BNL join)
13	DERIVED	p10	ALL	NULL	NULL	NULL	NULL	550	Using where; Using join buffer (incremental, BNL join)
12	DERIVED	t2	system	NULL	NULL	NULL	NULL	1	
12	DERIVED	p4	ALL	NULL	NULL	NULL	NULL	550	Using where
12	DERIVED	p5	ALL	NULL	NULL	NULL	NULL	550	Using where; Using join buffer (flat, BNL join)
12	DERIVED	p6	ALL	NULL	NULL	NULL	NULL	550	Using where; Using join buffer (incremental, BNL join)
12	DERIVED	p7	ALL	NULL	NULL	NULL	NULL	550	Using where; Using join buffer (incremental, BNL join)
12	DERIVED	p8	ALL	NULL	NULL	NULL	NULL	550	Using where; Using join buffer (incremental, BNL join)
12	DERIVED	p9	ALL	NULL	NULL	NULL	NULL	550	Using where; Using join buffer (incremental, BNL join)
12	DERIVED	p10	ALL	NULL	NULL	NULL	NULL	550	Using where; Using join buffer (incremental, BNL join)
11	DERIVED	t2	system	NULL	NULL	NULL	NULL	1	
11	DERIVED	p4	ALL	NULL	NULL	NULL	NULL	550	Using where
11	DERIVED	p5	ALL	NULL	NULL	NULL	NULL	550	Using where; Using join buffer (flat, BNL join)
11	DERIVED	p6	ALL	NULL	NULL	NULL	NULL	550	Using where; Using join buffer (incremental, BNL join)
11	DERIVED	p7	ALL	NULL	NULL	NULL	NULL	550	Using where; Using join buffer (incremental, BNL join)
11	DERIVED	p8	ALL	NULL	NULL	NULL	NULL	550	Using where; Using join buffer (incremental, BNL join)
11	DERIVED	p9	ALL	NULL	NULL	NULL	NULL	550	Using where; Using join buffer (incremental, BNL join)
11	DERIVED	p10	ALL	NULL	NULL	NULL	NULL	550	Using where; Using join buffer (incremental, BNL join)
10	DERIVED	t2	system	NULL	NULL	NULL	NULL	1	
10	DERIVED	p4	ALL	NULL	NULL	NULL	NULL	550	Using where
10	DERIVED	p5	ALL	NULL	NULL	NULL	NULL	550	Using where; Using join buffer (flat, BNL join)
10	DERIVED	p6	ALL	NULL	NULL	NULL	NULL	550	Using where; Using join buffer (incremental, BNL join)
10	DERIVED	p7	ALL	NULL	NULL	NULL	NULL	550	Using where; Using join buffer (incremental, BNL join)
10	DERIVED	p8	ALL	NULL	NULL	NULL	NULL	550	Using where; Using join buffer (incremental, BNL join)
10	DERIVED	p9	ALL	NULL	NULL	NULL	NULL	550	Using where; Using join buffer (incremental, BNL join)
10	DERIVED	p10	ALL	NULL	NULL	NULL	NULL	550	Using where; Using join buffer (incremental, BNL join)
9	DERIVED	t2	system	NULL	NULL	NULL	NULL	1	
9	DERIVED	p4	ALL	NULL	NULL	NULL	NULL	550	Using where
9	DERIVED	p5	ALL	NULL	NULL	NULL	NULL	550	Using where; Using join buffer (flat, BNL join)
9	DERIVED	p6	ALL	NULL	NULL	NULL	NULL	550	Using where; Using join buffer (incremental, BNL join)
9	DERIVED	p7	ALL	NULL	NULL	NULL	NULL	550	Using where; Using join buffer (incremental, BNL join)
9	DERIVED	p8	ALL	NULL	NULL	NULL	NULL	550	Using where; Using join buffer (incremental, BNL join)
9	DERIVED	p9	ALL	NULL	NULL	NULL	NULL	550	Using where; Using join buffer (incremental, BNL join)
9	DERIVED	p10	ALL	NULL	NULL	NULL	NULL	550	Using where; Using join buffer (incremental, BNL join)
8	DERIVED	t2	system	NULL	NULL	NULL	NULL	1	
8	DERIVED	p1	ALL	NULL	NULL	NULL	NULL	550	Using where
8	DERIVED	p3	ALL	NULL	NULL	NULL	NULL	550	Using where; Using join buffer (flat, BNL join)
8	DERIVED	p4	ALL	NULL	NULL	NULL	NULL	550	Using where; Using join buffer (incremental, BNL join)
8	DERIVED	p5	ALL	NULL	NULL	NULL	NULL	550	Using where; Using join buffer (incremental, BNL join)
8	DERIVED	p6	ALL	NULL	NULL	NULL	NULL	550	Using where; Using join buffer (incremental, BNL join)
8	DERIVED	p7	ALL	NULL	NULL	NULL	NULL	550	Using where; Using join buffer (incremental, BNL join)
8	DERIVED	p8	ALL	NULL	NULL	NULL	NULL	550	Using where; Using join buffer (incremental, BNL join)
8	DERIVED	p9	ALL	NULL	NULL	NULL	NULL	550	Using where; Using join buffer (incremental, BNL join)
8	DERIVED	p10	ALL	NULL	NULL	NULL	NULL	550	Using where; Using join buffer (incremental, BNL join)
7	DERIVED	t2	system	NULL	NULL	NULL	NULL	1	
7	DERIVED	p1	ALL	NULL	NULL	NULL	NULL	550	Using where
7	DERIVED	p3	ALL	NULL	NULL	NULL	NULL	550	Using where; Using join buffer (flat, BNL join)
7	DERIVED	p4	ALL	NULL	NULL	NULL	NULL	550	Using where; Using join buffer (incremental, BNL join)
7	DERIVED	p5	ALL	NULL	NULL	NULL	NULL	550	Using where; Using join buffer (incremental, BNL join)
7	DERIVED	p6	ALL	NULL	NULL	NULL	NULL	550	Using where; Using join buffer (incremental, BNL join)
7	DERIVED	p7	ALL	NULL	NULL	NULL	NULL	550	Using where; Using join buffer (incremental, BNL join)
7	DERIVED	p8	ALL	NULL	NULL	NULL	NULL	550	Using where; Using join buffer (incremental, BNL join)
7	DERIVED	p9	ALL	NULL	NULL	NULL	NULL	550	Using where; Using join buffer (incremental, BNL join)
7	DERIVED	p10	ALL	NULL	NULL	NULL	NULL	550	Using where; Using join buffer (incremental, BNL join)
DROP TABLE  t1, t2;
#
# MDEV-19778: equality condition for mergeable view returning constants
#             in its columns and used as inner table of outer join
#
create table t1 (pk int, a int);
insert into t1 values (1,7), (2,3), (3,2), (4,3);
create table t2 (b int);
insert into t2 values (5), (1), (NULL), (3);
create table t3 (c int);
insert into t3 values (1), (8);
create view v1 as
select 3 as d, t2.b from t2;
select * from t1 left join v1 on t1.pk <= 2 where t1.a=v1.d;
pk	a	d	b
2	3	3	5
2	3	3	1
2	3	3	NULL
2	3	3	3
explain extended select * from t1 left join v1 on t1.pk <= 2 where t1.a=v1.d;
id	select_type	table	type	possible_keys	key	key_len	ref	rows	filtered	Extra
1	SIMPLE	t1	ALL	NULL	NULL	NULL	NULL	4	100.00	Using where
1	SIMPLE	t2	ALL	NULL	NULL	NULL	NULL	4	100.00	Using join buffer (flat, BNL join)
Warnings:
Note	1003	select `test`.`t1`.`pk` AS `pk`,`test`.`t1`.`a` AS `a`,3 AS `d`,`test`.`t2`.`b` AS `b` from `test`.`t1` join `test`.`t2` where ((`test`.`t1`.`a` = 3) and (`test`.`t1`.`pk` <= 2))
select * from t1 left join (select 3 as d, t2.b from t2) dt on t1.pk <= 2
where t1.a=dt.d;
pk	a	d	b
2	3	3	5
2	3	3	1
2	3	3	NULL
2	3	3	3
explain extended select * from t1 left join (select 3 as d, t2.b from t2) dt on t1.pk <= 2
where t1.a=dt.d;
id	select_type	table	type	possible_keys	key	key_len	ref	rows	filtered	Extra
1	SIMPLE	t1	ALL	NULL	NULL	NULL	NULL	4	100.00	Using where
1	SIMPLE	t2	ALL	NULL	NULL	NULL	NULL	4	100.00	Using join buffer (flat, BNL join)
Warnings:
Note	1003	select `test`.`t1`.`pk` AS `pk`,`test`.`t1`.`a` AS `a`,3 AS `d`,`test`.`t2`.`b` AS `b` from `test`.`t1` join `test`.`t2` where ((`test`.`t1`.`a` = 3) and (`test`.`t1`.`pk` <= 2))
select * from t1 left join (v1,t3) on t1.pk <= 2 where t1.a=v1.d;
pk	a	d	b	c
2	3	3	5	1
2	3	3	5	8
2	3	3	1	1
2	3	3	1	8
2	3	3	NULL	1
2	3	3	NULL	8
2	3	3	3	1
2	3	3	3	8
explain extended select * from t1 left join (v1,t3) on t1.pk <= 2 where t1.a=v1.d;
id	select_type	table	type	possible_keys	key	key_len	ref	rows	filtered	Extra
1	SIMPLE	t3	ALL	NULL	NULL	NULL	NULL	2	100.00	
1	SIMPLE	t1	ALL	NULL	NULL	NULL	NULL	4	100.00	Using where; Using join buffer (flat, BNL join)
1	SIMPLE	t2	ALL	NULL	NULL	NULL	NULL	4	100.00	Using join buffer (incremental, BNL join)
Warnings:
Note	1003	select `test`.`t1`.`pk` AS `pk`,`test`.`t1`.`a` AS `a`,3 AS `d`,`test`.`t2`.`b` AS `b`,`test`.`t3`.`c` AS `c` from `test`.`t1` join `test`.`t2` join `test`.`t3` where ((`test`.`t1`.`a` = 3) and (`test`.`t1`.`pk` <= 2))
drop view v1;
drop table t1,t2,t3;<|MERGE_RESOLUTION|>--- conflicted
+++ resolved
@@ -1624,11 +1624,7 @@
 3	DEPENDENT SUBQUERY	t3	ALL	NULL	NULL	NULL	NULL	2	100.00	Using where
 Warnings:
 Note	1276	Field or reference 't.a' of SELECT #3 was resolved in SELECT #1
-<<<<<<< HEAD
-Note	1003	select `test`.`t1`.`a` AS `a` from `test`.`t1` where <in_optimizer>(1,<expr_cache><`test`.`t1`.`a`>(exists(select 28 from `test`.`t3` where 'j' < `test`.`t1`.`a`)))
-=======
-Note	1003	select `test`.`t1`.`a` AS `a` from `test`.`t1` where <in_optimizer>(1,<expr_cache><`test`.`t1`.`a`>(exists(select 28 from `test`.`t3` where ('j' < `test`.`t1`.`a`) limit 1)))
->>>>>>> 584d2132
+Note	1003	select `test`.`t1`.`a` AS `a` from `test`.`t1` where <in_optimizer>(1,<expr_cache><`test`.`t1`.`a`>(exists(select 28 from `test`.`t3` where 'j' < `test`.`t1`.`a` limit 1)))
 SELECT * FROM (SELECT * FROM t1) AS t
 WHERE EXISTS (SELECT t2.a FROM t3 RIGHT JOIN t2 ON (t3.a = t2.a)
 WHERE t2.b < t.a);
@@ -3405,7 +3401,7 @@
 1	SIMPLE	t1	ALL	NULL	NULL	NULL	NULL	4	100.00	Using where
 1	SIMPLE	t2	ALL	NULL	NULL	NULL	NULL	4	100.00	Using join buffer (flat, BNL join)
 Warnings:
-Note	1003	select `test`.`t1`.`pk` AS `pk`,`test`.`t1`.`a` AS `a`,3 AS `d`,`test`.`t2`.`b` AS `b` from `test`.`t1` join `test`.`t2` where ((`test`.`t1`.`a` = 3) and (`test`.`t1`.`pk` <= 2))
+Note	1003	select `test`.`t1`.`pk` AS `pk`,`test`.`t1`.`a` AS `a`,3 AS `d`,`test`.`t2`.`b` AS `b` from `test`.`t1` join `test`.`t2` where `test`.`t1`.`a` = 3 and `test`.`t1`.`pk` <= 2
 select * from t1 left join (select 3 as d, t2.b from t2) dt on t1.pk <= 2
 where t1.a=dt.d;
 pk	a	d	b
@@ -3419,7 +3415,7 @@
 1	SIMPLE	t1	ALL	NULL	NULL	NULL	NULL	4	100.00	Using where
 1	SIMPLE	t2	ALL	NULL	NULL	NULL	NULL	4	100.00	Using join buffer (flat, BNL join)
 Warnings:
-Note	1003	select `test`.`t1`.`pk` AS `pk`,`test`.`t1`.`a` AS `a`,3 AS `d`,`test`.`t2`.`b` AS `b` from `test`.`t1` join `test`.`t2` where ((`test`.`t1`.`a` = 3) and (`test`.`t1`.`pk` <= 2))
+Note	1003	select `test`.`t1`.`pk` AS `pk`,`test`.`t1`.`a` AS `a`,3 AS `d`,`test`.`t2`.`b` AS `b` from `test`.`t1` join `test`.`t2` where `test`.`t1`.`a` = 3 and `test`.`t1`.`pk` <= 2
 select * from t1 left join (v1,t3) on t1.pk <= 2 where t1.a=v1.d;
 pk	a	d	b	c
 2	3	3	5	1
@@ -3436,6 +3432,6 @@
 1	SIMPLE	t1	ALL	NULL	NULL	NULL	NULL	4	100.00	Using where; Using join buffer (flat, BNL join)
 1	SIMPLE	t2	ALL	NULL	NULL	NULL	NULL	4	100.00	Using join buffer (incremental, BNL join)
 Warnings:
-Note	1003	select `test`.`t1`.`pk` AS `pk`,`test`.`t1`.`a` AS `a`,3 AS `d`,`test`.`t2`.`b` AS `b`,`test`.`t3`.`c` AS `c` from `test`.`t1` join `test`.`t2` join `test`.`t3` where ((`test`.`t1`.`a` = 3) and (`test`.`t1`.`pk` <= 2))
+Note	1003	select `test`.`t1`.`pk` AS `pk`,`test`.`t1`.`a` AS `a`,3 AS `d`,`test`.`t2`.`b` AS `b`,`test`.`t3`.`c` AS `c` from `test`.`t1` join `test`.`t2` join `test`.`t3` where `test`.`t1`.`a` = 3 and `test`.`t1`.`pk` <= 2
 drop view v1;
 drop table t1,t2,t3;