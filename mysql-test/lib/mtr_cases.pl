--- conflicted
+++ resolved
@@ -10,11 +10,8 @@
 
 sub collect_test_cases ($);
 sub collect_one_test_case ($$$$$$$);
-<<<<<<< HEAD
-=======
 
 sub mtr_options_from_test_file($$);
->>>>>>> e5d14529
 
 ##############################################################################
 #
@@ -65,11 +62,7 @@
     foreach my $tname ( @::opt_cases ) { # Run in specified order, no sort
       my $elem= undef;
       my $component_id= undef;
-<<<<<<< HEAD
-      
-=======
-
->>>>>>> e5d14529
+
       # Get rid of directory part (path). Leave the extension since it is used
       # to understand type of the test.
 
@@ -96,7 +89,6 @@
       # Otherwise, try to guess the target component.
 
       if ( $component_id )
-<<<<<<< HEAD
       {
         if ( ! -f "$testdir/$elem")
         {
@@ -105,16 +97,6 @@
       }
       else
       {
-=======
-      {
-        if ( ! -f "$testdir/$elem")
-        {
-          mtr_error("Test case $tname ($testdir/$elem) is not found");
-        }
-      }
-      else
-      {
->>>>>>> e5d14529
         my $mysqld_test_exists = -f "$testdir/$tname.test";
         my $im_test_exists = -f "$testdir/$tname.imtest";
 
@@ -138,35 +120,13 @@
         }
       }
 
-<<<<<<< HEAD
-      collect_one_test_case($testdir,$resdir,$tname,$elem,$cases,{},
-=======
       collect_one_test_case($testdir,$resdir,$tname,$elem,$cases,\%disabled,
->>>>>>> e5d14529
         $component_id);
     }
     closedir TESTDIR;
   }
   else
   {
-<<<<<<< HEAD
-    # ----------------------------------------------------------------------
-    # Disable some tests listed in disabled.def
-    # ----------------------------------------------------------------------
-    my %disabled;
-    if ( ! $::opt_ignore_disabled_def and open(DISABLED, "$testdir/disabled.def" ) )
-    {
-      while ( <DISABLED> )
-      {
-        chomp;
-        if ( /^\s*([^\s:]+)\s*:\s*(.*?)\s*$/ )
-        {
-          $disabled{$1}= $2;
-        }
-      }
-      close DISABLED;
-    }
-
     foreach my $elem ( sort readdir(TESTDIR) ) {
       my $component_id= undef;
       my $tname= undef;
@@ -175,16 +135,6 @@
       {
         $component_id = 'mysqld';
       }
-=======
-    foreach my $elem ( sort readdir(TESTDIR) ) {
-      my $component_id= undef;
-      my $tname= undef;
-
-      if ($tname= mtr_match_extension($elem, 'test'))
-      {
-        $component_id = 'mysqld';
-      }
->>>>>>> e5d14529
       elsif ($tname= mtr_match_extension($elem, 'imtest'))
       {
         $component_id = 'im';
@@ -487,8 +437,6 @@
     $tinfo->{'comment'}= mtr_fromfile($disabled_file);
   }
 
-<<<<<<< HEAD
-=======
   # If test was marked as disabled, either opt_enable_disabled is off and then
   # we skip this test, or it is on and then we run this test but warn
 
@@ -506,44 +454,23 @@
     }
   }
 
->>>>>>> e5d14529
   if ( $component_id eq 'im' )
   {
     if ( $::glob_use_embedded_server )
     {
       $tinfo->{'skip'}= 1;
-<<<<<<< HEAD
-      
-      mtr_report(
-        "Instance Manager tests are not available in embedded mode. " .
-        "Test case '$tname' is skipped.");
-=======
       $tinfo->{'comment'}= "No IM with embedded server";
       return;
->>>>>>> e5d14529
     }
     elsif ( $::opt_ps_protocol )
     {
       $tinfo->{'skip'}= 1;
-<<<<<<< HEAD
-      
-      mtr_report(
-        "Instance Manager tests are not run with --ps-protocol. " .
-        "Test case '$tname' is skipped.");
-=======
       $tinfo->{'comment'}= "No IM with --ps-protocol";
       return;
->>>>>>> e5d14529
     }
     elsif ( $::opt_skip_im )
     {
       $tinfo->{'skip'}= 1;
-<<<<<<< HEAD
-
-      mtr_report(
-        "Instance Manager executable is unavailable." .
-        "Test case '$tname' is skipped.");
-=======
       $tinfo->{'comment'}= "No IM tests(--skip-im)";
       return;
     }
@@ -586,7 +513,6 @@
       $tinfo->{'skip'}= 1;
       $tinfo->{'comment'}= "Test need debug binaries";
       return;
->>>>>>> e5d14529
     }
   }
 
