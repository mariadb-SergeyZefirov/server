--- conflicted
+++ resolved
@@ -185,12 +185,8 @@
 our $opt_force;
 our $opt_reorder= 0;
 our $opt_enable_disabled;
-<<<<<<< HEAD
+our $opt_report_features;
 our $opt_mem= $ENV{'MTR_MEM'};
-=======
-our $opt_mem;
-our $opt_report_features;
->>>>>>> 811626d7
 
 our $opt_gcov;
 our $opt_gcov_err;
