--- conflicted
+++ resolved
@@ -305,15 +305,12 @@
 drop database db2;
 drop table t1;
 
-<<<<<<< HEAD
-=======
 --echo #
 --echo # MDEV-16552: [10.0] ASAN global-buffer-overflow in is_stat_table / statistics_for_tables_is_needed
 --echo #
 
 SET use_stat_tables = PREFERABLY;
 SELECT CONVERT_TZ( '1991-09-20 10:11:02', '+00:00', 'GMT' );
->>>>>>> ada54101
 set use_stat_tables=@save_use_stat_tables;
 
 --echo #
@@ -358,7 +355,50 @@
 
 DROP TABLE t1;
 
-<<<<<<< HEAD
+set use_stat_tables=@save_use_stat_tables;
+
+--echo #
+--echo # MDEV-16757: manual addition of min/max statistics for BLOB
+--echo #
+
+SET use_stat_tables= PREFERABLY;
+
+CREATE TABLE t1 (pk INT PRIMARY KEY, t TEXT);
+INSERT INTO t1 VALUES (1,'foo'),(2,'bar');
+ANALYZE TABLE t1;
+--sorted_result
+SELECT * FROM mysql.column_stats;
+DELETE FROM mysql.column_stats
+  WHERE db_name='test' AND table_name='t1' AND column_name='t';
+INSERT INTO mysql.column_stats VALUES
+  ('test','t1','t','bar','foo', 0.0, 3.0, 1.0, 0, NULL, NULL);
+--sorted_result
+SELECT * FROM mysql.column_stats;
+
+SELECT pk FROM t1;
+
+DROP TABLE t1;
+
+set use_stat_tables=@save_use_stat_tables;
+
+--echo #
+--echo # MDEV-16760: CREATE OR REPLACE TABLE after ANALYZE TABLE
+--echo #
+
+SET use_stat_tables= PREFERABLY;
+
+CREATE TABLE t1 (pk int PRIMARY KEY, c varchar(32));
+INSERT INTO t1 VALUES (1,'foo'),(2,'bar');
+ANALYZE TABLE t1;
+SELECT * FROM t1;
+SELECT * FROM mysql.column_stats;
+
+CREATE OR REPLACE TABLE t1 (pk int PRIMARY KEY, a char(7));
+SELECT * FROM t1;
+SELECT * FROM mysql.column_stats;
+
+DROP TABLE t1;
+
 set use_stat_tables=@save_use_stat_tables;
 
 
@@ -377,6 +417,4 @@
 
 DROP TABLE t1;
 
-=======
->>>>>>> ada54101
 set use_stat_tables=@save_use_stat_tables;