###########################################################################
#
# This file contains test for (1.2) test suite.
#
# Consult WL#2789 for more information.
#
###########################################################################

--source include/im_check_os.inc

###########################################################################

<<<<<<< HEAD
--sleep 3
# should be longer than monitoring interval and enough to start instance.
=======
# Wait for mysqld1 (guarded instance) to start.

--exec $MYSQL_TEST_DIR/t/wait_for_process.sh $IM_MYSQLD1_PATH_PID 30 started

# Let IM detect that mysqld1 is online. This delay should be longer than
# monitoring interval.

--sleep 3

# Check that start conditions are as expected.
>>>>>>> cca7d7e6

SHOW INSTANCES;

###########################################################################

# Kill the IM main process and check that the IM Angel will restart the main
# process.

--exec $MYSQL_TEST_DIR/t/kill_n_check.sh $IM_PATH_PID restarted 30<|MERGE_RESOLUTION|>--- conflicted
+++ resolved
@@ -10,10 +10,6 @@
 
 ###########################################################################
 
-<<<<<<< HEAD
---sleep 3
-# should be longer than monitoring interval and enough to start instance.
-=======
 # Wait for mysqld1 (guarded instance) to start.
 
 --exec $MYSQL_TEST_DIR/t/wait_for_process.sh $IM_MYSQLD1_PATH_PID 30 started
@@ -24,7 +20,6 @@
 --sleep 3
 
 # Check that start conditions are as expected.
->>>>>>> cca7d7e6
 
 SHOW INSTANCES;
 
