--- conflicted
+++ resolved
@@ -167,19 +167,6 @@
 
 DROP TABLE t1,t2;
 
-<<<<<<< HEAD
---echo # 
---echo # MDEV-7264: Assertion `0' failed in subselect_engine::get_identifier() on EXPLAIN JSON
---echo # 
-CREATE TABLE t1 (a INT);
-INSERT INTO t1 VALUES (1),(2);
-
-CREATE TABLE t2 (b INT);
-INSERT INTO t2 VALUES (3),(4);
-
-EXPLAIN FORMAT=JSON SELECT * FROM t1 WHERE a <> ALL ( SELECT b FROM t2 );
-DROP TABLE t1, t2;
-=======
 --echo #
 --echo # Join's constant expression
 --echo #
@@ -197,4 +184,15 @@
 
 drop table t1;
 drop table t0;
->>>>>>> eeef80d0
+
+--echo # 
+--echo # MDEV-7264: Assertion `0' failed in subselect_engine::get_identifier() on EXPLAIN JSON
+--echo # 
+CREATE TABLE t1 (a INT);
+INSERT INTO t1 VALUES (1),(2);
+
+CREATE TABLE t2 (b INT);
+INSERT INTO t2 VALUES (3),(4);
+
+EXPLAIN FORMAT=JSON SELECT * FROM t1 WHERE a <> ALL ( SELECT b FROM t2 );
+DROP TABLE t1, t2;
