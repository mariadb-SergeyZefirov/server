/* Copyright (C) 2003 MySQL AB

   This program is free software; you can redistribute it and/or modify
   it under the terms of the GNU General Public License as published by
   the Free Software Foundation; either version 2 of the License, or
   (at your option) any later version.

   This program is distributed in the hope that it will be useful,
   but WITHOUT ANY WARRANTY; without even the implied warranty of
   MERCHANTABILITY or FITNESS FOR A PARTICULAR PURPOSE.  See the
   GNU General Public License for more details.

   You should have received a copy of the GNU General Public License
   along with this program; if not, write to the Free Software
   Foundation, Inc., 59 Temple Place, Suite 330, Boston, MA  02111-1307  USA */

#include "LocalConfig.hpp"
#include <NdbEnv.h>
#include <NdbConfig.h>
#include <NdbAutoPtr.hpp>
#include <NdbMem.h>

LocalConfig::LocalConfig(){
  error_line = 0; error_msg[0] = 0;
  _ownNodeId= 0;
}

bool
LocalConfig::init(const char *connectString,
		  const char *fileName) {
  /** 
   * Escalation:
   *  1. Check connectString
   *  2. Check given filename
   *  3. Check environment variable NDB_CONNECTSTRING
   *  4. Check Ndb.cfg in NDB_HOME
   *  5. Check Ndb.cfg in cwd
   *  6. Check defaultConnectString
   */
  
  //1. Check connectString
  if(connectString != 0 && connectString[0] != 0){
    if(readConnectString(connectString, "connect string")){
      return true;
    }
    return false;
  }

  //2. Check given filename
  if (fileName && strlen(fileName) > 0) {
    bool fopenError;
    if(readFile(fileName, fopenError)){
      return true;
    }
    return false;
  }

  //3. Check environment variable
  char buf[255];  
  if(NdbEnv_GetEnv("NDB_CONNECTSTRING", buf, sizeof(buf)) &&
     strlen(buf) != 0){
    if(readConnectString(buf, "NDB_CONNECTSTRING")){
      return true;
    }
    return false;
  }
  
  //4. Check Ndb.cfg in NDB_HOME
  {
    bool fopenError;
    char *buf= NdbConfig_NdbCfgName(1 /*true*/);
    NdbAutoPtr<char> tmp_aptr(buf);
    if(readFile(buf, fopenError))
      return true;
    if (!fopenError)
      return false;
  }

  //5. Check Ndb.cfg in cwd
  {
    bool fopenError;
    char *buf= NdbConfig_NdbCfgName(0 /*false*/);
    NdbAutoPtr<char> tmp_aptr(buf);
    if(readFile(buf, fopenError))
      return true;
    if (!fopenError)
      return false;
  }

  //7. Check
  {
    char buf[256];
    BaseString::snprintf(buf, sizeof(buf), "host=localhost:%s", NDB_PORT);
    if(readConnectString(buf, "default connect string"))
      return true;
  }

  setError(0, "");

  return false;
}

LocalConfig::~LocalConfig(){
}
  
void LocalConfig::setError(int lineNumber, const char * _msg) {
  error_line = lineNumber;
  strncpy(error_msg, _msg, sizeof(error_msg));
}

void LocalConfig::printError() const {
  ndbout << "Configuration error" << endl;
  if (error_line)
    ndbout << "Line: "<< error_line << ", ";
  ndbout << error_msg << endl << endl;
}

void LocalConfig::printUsage() const {
  ndbout << "This node needs information on how to connect"<<endl
	 << "to the NDB Management Server."<<endl
	 << "The information can be supplied in one of the following ways:"
	 << endl;
    
  ndbout << "1. Put a Ndb.cfg file in the directory where you start"<<endl 
	 << "   the node. "<< endl
	 << "   Ex: Ndb.cfg" << endl
	 << "   | host=localhost:"<<NDB_PORT<<endl;
    
  ndbout << "2. Use the environment variable NDB_CONNECTSTRING to "<<endl
	 << "   provide this information." <<endl
	 << "   Ex: " << endl
	 << "   >export NDB_CONNECTSTRING=\"host=localhost:"<<NDB_PORT<<"\""
	 <<endl<<endl;
}
  
const char *nodeIdTokens[] = {
  "OwnProcessId %i",
  "nodeid=%i",
  0
};

const char *hostNameTokens[] = {
  "host://%[^:]:%i",
  "host=%[^:]:%i",
  "%[^:^=^ ]:%i",
  "%s %i",
  0
};

const char *fileNameTokens[] = {
  "file://%s",
  "file=%s",
  0
};

bool
LocalConfig::parseNodeId(const char * buf){
  for(int i = 0; nodeIdTokens[i] != 0; i++)
    if (sscanf(buf, nodeIdTokens[i], &_ownNodeId) == 1)
      return true;
  return false;
}

bool
LocalConfig::parseHostName(const char * buf){
  char tempString[1024];
  char tempString2[1024];
  int port;
  do {
    for(int i = 0; hostNameTokens[i] != 0; i++) {
      if (sscanf(buf, hostNameTokens[i], tempString, &port) == 2) {
	MgmtSrvrId mgmtSrvrId;
	mgmtSrvrId.type = MgmId_TCP;
	mgmtSrvrId.name.assign(tempString);
	mgmtSrvrId.port = port;
	ids.push_back(mgmtSrvrId);
	return true;
      }
    }
    if (buf == tempString2)
      break;
    // try to add default port to see if it works
    snprintf(tempString2, sizeof(tempString2),"%s:%s", buf, NDB_PORT);
    buf= tempString2;
  } while(1);
  return false;
}

bool
LocalConfig::parseFileName(const char * buf){
  char tempString[1024];
  for(int i = 0; fileNameTokens[i] != 0; i++) {
    if (sscanf(buf, fileNameTokens[i], tempString) == 1) {
      MgmtSrvrId mgmtSrvrId;
      mgmtSrvrId.type = MgmId_File;
      mgmtSrvrId.name.assign(tempString);
      ids.push_back(mgmtSrvrId);
      return true;
    }
  }
  return false;
}

bool
LocalConfig::parseString(const char * connectString, BaseString &err){
  char * for_strtok;
  char * copy = strdup(connectString);
  NdbAutoPtr<char> tmp_aptr(copy);

  bool b_nodeId = false;
  bool found_other = false;

  for (char *tok = strtok_r(copy,";,",&for_strtok); tok != 0;
       tok = strtok_r(NULL, ";,", &for_strtok)) {
    if (tok[0] == '#') continue;

    if (!b_nodeId) // only one nodeid definition allowed
      if (b_nodeId = parseNodeId(tok))
	continue;
    if (found_other = parseHostName(tok))
      continue;
    if (found_other = parseFileName(tok))
      continue;
    
    err.assfmt("Unexpected entry: \"%s\"", tok);
    return false;
  }

  if (!found_other) {
    err.appfmt("Missing host/file name extry in \"%s\"", connectString);
    return false;
  }

  return true;
}

bool LocalConfig::readFile(const char * filename, bool &fopenError)
{
  char line[1024];
  
  fopenError = false;
  
  FILE * file = fopen(filename, "r");
  if(file == 0){
    BaseString::snprintf(line, sizeof(line),
	     "Unable to open local config file: %s", filename);
    setError(0, line);
    fopenError = true;
    return false;
  }

  BaseString theString;

  while(fgets(line, sizeof(line), file)){
    BaseString tmp(line);
    tmp.trim(" \t\n\r");
    if(tmp.length() > 0 && tmp.c_str()[0] != '#'){
      theString.append(tmp);
      break;
    }
  }
  while (fgets(line, sizeof(line), file)) {
    BaseString tmp(line);
    tmp.trim(" \t\n\r");
    if(tmp.length() > 0 && tmp.c_str()[0] != '#'){
      theString.append(";");
      theString.append(tmp);
    }
  }
  
  BaseString err;
  bool return_value = parseString(theString.c_str(), err);

  if (!return_value) {
    BaseString tmp;
    tmp.assfmt("Reading %s: %s", filename, err.c_str());
    setError(0, tmp.c_str());
  }

  fclose(file);
  return return_value;
}

bool
LocalConfig::readConnectString(const char * connectString,
			       const char * info){
  BaseString err;
  bool return_value = parseString(connectString, err);
  if (!return_value) {
    BaseString err2;
    err2.assfmt("Reading %d \"%s\": %s", info, connectString, err.c_str());
    setError(0,err2.c_str());
  }
  return return_value;
}

char *
LocalConfig::makeConnectString(char *buf, int sz)
{
  int p= BaseString::snprintf(buf,sz,"nodeid=%d", _ownNodeId);
<<<<<<< HEAD
  for (int i = 0; (i < ids.size()) && (sz-p > 0); i++)
  {
    if (ids[i].type != MgmId_TCP)
      continue;
    p+=BaseString::snprintf(buf+p,sz-p,",%s:%d",
			    ids[i].name.c_str(), ids[i].port);
  }
=======
  if (p < sz)
    for (unsigned i = 0; i < ids.size(); i++)
    {
      if (ids[i].type != MgmId_TCP)
	continue;
      int new_p= p+BaseString::snprintf(buf+p,sz-p,",%s:%d",
					ids[i].name.c_str(), ids[i].port);
      if (new_p < sz)
	p= new_p;
      else 
      {
	buf[p]= 0;
	break;
      }
    }
>>>>>>> be733ad1
  buf[sz-1]=0;
  return buf;
}

template class Vector<MgmtSrvrId>;<|MERGE_RESOLUTION|>--- conflicted
+++ resolved
@@ -298,15 +298,6 @@
 LocalConfig::makeConnectString(char *buf, int sz)
 {
   int p= BaseString::snprintf(buf,sz,"nodeid=%d", _ownNodeId);
-<<<<<<< HEAD
-  for (int i = 0; (i < ids.size()) && (sz-p > 0); i++)
-  {
-    if (ids[i].type != MgmId_TCP)
-      continue;
-    p+=BaseString::snprintf(buf+p,sz-p,",%s:%d",
-			    ids[i].name.c_str(), ids[i].port);
-  }
-=======
   if (p < sz)
     for (unsigned i = 0; i < ids.size(); i++)
     {
@@ -322,7 +313,6 @@
 	break;
       }
     }
->>>>>>> be733ad1
   buf[sz-1]=0;
   return buf;
 }
