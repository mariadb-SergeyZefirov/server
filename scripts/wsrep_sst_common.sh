# Copyright (C) 2012-2015 Codership Oy
#
# This program is free software; you can redistribute it and/or modify
# it under the terms of the GNU General Public License as published by
# the Free Software Foundation; version 2 of the License.
#
# This program is distributed in the hope that it will be useful,
# but WITHOUT ANY WARRANTY; without even the implied warranty of
# MERCHANTABILITY or FITNESS FOR A PARTICULAR PURPOSE.  See the
# GNU General Public License for more details.
#
# You should have received a copy of the GNU General Public License
# along with this program; see the file COPYING. If not, write to the
# Free Software Foundation, Inc., 51 Franklin St, Fifth Floor, Boston
# MA  02110-1301  USA.

# This is a common command line parser to be sourced by other SST scripts

set -u

WSREP_SST_OPT_BYPASS=0
WSREP_SST_OPT_BINLOG=""
<<<<<<< HEAD
=======
WSREP_SST_OPT_CONF_SUFFIX=""
>>>>>>> 37ae601a
WSREP_SST_OPT_DATA=""
WSREP_SST_OPT_AUTH=${WSREP_SST_OPT_AUTH:-}
WSREP_SST_OPT_USER=${WSREP_SST_OPT_USER:-}
WSREP_SST_OPT_PSWD=${WSREP_SST_OPT_PSWD:-}

while [ $# -gt 0 ]; do
case "$1" in
    '--address')
        readonly WSREP_SST_OPT_ADDR="$2"
        shift
        ;;
    '--bypass')
        WSREP_SST_OPT_BYPASS=1
        ;;
    '--datadir')
        readonly WSREP_SST_OPT_DATA="$2"
        shift
        ;;
    '--defaults-file')
        readonly WSREP_SST_OPT_CONF="$2"
        shift
        ;;
    '--defaults-group-suffix')
<<<<<<< HEAD
        readonly WSREP_SST_OPT_CONF_SUFFIX="$2"
=======
        WSREP_SST_OPT_CONF_SUFFIX="$2"
>>>>>>> 37ae601a
        shift
        ;;
    '--host')
        readonly WSREP_SST_OPT_HOST="$2"
        shift
        ;;
    '--local-port')
        readonly WSREP_SST_OPT_LPORT="$2"
        shift
        ;;
    '--parent')
        readonly WSREP_SST_OPT_PARENT="$2"
        shift
        ;;
    '--password')
        WSREP_SST_OPT_PSWD="$2"
        shift
        ;;
    '--port')
        readonly WSREP_SST_OPT_PORT="$2"
        shift
        ;;
    '--role')
        readonly WSREP_SST_OPT_ROLE="$2"
        shift
        ;;
    '--socket')
        readonly WSREP_SST_OPT_SOCKET="$2"
        shift
        ;;
    '--user')
        WSREP_SST_OPT_USER="$2"
        shift
        ;;
    '--gtid')
        readonly WSREP_SST_OPT_GTID="$2"
        shift
        ;;
    '--binlog')
        WSREP_SST_OPT_BINLOG="$2"
        shift
        ;;
    *) # must be command
       # usage
       # exit 1
       ;;
esac
shift
done
readonly WSREP_SST_OPT_BYPASS
readonly WSREP_SST_OPT_BINLOG
<<<<<<< HEAD
=======
readonly WSREP_SST_OPT_CONF_SUFFIX
>>>>>>> 37ae601a

# try to use my_print_defaults, mysql and mysqldump that come with the sources
# (for MTR suite)
SCRIPTS_DIR="$(cd $(dirname "$0"); pwd -P)"
EXTRA_DIR="$SCRIPTS_DIR/../extra"
CLIENT_DIR="$SCRIPTS_DIR/../client"

if [ -x "$CLIENT_DIR/mysql" ]; then
    MYSQL_CLIENT="$CLIENT_DIR/mysql"
else
    MYSQL_CLIENT=$(which mysql)
fi

if [ -x "$CLIENT_DIR/mysqldump" ]; then
    MYSQLDUMP="$CLIENT_DIR/mysqldump"
else
    MYSQLDUMP=$(which mysqldump)
fi

if [ -x "$SCRIPTS_DIR/my_print_defaults" ]; then
    MY_PRINT_DEFAULTS="$SCRIPTS_DIR/my_print_defaults"
elif [ -x "$EXTRA_DIR/my_print_defaults" ]; then
    MY_PRINT_DEFAULTS="$EXTRA_DIR/my_print_defaults"
else
    MY_PRINT_DEFAULTS=$(which my_print_defaults)
fi

wsrep_auth_not_set()
{
    [ -z "$WSREP_SST_OPT_AUTH" -o "$WSREP_SST_OPT_AUTH" = "(null)" ]
}

# For Bug:1200727
if $MY_PRINT_DEFAULTS -c $WSREP_SST_OPT_CONF sst | grep -q "wsrep_sst_auth"
then
    if wsrep_auth_not_set
    then
        WSREP_SST_OPT_AUTH=$(MY_PRINT_DEFAULTS -c $WSREP_SST_OPT_CONF sst | grep -- "--wsrep_sst_auth" | cut -d= -f2)
    fi
fi
readonly WSREP_SST_OPT_AUTH

# Splitting AUTH into potential user:password pair
if ! wsrep_auth_not_set
then
    readonly AUTH_VEC=(${WSREP_SST_OPT_AUTH//:/ })
    WSREP_SST_OPT_USER="${AUTH_VEC[0]:-}"
    WSREP_SST_OPT_PSWD="${AUTH_VEC[1]:-}"
fi
readonly WSREP_SST_OPT_USER
readonly WSREP_SST_OPT_PSWD

if [ -n "${WSREP_SST_OPT_DATA:-}" ]
then
    SST_PROGRESS_FILE="$WSREP_SST_OPT_DATA/sst_in_progress"
else
    SST_PROGRESS_FILE=""
fi

wsrep_log()
{
    # echo everything to stderr so that it gets into common error log
    # deliberately made to look different from the rest of the log
    local readonly tst="$(date +%Y%m%d\ %H:%M:%S.%N | cut -b -21)"
    echo "WSREP_SST: $* ($tst)" >&2
}

wsrep_log_error()
{
    wsrep_log "[ERROR] $*"
}

wsrep_log_info()
{
    wsrep_log "[INFO] $*"
}

wsrep_cleanup_progress_file()
{
    [ -n "$SST_PROGRESS_FILE" ] && rm -f "$SST_PROGRESS_FILE" 2>/dev/null
}

wsrep_check_program()
{
    local prog=$1

    if ! which $prog >/dev/null
    then
        echo "'$prog' not found in PATH"
        return 2 # no such file or directory
    fi
}

wsrep_check_programs()
{
    local ret=0

    while [ $# -gt 0 ]
    do
        wsrep_check_program $1 || ret=$?
        shift
    done

    return $ret
}<|MERGE_RESOLUTION|>--- conflicted
+++ resolved
@@ -20,10 +20,7 @@
 
 WSREP_SST_OPT_BYPASS=0
 WSREP_SST_OPT_BINLOG=""
-<<<<<<< HEAD
-=======
 WSREP_SST_OPT_CONF_SUFFIX=""
->>>>>>> 37ae601a
 WSREP_SST_OPT_DATA=""
 WSREP_SST_OPT_AUTH=${WSREP_SST_OPT_AUTH:-}
 WSREP_SST_OPT_USER=${WSREP_SST_OPT_USER:-}
@@ -47,11 +44,7 @@
         shift
         ;;
     '--defaults-group-suffix')
-<<<<<<< HEAD
-        readonly WSREP_SST_OPT_CONF_SUFFIX="$2"
-=======
         WSREP_SST_OPT_CONF_SUFFIX="$2"
->>>>>>> 37ae601a
         shift
         ;;
     '--host')
@@ -103,10 +96,7 @@
 done
 readonly WSREP_SST_OPT_BYPASS
 readonly WSREP_SST_OPT_BINLOG
-<<<<<<< HEAD
-=======
 readonly WSREP_SST_OPT_CONF_SUFFIX
->>>>>>> 37ae601a
 
 # try to use my_print_defaults, mysql and mysqldump that come with the sources
 # (for MTR suite)
