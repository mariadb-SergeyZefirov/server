# Copyright (C) 2001-2006 MySQL AB
# 
# This library is free software; you can redistribute it and/or
# modify it under the terms of the GNU Library General Public
# License as published by the Free Software Foundation; version 2
# of the License.
# 
# This library is distributed in the hope that it will be useful,
# but WITHOUT ANY WARRANTY; without even the implied warranty of
# MERCHANTABILITY or FITNESS FOR A PARTICULAR PURPOSE.  See the GNU
# Library General Public License for more details.
# 
# You should have received a copy of the GNU Library General Public
# License along with this library; if not, write to the Free
# Software Foundation, Inc., 59 Temple Place - Suite 330, Boston,
# MA 02111-1307, USA
#
# This file is public domain and comes with NO WARRANTY of any kind

MYSQLDATAdir =		$(localstatedir)
MYSQLSHAREdir =		$(pkgdatadir)
MYSQLBASEdir=		$(prefix)
MYSQLLIBdir=            $(libdir)
pkgplugindir =		$(pkglibdir)/plugin

EXTRA_DIST =		libmysqld.def CMakeLists.txt
DEFS =			-DEMBEDDED_LIBRARY -DMYSQL_SERVER \
			-DDEFAULT_MYSQL_HOME="\"$(MYSQLBASEdir)\"" \
			-DMYSQL_DATADIR="\"$(MYSQLDATAdir)\"" \
			-DSHAREDIR="\"$(MYSQLSHAREdir)\"" \
			-DPLUGINDIR="\"$(pkgplugindir)\"" \
			-DDISABLE_DTRACE
INCLUDES=		-I$(top_builddir)/include -I$(top_srcdir)/include \
			-I$(top_builddir)/sql -I$(top_srcdir)/sql \
			-I$(top_srcdir)/sql/examples \
			-I$(top_srcdir)/regex \
			$(openssl_includes) @ZLIB_INCLUDES@ \
			@condition_dependent_plugin_includes@

noinst_LIBRARIES =	libmysqld_int.a
pkglib_LIBRARIES =	libmysqld.a
SUBDIRS =		. examples
libmysqld_sources=	libmysqld.c lib_sql.cc emb_qcache.cc
libmysqlsources =	errmsg.c get_password.c libmysql.c client.c pack.c \
                        my_time.c

noinst_HEADERS =	embedded_priv.h emb_qcache.h

sqlsources = derror.cc field.cc field_conv.cc strfunc.cc filesort.cc \
	     ha_ndbcluster.cc ha_ndbcluster_cond.cc \
	ha_ndbcluster_binlog.cc ha_partition.cc \
	handler.cc sql_handler.cc \
	hostname.cc init.cc password.c \
	item.cc item_buff.cc item_cmpfunc.cc item_create.cc \
	item_func.cc item_strfunc.cc item_sum.cc item_timefunc.cc \
	item_geofunc.cc item_subselect.cc item_row.cc\
	item_xmlfunc.cc \
	key.cc lock.cc log.cc sql_state.c \
	log_event.cc rpl_record.cc \
	log_event_old.cc rpl_record_old.cc \
	protocol.cc net_serv.cc opt_range.cc \
	opt_sum.cc procedure.cc records.cc sql_acl.cc \
	sql_load.cc discover.cc sql_locale.cc \
	sql_profile.cc \
	sql_analyse.cc sql_base.cc sql_cache.cc sql_class.cc \
	sql_crypt.cc sql_db.cc sql_delete.cc sql_error.cc sql_insert.cc \
	sql_lex.cc sql_list.cc sql_manager.cc sql_map.cc \
	scheduler.cc sql_connect.cc sql_parse.cc \
	sql_prepare.cc sql_derived.cc sql_rename.cc \
	sql_select.cc sql_do.cc sql_show.cc set_var.cc sys_vars.cc \
	sql_string.cc sql_table.cc sql_test.cc sql_udf.cc \
	sql_update.cc sql_yacc.cc table.cc thr_malloc.cc time.cc \
	unireg.cc uniques.cc sql_union.cc hash_filo.cc \
	spatial.cc gstream.cc sql_help.cc tztime.cc sql_cursor.cc \
	sp_head.cc sp_pcontext.cc sp.cc sp_cache.cc sp_rcontext.cc \
	parse_file.cc sql_view.cc sql_trigger.cc my_decimal.cc \
	rpl_filter.cc sql_partition.cc sql_builtin.cc sql_plugin.cc \
	debug_sync.cc \
	sql_tablespace.cc \
	rpl_injector.cc my_user.c partition_info.cc \
<<<<<<< HEAD
	sql_servers.cc event_parse_data.cc sql_signal.cc \
        rpl_handler.cc keycaches.cc
=======
	sql_servers.cc sql_audit.cc event_parse_data.cc \
	sql_signal.cc rpl_handler.cc
>>>>>>> da31abf8

libmysqld_int_a_SOURCES= $(libmysqld_sources)
nodist_libmysqld_int_a_SOURCES= $(libmysqlsources) $(sqlsources)
libmysqld_a_SOURCES=

sqlstoragesources =	$(EXTRA_libmysqld_a_SOURCES)
storagesources = @condition_dependent_plugin_modules@
storageobjects = @condition_dependent_plugin_objects@
storagesourceslinks = @condition_dependent_plugin_links@

# automake misses these
sql_yacc.cc sql_yacc.h: $(top_srcdir)/sql/sql_yacc.yy

# The following libraries should be included in libmysqld.a
INC_LIB=	$(top_builddir)/regex/libregex.a \
		$(top_builddir)/mysys/libmysys.a \
		$(top_builddir)/strings/libmystrings.a \
		$(top_builddir)/dbug/libdbug.a \
		$(top_builddir)/vio/libvio.a \
                @NDB_SCI_LIBS@ \
		@mysql_plugin_libs@ \
		$(yassl_inc_libs)

if HAVE_YASSL
yassl_inc_libs=	$(top_builddir)/extra/yassl/src/.libs/libyassl.a \
		$(top_builddir)/extra/yassl/taocrypt/src/.libs/libtaocrypt.a
endif

# Storage engine specific compilation options
ha_ndbcluster.o:ha_ndbcluster.cc
		$(CXXCOMPILE) @ndbcluster_includes@ $(LM_CFLAGS) -c $<

ha_ndbcluster_cond.o:ha_ndbcluster_cond.cc
		$(CXXCOMPILE) @ndbcluster_includes@ $(LM_CFLAGS) -c $<

ha_ndbcluster_binlog.o: ha_ndbcluster_binlog.cc
		$(CXXCOMPILE) @ndbcluster_includes@ $(LM_CFLAGS) -c $<

# Until we can remove dependency on ha_ndbcluster.h
handler.o:	handler.cc
		$(CXXCOMPILE) @ndbcluster_includes@ $(LM_CFLAGS) -c $<

# We need rules to compile these as no good way
# found to append fileslists that collected by configure
# to the sources list

ha_federated.o:ha_federated.cc
		$(CXXCOMPILE) $(LM_CFLAGS) -c $<

ha_heap.o:ha_heap.cc
		$(CXXCOMPILE) $(LM_CFLAGS) -c $<

ha_innodb.o:ha_innodb.cc
		$(CXXCOMPILE) $(LM_CFLAGS) -c $<

ha_myisam.o:ha_myisam.cc
		$(CXXCOMPILE) $(LM_CFLAGS) -c $<

ha_myisammrg.o:ha_myisammrg.cc
		$(CXXCOMPILE) $(LM_CFLAGS) -c $<

#
# To make it easy for the end user to use the embedded library we
# generate a total libmysqld.a from all library files,

# note - InnoDB libraries have circular dependencies, so in INC_LIB
# few libraries are present two times. Metrowerks linker doesn't like
# it at all. Traditional ar has no problems with it, but still there's no
# need to add the same file twice to the library, so 'sort -u' save us
# some time and spares unnecessary work.

libmysqld.a:	libmysqld_int.a $(INC_LIB) $(libmysqld_a_DEPENDENCIES) $(storageobjects)
if DARWIN_MWCC
	mwld -lib -o $@ libmysqld_int.a `echo $(INC_LIB) | sort -u` $(storageobjects)
else
	-rm -f libmysqld.a
	if test "$(host_os)" = "netware" ; \
		then \
		  $(libmysqld_a_AR) libmysqld.a $(INC_LIB) libmysqld_int.a $(storageobjects); \
		else \
		  current_dir=`pwd`; \
		  rm -rf tmp; mkdir tmp; \
		  (for arc in $(INC_LIB) ./libmysqld_int.a; do \
		    arpath=`echo $$arc|sed 's|[^/]*$$||'|sed 's|\.libs/$$||'`; \
		    artmp=`echo $$arc|sed 's|^.*/|tmp/lib-|'`; \
		    for F in `$(AR) t $$arc | grep -v SYMDEF`; do \
		      if test -e "$$arpath/$$F" ; then echo "$$arpath/$$F"; else \
		      mkdir $$artmp; cd $$artmp > /dev/null; \
		      $(AR) x ../../$$arc; \
		      cd $$current_dir > /dev/null; \
		      ls $$artmp/* | grep -v SYMDEF; \
		      continue 2; fi; done; \
		  done; echo $(libmysqld_a_DEPENDENCIES) ) | sort -u | xargs $(AR) cq libmysqld.a ; \
		  $(AR) r libmysqld.a $(storageobjects); \
		  $(RANLIB) libmysqld.a	; \
		  rm -rf tmp; \
		fi
endif

## XXX: any time the client interface changes, we'll need to bump
## the version info for libmysqld; however, it's possible for the
## libmysqld interface to change without affecting the standard
## libmysqlclient interface.  Should we make a separate version
## string for the two?
#libmysqld_la_LDFLAGS = -version-info @SHARED_LIB_VERSION@
#CLEANFILES =		$(libmysqld_la_LIBADD) libmysqld.la

BUILT_SOURCES = link_sources

CLEANFILES = $(BUILT_SOURCES)

link_sources:
	  for f in $(sqlsources); do \
	    rm -f $$f; \
	    if test -e $(top_srcdir)/sql/$$f ; \
	    then \
	      @LN_CP_F@ $(top_srcdir)/sql/$$f $$f; \
	    else \
	      @LN_CP_F@ $(top_builddir)/sql/$$f $$f; \
	    fi ; \
	  done; \
	  for f in $(libmysqlsources); do \
	    rm -f $$f; \
	    if test -e $(top_srcdir)/libmysql/$$f ; \
	    then \
	      @LN_CP_F@ $(top_srcdir)/libmysql/$$f $$f; \
	    else \
	      @LN_CP_F@ $(top_builddir)/libmysql/$$f $$f; \
	    fi ; \
	  done; \
	  if test -n "$(sqlstoragesources)" ; \
	  then \
	    for f in "$(sqlstoragesources)"; do \
	      rm -f "$$f"; \
	      @LN_CP_F@ `find $(srcdir)/../sql -name "$$f"` "$$f"; \
	    done; \
	  fi; \
	  if test -n "$(storagesources)" ; \
	  then \
	    rm -f $(storagesources); \
	    for f in $(storagesourceslinks); do \
	      @LN_CP_F@ $(top_srcdir)/$$f . ; \
	    done; \
	  fi; \
	  rm -f client_settings.h; \
	  @LN_CP_F@ $(top_srcdir)/libmysql/client_settings.h \
                                          client_settings.h; \
	echo timestamp > link_sources


clean-local:
	rm -f `echo $(sqlsources) $(libmysqlsources) $(sqlstoragesources) $(storagesources) | sed "s;\.lo;.c;g"`; \
	rm -f client_settings.h

# Don't update the files from bitkeeper
%::SCCS/s.%<|MERGE_RESOLUTION|>--- conflicted
+++ resolved
@@ -78,13 +78,8 @@
 	debug_sync.cc \
 	sql_tablespace.cc \
 	rpl_injector.cc my_user.c partition_info.cc \
-<<<<<<< HEAD
-	sql_servers.cc event_parse_data.cc sql_signal.cc \
-        rpl_handler.cc keycaches.cc
-=======
 	sql_servers.cc sql_audit.cc event_parse_data.cc \
-	sql_signal.cc rpl_handler.cc
->>>>>>> da31abf8
+	sql_signal.cc rpl_handler.cc keycaches.cc
 
 libmysqld_int_a_SOURCES= $(libmysqld_sources)
 nodist_libmysqld_int_a_SOURCES= $(libmysqlsources) $(sqlsources)
