# Copyright (c) 2009 Sun Microsystems, Inc.
# Use is subject to license terms.
# 
# This program is free software; you can redistribute it and/or modify
# it under the terms of the GNU General Public License as published by
# the Free Software Foundation; version 2 of the License.
#
# This program is distributed in the hope that it will be useful,
# but WITHOUT ANY WARRANTY; without even the implied warranty of
# MERCHANTABILITY or FITNESS FOR A PARTICULAR PURPOSE.  See the
# GNU General Public License for more details.
#
# You should have received a copy of the GNU General Public License
# along with this program; if not, write to the Free Software
# Foundation, Inc., 51 Franklin St, Fifth Floor, Boston, MA  02110-1301  USA 

MACRO (MYSQL_USE_BUNDLED_ZLIB)
  SET(ZLIB_LIBRARY  zlib)
  SET(ZLIB_INCLUDE_DIR  ${CMAKE_SOURCE_DIR}/zlib)
  SET(ZLIB_FOUND  TRUE)
  SET(WITH_ZLIB "bundled" CACHE STRING "Use bundled zlib")
  ADD_SUBDIRECTORY(zlib)
  GET_TARGET_PROPERTY(src zlib SOURCES)
  FOREACH(file ${src})
    SET(ZLIB_SOURCES ${ZLIB_SOURCES} ${CMAKE_SOURCE_DIR}/zlib/${file})
  ENDFOREACH()
ENDMACRO()

# MYSQL_CHECK_ZLIB_WITH_COMPRESS
#
# Provides the following configure options:
# WITH_ZLIB_BUNDLED
# If this is set,we use bindled zlib
# If this is not set,search for system zlib. 
# if system zlib is not found, use bundled copy
# ZLIB_LIBRARIES, ZLIB_INCLUDE_DIR and ZLIB_SOURCES
# are set after this macro has run

MACRO (MYSQL_CHECK_ZLIB_WITH_COMPRESS)

  IF(CMAKE_SYSTEM_NAME STREQUAL "OS400" OR 
     CMAKE_SYSTEM_NAME STREQUAL "AIX" OR
     CMAKE_SYSTEM_NAME STREQUAL "Windows")
    # Use bundled zlib on some platforms by default (system one is too
    # old or not existent)
    IF (NOT WITH_ZLIB)
      SET(WITH_ZLIB "bundled"  CACHE STRING "By default use bundled zlib on this platform")
    ENDIF()
  ENDIF()
  
  IF(WITH_ZLIB STREQUAL "bundled")
    MYSQL_USE_BUNDLED_ZLIB()
  ELSE()
    INCLUDE(FindZLIB)
    IF(ZLIB_FOUND)
     INCLUDE(CheckFunctionExists)
      SET(CMAKE_REQUIRED_LIBRARIES z)
      CHECK_FUNCTION_EXISTS(crc32 HAVE_CRC32)
      CHECK_FUNCTION_EXISTS(compressBound HAVE_COMPRESSBOUND)
      CHECK_FUNCTION_EXISTS(deflateBound HAVE_DEFLATEBOUND)
      SET(CMAKE_REQUIRED_LIBRARIES)
<<<<<<< HEAD
      IF(HAVE_CRC32)
        SET(WITH_ZLIB "system" CACHE STRING "Which zlib to use (possible values are 'bundled' or 'system')")
=======
      IF(HAVE_CRC32 AND HAVE_COMPRESSBOUND AND HAVE_DEFLATEBOUND)
        SET(ZLIB_LIBRARY z CACHE INTERNAL "System zlib library")
        SET(WITH_ZLIB "system" CACHE STRING
          "Which zlib to use (possible values are 'bundled' or 'system')")
>>>>>>> fe597d1f
        SET(ZLIB_SOURCES "")
      ELSE()
        SET(ZLIB_FOUND FALSE CACHE INTERNAL "Zlib found but not usable")
        MESSAGE(STATUS "system zlib found but not usable")
      ENDIF()
    ENDIF()
    IF(NOT ZLIB_FOUND)
      MYSQL_USE_BUNDLED_ZLIB()
    ENDIF()
  ENDIF()
  SET(HAVE_COMPRESS 1)
ENDMACRO()<|MERGE_RESOLUTION|>--- conflicted
+++ resolved
@@ -59,15 +59,9 @@
       CHECK_FUNCTION_EXISTS(compressBound HAVE_COMPRESSBOUND)
       CHECK_FUNCTION_EXISTS(deflateBound HAVE_DEFLATEBOUND)
       SET(CMAKE_REQUIRED_LIBRARIES)
-<<<<<<< HEAD
-      IF(HAVE_CRC32)
-        SET(WITH_ZLIB "system" CACHE STRING "Which zlib to use (possible values are 'bundled' or 'system')")
-=======
       IF(HAVE_CRC32 AND HAVE_COMPRESSBOUND AND HAVE_DEFLATEBOUND)
-        SET(ZLIB_LIBRARY z CACHE INTERNAL "System zlib library")
         SET(WITH_ZLIB "system" CACHE STRING
           "Which zlib to use (possible values are 'bundled' or 'system')")
->>>>>>> fe597d1f
         SET(ZLIB_SOURCES "")
       ELSE()
         SET(ZLIB_FOUND FALSE CACHE INTERNAL "Zlib found but not usable")
